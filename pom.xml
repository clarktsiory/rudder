<!--
Copyright 2011 Normation SAS

Licensed under the Apache License, Version 2.0 (the "License");
you may not use this file except in compliance with the License.
You may obtain a copy of the License at

http://www.apache.org/licenses/LICENSE-2.0

Unless required by applicable law or agreed to in writing, software
distributed under the License is distributed on an "AS IS" BASIS,
WITHOUT WARRANTIES OR CONDITIONS OF ANY KIND, either express or implied.
See the License for the specific language governing permissions and
limitations under the License.
-->
<project xmlns="http://maven.apache.org/POM/4.0.0" xmlns:xsi="http://www.w3.org/2001/XMLSchema-instance" xsi:schemaLocation="http://maven.apache.org/POM/4.0.0 http://maven.apache.org/xsd/maven-4.0.0.xsd">
  <modelVersion>4.0.0</modelVersion>

  <groupId>com.normation</groupId>
  <artifactId>parent-pom</artifactId>
  <version>3.3.0~alpha1-SNAPSHOT</version>
  <packaging>pom</packaging>

  <!-- ====================================  PROJECT INFORMATION  ==================================== -->

  <description>
    This is the master parent pom, which knows all common dependencies, generic infos about resources,users.
    For now, it includes (Normation) private resources.
  </description>

  <organization>
    <name>Normation SAS</name>
    <url>http://www.normation.com/</url>
  </organization>

  <developers>
    <developer>
      <id>ncharles</id>
      <name>Nicolas Charles</name>
      <timezone>+1</timezone>
      <email>nicolas.charles [at] normation.com</email>
    </developer>
    <developer>
      <id>fanf42</id>
      <name>Francois Armand</name>
      <timezone>+1</timezone>
    </developer>
    <developer>
      <id>jooooooon</id>
      <name>Jonathan Clarke</name>
      <timezone>+1</timezone>
    </developer>
  </developers>

  <!-- ====================================  /PROJECT INFORMATION  ==================================== -->

  <!-- ====================================  PROJECT REPOS  ==================================== -->

  <repositories>
    <repository>
      <id>maven_central</id>
      <name>Default maven repository</name>
      <url>http://repo1.maven.org/maven2/</url>
      <snapshots><enabled>true</enabled></snapshots>
    </repository>
    <repository>
      <id>rudder-project</id>
      <url>http://www.rudder-project.org/maven-repo/</url>
      <layout>default</layout>
    </repository>
  </repositories>

  <!-- ====================================  /PROJECT REPOS  ==================================== -->

  <!-- ====================================  PROJECT BUILD  ==================================== -->

  <distributionManagement>
    <snapshotRepository>
      <id>snapshots.nexus.normation.com</id>
      <name>Normation internal nexus repository for snapshots</name>
      <url>http://nexus.normation.com/nexus/content/repositories/snapshots</url>
    </snapshotRepository>
    <repository>
      <id>releases.nexus.normation.com</id>
      <name>Normation internal nexus repository for release</name>
      <url>http://nexus.normation.com/nexus/content/repositories/releases</url>
    </repository>
  </distributionManagement>

  <reporting>
    <plugins>
      <plugin>
        <groupId>net.alchim31.maven</groupId>
        <artifactId>scala-maven-plugin</artifactId>
        <version>${scala-maven-plugin-version}</version>
      </plugin>
    </plugins>
  </reporting>

  <build>
    <extensions>
      <extension>
        <groupId>org.apache.maven.wagon</groupId>
        <artifactId>wagon-ssh</artifactId>
        <version>2.6</version>
      </extension>
    </extensions>
    <plugins>
      <plugin>

        <groupId>org.codehaus.mojo</groupId>
        <artifactId>cobertura-maven-plugin</artifactId>
        <version>2.6</version>

        <configuration>
          <formats>
            <format>html</format>
            <format>xml</format>
          </formats>
        </configuration>
      </plugin>
      <plugin>
        <groupId>org.apache.maven.plugins</groupId>
          <artifactId>maven-war-plugin</artifactId>
          <version>2.4</version>
       </plugin>
       <plugin>
        <groupId>net.alchim31.maven</groupId>
        <artifactId>scala-maven-plugin</artifactId>
        <version>${scala-maven-plugin-version}</version>
        <executions>
          <execution>
            <id>scala-compile-first</id>
            <phase>process-resources</phase>
            <goals>
              <goal>add-source</goal>
              <goal>compile</goal>
            </goals>
          </execution>
          <execution>
            <id>scala-test-compile</id>
            <phase>process-test-resources</phase>
            <goals>
              <goal>testCompile</goal>
            </goals>
          </execution>
        </executions>
        <configuration>
          <scalaCompatVersion>${scala-binary-version}</scalaCompatVersion>
          <args>
            <arg>-target:jvm-1.7</arg>
            <arg>-dependencyfile</arg>
            <arg>${basedir}/.scala_dependencies</arg>
          </args>
          <jvmArgs>
            <jvmArg>-server</jvmArg>
          </jvmArgs>
        </configuration>
      </plugin>
      <plugin>
        <groupId>org.zeroturnaround</groupId>
        <artifactId>jrebel-maven-plugin</artifactId>
        <version>1.1.3</version>
        <executions>
          <execution>
            <id>generate-rebel-xml</id>
            <phase>process-resources</phase>
            <goals>
              <goal>generate</goal>
            </goals>
          </execution>
        </executions>
        <dependencies>
          <dependency>
            <groupId>org.codehaus.plexus</groupId>
            <artifactId>plexus-utils</artifactId>
            <version>1.4.1</version>
              <scope>runtime</scope>
          </dependency>
        </dependencies>
      </plugin>
      <plugin>
        <groupId>org.apache.maven.plugins</groupId>
        <artifactId>maven-compiler-plugin</artifactId>
        <version>3.1</version>
        <configuration>
          <source>1.7</source>
          <target>1.7</target>
        </configuration>
        <executions>
          <execution>
            <phase>compile</phase>
            <goals>
              <goal>compile</goal>
            </goals>
          </execution>
        </executions>
      </plugin>
      <plugin>
        <groupId>org.apache.maven.plugins</groupId>
        <artifactId>maven-source-plugin</artifactId>
        <version>2.2.1</version>
        <executions>
          <execution>
            <id>attach-sources</id>
            <phase>verify</phase>
            <goals>
              <goal>jar-no-fork</goal>
            </goals>
          </execution>
        </executions>
      </plugin>
    </plugins>
    <pluginManagement>
    <plugins>
      <plugin>
        <groupId>org.eclipse.m2e</groupId>
        <artifactId>lifecycle-mapping</artifactId>
        <version>1.0.0</version>
        <configuration>
          <lifecycleMappingMetadata>
            <pluginExecutions>
              <pluginExecution>
                <pluginExecutionFilter>
                  <groupId>org.zeroturnaround</groupId>
                  <artifactId>jrebel-maven-plugin</artifactId>
                  <versionRange>[0.1,)</versionRange>
                  <goals>
                    <goal>generate</goal>
                  </goals>
                </pluginExecutionFilter>
                <action>
                  <execute/>
                </action>
              </pluginExecution>
              <pluginExecution>
                <pluginExecutionFilter>
                  <groupId>net.alchim31.maven</groupId>
                  <artifactId>scala-maven-plugin</artifactId>
                  <versionRange>[0.1,)</versionRange>
                  <goals>
                    <goal>add-source</goal>
                    <goal>compile</goal>
                    <goal>testCompile</goal>
                  </goals>
                </pluginExecutionFilter>
                <action>
                  <configurator>
                    <id>org.maven.ide.eclipse.scala</id>
                  </configurator>
                </action>
              </pluginExecution>
            </pluginExecutions>
          </lifecycleMappingMetadata>
        </configuration>
      </plugin>
    </plugins>
    </pluginManagement>
  </build>

  <!-- ====================================  /PROJECT BUILD  ==================================== -->

  <!-- ==================================== PROJECT PROPERTIES  ==================================== -->

  <properties>
    <!-- we use UTF-8 for everything -->
    <project.build.sourceEncoding>UTF-8</project.build.sourceEncoding>

    <!-- Maven plugin version -->
    <scala-maven-plugin-version>3.2.2</scala-maven-plugin-version>

    <!-- Libraries version that MUST be used in all children project -->

<<<<<<< HEAD
    <rudder-version>3.3.0~alpha1-SNAPSHOT</rudder-version>
    <spring-run-dep-version>3.3.0~alpha1-SNAPSHOT</spring-run-dep-version>
    
=======
    <rudder-version>3.2.2-SNAPSHOT</rudder-version>
    <spring-run-dep-version>3.2.2-SNAPSHOT</spring-run-dep-version>

>>>>>>> ed11ecb2
    <scala-version>2.11.7</scala-version>
    <scala-binary-version>2.11</scala-binary-version>
    <lift-version>2.6.2</lift-version>
    <slf4j-version>1.7.7</slf4j-version>
    <logback-version>1.1.2</logback-version>
    <junit-version>4.11</junit-version>
    <jodatime-version>2.3</jodatime-version>
    <jodaconvert-version>1.6</jodaconvert-version>
    <commons-io-version>2.4</commons-io-version>
    <commons-codec-version>1.9</commons-codec-version>
    <commons-lang-version>2.6</commons-lang-version>
    <specs2-version>3.6.6</specs2-version>
    <spring-version>3.2.9.RELEASE</spring-version>
    <spring-security-version>3.2.4.RELEASE</spring-security-version>
    <squeryl-version>0.9.5-7</squeryl-version>
    <jgit-version>3.4.1.201406201815-r</jgit-version>
    <cglib-version>3.1</cglib-version>
  </properties>

  <!-- ==================================== PROJECT DEPENDENCIES  ==================================== -->

  <dependencies>
    <dependency>
      <groupId>org.scala-lang</groupId>
      <artifactId>scala-library</artifactId>
      <version>${scala-version}</version>
    </dependency>

    <dependency>
      <groupId>joda-time</groupId>
      <artifactId>joda-time</artifactId>
      <version>${jodatime-version}</version>
    </dependency>
    <!--
         The Scala compiler require to be able to find these symbol even if they are not used.
         So we mark them as needed for compilation, but "provided" so that it does not go into
         the final jars.
     -->
    <dependency>
      <groupId>org.joda</groupId>
      <artifactId>joda-convert</artifactId>
      <version>${jodaconvert-version}</version>
      <scope>provided</scope>
    </dependency>

    <dependency>
      <groupId>net.liftweb</groupId>
      <artifactId>lift-common_${scala-binary-version}</artifactId>
      <version>${lift-version}</version>
      <exclusions>
        <exclusion>
          <groupId>org.slf4j</groupId>
          <artifactId>slf4j-log4j12</artifactId>
        </exclusion>
        <exclusion>
          <artifactId>log4j</artifactId>
          <groupId>log4j</groupId>
        </exclusion>
      </exclusions>
    </dependency>

    <!--
      We use SLF4J log facade with logback implementation
    -->
    <dependency>
      <groupId>org.slf4j</groupId>
      <artifactId>slf4j-api</artifactId>
      <version>${slf4j-version}</version>
    </dependency>

    <!--  test -->
    <dependency>
      <groupId>junit</groupId>
      <artifactId>junit</artifactId>
      <version>${junit-version}</version>
      <scope>test</scope>
    </dependency>

    <dependency>
      <groupId>org.specs2</groupId>
      <artifactId>specs2-core_${scala-binary-version}</artifactId>
      <version>${specs2-version}</version>
      <scope>test</scope>
    </dependency>
    <dependency>
      <groupId>org.specs2</groupId>
      <artifactId>specs2-matcher-extra_${scala-binary-version}</artifactId>
      <version>${specs2-version}</version>
      <scope>test</scope>
    </dependency>
    <dependency>
      <groupId>org.specs2</groupId>
      <artifactId>specs2-junit_${scala-binary-version}</artifactId>
      <version>${specs2-version}</version>
      <scope>test</scope>
    </dependency>

    <!--
        included to use slf4j native backend
        If you want to use another backend,
        exclude these dependencies from parent
    -->
    <dependency>
      <groupId>ch.qos.logback</groupId>
      <artifactId>logback-core</artifactId>
      <version>${logback-version}</version>
    </dependency>
    <dependency>
      <groupId>ch.qos.logback</groupId>
      <artifactId>logback-classic</artifactId>
      <version>${logback-version}</version>
    </dependency>

    <!--
        If you need to use Spring, you will HAVE TO include that first dependency
        or com.normation.spring-run-dependencies pom
    -->
    <!--
    <dependency>
      <groupId>org.springframework</groupId>
      <artifactId>spring-context</artifactId>
      <version>${spring-version}</version>
      <exclusions>
        <exclusion>
          <groupId>commons-logging</groupId>
          <artifactId>commons-logging</artifactId>
        </exclusion>
      </exclusions>
    </dependency>
    -->

  </dependencies>
</project><|MERGE_RESOLUTION|>--- conflicted
+++ resolved
@@ -271,15 +271,9 @@
 
     <!-- Libraries version that MUST be used in all children project -->
 
-<<<<<<< HEAD
     <rudder-version>3.3.0~alpha1-SNAPSHOT</rudder-version>
     <spring-run-dep-version>3.3.0~alpha1-SNAPSHOT</spring-run-dep-version>
-    
-=======
-    <rudder-version>3.2.2-SNAPSHOT</rudder-version>
-    <spring-run-dep-version>3.2.2-SNAPSHOT</spring-run-dep-version>
-
->>>>>>> ed11ecb2
+
     <scala-version>2.11.7</scala-version>
     <scala-binary-version>2.11</scala-binary-version>
     <lift-version>2.6.2</lift-version>
