--- conflicted
+++ resolved
@@ -18,11 +18,7 @@
   
   <groupId>com.normation</groupId>
   <artifactId>parent-pom</artifactId>
-<<<<<<< HEAD
   <version>2.7.0~alpha1-SNAPSHOT</version>
-=======
-  <version>2.6.2-SNAPSHOT</version>
->>>>>>> 4fee6b30
   <packaging>pom</packaging>
   
   <!-- ====================================  PROJECT INFORMATION  ==================================== -->
@@ -274,13 +270,8 @@
 
     <!-- Libraries version that MUST be used in all children project -->
 
-<<<<<<< HEAD
     <rudder-version>2.7.0~alpha1-SNAPSHOT</rudder-version>
     <spring-run-dep-version>2.7.0~alpha1-SNAPSHOT</spring-run-dep-version>
-=======
-    <rudder-version>2.6.2-SNAPSHOT</rudder-version>
-    <spring-run-dep-version>2.6.2-SNAPSHOT</spring-run-dep-version>
->>>>>>> 4fee6b30
     
     <scala-version>2.10.1</scala-version>
     <scala-binary-version>2.10</scala-binary-version>
