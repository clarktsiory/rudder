<!--
Copyright 2011 Normation SAS

This program is free software: you can redistribute it and/or modify
it under the terms of the GNU Affero General Public License as
published by the Free Software Foundation, either version 3 of the
License, or (at your option) any later version.

In accordance with the terms of section 7 (7. Additional Terms.) of
the GNU Affero GPL v3, the copyright holders add the following
Additional permissions:
Notwithstanding to the terms of section 5 (5. Conveying Modified Source
Versions) and 6 (6. Conveying Non-Source Forms.) of the GNU Affero GPL v3
licence, when you create a Related Module, this Related Module is
not considered as a part of the work and may be distributed under the
license agreement of your choice.
A "Related Module" means a set of sources files including their
documentation that, without modification of the Source Code, enables
supplementary functions or services in addition to those offered by
the Software.

This program is distributed in the hope that it will be useful,
but WITHOUT ANY WARRANTY; without even the implied warranty of
MERCHANTABILITY or FITNESS FOR A PARTICULAR PURPOSE. See the
GNU Affero General Public License for more details.

You should have received a copy of the GNU Affero General Public License
along with this program. If not, see <http://www.gnu.org/licenses/agpl.html>.
-->

<project xsi:schemaLocation="http://maven.apache.org/POM/4.0.0 http://maven.apache.org/maven-v4_0_0.xsd" xmlns="http://maven.apache.org/POM/4.0.0" xmlns:xsi="http://www.w3.org/2001/XMLSchema-instance">

  <modelVersion>4.0.0</modelVersion>

  <parent>
    <groupId>com.normation.rudder</groupId>
    <artifactId>rudder-parent</artifactId>
<<<<<<< HEAD
    <version>2.5.0-SNAPSHOT</version>
=======
    <version>2.4.0-SNAPSHOT</version>
>>>>>>> 51731e0c
  </parent>

  <artifactId>rudder-core</artifactId>
  <packaging>jar</packaging>

  <description>
    This is the API/Core lib module that writes the promises of machines
  </description>
  
  <dependencies>
    <dependency>
      <groupId>com.normation.inventory</groupId>
      <artifactId>inventory-api</artifactId>
      <version>${rudder-version}</version>
    </dependency>
    
    <dependency>
      <groupId>com.normation.inventory</groupId>
      <artifactId>inventory-repository</artifactId>
      <version>${rudder-version}</version>
    </dependency>
    
    <dependency>
      <groupId>com.normation</groupId>
      <artifactId>cfclerk</artifactId>
      <version>${rudder-version}</version>
    </dependency>

    <dependency>
      <groupId>com.normation</groupId>
      <artifactId>eventlog-api</artifactId>
      <version>${rudder-version}</version>
    </dependency>

    <dependency>
      <groupId>postgresql</groupId>
      <artifactId>postgresql</artifactId>
      <version>8.4-702.jdbc4</version>
      <scope>runtime</scope>
    </dependency>

    <dependency>
      <groupId>org.squeryl</groupId>
      <artifactId>squeryl_${scala-version}</artifactId>
      <version>${squeryl-version}</version>
    </dependency>
    
    <dependency>
      <groupId>commons-dbcp</groupId>
      <artifactId>commons-dbcp</artifactId>
      <version>1.4</version>
    </dependency>
        
    <dependency>
      <groupId>net.liftweb</groupId>
      <artifactId>lift-webkit_${scala-lift-version}</artifactId>
      <version>${lift-version}</version>
      <exclusions>
        <exclusion>
          <artifactId>slf4j-log4j12</artifactId>
          <groupId>org.slf4j</groupId>
        </exclusion>
      </exclusions>
    </dependency> 
  
  </dependencies>
</project><|MERGE_RESOLUTION|>--- conflicted
+++ resolved
@@ -35,11 +35,7 @@
   <parent>
     <groupId>com.normation.rudder</groupId>
     <artifactId>rudder-parent</artifactId>
-<<<<<<< HEAD
-    <version>2.5.0-SNAPSHOT</version>
-=======
     <version>2.4.0-SNAPSHOT</version>
->>>>>>> 51731e0c
   </parent>
 
   <artifactId>rudder-core</artifactId>
