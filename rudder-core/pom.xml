<!--
Copyright 2011 Normation SAS

This file is part of Rudder.

Rudder is free software: you can redistribute it and/or modify
it under the terms of the GNU General Public License as published by
the Free Software Foundation, either version 3 of the License, or
(at your option) any later version.

In accordance with the terms of section 7 (7. Additional Terms.) of
the GNU General Public License version 3, the copyright holders add
the following Additional permissions:
Notwithstanding to the terms of section 5 (5. Conveying Modified Source
Versions) and 6 (6. Conveying Non-Source Forms.) of the GNU General
Public License version 3, when you create a Related Module, this
Related Module is not considered as a part of the work and may be
distributed under the license agreement of your choice.
A "Related Module" means a set of sources files including their
documentation that, without modification of the Source Code, enables
supplementary functions or services in addition to those offered by
the Software.

Rudder is distributed in the hope that it will be useful,
but WITHOUT ANY WARRANTY; without even the implied warranty of
MERCHANTABILITY or FITNESS FOR A PARTICULAR PURPOSE.  See the
GNU General Public License for more details.

You should have received a copy of the GNU General Public License
along with Rudder.  If not, see <http://www.gnu.org/licenses/>.

-->
<project xmlns="http://maven.apache.org/POM/4.0.0" xmlns:xsi="http://www.w3.org/2001/XMLSchema-instance" xsi:schemaLocation="http://maven.apache.org/POM/4.0.0 http://maven.apache.org/maven-v4_0_0.xsd">

  <modelVersion>4.0.0</modelVersion>

  <parent>
    <groupId>com.normation.rudder</groupId>
    <artifactId>rudder-parent</artifactId>
    <version>3.0.15-SNAPSHOT</version>
  </parent>

  <artifactId>rudder-core</artifactId>
  <packaging>jar</packaging>

  <description>
    This is the API/Core lib module that writes the promises of machines
  </description>

  <dependencies>
    <dependency>
      <groupId>com.normation.inventory</groupId>
      <artifactId>inventory-api</artifactId>
      <version>${rudder-version}</version>
    </dependency>

    <dependency>
      <groupId>com.normation.inventory</groupId>
      <artifactId>inventory-repository</artifactId>
      <version>${rudder-version}</version>
    </dependency>

    <dependency>
      <groupId>com.normation</groupId>
      <artifactId>cfclerk</artifactId>
      <version>${rudder-version}</version>
    </dependency>

    <dependency>
      <groupId>com.normation</groupId>
      <artifactId>eventlog-api</artifactId>
      <version>${rudder-version}</version>
    </dependency>

    <dependency>
      <groupId>org.postgresql</groupId>
      <artifactId>postgresql</artifactId>
      <version>9.3-1101-jdbc4</version>
      <scope>runtime</scope>
    </dependency>

    <dependency>
      <groupId>org.squeryl</groupId>
      <artifactId>squeryl_${scala-binary-version}</artifactId>
      <version>${squeryl-version}</version>
    </dependency>

    <dependency>
      <groupId>com.typesafe.slick</groupId>
      <artifactId>slick_2.10</artifactId>
      <version>2.1.0</version>
    </dependency> 
    <!-- slick postgresql support:  https://github.com/tminglei/slick-pg -->
    <dependency>
      <groupId>com.github.tminglei</groupId>
      <artifactId>slick-pg_2.10</artifactId>
      <version>0.6.3</version>
    </dependency>
<<<<<<< HEAD
    <dependency>
      <groupId>com.github.tminglei</groupId>
      <artifactId>slick-pg_joda-time_2.10</artifactId>
      <version>0.6.3</version>
    </dependency>

    <!-- pool connection: https://github.com/wwadge/bonecp/blob/master/bonecp/src/main/javadoc/overview.html -->
    <!-- We can't use HikariCP as it has different binaries for java6/7 and java8 -->
    <!-- http://blog.trustiv.co.uk/2014/06/battle-connection-pools -->
    <dependency>
      <groupId>com.jolbox</groupId>
      <artifactId>bonecp</artifactId>
      <version>0.8.0.RELEASE</version>
    </dependency>        
=======
>>>>>>> cb2f13ce

    <dependency>
      <groupId>commons-net</groupId>
      <artifactId>commons-net</artifactId>
      <version>3.3</version>
    </dependency>

    <dependency>
      <groupId>net.liftweb</groupId>
      <artifactId>lift-webkit_${scala-binary-version}</artifactId>
      <version>${lift-version}</version>
      <exclusions>
        <exclusion>
          <artifactId>slf4j-log4j12</artifactId>
          <groupId>org.slf4j</groupId>
        </exclusion>
      </exclusions>
    </dependency>
    <dependency>
      <groupId>net.liftweb</groupId>
      <artifactId>lift-json-ext_${scala-binary-version}</artifactId>
      <version>${lift-version}</version>
    </dependency>

  </dependencies>
</project><|MERGE_RESOLUTION|>--- conflicted
+++ resolved
@@ -89,14 +89,13 @@
       <groupId>com.typesafe.slick</groupId>
       <artifactId>slick_2.10</artifactId>
       <version>2.1.0</version>
-    </dependency> 
+    </dependency>
     <!-- slick postgresql support:  https://github.com/tminglei/slick-pg -->
     <dependency>
       <groupId>com.github.tminglei</groupId>
       <artifactId>slick-pg_2.10</artifactId>
       <version>0.6.3</version>
     </dependency>
-<<<<<<< HEAD
     <dependency>
       <groupId>com.github.tminglei</groupId>
       <artifactId>slick-pg_joda-time_2.10</artifactId>
@@ -110,9 +109,7 @@
       <groupId>com.jolbox</groupId>
       <artifactId>bonecp</artifactId>
       <version>0.8.0.RELEASE</version>
-    </dependency>        
-=======
->>>>>>> cb2f13ce
+    </dependency>
 
     <dependency>
       <groupId>commons-net</groupId>
