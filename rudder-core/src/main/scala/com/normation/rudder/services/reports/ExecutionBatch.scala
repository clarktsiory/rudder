/*
*************************************************************************************
* Copyright 2011 Normation SAS
*************************************************************************************
*
* This file is part of Rudder.
*
* Rudder is free software: you can redistribute it and/or modify
* it under the terms of the GNU General Public License as published by
* the Free Software Foundation, either version 3 of the License, or
* (at your option) any later version.
*
* In accordance with the terms of section 7 (7. Additional Terms.) of
* the GNU General Public License version 3, the copyright holders add
* the following Additional permissions:
* Notwithstanding to the terms of section 5 (5. Conveying Modified Source
* Versions) and 6 (6. Conveying Non-Source Forms.) of the GNU General
* Public License version 3, when you create a Related Module, this
* Related Module is not considered as a part of the work and may be
* distributed under the license agreement of your choice.
* A "Related Module" means a set of sources files including their
* documentation that, without modification of the Source Code, enables
* supplementary functions or services in addition to those offered by
* the Software.
*
* Rudder is distributed in the hope that it will be useful,
* but WITHOUT ANY WARRANTY; without even the implied warranty of
* MERCHANTABILITY or FITNESS FOR A PARTICULAR PURPOSE.  See the
* GNU General Public License for more details.
*
* You should have received a copy of the GNU General Public License
* along with Rudder.  If not, see <http://www.gnu.org/licenses/>.

*
*************************************************************************************
*/

package com.normation.rudder.services.reports

import com.normation.inventory.domain.NodeId
import com.normation.rudder.domain.policies.RuleId
import com.normation.rudder.domain.policies.DirectiveId
import org.joda.time._
import org.joda.time.format._
import com.normation.rudder.domain.Constants
import com.normation.utils.HashcodeCaching
import scala.collection.mutable.Buffer
import com.normation.rudder.domain.logger.ReportLogger
import com.normation.rudder.domain.logger.ComplianceDebugLogger
import com.normation.rudder.domain.logger.ComplianceDebugLogger._
import com.normation.rudder.domain.policies.Directive
import com.normation.inventory.domain.NodeId
import com.normation.rudder.domain.reports._
import com.normation.utils.Control.sequence
import com.normation.rudder.reports._
import com.normation.rudder.reports.execution.AgentRunId
import net.liftweb.common.Loggable
import com.normation.rudder.domain.policies.DirectiveId
import com.normation.rudder.repository.NodeConfigIdInfo
import com.normation.rudder.reports.execution.AgentRun
import com.normation.rudder.domain.policies.SerialedRuleId
import com.normation.rudder.domain.policies.SerialedRuleId
import com.normation.rudder.repository.NodeConfigIdInfo
import com.normation.rudder.domain.policies.SerialedRuleId
import com.normation.cfclerk.xmlparsers.CfclerkXmlConstants.DEFAULT_COMPONENT_KEY
import java.util.regex.Pattern

/*
 *  we want to retrieve for each node the expected reports that matches it LAST
 *  run, or if no last run, what we are wainting for.
 *
 *  So the general resolution for ONE node is:
 *  - 1/ context
 *  - get the last run
 *  - get the list of nodeConfigIdInfo
 *
 *  - 2/ get the config id and date
 *  - 2.1: from the run:
 *    - if we have it, find the option[date] matching that version
 *  - 2.2: else (no run), we get the last available from nodeinfo with date
 *    - if none, get the last expected reports for the node, but not configId/date for it
 *  - so, we have a configId and an option[date] of validity
 *    => get expectedReports
 *
 *  - now, get reports for the run if any, and compute merge.
 *
 *
 *  For a node, we will get:
 *
 *  - run date:
 *    - Some(t): the node at least talked to us!
 *    - None   : never talked, build a pending/noreport list
 *  - (configId, eol of that config):
 *    - Some(id): we know what we expect!
 *      - Some(date): we know the validity !: the simplest case
 *      - None: this is an unexpected version (no meta info on it). Error.
 *    - None: migration only, that case will disappear with time. Compat mode,
 *            consider expected report for the node are ok. Don't care of the (None) date.
 *
 */

sealed trait RunAndConfigInfo

sealed trait ErrorNoConfigData extends RunAndConfigInfo

sealed trait ExpectedConfigAvailable extends RunAndConfigInfo {
  def expectedConfigInfo: NodeConfigIdInfo
}

sealed trait NoReport extends ExpectedConfigAvailable

sealed trait Unexpected extends ExpectedConfigAvailable

sealed trait Ok extends ExpectedConfigAvailable

//a marker trait which indicate that we want to
//have the details of the run
sealed trait LastRunAvailable extends RunAndConfigInfo {
  // this is the date and time reported by the run
  // (local node time of the starts of the run)
  def lastRunDateTime: DateTime

  //this is not an option even if we must take care of nodes
  //upgrading from previous version of Rudder without
  //config id because we must have some logic to find WHAT
  //is the applicable version in all case - it's one of the
  //major goal of ExecutionBatch#computeNodeRunInfo
  def lastRunConfigId: NodeConfigId

  // most of the time, we do have the corresponding
  // configId in base. But not always, for example
  // if the node configId was corrupted
  def lastRunConfigInfo: Option[NodeConfigIdInfo]
}



/**
 * The date and time when the status expires.
 * Depends of the compliance mode and the heartbeat period
 */
sealed trait MissingReportStatus extends RunAndConfigInfo {
    def missingReportStatus: ReportType
}

/**
 * The type of report to use for missing reports
 * (actually missing reports).
 * Depends of compliance mode.
 */
sealed trait ExpiringStatus extends RunAndConfigInfo {
    def expirationDateTime: DateTime
}

/*
 * Really, that node exists ?
 */
case object NoRunNoExpectedReport extends ErrorNoConfigData

/*
 * We don't have the needed configId in the expected
 * table. Either we don't have any config id at all,
 * or we can't find the version matching a run.
 * (it is some weird data lost in the server, or a node
 * not yet initialized)
 */
case class NoExpectedReport(
    lastRunDateTime: DateTime
  , lastRunConfigId: Option[NodeConfigId]
) extends ErrorNoConfigData

/*
 * No report of interest (either none, or
 * some but too old for our situation)
 */
case class NoReportInInterval(
    expectedConfigInfo: NodeConfigIdInfo
) extends NoReport

/*
 * No report of interest but expected because
 * we are on the correct mode for that
 */
case class ReportsDisabledInInterval(
    expectedConfigId: NodeConfigIdInfo
) extends NoReport

case class Pending(
    expectedConfigInfo : NodeConfigIdInfo
  , optLastRun         : Option[(DateTime, NodeConfigIdInfo)]
  , expirationDateTime : DateTime
  , missingReportStatus: ReportType
) extends NoReport with ExpiringStatus with MissingReportStatus

/*
 * the case where we have a version on the run,
 * versions are init in the server for that node,
 * and we don't have a version is an error
 */
case class UnexpectedVersion(
    lastRunDateTime   : DateTime
  , lastRunConfigInfo : Some[NodeConfigIdInfo]
  , lastRunExpiration : DateTime
  , expectedConfigInfo: NodeConfigIdInfo
  , expectedExpiration: DateTime
) extends Unexpected with LastRunAvailable {
  val lastRunConfigId = lastRunConfigInfo.get.configId
}

/**
 * A case where we have a run without version,
 * but we really should, because versions are init
 * in the server for that node
 */
case class UnexpectedNoVersion(
    lastRunDateTime   : DateTime
  , lastRunConfigInfo : Some[NodeConfigIdInfo]
  , lastRunExpiration : DateTime
  , expectedConfigInfo: NodeConfigIdInfo
  , expectedExpiration: DateTime
) extends Unexpected with LastRunAvailable {
  val lastRunConfigId = lastRunConfigInfo.get.configId
}

/**
 * A case where we have a run with a version,
 * but we didn't find it in db,
 * but we really should, because versions are init
 * in the server for that node
 */
case class UnexpectedUnknowVersion(
    lastRunDateTime   : DateTime
  , lastRunConfigId   : NodeConfigId
  , expectedConfigInfo: NodeConfigIdInfo
  , expectedExpiration: DateTime
) extends Unexpected with LastRunAvailable {
  val lastRunConfigInfo = None
}


case class ComputeCompliance(
    lastRunDateTime    : DateTime
  , expectedConfigInfo : NodeConfigIdInfo
  , expirationDateTime : DateTime
  , missingReportStatus: ReportType
) extends Ok with LastRunAvailable with ExpiringStatus with MissingReportStatus {
  val lastRunConfigId   = expectedConfigInfo.configId
  val lastRunConfigInfo = Some(expectedConfigInfo)
}

/**
 * An execution batch contains the node reports for a given Rule / Directive at a given date
 * An execution Batch is at a given time <- TODO : Is it relevant when we have several node ?
 */

object ExecutionBatch extends Loggable {
  final val matchCFEngineVars = """.*\$(\{.+\}|\(.+\)).*""".r
  final private val replaceCFEngineVars = """\$\{.+\}|\$\(.+\)"""

  /**
   * containers to store common information about "what are we
   * talking about in that merge ?"
   */
  private[this] final case class MergeInfo(nodeId: NodeId, run: Option[DateTime], configId: Option[NodeConfigId], expirationTime: DateTime)

  /**
   * The time that we are going to give to the agent as a grace period to get
   * its reports.
   * That time is added to the normal agent execution period, so that:
   * - if the agent runs every 2 minutes, reports should have been received
   *   after 7 minutes max
   * - if the agent runs every 240 minutes, reports should have been received
   *   after 245 minutes max.
   *
   * That notion only makes sens for the compliance mode, as it is expected to
   * NOT receive report in the changes-only mode.
   */
  final val GRACE_TIME_PENDING = Duration.standardMinutes(5)

  /**
   * Then end of times, used to denote report which are not expiring
   */
  final val END_OF_TIME = new DateTime(Long.MaxValue)

  /**
   * Takes a string, that should contains a CFEngine var ( $(xxx) or ${xxx} )
   * replace the $(xxx) (or ${xxx}) part by .*
   * and doubles all the \
   * Returns a string that is suitable for a being used as a regexp
   */
  final def replaceCFEngineVars(x : String) : String = {
    x.replaceAll(replaceCFEngineVars, ".*").replaceAll("""\\""", """\\\\""")
  }

  case class ContextForNoAnswer(
      agentExecutionInterval: Int
    , complianceMode        : ComplianceMode
  )

  /*
   * Utility method to factor out common logging task and be assured that
   * the log message is actually sync with the info type.
   */
  private[this] def runType(traceMessage: String, runType: RunAndConfigInfo)(implicit nodeId: NodeId): RunAndConfigInfo = {
    val msg = if(traceMessage.trim.size == 0) "" else ": " + traceMessage
    ComplianceDebugLogger.node(nodeId).trace(s"Run config for node ${nodeId.value}: ${runType.logName} ${msg}")
    runType
  }

  /*
   * For each node, get the config it has.
   * This method bases its result on THE LAST RUN
   * of each node, and try to discover the run linked information (datetime, config id).
   *
   */
  def computeNodesRunInfo(
      nodeIds          : Map[NodeId, ResolvedAgentRunInterval]
    , runs             : Map[NodeId, Option[AgentRun]]
    , nodeConfigIdInfos: Map[NodeId, Option[Seq[NodeConfigIdInfo]]]
    , complianceMode   : ComplianceMode
  ): Map[NodeId, RunAndConfigInfo] = {

    val missingReportType = complianceMode.mode match {
      case FullCompliance => MissingReportType
      case ChangesOnly => SuccessReportType
      case ReportsDisabled => DisabledReportType
    }

    /*
     * How long time a run is valid AFTER AN UPDATE (i.e, not in permanent regime).
     * This is shorter than runValidityTime, because a config update IS a change and
     * force to send reports in all case.
     */
    def updateValidityTime(runIntervalInfo: ResolvedAgentRunInterval) = runIntervalInfo.interval.plus(GRACE_TIME_PENDING)

    /*
     * How long time a run is valid before receiving any report (but not after an update)
     */
    def runValidityTime(runIntervalInfo: ResolvedAgentRunInterval) = complianceMode.mode match {
      case ChangesOnly =>
        //expires after run*heartbeat period - we need an other run before that.
        val heartbeat = Duration.standardMinutes((runIntervalInfo.interval.getStandardMinutes * runIntervalInfo.heartbeatPeriod ))
        heartbeat.plus(GRACE_TIME_PENDING)
      case FullCompliance | ReportsDisabled =>
        updateValidityTime(runIntervalInfo)
    }

    val now = DateTime.now

    nodeIds.foreach { case (nodeId, runInfos) =>
      ComplianceDebugLogger.node(nodeId).debug(s"Node run configuration: ${(nodeId, complianceMode, runInfos).toLog }")
    }

    nodeIds.map { case (nodeId, intervalInfo) =>
      implicit val _n = nodeId

      val optInfo = nodeConfigIdInfos.getOrElse(nodeId, None)
      //special case if we are on "reports-disabled" mode
      val runInfo = if(complianceMode.mode == ReportsDisabled) {
        optInfo match {
          case Some(configs) if(configs.nonEmpty) =>
            runType(s"compliance mode is set to '${}', it's ok to not having reports", ReportsDisabledInInterval(configs.maxBy(_.creation.getMillis)))
          case _ =>
            runType(s"nodeId has no configuration ID version (it should, even in ${ReportsDisabled.name} compliance mode", NoRunNoInit)
        }
      } else {

        val optRun  = runs.get(nodeId).flatten match {
          case None => None
          case Some(run) =>
            //here we have to check that the run is not too old, see #7743
            val expirationTime = run.agentRunId.date.plus(runValidityTime(intervalInfo))
            if(expirationTime.isBefore(now)) {
              ComplianceDebugLogger.node(nodeId).debug(s"Last run [${run.agentRunId}] for node expired at ${expirationTime} => ignoring runs for the node")
              None
            } else {
              Some(run)
            }

        }

        (optRun, optInfo) match {
          case (None, None) =>
            runType("", NoRunNoExpectedReport)

          // There is no run for this node
          case (None, Some(configs)) =>
            if(configs.isEmpty) {
              runType("nodeId exists in DB but has no version (due to cleaning?)", NoRunNoExpectedReport)
            } else {
              val currentConfig = configs.maxBy(_.creation.getMillis)
              val expireTime = currentConfig.creation.plus(updateValidityTime(intervalInfo))

              if(expireTime.isBefore(now)) {
                runType("no run (ever or too old)", NoReportInInterval(currentConfig))
              } else {
                runType(s"no run (ever or too old), Pending until ${expireTime}", Pending(currentConfig, None, expireTime, missingReportType))
              }
            }

          case (Some(run), _) =>
            computeNodeRunInfo(
                  nodeId, optInfo, missingReportType
                , intervalInfo, updateValidityTime(intervalInfo), runValidityTime(intervalInfo)
                , now, run
            )

        }
      }

      (nodeId, runInfo)
    }.toMap
  }

  def computeNodeRunInfo(
      nodeId                : NodeId
    , nodeConfigIdInfos     : Option[Seq[NodeConfigIdInfo]]
    , missingReportType     : ReportType
    , runIntervalInfo       : ResolvedAgentRunInterval
    , updateValidityDuration: Duration
    , runValidityDuration   : Duration
    , timeToCompareTo       : DateTime
    , runToCheck            : AgentRun
  ): RunAndConfigInfo = {

    implicit val _n = nodeId

    (runToCheck, nodeConfigIdInfos) match {

      case (AgentRun(AgentRunId(_, t), optConfigId, _, _), None) =>
        runType("need to regenerate policies?", NoExpectedReport(t, optConfigId))

      //The run does not have a configId: migration, new nodes, etc.
      case (AgentRun(AgentRunId(_, t), None, _, _), Some(configs)) =>
        if(configs.isEmpty) {
          runType("nodeId exists in DB but has no version (due to cleaning?)", NoExpectedReport(t, None))
        } else {
          /*
           * Here, we want to check two things:
           * - does the run should have contain a config id ?
           *   It should if the oldest config was created too long ago
           *
           * - else, we look at the most recent
           *   config and decide between pending / no answer
           */
          val oldestConfigId = configs.minBy( _.creation.getMillis)
          val oldestExpiration = oldestConfigId.creation.plus(updateValidityDuration)
          if(oldestExpiration.isBefore(t) ) {
            //we had a config set a long time ago, then interval+grace time happen, and then
            //we get a run without any config id => the node didn't updated its promises
            val currentConfig = configs.maxBy( _.creation.getMillis)
            val currentExpiration = currentConfig.creation.plus(updateValidityDuration)
            runType(s"node send reports without nodeConfigId but the oldest configId (${oldestConfigId.configId.value}) expired since ${oldestExpiration})"
            , UnexpectedNoVersion(t, Some(oldestConfigId), oldestExpiration, currentConfig, currentExpiration)
            )
          } else {
            val currentConfigId = configs.maxBy( _.creation.getMillis )
            val expirationTime = currentConfigId.creation.plus(updateValidityDuration)
            if(expirationTime.isBefore(t)) {
              runType(s"node should have sent reports for configId ${currentConfigId.configId.value} before ${expirationTime} but got a report at ${t} without any configId"
              , NoReportInInterval(currentConfigId)
              )
            } else {
              runType(s"waiting for node to send reports for configId ${currentConfigId.configId.value} before ${expirationTime} (last run at ${t} didn't have any configId"
              , Pending(currentConfigId, Some((t, oldestConfigId)), expirationTime, missingReportType)
              )
            }
          }
        }

      //the run has a nodeConfigId: nominal case
      case (AgentRun(AgentRunId(_, t), Some(rv), _, _), Some(configs)) =>
        if(configs.isEmpty) {
          //error: we have a MISSING config id. Contrary to the case where any config id is missing
          //for the node, here we have a BAD id.
          runType("nodeId exists in DB but has no version (due to cleaning?)", NoExpectedReport(t, Some(rv)))
        } else {
          configs.find { i => i.configId == rv} match {
            case None =>
              //it's a bad version, but we have config id in DB => likelly a corruption on node
              val expectedVersion = configs.maxBy( _.creation.getMillis )
              //expirationTime is the date after which we must have gotten a report for that version
              val expirationTime = expectedVersion.creation.plus(updateValidityDuration)

              runType(s"nodeId exists in DB and has configId, expected configId is ${expectedVersion.configId.value}, but ${rv.value} was not found (node corruption?)",
                  UnexpectedUnknowVersion(t, rv, expectedVersion, expirationTime)
              )

            case Some(v) => //nominal case !
              v.endOfLife match {
                case None =>
                  //nominal (bis)! The node is answering to current config !
                  val expirationTime = t.plus(runValidityDuration)
                  if(expirationTime.isBefore(timeToCompareTo)) {
                    runType(s"Last run at ${t} is for the correct configId ${v.configId.value} but a new one should have been sent before ${expirationTime}"
                    , NoReportInInterval(v)
                    )
                  } else { //nominal case
                    runType(s"Last run at ${t} is for the correct configId ${v.configId.value} and not expired, compute compliance"
                    , ComputeCompliance(t, v, expirationTime, missingReportType)
                    )
                  }

                case Some(eol) =>
                  //check if the run is not too old for the version, i.e if endOflife + grace is before run
                  val currentConfigId = configs.maxBy( _.creation.getMillis )

                  // a more recent version exists, so we are either awaiting reports
                  // for it, or in some error state (completely unexpected version or "just" no report
                  val eolExpiration = eol.plus(updateValidityDuration)
                  val expirationTime = currentConfigId.creation.plus(updateValidityDuration)
                  if(eolExpiration.isBefore(t)) {
                    //we should have had a more recent run
                    runType(s"node sent reports at ${t} for configId ${rv.value} (which expired at ${eol}) but should have been for configId ${currentConfigId.configId.value}"
                    , UnexpectedVersion(t, Some(v), eolExpiration, currentConfigId, expirationTime)
                    )
                  } else {
                    if(expirationTime.isBefore(timeToCompareTo)) {
                      runType(s"last run at ${t} was for expired configId ${rv.value} and no report received for current configId ${currentConfigId.configId.value} (one was expected before ${expirationTime})"
                      , NoReportInInterval(currentConfigId)
                      )
                    } else {
                      //standard case: we changed version and are waiting for a run with the new one.
                      runType(s"last run at ${t} was for expired configId ${rv.value} and no report received for current configId ${currentConfigId.configId.value}, but ${timeToCompareTo} is before expiration time ${expirationTime}, Pending"
                      , Pending(currentConfigId, Some((t, v)), eolExpiration, missingReportType)
                      )
                    }
                  }
              }
          }
        }
    }
  }

  /**
   * This is the main entry point to get the detailed reporting
   * It returns a Sequence of NodeStatusReport which gives, for
   * each node, the status and all the directives associated.
   *
   * The contract is to give to that function a list of expected
   * report for an unique given node
   *
   */
  def getNodeStatusReports(
      nodeId               : NodeId
      // run info: if we have a run, we have a datetime for it
      // and perhaps a configId
    , runInfo              : RunAndConfigInfo
      // this is needed expected reports given for the node.
    , expectedReports      : Map[NodeConfigId, Map[SerialedRuleId, RuleNodeExpectedReports]]
      // reports we get on the last know run
    , agentExecutionReports: Seq[Reports]
  ) : (NodeId, (RunAndConfigInfo, Set[RuleNodeStatusReport])) = {

    //a method to get the expected reports for the given configId and log a debug message is none
    //are found - because they really should have
    def getExpectedReports(configId: NodeConfigId): Map[SerialedRuleId, RuleNodeExpectedReports] = {
      expectedReports.get(configId) match {
        case None => //that should not happen
          logger.error(s"Error when getting expected reports for node: '${nodeId.value}' and config id: '${configId.value}' even if they should be there. It is likelly a bug.")
          Map()
        case Some(x) => x
      }
    }

    def buildUnexpectedVersion(runTime: DateTime, runVersion: Option[NodeConfigIdInfo], runExpiration: DateTime, expectedVersion: NodeConfigIdInfo, expectedExpiration: DateTime, nodeStatusReports: Seq[ResultReports]) = {
        //mark all report of run unexpected,
        //all expected missing
        buildRuleNodeStatusReport(
            MergeInfo(nodeId, Some(runTime), Some(expectedVersion.configId), expectedExpiration)
          , getExpectedReports(expectedVersion.configId)
          , MissingReportType
        ) ++
        buildUnexpectedReports(MergeInfo(nodeId, Some(runTime), runVersion.map(_.configId), runExpiration), nodeStatusReports)
    }

    //only interesting reports: for that node, with a status
    val nodeStatusReports = agentExecutionReports.collect{ case r: ResultReports if(r.nodeId == nodeId) => r }

    ComplianceDebugLogger.node(nodeId).trace(s"Computing compliance for node ${nodeId.value} with: [${runInfo.toLog}]")

    val ruleNodeStatusReports = runInfo match {

<<<<<<< HEAD
      case ReportsDisabledInInterval(expectedConfig) =>
        ComplianceDebugLogger.node(nodeId).trace(s"Compliance mode is ${ReportsDisabled.name}, so we don't have to try to merge/compare with expected reports")
        buildRuleNodeStatusReport(
            //these reports don't really expires - without change, it will
            //always be the same.
            MergeInfo(nodeId, None, Some(expectedConfig.configId), END_OF_TIME)
          , getExpectedReports(expectedConfig.configId)
          , DisabledReportType
        )

      case ComputeCompliance(lastRunDateTime, lastRunConfigId, expectedConfigId, expirationTime, missingReportStatus) =>
        ComplianceDebugLogger.node(nodeId).trace(s"Using merge/compare strategy between last reports from run ${lastRunConfigId.toLog} and expect reports ${expectedConfigId.toLog}")
=======
      case ComputeCompliance(lastRunDateTime, expectedConfigId, expirationTime, missingReportStatus) =>
        ComplianceDebugLogger.node(nodeId).trace(s"Using merge/compare strategy between last reports from run at ${lastRunDateTime} and expect reports ${expectedConfigId.toLog}")
>>>>>>> b17849b2
        mergeCompareByRule(
            MergeInfo(nodeId, Some(lastRunDateTime), Some(expectedConfigId.configId), expirationTime)
          , nodeStatusReports
          , getExpectedReports(expectedConfigId.configId)
          , getExpectedReports(expectedConfigId.configId)
          , missingReportStatus
        )

      case Pending(expectedConfig, optLastRun, expirationTime, missingReportStatus) =>
        optLastRun match {
          case None =>
            ComplianceDebugLogger.node(nodeId).trace(s"Node is Pending with no reports from a previous run, everything is pending")
            // we don't have previous run, so we can simply say that all component in node are Pending
            buildRuleNodeStatusReport(
                MergeInfo(nodeId, None, Some(expectedConfig.configId), expirationTime)
              , getExpectedReports(expectedConfig.configId)
              , PendingReportType
            )

          case Some((runTime, runConfigId)) =>
            /*
             * In that case, we need to compute the status of all component in the previous run,
             * then keep these result for component in the new expected config and for
             * component in new expected config BUT NOT is the one for which we have the run,
             * set pending.
             */
            ComplianceDebugLogger.node(nodeId).trace(s"Node is Pending with reports from previous run, using merge/compare strategy between last reports from run ${runConfigId.toLog} and expect reports ${expectedConfig.toLog}")
            mergeCompareByRule(
                MergeInfo(nodeId, Some(runTime), Some(expectedConfig.configId), expirationTime)
              , nodeStatusReports
              , getExpectedReports(runConfigId.configId)
              , getExpectedReports(expectedConfig.configId)
              , missingReportStatus
            )
        }

      case NoReportInInterval(expectedConfigId) =>
        ComplianceDebugLogger.node(nodeId).trace(s"Node didn't received reports recently, status depend of the compliance mode and previous report status")
        buildRuleNodeStatusReport(
            //these reports don't really expires - without change, it will
            //always be the same.
            MergeInfo(nodeId, None, Some(expectedConfigId.configId), END_OF_TIME)
          , getExpectedReports(expectedConfigId.configId)
          , NoAnswerReportType
        )

      case UnexpectedVersion(runTime, Some(runVersion), runExpiration, expectedVersion, expectedExpiration) =>
        ComplianceDebugLogger.node(nodeId).warn(s"Received a run at ${runTime} for node '${nodeId.value}' with configId '${runVersion.configId.value}' but that node should be sending reports for configId ${expectedVersion.configId.value}")
        buildUnexpectedVersion(runTime, Some(runVersion), runExpiration, expectedVersion, expectedExpiration, nodeStatusReports)

      case UnexpectedNoVersion(runTime, Some(runVersion), runExpiration, expectedVersion, expectedExpiration) => //same as unextected, different log
        ComplianceDebugLogger.node(nodeId).warn(s"Received a run at ${runTime} for node '${nodeId.value}' without any configId but that node should be sending reports for configId ${expectedVersion.configId.value}")
        buildUnexpectedVersion(runTime, Some(runVersion), runExpiration, expectedVersion, expectedExpiration, nodeStatusReports)

      case UnexpectedUnknowVersion(runTime, runId, expectedVersion, expectedExpiration) => //same as unextected, different log
        ComplianceDebugLogger.node(nodeId).warn(s"Received a run at ${runTime} for node '${nodeId.value}' configId '${runId.value}' which is not known by Rudder, and that node should be sending reports for configId ${expectedVersion.configId.value}")
        buildUnexpectedVersion(runTime, None, runTime, expectedVersion, expectedExpiration, nodeStatusReports)

      case NoExpectedReport(runTime, optConfigId) =>
        // these reports where not expected
        ComplianceDebugLogger.node(nodeId).warn(s"Node '${nodeId.value}' sent reports for run at '${runInfo}' (with ${
          optConfigId.map(x => s" configuration ID: '${x.value}'").getOrElse(" no configuration ID")
        }). No expected configuration matches these reports.")
        buildUnexpectedReports(MergeInfo(nodeId, Some(runTime), optConfigId, END_OF_TIME), nodeStatusReports)

      case NoRunNoExpectedReport =>
        /*
         * Really, this node exists ? Shouldn't we just declare Ragnarök at that point ?
         */
        ComplianceDebugLogger.node(nodeId).warn(s"Can not get compliance for node with ID '${nodeId.value}' because it has no configuration id initialised nor sent reports (node just added ?)")
        Set[RuleNodeStatusReport]()

    }

    (nodeId, (runInfo, ruleNodeStatusReports))
  }

  /**
   * That method only take care of the low level logic of comparing
   * expected reports with actual reports rule by rule. So we expect
   * that something before took care of all the macro-,node-related-states
   * (pending, non compatible version, etc).
   *
   * In that method, if we don't have a report for an expected component, it
   * only can be a missing report (since we have all the reports of the run
   * for the node), and if we have reports for other components than the one
   * expected, they are unexpected.
   *
   * We have a two level comparison to do:
   * - the expected reports corresponding to the run
   *   => we actually do the comparison component by component
   * - the expected reports not in the previous set
   *   => the get the missingReport status (pending, success, missing
   *      depending of the time and compliance mode)
   *
   * The "diff" is done at the rule level, what means that, for example,
   * a pending state will be applied to the whole rule, even if only
   * one component changed on it (for ex, we just added an user).
   *
   * That choice can be made more precise latter but for now it is linked
   * to the "serial" of rule.
   */
  private[reports] def mergeCompareByRule(
      mergeInfo                      : MergeInfo
      // only report for that nodeid, of type ResultReports,
      // for the correct run, for the correct version
    , executionReports               : Seq[ResultReports]
    , expectedReportsForLastRun      : Map[SerialedRuleId, RuleNodeExpectedReports]
    , expectedReportsForCurrentConfig: Map[SerialedRuleId, RuleNodeExpectedReports]
      // the status to use for ACTUALLY missing reports, i.e for reports for which
      // we have a run but are not here. Basically, it's "missing" when on
      // full compliance and "success" when on changes only.
    , missingReportStatus            : ReportType
  ): Set[RuleNodeStatusReport] = {

    val complianceForRun: Map[SerialedRuleId, RuleNodeStatusReport] = (for {
      (   SerialedRuleId(ruleId, serial)
        , expectedReport       ) <- expectedReportsForLastRun
      directiveStatusReports =  {
                                   //here, we had at least one report, even if it not a ResultReports (i.e: run start/end is meaningful

                                   val reportsForThatNodeRule: Seq[ResultReports] = executionReports.filter( _.ruleId == ruleId)

                                   val (goodReports, badReports) =  reportsForThatNodeRule.partition(r => r.serial == serial)

                                   val reports = goodReports.groupBy(x => (x.directiveId, x.component) )

                                   val expectedComponents = (for {
                                     directive <- expectedReport.directives
                                     component <- directive.components
                                   } yield {
                                     ((directive.directiveId, component.componentName), component)
                                   }).toMap

                                   /*
                                    * now we have three cases:
                                    * - expected component without reports => missing (modulo changes only interpretation)
                                    * - reports without expected component => unknown
                                    * - both expected component and reports => check
                                    */
                                   val reportKeys = reports.keySet
                                   val expectedKeys = expectedComponents.keySet
                                   val okKeys = reportKeys.intersect(expectedKeys)

                                   val missing = expectedComponents.filterKeys(k => !reportKeys.contains(k)).map { case ((d,_), c) =>
                                     DirectiveStatusReport(d, Map(c.componentName ->
                                       /*
                                        * Here, we group by unexpanded component value, not expanded one. We want in the end:
                                        * -- edit file  ## component name
                                        * --- /tmp/${rudder.node.ip} ## component value
                                        * ----- /tmp/ip1 ## report 1
                                        * ----- /tmp/ip2 ## report 2
                                        * Not:
                                        * -- edit file
                                        * --- /tmp/ip1
                                        * ----- /tmp/ip1
                                        * --- /tmp/ip2
                                        * ----- /tmp/ip2
                                        */
                                       ComponentStatusReport(c.componentName, c.groupedComponentValues.map { case(v,u) => (u ->
                                         ComponentValueStatusReport(v, u, MessageStatusReport(missingReportStatus, "") :: Nil)
                                       )}.toMap)
                                     ))
                                   }

                                   //unexpected contains the one with unexpected key and all non matching serial/version
                                   val unexpected = buildUnexpectedDirectives(
                                       reports.filterKeys(k => !expectedKeys.contains(k)).values.flatten.toSeq ++
                                       badReports
                                   )

                                   val expected = okKeys.map { k =>
                                     DirectiveStatusReport(k._1, Map(k._2 ->
                                       checkExpectedComponentWithReports(expectedComponents(k), reports(k), missingReportStatus)
                                     ))
                                   }

                                   missing ++ unexpected ++ expected
                                }
    } yield {
      (
          SerialedRuleId(ruleId, serial)
        , RuleNodeStatusReport(
              mergeInfo.nodeId
            , ruleId
            , serial //can not be empty because of groupBy
            , mergeInfo.run
            , mergeInfo.configId
            , DirectiveStatusReport.merge(directiveStatusReports)
            , mergeInfo.expirationTime
          )
      )
    }).toMap

    //now, for all current expected reports, choose between the computed value and the default one

    // note: isn't there something specific to do for unexpected reports ? Keep them all ?

    val nil = Seq[RuleNodeStatusReport]()
    val (computed, newStatus) = ((nil, nil)/: expectedReportsForCurrentConfig) { case ( (c,n), (k, expectedReport)) =>
      complianceForRun.get(k) match {
        case None => //the whole rule is new!
          //here, the reports are ACTUALLY pending, not missing.
          val x = buildRuleNodeStatusReport(mergeInfo, Map(k -> expectedReport), PendingReportType)
          (c, n++x)
        case Some(complianceReport) => //use the already computed compliance
          (c:+complianceReport, n)
      }
    }

    ComplianceDebugLogger.node(mergeInfo.nodeId).trace(s"Compute compliance for node ${mergeInfo.nodeId.value} using: rules for which compliance is based on run reports: ${
      computed.map { x => s"[${x.ruleId.value}->${x.serial}]"}.mkString("")
    };"+s" rule updated since run: ${
      newStatus.map { x => s"${x.ruleId.value}->${x.serial}"}.mkString("[", "][", "]")
    }")

    (computed ++ newStatus).toSet
  }

  private[this] def getUnexpanded(seq: Seq[Option[String]]): Option[String] = {
    val unexpanded = seq.toSet
    if(unexpanded.size > 1) {
      logger.debug("Several same looking expected component values have different unexpanded value, which is not supported: " + unexpanded.mkString(","))
    }
    unexpanded.head
  }

  private[this] def buildUnexpectedReports(mergeInfo: MergeInfo, reports: Seq[Reports]): Set[RuleNodeStatusReport] = {
    reports.groupBy(x => (x.ruleId, x.serial)).map { case ((ruleId, serial), seq) =>
      RuleNodeStatusReport(
          mergeInfo.nodeId
        , ruleId
        , serial //can not be empty because of groupBy
        , mergeInfo.run
        , mergeInfo.configId
        , DirectiveStatusReport.merge(buildUnexpectedDirectives(seq))
        , mergeInfo.expirationTime
      )
    }.toSet
  }

  /**
   * Build unexpected reports for the given reports
   */
  private[this] def buildUnexpectedDirectives(reports: Seq[Reports]): Seq[DirectiveStatusReport] = {
    reports.map { r =>
      DirectiveStatusReport(r.directiveId, Map(r.component ->
        ComponentStatusReport(r.component, Map(r.keyValue ->
          ComponentValueStatusReport(r.keyValue, r.keyValue, MessageStatusReport(UnexpectedReportType, r.message) :: Nil)
        )))
      )
    }
  }

  private[reports] def buildRuleNodeStatusReport(
      mergeInfo      : MergeInfo
    , expectedReports: Map[SerialedRuleId, RuleNodeExpectedReports]
    , status         : ReportType
    , message        : String = ""
  ): Set[RuleNodeStatusReport] = {
    expectedReports.map { case (SerialedRuleId(ruleId, serial), expected) =>
      val d = expected.directives.map { d =>
        DirectiveStatusReport(d.directiveId,
          d.components.map { c =>
            (c.componentName, ComponentStatusReport(c.componentName,
              c.groupedComponentValues.map { case(v,uv) =>
                (uv, ComponentValueStatusReport(v, uv, MessageStatusReport(status, "") :: Nil) )
              }.toMap
            ))
          }.toMap
        )
      }
      RuleNodeStatusReport(
          mergeInfo.nodeId
        , ruleId
        , serial
        , mergeInfo.run
        , mergeInfo.configId
        , DirectiveStatusReport.merge(d)
        , mergeInfo.expirationTime
      )
    }.toSet
  }

  /**
   * Allows to calculate the status of component for a node.
   * We don't deal with interpretation at that level,
   * in particular regarding the not received / etc status, we
   * simply put "no answer" for each case where we don't
   * have an actual report corresponding to the expected one.
   *
   * We do deal with component value type, with 3 big kind of component value:
   * - the case with no component value. We just have a component key and don't expect any value.
   * - the with a component key that is fully know at generation time. It may be either a hard coded
   *   value, like the path "/etc/fstab" when editing a file, or a Rudder parameter expanded at generation
   *   time, like "${rudder.node.hostname}".
   * - the runtime-only parameter (for now, only cfe variable), that can't be known until the agent
   *   actually runs.
   *   This last kind is problematic for now, because we don't have any reliable mean to merge it
   *   with an expected report: on the expected side, we have something like "${sys.arch}", on the
   *   report side, we only have something like "x64". So if several values of that kind exists for
   *   a component, we can only guess and hope (I let you play with two file edit on "/tmp${sys.fstab}" and
   *   on "/tmp/${sys.arch}/${sys.hostname}" for example).
   * The visibility is for allowing tests
   */
  private[reports] def checkExpectedComponentWithReports(
      expectedComponent: ComponentExpectedReport
    , filteredReports  : Seq[Reports]
    , noAnswerType     : ReportType
  ) : ComponentStatusReport = {

    // First, filter out all the not interesting reports
    // (here, interesting means non log, info, etc)
    val purgedReports = filteredReports.filter(x => x.isInstanceOf[ResultReports])

    // build the list of unexpected ComponentValueStatusReport
    // i.e value
    val unexpectedStatusReports = {
      val unexpectedReports = getUnexpectedReports(
          expectedComponent.componentsValues.toList
        , purgedReports
      )
      unexpectedReports.foreach { r =>
        ComplianceDebugLogger.node(r.nodeId).warn(s"Unexpected report for Directive '${r.directiveId.value}', Rule '${r.ruleId.value}' generated on '${r.executionTimestamp}' "+
            s"on node '${r.nodeId.value}', Component is '${r.component}', keyValue is '${r.keyValue}'. The associated message is : ${r.message}"
        )
      }
      for {
        unexpectedReport <- unexpectedReports
      } yield {
        ComponentValueStatusReport(
           unexpectedReport.keyValue
         , unexpectedReport.keyValue
         , List(MessageStatusReport(UnexpectedReportType, unexpectedReport.message))
        )
      }

    }

    /*
     * The actual data model for the three kinds of component values.
     * We group values by there unexpanded value, so that's why we have
     * Seq in the right hand side. Of course, we only have one None.
     * CFEngine vars can't really be grouped. We may want to group them
     * by "most large pattern matching that value", so that "/tmp/.*" also
     * handle "/tmp/.* /.*", but I have no idea how to handle that.
     * Matching pattern with each other ?
     */
    case class ValueKind(
        none  : Seq[String] = Seq()
      , simple: Map[String, Seq[String]] = Map()
      , cfeVar: List[(String, Pattern)] = List()
    )

    val componentMap = expectedComponent.groupedComponentValues
    val valueKind = (ValueKind() /:componentMap) {
      case (kind,  (v, DEFAULT_COMPONENT_KEY)) => kind.copy(none = v +: kind.none )
      case (kind,  (value, unexpandedValue)) =>
        value match {
          case matchCFEngineVars(_) =>
            val pattern = Pattern.compile(replaceCFEngineVars(value))
            kind.copy(cfeVar = (unexpandedValue, pattern) :: kind.cfeVar)
          case _ => kind.copy(simple = kind.simple + ((unexpandedValue, value +: kind.simple.getOrElse(unexpandedValue, Seq()))))
        }
    }

    // Regroup all None value into None component Value
    // There should only one None report per component and
    val (noneValue, noneReports) = {
      if(valueKind.none.isEmpty) {
      (None, Seq())
      } else {
        val reports = purgedReports.filter(r => r.keyValue == DEFAULT_COMPONENT_KEY)
        ( Some(buildComponentValueStatus(
              DEFAULT_COMPONENT_KEY
            , reports
            , unexpectedStatusReports.isEmpty
            , valueKind.none.size
            , noAnswerType
          ))
        , reports
        )
      }
    }

    // Create a simpleValue for each unexpandedValue, with all reports matching expanded values
    val (simpleValues, simpleReports) = {
      val result = for {
        (unexpandedValue, values) <- valueKind.simple
      } yield {
        // we find the reports matching these values, but take
        // at most the number of values if there is also cfevars
        // because the remaining values may be for cfengine vars
        val reports = {
          val possible = purgedReports.filter(r => values.contains(r.keyValue))
          if(valueKind.cfeVar.size > 0) {
            possible.take(values.size)
          } else {
            possible
          }
        }
        val status = buildComponentValueStatus(
            unexpandedValue
          , reports
          , unexpectedStatusReports.isEmpty
          , values.size
          , noAnswerType
        )
        (status, reports)
      }
      (result.keys,result.values.flatten)
    }

    // Remove all already parsed reports so we only look in remaining reports for Cfengine variables
    val usedReports = noneReports ++ simpleReports
    val remainingReports = purgedReports.diff(usedReports)

    // Find what reports matche what cfengine variables

    val (cfeVarValues, lastReports) = extractCFVarsFromReports(valueKind.cfeVar, remainingReports.toList, noAnswerType)

    // Finally, if we still got some reports, generate an unexpected report.
    /*
     * Here, we don't havve any mean to know if the unexpected comes from a CFEngine variable or not.
     * It could be a constant value coming from nowhere as much as a value coming from a badly replaced
     * CFEngine var.
     */
    val lastUnexpected = lastReports.groupBy(_.keyValue).map{
      case (value, reports) =>
        val messageReports = reports.map(r => MessageStatusReport(UnexpectedReportType, r.message)).toList
        ComponentValueStatusReport(value, value, messageReports)
    }

    /*
     * Here, we want to merge values BUT also to ballon to report type to the worst in
     * a list of messages, so that a component value partially in repaired and success
     * is view in repaired.
     * This is ok to do so here, because we are looking for the messages of a
     * same component value (for a node, for a rule, for a directive), so only
     * for component value with a cardinality > 1, which quite rare.
     */
    val componentValues = {
      val cv = ComponentValueStatusReport.merge(unexpectedStatusReports ++ noneValue ++ simpleValues ++ cfeVarValues ++ lastUnexpected)
      cv.mapValues { x =>
        val worst = ReportType.getWorseType(x.messages.map(_.reportType))
        val messages = x.messages.map(m => m.copy(reportType = worst))
        x.copy(messages = messages)
      }
    }

    ComponentStatusReport(
        expectedComponent.componentName
      , componentValues
    )
  }


  /*
   * Recursively look into remaining reports for CFEngine variables,
   * values are accumulated and we remove reports while we use them.
   *
   * The first matching pattern is used as the correct one, so
   * they must be sorted from the most specific to the less one
   * if you don't want to see things like in #7758 happen
   *
   * The returned reports are the one that are not matches by
   * any cfengine variable value
   *
   * Visibility is for test
   *
   */
  private[reports] def extractCFVarsFromReports (
      cfengineVars: List[(String, Pattern)]
    , allReports  : List[Reports]
    , noAnswerType: ReportType
  ) : (Seq[ComponentValueStatusReport], Seq[Reports]) = {

    /*
     * So, we don't have any simple, robust way to sort
     * reports or patterns to be sure that we are not
     * introducing loads of error case.
     *
     * So, we are going to test all patterns on all regex,
     * and find the combination with the most report used.
     *
     * One optimisation thought: when a pattern match exactly
     * one report, we can prune that couple for remaining
     * pattern tests.
     *
     * It is known that that way of testing is quadratic and
     * will takes A LOT OF TIME for big input.
     * The rationnal to do it none the less is:
     * - the quadratic nature is only value with CFEngine params,
     * - the time remains ok below 20 or so entries,
     * - the pruning helps
     * - there is a long terme solution with the unique
     *   identification of a report for a component (and so no more
     *   guessing)
     *
     * Given all that, if an user fall in the quadratic nature, we
     * can workaround the problem by splitting his long list of
     * problematic patterns into two directives, with a little
     * warn log message.
     */


    /*
     * From a list of pattern to match, find:
     * - the pattern with exactly 0 or 1 matching reports and transform
     *   them into ComponentValueStatusReport,
     * - the list of possible reports for patterns matching several reports
     *   when they are tested (but as pruning go, at the end they can have
     *   far less choice)
     * - the list of reports not matched by exactly 1 patterns (i.e 0 or more than 2)
     */
    def recExtract(
        cfVars      : List[(String, Pattern)]
      , values      : List[ComponentValueStatusReport]
      , multiMatches: List[((String, Pattern), Seq[Reports])]
      , reports     : List[Reports]
    ): (List[ComponentValueStatusReport], List[((String, Pattern), Seq[Reports])], List[Reports]) = {
      //utility: given a list of (pattern, option[report]), recursively construct the list of component value by
      //looking for used reports: if the option(report) exists and is not used, we have a value, else a missing
      def recPruneSimple(
          choices: List[((String, Pattern), Option[Reports])]
        , usedReports: Set[Reports]
        , builtValues: List[ComponentValueStatusReport]
      ): (Set[Reports], List[ComponentValueStatusReport]) = {
         choices match {
           case Nil => (usedReports, builtValues)
           case ((unexpanded, _), optReport) :: tail =>
             optReport match {
               case Some(report) if(!usedReports.contains(report)) => //youhou, a new value
                 val v = ComponentValueStatusReport(unexpanded, unexpanded, List(MessageStatusReport(ReportType(report), report.message)))
                 recPruneSimple(tail, usedReports + report, v :: builtValues)
               case _ =>
                 //here, either we don't have any reports matching the pattern, or the only possible reports was previously used => missing value for pattern
                 val v = ComponentValueStatusReport(unexpanded, unexpanded, List(MessageStatusReport(noAnswerType, None)))
                 recPruneSimple(tail, usedReports, v :: builtValues)
             }
         }
      }


      //prune the multiMatches with one reports, getting a new multi, a new list of matched reports, a new list of final values
      def recPruneMulti(
          pruneReports: List[Reports]
        , multi: List[((String, Pattern), Seq[Reports])]
        , values: List[ComponentValueStatusReport]
        , used: List[Reports]
      ): (List[Reports], List[((String, Pattern), Seq[Reports])], List[ComponentValueStatusReport]) = {

        pruneReports match {
          case Nil => (used, multi, values)
          case seq =>
            val m = multi.map { case (x, r) => (x, r.diff(seq)) }
            val newBuildableValues = m.collect { case (x, r) if(r.size <= 1) => (x, r.headOption) }
            val (newUsedReports, newValues) = recPruneSimple(newBuildableValues, Set(), List())

            val newMulti = m.collect { case (x, r) if(r.size > 1) => (x, r) }

            recPruneMulti(newUsedReports.toList, newMulti, values ++ newValues, used ++ newUsedReports)
        }
      }

      /*
       * ********* actually call the logic *********
       */

      cfVars match {
        case Nil =>
          // Nothing to do, time to return results
          (values, multiMatches, reports)
        case (unexpanded, pattern) :: remainingPatterns =>
          //collect all the reports being matched by that pattern
          val matchingReports = reports.collect { case(r) if(pattern.matcher(r.keyValue).matches) => r }

          matchingReports match {
            case Nil =>
              // The pattern is not found in the reports, Create a NoAnswer
              val v = ComponentValueStatusReport(unexpanded, unexpanded, List(MessageStatusReport(noAnswerType, None)))
              recExtract(remainingPatterns, v :: values, multiMatches, reports)
            case report :: Nil =>
              // we have exactly one report for the pattern, best matches possible => we are sure to take that one,
              // so remove report from both available reports and multiMatches possible case
              val v = ComponentValueStatusReport(unexpanded, unexpanded, List(MessageStatusReport(ReportType(report), report.message)))
              val (newUsedReports, newMulti, newValues) = if(multiMatches.size > 0) {
                recPruneMulti(List(report), multiMatches, List(), List())
              } else {
                (Nil, Nil, Nil)
              }
              recExtract(remainingPatterns, v :: newValues ::: values, newMulti, reports.diff( report :: newUsedReports))

            case multi => // the pattern matches several reports, keep them for latter processing
              recExtract(remainingPatterns, values, ((unexpanded, pattern), multi) :: multiMatches, reports)
          }
      }
    }

    /*
     * Now, we can still have some choices where several patterns matches the same sets of reports, typically:
     * P1 => A, B
     * P2 => B, C
     * P3 => A, C
     * We would need to find P1 => A, P2 => B, P3 => C (and not: P1 => A, P2 => C, P3 => ???)
     * But the case is suffiently rare to ignore it, and just take one report at random for each
     *
     * Return the list of chosen values with the matching used reports.
     */
    def recProcessMulti(
        choices: List[((String, Pattern), Seq[Reports])]
      , usedReports: List[Reports]
      , values: List[ComponentValueStatusReport]
    ): (List[ComponentValueStatusReport], List[Reports]) = {
      choices match {
        case Nil => (values, usedReports)
        case ((unexpanded, _), allReports) :: tail =>
          (allReports.diff(usedReports)) match {
            case Nil => //too bad, perhaps we could have chosen better
              val v =  ComponentValueStatusReport(unexpanded, unexpanded, List(MessageStatusReport(noAnswerType, None)))
              recProcessMulti(tail, usedReports, v :: values)
            case report :: _ =>
              val v = ComponentValueStatusReport(unexpanded, unexpanded, List(MessageStatusReport(ReportType(report), report.message)))
              recProcessMulti(tail, report :: usedReports, v :: values)
          }
      }
    }

    if(cfengineVars.size > 0) {
      //actually do the process
      val (values, multiChoice, remainingReports) = recExtract(cfengineVars, List(), List(), allReports)
      //chose for multi
      val (newValues, newUsedReports) = recProcessMulti(multiChoice, Nil, Nil)

      //return the final list of build values and remaining reports
      (values ::: newValues, remainingReports.diff(newUsedReports))
    } else {
      (List(), allReports)
    }
  }

  /*
   * An utility method that fetches the proper status and messages
   * of a component value.
   *
   * Please notice the fact that there is only one "current value", which is expected
   * to be the "unexpanded" one, and that so, the expanded value is lost.
   *
   */
  private[this] def buildComponentValueStatus(
      currentValue        : String
    , filteredReports     : Seq[Reports]
    , noUnexpectedReports : Boolean
    , cardinality         : Int
    , noAnswerType        : ReportType
  ) : ComponentValueStatusReport = {

    val messageStatusReports = {
       filteredReports.filter( x => x.isInstanceOf[ResultErrorReport]).size match {
          case i if i > 0 =>
            filteredReports.map(r => MessageStatusReport(ErrorReportType, r.message)).toList
          case _ => {
            filteredReports.size match {
              /* Nothing was received at all for that component so : No Answer or Pending */
              case 0 if noUnexpectedReports =>
                MessageStatusReport(noAnswerType, None) :: Nil
              /* Reports were received for that component, but not for that key, that's a missing report */
              case x if(x < cardinality) =>
                (0 until cardinality).map( _ => MessageStatusReport(MissingReportType, None)).toList
              //check if cardinality is ok
              case x if(x > cardinality) =>
                filteredReports.map { r => MessageStatusReport(UnexpectedReportType, r.message) }.toList
              case x => //correct cardinality
                filteredReports.map { r => MessageStatusReport(ReportType(r), r.message) }.toList
            }
          }
        }
    }

    /*
     * Here, we assume the loss of the actual value and only keep the
     * unexpanded value. That means that we don't have any way to see after
     * that what reports were linked to what value (safe by the content of the
     * report itself if it has the value.).
     *
     * Note: we DO use expanded values to merge with reports.
     */
    ComponentValueStatusReport(
        currentValue
      , currentValue
      , messageStatusReports
    )
  }

  /**
   * Retrieve all the reports that should not be there (due to
   * keyValue not present)
   */
  private[this] def getUnexpectedReports(
      keyValues: List[String]
    , reports  : Seq[Reports]
  ) : Seq[Reports] = {

    val isExpected = (head:String, s:String) => head match {
      case matchCFEngineVars(_) =>
        val matchableExpected = replaceCFEngineVars(head)
        s.matches(matchableExpected)
      case x => x == s
    }

    keyValues match {
      case Nil          => reports
      case head :: tail =>
        getUnexpectedReports(tail, reports.filterNot(r => isExpected(head, r.keyValue)))
    }
  }

}<|MERGE_RESOLUTION|>--- conflicted
+++ resolved
@@ -182,7 +182,7 @@
  * we are on the correct mode for that
  */
 case class ReportsDisabledInInterval(
-    expectedConfigId: NodeConfigIdInfo
+    expectedConfigInfo: NodeConfigIdInfo
 ) extends NoReport
 
 case class Pending(
@@ -361,7 +361,7 @@
           case Some(configs) if(configs.nonEmpty) =>
             runType(s"compliance mode is set to '${}', it's ok to not having reports", ReportsDisabledInInterval(configs.maxBy(_.creation.getMillis)))
           case _ =>
-            runType(s"nodeId has no configuration ID version (it should, even in ${ReportsDisabled.name} compliance mode", NoRunNoInit)
+            runType(s"nodeId has no configuration ID version (it should, even in ${ReportsDisabled.name} compliance mode", NoRunNoExpectedReport)
         }
       } else {
 
@@ -581,7 +581,6 @@
 
     val ruleNodeStatusReports = runInfo match {
 
-<<<<<<< HEAD
       case ReportsDisabledInInterval(expectedConfig) =>
         ComplianceDebugLogger.node(nodeId).trace(s"Compliance mode is ${ReportsDisabled.name}, so we don't have to try to merge/compare with expected reports")
         buildRuleNodeStatusReport(
@@ -592,12 +591,8 @@
           , DisabledReportType
         )
 
-      case ComputeCompliance(lastRunDateTime, lastRunConfigId, expectedConfigId, expirationTime, missingReportStatus) =>
-        ComplianceDebugLogger.node(nodeId).trace(s"Using merge/compare strategy between last reports from run ${lastRunConfigId.toLog} and expect reports ${expectedConfigId.toLog}")
-=======
       case ComputeCompliance(lastRunDateTime, expectedConfigId, expirationTime, missingReportStatus) =>
         ComplianceDebugLogger.node(nodeId).trace(s"Using merge/compare strategy between last reports from run at ${lastRunDateTime} and expect reports ${expectedConfigId.toLog}")
->>>>>>> b17849b2
         mergeCompareByRule(
             MergeInfo(nodeId, Some(lastRunDateTime), Some(expectedConfigId.configId), expirationTime)
           , nodeStatusReports
