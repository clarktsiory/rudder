/*
*************************************************************************************
* Copyright 2011 Normation SAS
*************************************************************************************
*
* This file is part of Rudder.
*
* Rudder is free software: you can redistribute it and/or modify
* it under the terms of the GNU General Public License as published by
* the Free Software Foundation, either version 3 of the License, or
* (at your option) any later version.
*
* In accordance with the terms of section 7 (7. Additional Terms.) of
* the GNU General Public License version 3, the copyright holders add
* the following Additional permissions:
* Notwithstanding to the terms of section 5 (5. Conveying Modified Source
* Versions) and 6 (6. Conveying Non-Source Forms.) of the GNU General
* Public License version 3, when you create a Related Module, this
* Related Module is not considered as a part of the work and may be
* distributed under the license agreement of your choice.
* A "Related Module" means a set of sources files including their
* documentation that, without modification of the Source Code, enables
* supplementary functions or services in addition to those offered by
* the Software.
*
* Rudder is distributed in the hope that it will be useful,
* but WITHOUT ANY WARRANTY; without even the implied warranty of
* MERCHANTABILITY or FITNESS FOR A PARTICULAR PURPOSE.  See the
* GNU General Public License for more details.
*
* You should have received a copy of the GNU General Public License
* along with Rudder.  If not, see <http://www.gnu.org/licenses/>.

*
*************************************************************************************
*/

package com.normation.rudder.services.reports

import com.normation.inventory.domain.NodeId
import com.normation.rudder.domain.policies.RuleId
import com.normation.rudder.domain.policies.DirectiveId
import org.joda.time._
import org.joda.time.format._
import com.normation.rudder.domain.Constants
import com.normation.utils.HashcodeCaching
import scala.collection.mutable.Buffer
import com.normation.rudder.domain.logger.ReportLogger
import com.normation.rudder.domain.logger.ComplianceDebugLogger
import com.normation.rudder.domain.logger.ComplianceDebugLogger._
import com.normation.rudder.domain.policies.Directive
import com.normation.inventory.domain.NodeId
import com.normation.rudder.domain.reports._
import com.normation.utils.Control.sequence
import com.normation.rudder.reports._
import com.normation.rudder.reports.execution.AgentRunId
import net.liftweb.common.Loggable
import com.normation.rudder.domain.policies.DirectiveId
import com.normation.rudder.repository.NodeConfigIdInfo
import com.normation.rudder.reports.execution.AgentRun
import com.normation.rudder.domain.policies.SerialedRuleId
import com.normation.rudder.domain.policies.SerialedRuleId
import com.normation.rudder.repository.NodeConfigIdInfo
import com.normation.rudder.domain.policies.SerialedRuleId
import com.normation.cfclerk.xmlparsers.CfclerkXmlConstants.DEFAULT_COMPONENT_KEY

/*
 *  we want to retrieve for each node the expected reports that matches it LAST
 *  run, or if no last run, what we are wainting for.
 *
 *  So the general resolution for ONE node is:
 *  - 1/ context
 *  - get the last run
 *  - get the list of nodeConfigIdInfo
 *
 *  - 2/ get the config id and date
 *  - 2.1: from the run:
 *    - if we have it, find the option[date] matching that version
 *  - 2.2: else (no run), we get the last available from nodeinfo with date
 *    - if none, get the last expected reports for the node, but not configId/date for it
 *  - so, we have a configId and an option[date] of validity
 *    => get expectedReports
 *
 *  - now, get reports for the run if any, and compute merge.
 *
 *
 *  For a node, we will get:
 *
 *  - run date:
 *    - Some(t): the node at least talked to us!
 *    - None   : never talked, build a pending/noreport list
 *  - (configId, eol of that config):
 *    - Some(id): we know what we expect!
 *      - Some(date): we know the validity !: the simplest case
 *      - None: this is an unexpected version (no meta info on it). Error.
 *    - None: migration only, that case will disappear with time. Compat mode,
 *            consider expected report for the node are ok. Don't care of the (None) date.
 *
 */

sealed trait RunAndConfigInfo

sealed trait ErrorNoConfigData extends RunAndConfigInfo

sealed trait ExpectedConfigAvailable extends RunAndConfigInfo {
  def expectedConfigId: NodeConfigIdInfo
}

sealed trait NoReport extends ExpectedConfigAvailable

sealed trait Unexpected extends ExpectedConfigAvailable

sealed trait Ok extends ExpectedConfigAvailable

//a marker trait which indicate that we want to
//have the details of the run
sealed trait LastRunAvailable extends RunAndConfigInfo {
  // this is the date and time reported by the run
  // (local node time of the starts of the run)
  def lastRunDateTime: DateTime

  //this is not an option even if we must take care of nodes
  //upgrading from previous version of Rudder without
  //config id because we must have some logic to find WHAT
  //is the applicable version in all case - it's one of the
  //major goal of ExecutionBatch#computeNodeRunInfo
  def lastRunConfigId: NodeConfigIdInfo
}

/**
 * The date and time when the status expires.
 * Depends of the compliance mode and the heartbeat period
 */
sealed trait MissingReportStatus extends RunAndConfigInfo {
    def missingReportStatus: ReportType
}

/**
 * The type of report to use for missing reports
 * (actually missing reports).
 * Depends of compliance mode.
 */
sealed trait ExpiringStatus extends RunAndConfigInfo {
    def expirationDateTime: DateTime
}

/*
 * Really, that node exists ?
 */
case object NoRunNoInit extends ErrorNoConfigData

/*
 * We don't have the needed configId in the expected
 * table. Either we don't have any config id at all,
 * or we can't find the version matching a run.
 * (it is some weird data lost in the server, or a node
 * not yet initialized)
 */
case class VersionNotFound(
    lastRunDateTime: DateTime
  , lastRunConfigId: Option[NodeConfigId]
) extends ErrorNoConfigData

/*
 * No report of interest (either none, or
 * some but too old for our situation)
 */
case class NoReportInInterval(
    expectedConfigId: NodeConfigIdInfo
) extends NoReport

/*
 * No report of interest but expected because
 * we are on the correct mode for that
 */
case class ReportsDisabledInInterval(
    expectedConfigId: NodeConfigIdInfo
) extends NoReport

case class Pending(
    expectedConfigId   : NodeConfigIdInfo
  , optLastRun         : Option[(DateTime, NodeConfigIdInfo)]
  , expirationDateTime : DateTime
  , missingReportStatus: ReportType
) extends NoReport with ExpiringStatus with MissingReportStatus

/*
 * the case where we have a version on the run,
 * versions are init in the server for that node,
 * and we don't have a version is an error
 */
case class UnexpectedVersion(
    lastRunDateTime   : DateTime
  , lastRunConfigId   : NodeConfigIdInfo
  , lastRunExpiration : DateTime
  , expectedConfigId  : NodeConfigIdInfo
  , expectedExpiration: DateTime
) extends Unexpected with LastRunAvailable

case class ComputeCompliance(
    lastRunDateTime    : DateTime
  , lastRunConfigId    : NodeConfigIdInfo
  , expectedConfigId   : NodeConfigIdInfo
  , expirationDateTime : DateTime
  , missingReportStatus: ReportType
) extends Ok with LastRunAvailable with ExpiringStatus with MissingReportStatus

/**
 * An execution batch contains the node reports for a given Rule / Directive at a given date
 * An execution Batch is at a given time <- TODO : Is it relevant when we have several node ?
 */

object ExecutionBatch extends Loggable {
  final val matchCFEngineVars = """.*\$(\{.+\}|\(.+\)).*""".r
  final private val replaceCFEngineVars = """\$\{.+\}|\$\(.+\)"""

  /**
   * containers to store common information about "what are we
   * talking about in that merge ?"
   */
  private[this] final case class MergeInfo(nodeId: NodeId, run: Option[DateTime], configId: Option[NodeConfigId], expirationTime: DateTime)

  /**
   * The time that we are going to give to the agent as a grace period to get
   * its reports.
   * That time is added to the normal agent execution period, so that:
   * - if the agent runs every 2 minutes, reports should have been received
   *   after 7 minutes max
   * - if the agent runs every 240 minutes, reports should have been received
   *   after 245 minutes max.
   *
   * That notion only makes sens for the compliance mode, as it is expected to
   * NOT receive report in the changes-only mode.
   */
  final val GRACE_TIME_PENDING = Duration.standardMinutes(5)

  /**
   * Then end of times, used to denote report which are not expiring
   */
  final val END_OF_TIME = new DateTime(Long.MaxValue)

  /**
   * Takes a string, that should contains a CFEngine var ( $(xxx) or ${xxx} )
   * replace the $(xxx) (or ${xxx}) part by .*
   * and doubles all the \
   * Returns a string that is suitable for a being used as a regexp
   */
  final def replaceCFEngineVars(x : String) : String = {
    x.replaceAll(replaceCFEngineVars, ".*").replaceAll("""\\""", """\\\\""")
  }

  case class ContextForNoAnswer(
      agentExecutionInterval: Int
    , complianceMode        : ComplianceMode
  )

  /*
   * Utility method to factor out common logging task and be assured that
   * the log message is actually sync with the info type.
   */
  private[this] def runType(traceMessage: String, runType: RunAndConfigInfo)(implicit nodeId: NodeId): RunAndConfigInfo = {
    val msg = if(traceMessage.trim.size == 0) "" else ": " + traceMessage
    ComplianceDebugLogger.node(nodeId).trace(s"Run config for node ${nodeId.value}: ${runType.logName} ${msg}")
    runType
  }

  /*
   * For each node, get the config it has.
   * This method bases its result on THE LAST RUN
   * of each node, and try to discover the run linked information (datetime, config id).
   *
   */
  def computeNodesRunInfo(
      nodeIds          : Map[NodeId, ResolvedAgentRunInterval]
    , runs             : Map[NodeId, Option[AgentRun]]
    , nodeConfigIdInfos: Map[NodeId, Option[Seq[NodeConfigIdInfo]]]
    , complianceMode   : ComplianceMode
  ): Map[NodeId, RunAndConfigInfo] = {

    val missingReportType = complianceMode.mode match {
      case FullCompliance => MissingReportType
      case ChangesOnly => SuccessReportType
      case ReportsDisabled => DisabledReportType
    }

    /*
     * How long time a run is valid AFTER AN UPDATE (i.e, not in permanent regime).
     * This is shorter than runValidityTime, because a config update IS a change and
     * force to send reports in all case.
     */
    def updateValidityTime(runIntervalInfo: ResolvedAgentRunInterval) = runIntervalInfo.interval.plus(GRACE_TIME_PENDING)

    /*
     * How long time a run is valid before receiving any report (but not after an update)
     */
    def runValidityTime(runIntervalInfo: ResolvedAgentRunInterval) = complianceMode.mode match {
      case ChangesOnly =>
        //expires after run*heartbeat period - we need an other run before that.
        val heartbeat = Duration.standardMinutes((runIntervalInfo.interval.getStandardMinutes * runIntervalInfo.heartbeatPeriod ))
        heartbeat.plus(GRACE_TIME_PENDING)
      case FullCompliance | ReportsDisabled =>
        updateValidityTime(runIntervalInfo)
    }

    val now = DateTime.now
    nodeIds.foreach { case (nodeId, runInfos) =>
      ComplianceDebugLogger.node(nodeId).debug(s"Node run configuration: ${(nodeId, complianceMode, runInfos).toLog }")
    }


    nodeIds.map { case (nodeId, intervalInfo) =>
      implicit val _n = nodeId

      //special case if we are on "reports-disabled" mode
      val runInfo = if(complianceMode.mode == ReportsDisabled) {
        optInfo match {
          case Some(configs) if(configs.nonEmpty) =>
            runType(s"compliance mode is set to '${}', it's ok to not having reports", ReportsDisabledInInterval(configs.maxBy(_.creation.getMillis)))
          case _ =>
            runType(s"nodeId has no configuration ID version (it should, even in ${ReportsDisabled.name} compliance mode", NoRunNoInit)
        }
      } else {

<<<<<<< HEAD
        val optRun = runs.getOrElse(nodeId, None)
=======
        val optRun  = runs.get(nodeId).flatten match {
          case None => None
          case Some(run) =>
            //here we have to check that the run is not too old, see #7743
            val expirationTime = run.agentRunId.date.plus(runValidityTime(intervalInfo))
            if(expirationTime.isBefore(now)) {
              ComplianceDebugLogger.node(nodeId).debug(s"Last run [${run.agentRunId}] for node expired at ${expirationTime} => ignoring runs for the node")
              None
            } else {
              Some(run)
            }

        }
        val optInfo = nodeConfigIdInfos.getOrElse(nodeId, None)
>>>>>>> f141a697

        (optRun, optInfo) match {
          case (None, None) =>
            runType("", NoRunNoInit)

          // There is no run for this node
          case (None, Some(configs)) =>
            if(configs.isEmpty) {
              runType("nodeId exists in DB but has no version (due to cleaning?)", NoRunNoInit)
            } else {
              val currentConfig = configs.maxBy(_.creation.getMillis)
              val expireTime = currentConfig.creation.plus(updateValidityTime(intervalInfo))

              if(expireTime.isBefore(now)) {
                ComplianceDebugLogger.node(nodeId).trace(s"Run config for node ${nodeId.value}: NoReportInInterval")
                runType("no run (ever or too old)", NoReportInInterval(currentConfig))
              } else {
                ComplianceDebugLogger.node(nodeId).trace(s"Run config for node ${nodeId.value}: Pending until ${expireTime}")
                runType("no run (ever or too old)", Pending(currentConfig, None, expireTime, missingReportType))
              }
            }

          case (Some(run), _) =>
            computeNodeRunInfo(
                  nodeId, optInfo, missingReportType
                , intervalInfo, updateValidityTime(intervalInfo), runValidityTime(intervalInfo)
                , now, run
            )

        }
      }

      (nodeId, runInfo)
    }.toMap
  }

  def computeNodeRunInfo(
      nodeId                : NodeId
    , nodeConfigIdInfos     : Option[Seq[NodeConfigIdInfo]]
    , missingReportType     : ReportType
    , runIntervalInfo       : ResolvedAgentRunInterval
    , updateValidityDuration: Duration
    , runValidityDuration   : Duration
    , timeToCompareTo       : DateTime
    , runToCheck            : AgentRun
  ): RunAndConfigInfo = {

    implicit val _n = nodeId

    (runToCheck, nodeConfigIdInfos) match {

      case (AgentRun(AgentRunId(_, t), optConfigId, _, _), None) =>
        runType("need to regenerate policies?", VersionNotFound(t, optConfigId))

      //The run does not have a configId: migration, new nodes, etc.
      case (AgentRun(AgentRunId(_, t), None, _, _), Some(configs)) =>
        if(configs.isEmpty) {
          runType("nodeId exists in DB but has no version (due to cleaning?)", VersionNotFound(t, None))
        } else {
          /*
           * Here, we want to check two things:
           * - does the run should have contain a config id ?
           *   It should if the oldest config was created too long ago
           *
           * - else, we look at the most recent
           *   config and decide between pending / no answer
           */
          val oldestConfigId = configs.minBy( _.creation.getMillis)
          val oldestExpiration = oldestConfigId.creation.plus(updateValidityDuration)
          if(oldestExpiration.isBefore(t) ) {
            //we had a config set a long time ago, then interval+grace time happen, and then
            //we get a run without any config id => the node didn't updated its promises
            val currentConfig = configs.maxBy( _.creation.getMillis)
            val currentExpiration = currentConfig.creation.plus(updateValidityDuration)
            runType(s"node send reports without nodeConfigId but the oldest configId (${oldestConfigId.configId.value} expired since ${oldestExpiration})"
            , UnexpectedVersion(t, oldestConfigId, oldestExpiration, currentConfig, currentExpiration)
            )
          } else {
            val currentConfigId = configs.maxBy( _.creation.getMillis )
            val expirationTime = currentConfigId.creation.plus(updateValidityDuration)
            if(expirationTime.isBefore(t)) {
              runType(s"node should have sent reports for configId ${currentConfigId.configId.value} before ${expirationTime} but got a report at ${t} without any configId"
              , NoReportInInterval(currentConfigId)
              )
            } else {
              runType(s"waiting for node to send reports for configId ${currentConfigId.configId.value} before ${expirationTime} (last run at ${t} didn't have any configId"
              , Pending(currentConfigId, Some((t, oldestConfigId)), expirationTime, missingReportType)
              )
            }
          }
        }

      //the run has a nodeConfigId: nominal case
      case (AgentRun(AgentRunId(_, t), Some(rv), _, _), Some(configs)) =>
        if(configs.isEmpty) {
          //error: we have a MISSING config id. Contrary to the case where any config id is missing
          //for the node, here we have a BAD id.
          runType("nodeId exists in DB but has no version (due to cleaning?)", VersionNotFound(t, Some(rv)))
        } else {
          configs.find { i => i.configId == rv} match {
            case None =>
              //it's a bad version.
              runType(s"nodeId exists in DB and has configId, but not ${rv.value} (due to cleaning?)", VersionNotFound(t, Some(rv)))

            case Some(v) => //nominal case !
              //check if the run is not too old for the version, i.e if endOflife + grace is before run
              val currentConfigId = configs.maxBy( _.creation.getMillis )

              v.endOfLife match {
                case None =>
                  //nominal (bis)! The node is answering to current config !
                  val expirationTime = t.plus(runValidityDuration)
                  if(expirationTime.isBefore(timeToCompareTo)) {
                    runType(s"Last run at ${t} is for the correct configId ${v.configId.value} but a new one should have been sent before ${expirationTime}"
                    , NoReportInInterval(v)
                    )
                  } else { //nominal case
                    runType(s"Last run at ${t} is for the correct configId ${v.configId.value} and not expired, compute compliance"
                    , ComputeCompliance(t, v, currentConfigId, expirationTime, missingReportType)
                    )
                  }

                case Some(eol) =>
                  // a more recent version exists, so we are either awaiting reports
                  // for it, or in some error state (completely unexpected version or "just" no report
                  val eolExpiration = eol.plus(updateValidityDuration)
                  val expirationTime = currentConfigId.creation.plus(updateValidityDuration)
                  if(eolExpiration.isBefore(t)) {
                    //we should have had a more recent run
                    runType(s"node sent reports at ${t} for configId ${rv.value} (which expired at ${eol}) but should have been for configId ${currentConfigId.configId.value}"
                    , UnexpectedVersion(t, v, eolExpiration, currentConfigId, expirationTime)
                    )
                  } else {
                    if(expirationTime.isBefore(timeToCompareTo)) {
                      runType(s"last run at ${t} was for expired configId ${rv.value} and no report received for current configId ${currentConfigId.configId.value} (one was expected before ${expirationTime})"
                      , NoReportInInterval(currentConfigId)
                      )
                    } else {
                      //standard case: we changed version and are waiting for a run with the new one.
                      runType(s"last run at ${t} was for expired configId ${rv.value} and no report received for current configId ${currentConfigId.configId.value}, but ${timeToCompareTo} is before expiration time ${expirationTime}, Pending"
                      , Pending(currentConfigId, Some((t, v)), eolExpiration, missingReportType)
                      )
                    }
                  }
              }
          }
        }
    }
  }

  /**
   * This is the main entry point to get the detailed reporting
   * It returns a Sequence of NodeStatusReport which gives, for
   * each node, the status and all the directives associated.
   *
   * The contract is to give to that function a list of expected
   * report for an unique given node
   *
   */
  def getNodeStatusReports(
      nodeId               : NodeId
      // run info: if we have a run, we have a datetime for it
      // and perhaps a configId
    , runInfo              : RunAndConfigInfo
      // this is needed expected reports given for the node.
    , expectedReports      : Map[NodeConfigId, Map[SerialedRuleId, RuleNodeExpectedReports]]
      // reports we get on the last know run
    , agentExecutionReports: Seq[Reports]
  ) : Seq[RuleNodeStatusReport] = {

    //a method to get the expected reports for the given configId and log a debug message is none
    //are found - because they really should have
    def getExpectedReports(configId: NodeConfigId): Map[SerialedRuleId, RuleNodeExpectedReports] = {
      expectedReports.get(configId) match {
        case None => //that should not happen
          logger.error(s"Error when getting expected reports for node: '${nodeId.value}' and config id: '${configId.value}' even if they should be there. It is likelly a bug.")
          Map()
        case Some(x) => x
      }
    }

    //only interesting reports: for that node, with a status
    val nodeStatusReports = agentExecutionReports.collect{ case r: ResultReports if(r.nodeId == nodeId) => r }

    ComplianceDebugLogger.node(nodeId).trace(s"Computing compliance for node ${nodeId.value} with: ${runInfo.toLog}")

    runInfo match {


      case ReportsDisabledInInterval(expectedConfig) =>
        ComplianceDebugLogger.node(nodeId).trace(s"Compliance mode is ${ReportsDisabled.name}, so we don't have to try to merge/compare with expected reports")
        buildRuleNodeStatusReport(
            //these reports don't really expires - without change, it will
            //always be the same.
            MergeInfo(nodeId, None, Some(expectedConfig.configId), END_OF_TIME)
          , getExpectedReports(expectedConfig.configId)
          , DisabledReportType
        )


      case ComputeCompliance(lastRunDateTime, lastRunConfigId, expectedConfigId, expirationTime, missingReportStatus) =>
        ComplianceDebugLogger.node(nodeId).trace(s"Using merge/compare strategy between last reports from run ${lastRunConfigId.toLog} and expect reports ${expectedConfigId.toLog}")
        mergeCompareByRule(
            MergeInfo(nodeId, Some(lastRunDateTime), Some(lastRunConfigId.configId), expirationTime)
          , nodeStatusReports
          , getExpectedReports(lastRunConfigId.configId)
          , getExpectedReports(expectedConfigId.configId)
          , missingReportStatus
        )

      case Pending(expectedConfig, optLastRun, expirationTime, missingReportStatus) =>
        optLastRun match {
          case None =>
            ComplianceDebugLogger.node(nodeId).trace(s"Node is Pending with no reports from a previous run, everything is pending")
            // we don't have previous run, so we can simply say that all component in node are Pending
            buildRuleNodeStatusReport(
                MergeInfo(nodeId, None, Some(expectedConfig.configId), expirationTime)
              , getExpectedReports(expectedConfig.configId)
              , PendingReportType
            )

          case Some((runTime, runConfigId)) =>
            /*
             * In that case, we need to compute the status of all component in the previous run,
             * then keep these result for component in the new expected config and for
             * component in new expected config BUT NOT is the one for which we have the run,
             * set pending.
             */
            ComplianceDebugLogger.node(nodeId).trace(s"Node is Pending with reports from previous run, using merge/compare strategy between last reports from run ${runConfigId.toLog} and expect reports ${expectedConfig.toLog}")
            mergeCompareByRule(
                MergeInfo(nodeId, Some(runTime), Some(expectedConfig.configId), expirationTime)
              , nodeStatusReports
              , getExpectedReports(runConfigId.configId)
              , getExpectedReports(expectedConfig.configId)
              , missingReportStatus
            )
        }

      case NoReportInInterval(expectedConfigId) =>
        ComplianceDebugLogger.node(nodeId).trace(s"Node didn't received reports recently, status depend of the compliance mode and previous report status")
        buildRuleNodeStatusReport(
            //these reports don't really expires - without change, it will
            //always be the same.
            MergeInfo(nodeId, None, Some(expectedConfigId.configId), END_OF_TIME)
          , getExpectedReports(expectedConfigId.configId)
          , NoAnswerReportType
        )

      case UnexpectedVersion(runTime, runVersion, runExpiration, expectedVersion, expectedExpiration) =>
        //mark all report of run unexpected,
        //all expected missing
        ComplianceDebugLogger.node(nodeId).warn(s"Received a run at ${runTime} for node '${nodeId.value}' with configId '${runVersion.configId.value}' but that node should be sendind reports for configId ${expectedVersion.configId.value}")

        buildRuleNodeStatusReport(
            MergeInfo(nodeId, Some(runTime), Some(expectedVersion.configId), expectedExpiration)
          , getExpectedReports(expectedVersion.configId)
          , MissingReportType
        ) ++
        buildUnexpectedReports(MergeInfo(nodeId, Some(runTime), Some(runVersion.configId), runExpiration), nodeStatusReports)

      case VersionNotFound(runTime, optConfigId) =>
        // these reports where not expected
        ComplianceDebugLogger.node(nodeId).warn(s"Node '${nodeId.value}' sent reports for run at '${runInfo}' (with ${
          optConfigId.map(x => s" configuration ID: '${x.value}'").getOrElse(" no configuration ID")
        }). No expected configuration matches these reports.")
        buildUnexpectedReports(MergeInfo(nodeId, Some(runTime), optConfigId, END_OF_TIME), nodeStatusReports)

      case NoRunNoInit =>
        /*
         * Really, this node exists ? Shouldn't we just declare Ragnarök at that point ?
         */
        ComplianceDebugLogger.node(nodeId).warn(s"Can not get compliance for node with ID '${nodeId.value}' because it has no configuration id initialised nor sent reports (node just added ?)")
        Seq()

    }

  }

<<<<<<< HEAD
  /**
=======


  /*
>>>>>>> f141a697
   * That method only take care of the low level logic of comparing
   * expected reports with actual reports rule by rule. So we expect
   * that something before took care of all the macro-,node-related-states
   * (pending, non compatible version, etc).
   *
   * In that method, if we don't have a report for an expected component, it
   * only can be a missing report (since we have all the reports of the run
   * for the node), and if we have reports for other components than the one
   * expected, they are unexpected.
   *
   * We have a two level comparison to do:
   * - the expected reports corresponding to the run
   *   => we actually do the comparison component by component
   * - the expected reports not in the previous set
   *   => the get the missingReport status (pending, success, missing
   *      depending of the time and compliance mode)
   *
   * The "diff" is done at the rule level, what means that, for example,
   * a pending state will be applied to the whole rule, even if only
   * one component changed on it (for ex, we just added an user).
   *
   * That choice can be made more precise latter but for now it is linked
   * to the "serial" of rule.
   */
  private[reports] def mergeCompareByRule(
      mergeInfo                      : MergeInfo
      // only report for that nodeid, of type ResultReports,
      // for the correct run, for the correct version
    , executionReports               : Seq[ResultReports]
    , expectedReportsForLastRun      : Map[SerialedRuleId, RuleNodeExpectedReports]
    , expectedReportsForCurrentConfig: Map[SerialedRuleId, RuleNodeExpectedReports]
      // the status to use for ACTUALLY missing reports, i.e for reports for which
      // we have a run but are not here. Basically, it's "missing" when on
      // full compliance and "success" when on changes only.
    , missingReportStatus            : ReportType
  ): Seq[RuleNodeStatusReport] = {

    val complianceForRun: Map[SerialedRuleId, RuleNodeStatusReport] = (for {
      (   SerialedRuleId(ruleId, serial)
        , expectedReport       ) <- expectedReportsForLastRun
      directiveStatusReports =  {
                                   //here, we had at least one report, even if it not a ResultReports (i.e: run start/end is meaningful

                                   val reportsForThatNodeRule: Seq[ResultReports] = executionReports.filter( _.ruleId == ruleId)

                                   val (goodReports, badReports) =  reportsForThatNodeRule.partition(r => r.serial == serial)

                                   val reports = goodReports.groupBy(x => (x.directiveId, x.component) )

                                   val expectedComponents = (for {
                                     directive <- expectedReport.directives
                                     component <- directive.components
                                   } yield {
                                     ((directive.directiveId, component.componentName), component)
                                   }).toMap

                                   /*
                                    * now we have three cases:
                                    * - expected component without reports => missing (modulo changes only interpretation)
                                    * - reports without expected component => unknown
                                    * - both expected component and reports => check
                                    */
                                   val reportKeys = reports.keySet
                                   val expectedKeys = expectedComponents.keySet
                                   val okKeys = reportKeys.intersect(expectedKeys)

                                   val missing = expectedComponents.filterKeys(k => !reportKeys.contains(k)).map { case ((d,_), c) =>
                                     DirectiveStatusReport(d, Map(c.componentName ->
                                       /*
                                        * Here, we group by unexpanded component value, not expanded one. We want in the end:
                                        * -- edit file  ## component name
                                        * --- /tmp/${rudder.node.ip} ## component value
                                        * ----- /tmp/ip1 ## report 1
                                        * ----- /tmp/ip2 ## report 2
                                        * Not:
                                        * -- edit file
                                        * --- /tmp/ip1
                                        * ----- /tmp/ip1
                                        * --- /tmp/ip2
                                        * ----- /tmp/ip2
                                        */
                                       ComponentStatusReport(c.componentName, c.groupedComponentValues.map { case(v,u) => (u ->
                                         ComponentValueStatusReport(v, u, MessageStatusReport(missingReportStatus, "") :: Nil)
                                       )}.toMap)
                                     ))
                                   }

                                   //unexpected contains the one with unexpected key and all non matching serial/version
                                   val unexpected = buildUnexpectedDirectives(
                                       reports.filterKeys(k => !expectedKeys.contains(k)).values.flatten.toSeq ++
                                       badReports
                                   )

                                   val expected = okKeys.map { k =>
                                     DirectiveStatusReport(k._1, Map(k._2 ->
                                       checkExpectedComponentWithReports(expectedComponents(k), reports(k), missingReportStatus)
                                     ))
                                   }

                                   missing ++ unexpected ++ expected
                                }
    } yield {
      (
          SerialedRuleId(ruleId, serial)
        , RuleNodeStatusReport(
              mergeInfo.nodeId
            , ruleId
            , serial //can not be empty because of groupBy
            , mergeInfo.run
            , mergeInfo.configId
            , DirectiveStatusReport.merge(directiveStatusReports)
            , mergeInfo.expirationTime
          )
      )
    }).toMap

    //now, for all current expected reports, choose between the computed value and the default one

    // note: isn't there something specific to do for unexpected reports ? Keep them all ?

    val nil = Seq[RuleNodeStatusReport]()
    val (computed, newStatus) = ((nil, nil)/: expectedReportsForCurrentConfig) { case ( (c,n), (k, expectedReport)) =>
      complianceForRun.get(k) match {
        case None => //the whole rule is new!
          //here, the reports are ACTUALLY pending, not missing.
          val x = buildRuleNodeStatusReport(mergeInfo, Map(k -> expectedReport), PendingReportType)
          (c, n++x)
        case Some(complianceReport) => //use the already computed compliance
          (c:+complianceReport, n)
      }
    }

    ComplianceDebugLogger.node(mergeInfo.nodeId).trace(s"Compute compliance for node ${mergeInfo.nodeId.value} using: rules for which compliance is based on run reports: ${
      computed.map { x => s"[${x.ruleId.value}->${x.serial}]"}.mkString("")
    };"+s" rule updated since run: ${
      newStatus.map { x => s"${x.ruleId.value}->${x.serial}"}.mkString("[", "][", "]")
    }")

    computed ++ newStatus
  }

  private[this] def getUnexpanded(seq: Seq[Option[String]]): Option[String] = {
    val unexpanded = seq.toSet
    if(unexpanded.size > 1) {
      logger.debug("Several same looking expected component values have different unexpanded value, which is not supported: " + unexpanded.mkString(","))
    }
    unexpanded.head
  }

  private[this] def buildUnexpectedReports(mergeInfo: MergeInfo, reports: Seq[Reports]): Seq[RuleNodeStatusReport] = {
    reports.groupBy(x => (x.ruleId, x.serial)).map { case ((ruleId, serial), seq) =>
      RuleNodeStatusReport(
          mergeInfo.nodeId
        , ruleId
        , serial //can not be empty because of groupBy
        , mergeInfo.run
        , mergeInfo.configId
        , DirectiveStatusReport.merge(buildUnexpectedDirectives(seq))
        , mergeInfo.expirationTime
      )
    }.toSeq
  }

  /**
   * Build unexpected reports for the given reports
   */
  private[this] def buildUnexpectedDirectives(reports: Seq[Reports]): Seq[DirectiveStatusReport] = {
    reports.map { r =>
      DirectiveStatusReport(r.directiveId, Map(r.component ->
        ComponentStatusReport(r.component, Map(r.keyValue ->
          ComponentValueStatusReport(r.keyValue, r.keyValue, MessageStatusReport(UnexpectedReportType, r.message) :: Nil)
        )))
      )
    }
  }

  private[reports] def buildRuleNodeStatusReport(
      mergeInfo      : MergeInfo
    , expectedReports: Map[SerialedRuleId, RuleNodeExpectedReports]
    , status         : ReportType
    , message        : String = ""
  ): Seq[RuleNodeStatusReport] = {
    expectedReports.map { case (SerialedRuleId(ruleId, serial), expected) =>
      val d = expected.directives.map { d =>
        DirectiveStatusReport(d.directiveId,
          d.components.map { c =>
            (c.componentName, ComponentStatusReport(c.componentName,
              c.groupedComponentValues.map { case(v,uv) =>
                (uv, ComponentValueStatusReport(v, uv, MessageStatusReport(status, "") :: Nil) )
              }.toMap
            ))
          }.toMap
        )
      }
      RuleNodeStatusReport(
          mergeInfo.nodeId
        , ruleId
        , serial
        , mergeInfo.run
        , mergeInfo.configId
        , DirectiveStatusReport.merge(d)
        , mergeInfo.expirationTime
      )
    }.toSeq
  }

  /**
   * Allows to calculate the status of component for a node.
   * We don't deal with interpretation at that level,
   * in particular regarding the not received / etc status, we
   * simply put "no answer" for each case where we don't
   * have an actual report corresponding to the expected one.
   *
   * We do deal with component value type, with 3 big kind of component value:
   * - the case with no component value. We just have a component key and don't expect any value.
   * - the with a component key that is fully know at generation time. It may be either a hard coded
   *   value, like the path "/etc/fstab" when editing a file, or a Rudder parameter expanded at generation
   *   time, like "${rudder.node.hostname}".
   * - the runtime-only parameter (for now, only cfe variable), that can't be known until the agent
   *   actually runs.
   *   This last kind is problematic for now, because we don't have any reliable mean to merge it
   *   with an expected report: on the expected side, we have something like "${sys.arch}", on the
   *   report side, we only have something like "x64". So if several values of that kind exists for
   *   a component, we can only guess and hope (I let you play with two file edit on "/tmp${sys.fstab}" and
   *   on "/tmp/${sys.arch}/${sys.hostname}" for example).
   * The visibility is for allowing tests
   */
  private[reports] def checkExpectedComponentWithReports(
      expectedComponent: ComponentExpectedReport
    , filteredReports  : Seq[Reports]
    , noAnswerType     : ReportType
  ) : ComponentStatusReport = {

    // First, filter out all the not interesting reports
    // (here, interesting means non log, info, etc)
    val purgedReports = filteredReports.filter(x => x.isInstanceOf[ResultReports])

    // build the list of unexpected ComponentValueStatusReport
    // i.e value
    val unexpectedStatusReports = {
      val unexpectedReports = getUnexpectedReports(
          expectedComponent.componentsValues.toList
        , purgedReports
      )
      unexpectedReports.foreach { r =>
        ComplianceDebugLogger.node(r.nodeId).warn(s"Unexpected report for Directive '${r.directiveId.value}', Rule '${r.ruleId.value}' generated on '${r.executionTimestamp}' "+
            s"on node '${r.nodeId.value}', Component is '${r.component}', keyValue is '${r.keyValue}'. The associated message is : ${r.message}"
        )
      }
      for {
        unexpectedReport <- unexpectedReports
      } yield {
        ComponentValueStatusReport(
           unexpectedReport.keyValue
         , unexpectedReport.keyValue
         , List(MessageStatusReport(UnexpectedReportType, unexpectedReport.message))
        )
      }

    }

    /*
     * The actual data model for the three kinds of component values.
     * We group values by there unexpanded value, so that's why we have
     * Seq in the right hand side. Of course, we only have one None.
     * CFEngine vars can't really be grouped. We may want to group them
     * by "most large pattern matching that value", so that "/tmp/.*" also
     * handle "/tmp/.* /.*", but I have no idea how to handle that.
     * Matching pattern with each other ?
     */
    case class ValueKind(
        none  : Seq[String] = Seq()
      , simple: Map[String, Seq[String]] = Map()
      , cfeVar: Map[String, Seq[String]] = Map()
    )

    val componentMap = expectedComponent.groupedComponentValues
    val valueKind = (ValueKind() /:componentMap) {
      case (kind,  (v, DEFAULT_COMPONENT_KEY)) => kind.copy(none = v +: kind.none )
      case (kind,  (v, u)) =>
        v match {
          case matchCFEngineVars(_) => kind.copy(cfeVar = kind.cfeVar + ((u, v +: kind.cfeVar.getOrElse(u, Seq()))))
          case _ => kind.copy(simple = kind.simple + ((u, v +: kind.simple.getOrElse(u, Seq()))))
        }
    }

    // Regroup all None value into None component Value
    // There should only one None report per component and
    val (noneValue, noneReports) = {
      if(valueKind.none.isEmpty) {
      (None, Seq())
      } else {
        val reports = purgedReports.filter(r => r.keyValue == DEFAULT_COMPONENT_KEY)
        ( Some(buildComponentValueStatus(
              DEFAULT_COMPONENT_KEY
            , reports
            , unexpectedStatusReports.isEmpty
            , valueKind.none.size
            , noAnswerType
          ))
        , reports
        )
      }
    }

    // Create a simpleValue for each unexpandedValue, with all reports matching expanded values
    val (simpleValues, simpleReports) = {
      val result = for {
        (unexpandedValue, values) <- valueKind.simple
      } yield {
        //Here, we DO use expanded values to do the match.
        val reports = purgedReports.filter(r => values.contains(r.keyValue))
        val status = buildComponentValueStatus(
            unexpandedValue
          , reports
          , unexpectedStatusReports.isEmpty
          , values.size
          , noAnswerType
        )
        (status, reports)
      }
      (result.keys,result.values.flatten)
    }

    // Remove all already parsed reports so we only look in remaining reports for Cfengine variables
    val usedReports = noneReports ++ simpleReports
    val remainingReports = purgedReports.filterNot(x => usedReports.exists(y => x == y))

    /*
     * Look into remaining reports for CFEngine variables, values are accumulated and we remove reports while we use them.
     *
     * We must sort patterns
     */
    def extractCFVarsFromReports (
        cfVars :List[(String, Seq[String])]
      , values: Seq[ComponentValueStatusReport]
      , remainingReports : Seq[Reports]
    ) : (Seq[ComponentValueStatusReport], Seq[Reports]) = {
      cfVars match {
        case Nil =>
          // Nothing to return results
          (values, remainingReports)
        case (unexpanded, patterns) :: rest =>
          var remains = remainingReports
          // Match our reports with our pattern, If we do not find a report, we will generate a NoAnswer MessageReport
          val matchingReports : Seq[(Option[Reports],MessageStatusReport)]= {
            // Accumulate result for each pattern
            // we can have several reports matching a pattern, but we take only the first one so that we limit (kind of)
            // the unexpected resulting from several reports being able to match several pattern.
            // Real unexpected will be processed at the end.
            (Seq[(Option[Reports],MessageStatusReport)]() /: patterns) {
              case (matching, pattern) =>
                matching :+ (remains.find( _.keyValue.matches(pattern)) match {
                  // The pattern is not found in the reports, Create a NoAnswer
                  case None =>
                    (None, MessageStatusReport(noAnswerType, None))
                  // We match a report, treat it
                  case Some(report) =>
                    remains = remains.diff(Seq(report))
                    val messageReport = MessageStatusReport(ReportType(report), report.message)
                    (Some(report),messageReport)
                })
            }
          }

          // Generate our Value for our unexpanded value
          val messageReports = matchingReports.map(_._2).toList
          val value = ComponentValueStatusReport(unexpanded, unexpanded, messageReports)
          // Remove our used reports
          val usedReports = matchingReports.flatMap(_._1)
          // Process next step
          extractCFVarsFromReports(rest, value +: values, remains)
      }
    }

    // Generate our value for cfengine variables
    val (cfeVarValues, lastReports) = extractCFVarsFromReports (valueKind.cfeVar.mapValues(_.map(replaceCFEngineVars(_))).toList, Seq(), remainingReports)

    // Finally, if we still got some reports, generate an unexpected report.
    /*
     * Here, we don't havve any mean to know if the unexpected comes from a CFEngine variable or not.
     * It could be a constant value coming from nowhere as much as a value coming from a badly replaced
     * CFEngine var.
     */
    val lastUnexpected = lastReports.groupBy(_.keyValue).map{
      case (value, reports) =>
        val messageReports = reports.map(r => MessageStatusReport(UnexpectedReportType, r.message)).toList
        ComponentValueStatusReport(value, value, messageReports)
    }

    ComponentStatusReport(
        expectedComponent.componentName
      , ComponentValueStatusReport.merge(unexpectedStatusReports ++ noneValue ++ simpleValues ++ cfeVarValues ++ lastUnexpected)
    )
  }

  /*
   * An utility method that fetches the proper status and messages
   * of a component value.
   *
   * Please notice the fact that there is only one "current value", which is expected
   * to be the "unexpanded" one, and that so, the expanded value is lost.
   *
   */
  private[this] def buildComponentValueStatus(
      currentValue        : String
    , filteredReports     : Seq[Reports]
    , noUnexpectedReports : Boolean
    , cardinality         : Int
    , noAnswerType        : ReportType
  ) : ComponentValueStatusReport = {

    val messageStatusReports = {
       filteredReports.filter( x => x.isInstanceOf[ResultErrorReport]).size match {
          case i if i > 0 =>
            filteredReports.map(r => MessageStatusReport(ErrorReportType, r.message)).toList
          case _ => {
            filteredReports.size match {
              /* Nothing was received at all for that component so : No Answer or Pending */
              case 0 if noUnexpectedReports =>  MessageStatusReport(noAnswerType, None) :: Nil
              /* Reports were received for that component, but not for that key, that's a missing report */
              case 0 =>  MessageStatusReport(UnexpectedReportType, None) :: Nil
              //check if cardinality is ok
              case x if x == cardinality =>
                filteredReports.map { r =>
                  MessageStatusReport(ReportType(r), r.message)
                }.toList
              case _ =>
                filteredReports.map(r => MessageStatusReport(UnexpectedReportType, r.message)).toList
            }
          }
        }
    }

    /*
     * Here, we assume the loss of the actual value and only keep the
     * unexpanded value. That means that we don't have any way to see after
     * that what reports were linked to what value (safe by the content of the
     * report itself if it has the value.).
     *
     * Note: we DO use expanded values to merge with reports.
     */
    ComponentValueStatusReport(
        currentValue
      , currentValue
      , messageStatusReports
    )
  }

  /**
   * Retrieve all the reports that should not be there (due to
   * keyValue not present)
   */
  private[this] def getUnexpectedReports(
      keyValues: List[String]
    , reports  : Seq[Reports]
  ) : Seq[Reports] = {

    val isExpected = (head:String, s:String) => head match {
      case matchCFEngineVars(_) =>
        val matchableExpected = replaceCFEngineVars(head)
        s.matches(matchableExpected)
      case x => x == s
    }

    keyValues match {
      case Nil          => reports
      case head :: tail =>
        getUnexpectedReports(tail, reports.filterNot(r => isExpected(head, r.keyValue)))
    }
  }

}<|MERGE_RESOLUTION|>--- conflicted
+++ resolved
@@ -307,10 +307,10 @@
       ComplianceDebugLogger.node(nodeId).debug(s"Node run configuration: ${(nodeId, complianceMode, runInfos).toLog }")
     }
 
-
     nodeIds.map { case (nodeId, intervalInfo) =>
       implicit val _n = nodeId
 
+      val optInfo = nodeConfigIdInfos.getOrElse(nodeId, None)
       //special case if we are on "reports-disabled" mode
       val runInfo = if(complianceMode.mode == ReportsDisabled) {
         optInfo match {
@@ -321,9 +321,6 @@
         }
       } else {
 
-<<<<<<< HEAD
-        val optRun = runs.getOrElse(nodeId, None)
-=======
         val optRun  = runs.get(nodeId).flatten match {
           case None => None
           case Some(run) =>
@@ -337,8 +334,6 @@
             }
 
         }
-        val optInfo = nodeConfigIdInfos.getOrElse(nodeId, None)
->>>>>>> f141a697
 
         (optRun, optInfo) match {
           case (None, None) =>
@@ -527,7 +522,6 @@
 
     runInfo match {
 
-
       case ReportsDisabledInInterval(expectedConfig) =>
         ComplianceDebugLogger.node(nodeId).trace(s"Compliance mode is ${ReportsDisabled.name}, so we don't have to try to merge/compare with expected reports")
         buildRuleNodeStatusReport(
@@ -537,7 +531,6 @@
           , getExpectedReports(expectedConfig.configId)
           , DisabledReportType
         )
-
 
       case ComputeCompliance(lastRunDateTime, lastRunConfigId, expectedConfigId, expirationTime, missingReportStatus) =>
         ComplianceDebugLogger.node(nodeId).trace(s"Using merge/compare strategy between last reports from run ${lastRunConfigId.toLog} and expect reports ${expectedConfigId.toLog}")
@@ -617,13 +610,7 @@
 
   }
 
-<<<<<<< HEAD
   /**
-=======
-
-
-  /*
->>>>>>> f141a697
    * That method only take care of the low level logic of comparing
    * expected reports with actual reports rule by rule. So we expect
    * that something before took care of all the macro-,node-related-states
