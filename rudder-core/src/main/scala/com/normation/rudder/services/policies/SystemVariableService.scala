--- conflicted
+++ resolved
@@ -281,12 +281,7 @@
       """
 
       val varAgentRunInterval = systemVariableSpecService.get("AGENT_RUN_INTERVAL").toVariable().copyWithSavedValue("5")
-<<<<<<< HEAD
-      val varAgentRunSplayTime = systemVariableSpecService.get("AGENT_RUN_SPLAYTIME").toVariable().copyWithSavedValue("5")
-=======
-
       val varAgentRunSplayTime = systemVariableSpecService.get("AGENT_RUN_SPLAYTIME").toVariable().copyWithSavedValue("0")
->>>>>>> d2dcc6bd
       val varAgentRunSchedule = systemVariableSpecService.get("AGENT_RUN_SCHEDULE").toVariable().copyWithSavedValue(DEFAULT_SCHEDULE)
 
       Map(
