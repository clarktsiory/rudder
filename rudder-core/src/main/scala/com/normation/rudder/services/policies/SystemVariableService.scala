/*
*************************************************************************************
* Copyright 2011 Normation SAS
*************************************************************************************
*
* This program is free software: you can redistribute it and/or modify
* it under the terms of the GNU Affero General Public License as
* published by the Free Software Foundation, either version 3 of the
* License, or (at your option) any later version.
*
* In accordance with the terms of section 7 (7. Additional Terms.) of
* the GNU Affero GPL v3, the copyright holders add the following
* Additional permissions:
* Notwithstanding to the terms of section 5 (5. Conveying Modified Source
* Versions) and 6 (6. Conveying Non-Source Forms.) of the GNU Affero GPL v3
* licence, when you create a Related Module, this Related Module is
* not considered as a part of the work and may be distributed under the
* license agreement of your choice.
* A "Related Module" means a set of sources files including their
* documentation that, without modification of the Source Code, enables
* supplementary functions or services in addition to those offered by
* the Software.
*
* This program is distributed in the hope that it will be useful,
* but WITHOUT ANY WARRANTY; without even the implied warranty of
* MERCHANTABILITY or FITNESS FOR A PARTICULAR PURPOSE. See the
* GNU Affero General Public License for more details.
*
* You should have received a copy of the GNU Affero General Public License
* along with this program. If not, see <http://www.gnu.org/licenses/agpl.html>.
*
*************************************************************************************
*/

package com.normation.rudder.services.policies

import net.liftweb.common.EmptyBox
import com.normation.rudder.services.nodes.NodeInfoService
import com.normation.rudder.repository.LicenseRepository
import com.normation.cfclerk.domain._
import com.normation.rudder.domain.nodes.NodeInfo
import net.liftweb.common.Box
import com.normation.rudder.domain.nodes.NodeInfo
import com.normation.inventory.domain.NodeId
import com.normation.inventory.domain._
import net.liftweb.common._
import org.slf4j.{ Logger, LoggerFactory }
import com.normation.rudder.exceptions.LicenseException
import com.normation.cfclerk.services.SystemVariableSpecService
import com.normation.rudder.repository.FullActiveTechniqueCategory
import com.normation.rudder.repository.FullNodeGroupCategory
import com.normation.rudder.domain.policies.RuleId
import com.normation.rudder.domain.policies.Rule
import com.normation.rudder.domain.Constants
import com.normation.rudder.services.servers.PolicyServerManagementService
import com.normation.rudder.reports.ComplianceMode
import com.normation.rudder.reports.FullCompliance
import com.normation.rudder.reports.ChangesOnly
import com.normation.rudder.reports.AgentRunInterval

trait SystemVariableService {
  def getGlobalSystemVariables():  Box[Map[String, Variable]]

<<<<<<< HEAD


  def getSystemVariables(
      nodeInfo              : NodeInfo
    , allNodeInfos          : Map[NodeId, NodeInfo]
    , globalSystemVariables : Map[String, Variable]
    , globalAgentRun        : AgentRunInterval
    , globalComplianceMode  : ComplianceMode
  ) : Box[Map[String, Variable]]
=======
  def getSystemVariables(nodeInfo: NodeInfo, allNodeInfos: Map[NodeId, NodeInfo], globalSystemVariables: Map[String, Variable]): Box[Map[String, Variable]]
>>>>>>> acae8d1b
}

class SystemVariableServiceImpl(
    licenseRepository: LicenseRepository
  , systemVariableSpecService: SystemVariableSpecService
  , policyServerManagementService: PolicyServerManagementService
  // Variables definitions
  , toolsFolder              : String
  , cmdbEndPoint             : String
  , communityPort            : Int
  , sharedFilesFolder        : String
  , webdavUser               : String
  , webdavPassword           : String
  , syslogPort               : Int
  , rudderServerRoleLdap     : String
  , rudderServerRoleInventoryEndpoint: String
  , rudderServerRoleDb       : String
  , rudderServerRoleRelayTop : String
  , rudderServerRoleWeb      : String
  //denybadclocks and skipIdentify are runtime properties
  , getDenyBadClocks: () => Box[Boolean]
  , getSkipIdentify : () => Box[Boolean]
  // schedules are runtime dependencies also
  , getAgentRunInterval   : () => Int
  , getAgentRunSplaytime  : () => Box[Int]
  , getAgentRunStartHour  : () => Box[Int]
  , getAgentRunStartMinute: () => Box[Int]
  // TTLs are runtime properties too
  , getModifiedFilesTtl             : () => Box[Int]
  , getCfengineOutputsTtl           : () => Box[Int]
  , getStoreAllCentralizedLogsInFile: () => Box[Boolean]
  , getSendMetrics                  : () => Box[Option[Boolean]]
) extends SystemVariableService with Loggable {

  val varToolsFolder = systemVariableSpecService.get("TOOLS_FOLDER").toVariable().copyWithSavedValue(toolsFolder)
  val varCmdbEndpoint = systemVariableSpecService.get("CMDBENDPOINT").toVariable().copyWithSavedValue(cmdbEndPoint)
  val varWebdavUser = systemVariableSpecService.get("DAVUSER").toVariable().copyWithSavedValue(webdavUser)
  val varWebdavPassword = systemVariableSpecService.get("DAVPASSWORD").toVariable().copyWithSavedValue(webdavPassword)
  val varSharedFilesFolder = systemVariableSpecService.get("SHARED_FILES_FOLDER").toVariable().copyWithSavedValue(sharedFilesFolder)
  val varCommunityPort = systemVariableSpecService.get("COMMUNITYPORT").toVariable().copyWithSavedValue(communityPort.toString)
  val syslogPortConfig = systemVariableSpecService.get("SYSLOGPORT").toVariable().copyWithSavedValue(syslogPort.toString)

  // Compute the values for rudderServerRoleLdap, rudderServerRoleDb and rudderServerRoleRelayTop
  // if autodetect, then it is not defined, otherwise we parse it
  val AUTODETECT_KEYWORD="autodetect"
  def parseRoleContent(value: String) : Option[Iterable[String]] = {
    value match {
      case AUTODETECT_KEYWORD => None
      case _ => Some(value.split(","))
    }
  }

  lazy val definedRudderServerRoleLdap     = parseRoleContent(rudderServerRoleLdap)
  lazy val definedRudderServerRoleDb       = parseRoleContent(rudderServerRoleDb)
  lazy val definedRudderServerRoleRelayTop = parseRoleContent(rudderServerRoleRelayTop)
  lazy val definedRudderServerRoleWeb      = parseRoleContent(rudderServerRoleWeb)
  lazy val definedRudderServerRoleInventoryEnpoint = parseRoleContent(rudderServerRoleInventoryEndpoint)

  // compute all the global system variable (so that need to be computed only once in a deployment)

  def getGlobalSystemVariables():  Box[Map[String, Variable]] = {
    logger.trace("Preparing the global system variables")
    val denyBadClocks = getProp("DENYBADCLOCKS", getDenyBadClocks)
    val skipIdentify = getProp("SKIPIDENTIFY", getSkipIdentify)
    val modifiedFilesTtl = getProp("MODIFIED_FILES_TTL", getModifiedFilesTtl)
    val cfengineOutputsTtl = getProp("CFENGINE_OUTPUTS_TTL", getCfengineOutputsTtl)

    val sendMetricsValue = if (getSendMetrics().getOrElse(None).getOrElse(false)) {
      "yes"
    } else {
      "no"
    }
    val varSendMetrics = systemVariableSpecService.get("SEND_METRICS").toVariable(Seq(sendMetricsValue))
    val interval = getAgentRunInterval()
    val varAgentRunInterval = systemVariableSpecService.get("AGENT_RUN_INTERVAL").toVariable().copyWithSavedValue(interval.toString)

    val varAgentRunSplayTime = getProp("AGENT_RUN_SPLAYTIME", getAgentRunSplaytime)

    val storeAllCentralizedLogsInFile = getProp("STORE_ALL_CENTRALIZED_LOGS_IN_FILE", getStoreAllCentralizedLogsInFile)

    for {
      agentRunStartHour <- getAgentRunStartHour() ?~! "Could not retrieve the configure value for the run start hour"
      agentRunStartMinute <- getAgentRunStartMinute() ?~! "Could not retrieve the configure value for the run start minute"
      agentRunSplaytime <- getAgentRunSplaytime() ?~! "Could not retrieve the configure value for the run splay time"
      schedule <- ComputeSchedule.computeSchedule(agentRunStartHour, agentRunStartMinute, interval) ?~! "Could not compute the run schedule"
    } yield {

      val varAgentRunSchedule = systemVariableSpecService.get("AGENT_RUN_SCHEDULE").toVariable().copyWithSavedValue(schedule)
      logger.trace("Global system variables done")
      val vars =
        varToolsFolder ::
        varCmdbEndpoint ::
        varSharedFilesFolder ::
        varCommunityPort ::
        varWebdavUser  ::
        varWebdavPassword ::
        syslogPortConfig ::
        denyBadClocks ::
        skipIdentify ::
        varAgentRunInterval ::
        varAgentRunSchedule ::
        varAgentRunSplayTime  ::
        modifiedFilesTtl ::
        cfengineOutputsTtl ::
        storeAllCentralizedLogsInFile ::
        varSendMetrics ::
        Nil
      vars.map(v => (v.spec.name,v)).toMap
    }
  }

  // allNodeInfos has to contain ALL the node info (those of every node within Rudder)
  // for this method to work properly

  // The global system variables are computed before (in the method up there), and
  // can be overriden by some node specific parameters (especially, the schedule for
  // policy servers)
  def getSystemVariables(
        nodeInfo              : NodeInfo
      , allNodeInfos          : Map[NodeId, NodeInfo]
      , globalSystemVariables : Map[String, Variable]
      , globalAgentRun        : AgentRunInterval
      , globalComplianceMode  : ComplianceMode
  ): Box[Map[String, Variable]] = {

    logger.trace("Preparing the system variables for node %s".format(nodeInfo.id.value))

    // Set the roles of the nodes
    val nodeConfigurationRoles = collection.mutable.Set[ServerRole]() ++ nodeInfo.serverRoles

    // global agent run interval is defined in globalSystemVariables, get it from here
    val globalAgentRunInterval = globalSystemVariables.get("AGENT_RUN_INTERVAL").flatMap(_.values.headOption.map(_.toInt)).getOrElse(5)

    // Define the mapping of roles/hostnames, only if the node has a role
    val varRoleMappingValue = if (nodeConfigurationRoles.size > 0) {
      val allNodeInfosSet = allNodeInfos.values.toSet

      val nodesWithRoleLdap = definedRudderServerRoleLdap match {
        case Some(seq) => seq
        case None => getNodesWithRole(allNodeInfosSet, ServerRole("rudder-ldap"))
      }

      val nodesWithRoleInventoryEndpoint = definedRudderServerRoleInventoryEnpoint match {
        case Some(seq) => seq
        case None => getNodesWithRole(allNodeInfosSet, ServerRole("rudder-inventory-endpoint"))
      }

      val nodesWithRoleDb = definedRudderServerRoleDb match {
        case Some(seq) => seq
        case None => getNodesWithRole(allNodeInfosSet, ServerRole("rudder-db"))
      }

      val nodesWithRoleRelayTop = definedRudderServerRoleRelayTop match {
        case Some(seq) => seq
        case None => getNodesWithRole(allNodeInfosSet, ServerRole("rudder-relay-top"))
      }

      val nodesWithRoleWeb = definedRudderServerRoleWeb match {
        case Some(seq) => seq
        case None => getNodesWithRole(allNodeInfosSet, ServerRole("rudder-web"))
      }

      writeNodesWithRole(nodesWithRoleLdap, "rudder-ldap") +
      writeNodesWithRole(nodesWithRoleInventoryEndpoint, "rudder-inventory-endpoint") +
      writeNodesWithRole(nodesWithRoleDb, "rudder-db") +
      writeNodesWithRole(nodesWithRoleRelayTop, "rudder-relay-top") +
      writeNodesWithRole(nodesWithRoleWeb, "rudder-web")
    } else {
      ""
    }

    val varRudderServerRole = systemVariableSpecService.get("RUDDER_SERVER_ROLES").toVariable().copyWithSavedValue(varRoleMappingValue)

    if (nodeInfo.isPolicyServer) {
      nodeConfigurationRoles.add(ServerRole("policy_server"))
      if (nodeInfo.id == nodeInfo.policyServerId) {
        nodeConfigurationRoles.add(ServerRole("root_server"))
      }
    }

    val varNodeRoleValue = if (nodeConfigurationRoles.size > 0) {
      "  classes: \n" + nodeConfigurationRoles.map(x => "    \"" + x.value + "\" expression => \"any\";").mkString("\n")
    } else {
      "# This node doesn't have any specific role"
    }

    val varNodeRole = systemVariableSpecService.get("NODEROLE").toVariable().copyWithSavedValue(varNodeRoleValue)

    // Set the licences for the Nova
    val varLicensesPaidValue = if (nodeInfo.agentsName.contains(NOVA_AGENT)) {
      licenseRepository.findLicense(nodeInfo.policyServerId) match {
        case None =>
          logger.info(s"Caution, the policy server '${nodeInfo.policyServerId.value}' does not have a registered Nova license. You will have to get one if you run more than 25 nodes")
          //that's the default value
          "25"
        case Some(x) => x.licenseNumber.toString
      }
    } else {
      "1"
    }

    val varLicensesPaid = systemVariableSpecService.get("LICENSESPAID").toVariable().copyWithSavedValue(varLicensesPaidValue)

    val authorizedNetworks = policyServerManagementService.getAuthorizedNetworks(nodeInfo.id) match {
      case eb:EmptyBox =>
        //log ?
        Seq()
      case Full(nets) => nets
    }

    val varAllowedNetworks = systemVariableSpecService.get("AUTHORIZED_NETWORKS").toVariable(authorizedNetworks)

    val agentRunParams =
      if (nodeInfo.isPolicyServer) {
        val policyServerSchedule = """ "Min00", "Min05", "Min10", "Min15", "Min20", "Min25", "Min30", "Min35", "Min40", "Min45", "Min50", "Min55" """
        Full((AgentRunInterval(Some(false), 5, 0, 0, 5), policyServerSchedule))
      } else {
        val runInterval = nodeInfo.nodeReportingConfiguration.agentRunInterval match {
          case Some(nodeRunInterval)  if nodeRunInterval.overrides.getOrElse(false) =>
            nodeRunInterval
          case _ =>
            globalAgentRun
        }
        for {
          schedule <- ComputeSchedule.computeSchedule(
                              runInterval.startHour
                            , runInterval.startMinute
                            , runInterval.interval
                          ) ?~! s"Could not compute the run schedule for node ${nodeInfo.id.value}"
            } yield {
              ( runInterval, schedule )
        }
      }

    val heartBeatFrequency = {
      globalComplianceMode match {
        case FullCompliance =>
          1
        case ChangesOnly(globalFrequency) =>
          nodeInfo.nodeReportingConfiguration.heartbeatConfiguration match {
            // It overrides! use it to compute the new heartbeatInterval
            case Some(heartbeatConf) if heartbeatConf.overrides =>
              heartbeatConf.heartbeatPeriod
            case _ =>
              globalFrequency
          }
      }
    }

    val AgentRunVariables = ( agentRunParams.map {
      case (runInterval,schedule) =>

        val heartbeat = runInterval.interval * heartBeatFrequency
        val vars = {
          systemVariableSpecService.get("AGENT_RUN_INTERVAL").toVariable().copyWithSavedValue(runInterval.interval.toString) ::
          systemVariableSpecService.get("AGENT_RUN_SPLAYTIME").toVariable().copyWithSavedValue(runInterval.splaytime.toString)  ::
          systemVariableSpecService.get("AGENT_RUN_SCHEDULE").toVariable().copyWithSavedValue(schedule) ::
          systemVariableSpecService.get("RUDDER_HEARTBEAT_INTERVAL").toVariable(Seq(heartbeat.toString)) ::
          systemVariableSpecService.get("RUDDER_REPORT_MODE").toVariable(Seq(globalComplianceMode.name)) ::
          Nil
        }
        vars.map(v => v.spec.name -> v ).toMap
    } )

    // If we are facing a policy server, we have to allow each child to connect, plus the policy parent,
    // else it's only the policy server
    val policyServerVars = if (nodeInfo.isPolicyServer) {

      // Find the "policy children" of this policy server
      // thanks to the allNodeInfos, this is super easy
      //IT IS VERY IMPORTANT TO SORT SYSTEM VARIABLE HERE: see ticket #4859
      val children = allNodeInfos.filter{ case(k,v) => v.policyServerId == nodeInfo.id }.values.toSeq.sortBy( _.id.value )

      val varManagedNodes = systemVariableSpecService.get("MANAGED_NODES_NAME").toVariable(children.map(_.hostname))
      val varManagedNodesId = systemVariableSpecService.get("MANAGED_NODES_ID").toVariable(children.map(_.id.value))
      //IT IS VERY IMPORTANT TO SORT SYSTEM VARIABLE HERE: see ticket #4859
      val varManagedNodesAdmin = systemVariableSpecService.get("MANAGED_NODES_ADMIN").toVariable(children.map(_.localAdministratorAccountName).distinct.sorted)


      // the schedule must be the default one for policy server



      Map(
          varManagedNodes.spec.name -> varManagedNodes
        , varManagedNodesId.spec.name -> varManagedNodesId
        , varManagedNodesAdmin.spec.name -> varManagedNodesAdmin
      )
    } else {
      Map()
    }

    logger.trace("System variables for node %s done".format(nodeInfo.id.value))

    /*
     * RUDDER_NODE_CONFIG_ID is a very special system variable:
     * it must not be used to assess node config stability from
     * run to run.
     * So we set it to a default value and handle it specialy in
     * RudderCf3PromisesFileWriterServiceImpl#prepareRulesForAgents
     */
    val varNodeConfigVersion = systemVariableSpecService.get("RUDDER_NODE_CONFIG_ID").toVariable(Seq("DUMMY NODE CONFIG VERSION"))
    val baseVariables = {
      Seq(
          varNodeRole
        , varAllowedNetworks
        , varRudderServerRole
        , varNodeConfigVersion
      ) map (x => (x.spec.name, x))
    }

    val variables = globalSystemVariables ++ baseVariables ++ policyServerVars

    AgentRunVariables match {
      case Full(runValues)  =>
        Full(variables ++ runValues)
      case Empty =>
        Full(variables)
      case fail: Failure =>
        fail
    }

  }

  // Fetch the Set of node hostnames having specific role
  private[this] def getNodesWithRole(
      allNodeInfos  : Set[NodeInfo]
    , role          : ServerRole
  ) : Set[String] = {
    allNodeInfos.filter(x => x.serverRoles.contains(role)).map(_.hostname)
  }

  // Formating of the roles
  private[this] def writeNodesWithRole(
      nodesWithRole: Iterable[String]
    , roleName     : String
  ) : String = {
    nodesWithRole.size match {
      case 0 => "" // no string, no role
      case _ => s"${roleName}:${nodesWithRole.mkString(",")}\n"
    }
  }

  //obtaining variable values from (failable) properties
  private[this] def getProp[T](specName: String, getter: () => Box[T]): SystemVariable = {
      //try to get the user configured value, else log an error and use the default value.
      val variable = systemVariableSpecService.get(specName).toVariable()

      getter() match {
        case Full(value) =>
          variable.copyWithSavedValue(value.toString)
        case eb: EmptyBox =>
          val e = eb ?~! s"Error when trying to get the value configured by the user for system variable '${specName}'"
          logger.error(e.messageChain)
          e.rootExceptionCause.foreach { ex =>
            logger.error("Root exception cause was:", ex)
          }
          variable
      }
    }
}

object ComputeSchedule {
  def computeSchedule(
      startHour        : Int
    , startMinute      : Int
    , executionInterval: Int
  ): Box[String] = {

    val minutesFreq = executionInterval % 60
    val hoursFreq: Int = executionInterval / 60

    (minutesFreq, hoursFreq) match {
      case (m, h) if m > 0 && h > 0 => Failure(s"Agent execution interval can only be defined as minutes (less than 60) or complete hours, (${h} hours ${m} minutes is not supported)")
      case (m, h) if h == 0 =>
        // two cases, hour is 0, then only minutes

        // let's modulate startMinutes by minutes
        val actualStartMinute = startMinute % minutesFreq
        val mins = Range(actualStartMinute, 60, minutesFreq) // range doesn't return the end range
        //val mins = for ( min <- 0 to 59; if ((min%minutesFreq) == actualStartMinute) ) yield { min }
        Full(mins.map("\"Min" + "%02d".format(_) + "\"").mkString(", "))

      case _ =>
        // hour is not 0, then we don't have minutes
        val actualStartHour = startHour % hoursFreq
        val hours = Range(actualStartHour, 24, hoursFreq)
        val minutesFormat = "Min" + "%02d".format(startMinute)
        Full(hours.map("\"Hr" + "%02d".format(_) + "." + minutesFormat + "\"").mkString(", "))
    }

  }

}<|MERGE_RESOLUTION|>--- conflicted
+++ resolved
@@ -61,9 +61,6 @@
 trait SystemVariableService {
   def getGlobalSystemVariables():  Box[Map[String, Variable]]
 
-<<<<<<< HEAD
-
-
   def getSystemVariables(
       nodeInfo              : NodeInfo
     , allNodeInfos          : Map[NodeId, NodeInfo]
@@ -71,9 +68,6 @@
     , globalAgentRun        : AgentRunInterval
     , globalComplianceMode  : ComplianceMode
   ) : Box[Map[String, Variable]]
-=======
-  def getSystemVariables(nodeInfo: NodeInfo, allNodeInfos: Map[NodeId, NodeInfo], globalSystemVariables: Map[String, Variable]): Box[Map[String, Variable]]
->>>>>>> acae8d1b
 }
 
 class SystemVariableServiceImpl(
