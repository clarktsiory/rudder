/*
*************************************************************************************
* Copyright 2011 Normation SAS
*************************************************************************************
*
* This program is free software: you can redistribute it and/or modify
* it under the terms of the GNU Affero General Public License as
* published by the Free Software Foundation, either version 3 of the
* License, or (at your option) any later version.
*
* In accordance with the terms of section 7 (7. Additional Terms.) of
* the GNU Affero GPL v3, the copyright holders add the following
* Additional permissions:
* Notwithstanding to the terms of section 5 (5. Conveying Modified Source
* Versions) and 6 (6. Conveying Non-Source Forms.) of the GNU Affero GPL v3
* licence, when you create a Related Module, this Related Module is
* not considered as a part of the work and may be distributed under the
* license agreement of your choice.
* A "Related Module" means a set of sources files including their
* documentation that, without modification of the Source Code, enables
* supplementary functions or services in addition to those offered by
* the Software.
*
* This program is distributed in the hope that it will be useful,
* but WITHOUT ANY WARRANTY; without even the implied warranty of
* MERCHANTABILITY or FITNESS FOR A PARTICULAR PURPOSE. See the
* GNU Affero General Public License for more details.
*
* You should have received a copy of the GNU Affero General Public License
* along with this program. If not, see <http://www.gnu.org/licenses/agpl.html>.
*
*************************************************************************************
*/

package com.normation.rudder.services.policies

import scala.Option.option2Iterable
import org.joda.time.DateTime
import com.normation.cfclerk.domain.Technique
import com.normation.cfclerk.domain.TrackerVariable
import com.normation.cfclerk.domain.Variable
import com.normation.inventory.domain.NodeId
import com.normation.rudder.domain.Constants
import com.normation.rudder.domain.nodes.NodeInfo
import com.normation.rudder.domain.parameters.GlobalParameter
import com.normation.rudder.domain.parameters.ParameterName
import com.normation.rudder.domain.policies._
import com.normation.rudder.domain.reports.RuleExpectedReports
import com.normation.rudder.repository._
import com.normation.rudder.services.eventlog.HistorizationService
import com.normation.rudder.services.nodes.NodeInfoService
import com.normation.rudder.services.policies.nodeconfig.NodeConfiguration
import com.normation.rudder.services.policies.nodeconfig.NodeConfigurationCache
import com.normation.rudder.services.policies.nodeconfig.NodeConfigurationService
import com.normation.rudder.services.policies.nodeconfig.ParameterForConfiguration
import com.normation.rudder.services.reports.ReportingService
import com.normation.utils.Control._
import com.normation.utils.HashcodeCaching
import net.liftweb.common._
import com.normation.rudder.domain.parameters.GlobalParameter
import scala.collection.immutable.TreeMap
import com.normation.inventory.services.core.ReadOnlyFullInventoryRepository
import com.normation.inventory.domain.NodeInventory
import com.normation.inventory.domain.AcceptedInventory
import com.normation.inventory.domain.NodeInventory
import com.normation.rudder.domain.parameters.GlobalParameter
import com.normation.rudder.services.policies.nodeconfig.NodeConfiguration
import com.normation.rudder.domain.reports.NodeAndConfigId
import com.normation.inventory.domain.NodeId
import com.normation.rudder.domain.reports.NodeConfigId
import com.normation.rudder.reports.ComplianceMode
import com.normation.rudder.reports.ComplianceModeService
import com.normation.rudder.reports.AgentRunIntervalService
import com.normation.rudder.reports.AgentRunInterval
import com.normation.rudder.domain.logger.ComplianceDebugLogger
import com.normation.rudder.services.reports.CachedFindRuleNodeStatusReports
import com.normation.rudder.services.policies.write.Cf3PromisesFileWriterService
import com.normation.rudder.services.policies.write.Cf3PromisesFileWriterService
import com.normation.rudder.services.policies.write.Cf3PolicyDraft
import com.normation.rudder.services.policies.write.Cf3PolicyDraftId
import com.normation.rudder.reports.GlobalComplianceMode
import com.normation.rudder.domain.licenses.NovaLicense

/**
 * The main service which deploy modified rules and
 * their dependencies.
 */
trait PromiseGenerationService extends Loggable {

  /**
   * All mighy method that take all modified rules, find their
   * dependencies, proccess ${vars}, build the list of node to update,
   * update nodes.
   *
   * Return the list of node IDs actually updated.
   *
   */
  def deploy() : Box[Set[NodeId]] = {
    logger.info("Start policy generation, checking updated rules")

    val initialTime = System.currentTimeMillis
    val rootNodeId = Constants.ROOT_POLICY_SERVER_ID

    val result = for {
<<<<<<< HEAD
      //fetch all - yep, memory is cheap... (TODO: size of that for 1000 nodes, 100 rules, 100 directives, 100 groups => ~ 100MB)
      allRules        <- findDependantRules() ?~! "Could not find dependant rules"
      allNodeInfos    <- getAllNodeInfos ?~! "Could not get Node Infos"
      allInventories  <- getAllInventories ?~! "Could not get Node inventories"
      directiveLib    <- getDirectiveLibrary() ?~! "Could not get the directive library"
      groupLib        <- getGroupLibrary() ?~! "Could not get the group library"
      globalParameters<- getAllGlobalParameters ?~! "Could not get global parameters"
      globalAgentRun  <- getGlobalAgentRun
=======
      //fetch all - yep, memory is cheap... (TODO: size of that for 1000 nodes, 100 rules, 100 directives, 100 groups ?)

      allRules            <- findDependantRules() ?~! "Could not find dependant rules"
      fetch1Time          =  System.currentTimeMillis
      _                   =  logger.trace(s"Fetched rules in ${fetch1Time-initialTime}ms")
      allNodeInfos        <- getAllNodeInfos ?~! "Could not get Node Infos"
      fetch2Time          =  System.currentTimeMillis
      _                   =  logger.trace(s"Fetched node infos in ${fetch2Time-fetch1Time}ms")
      directiveLib        <- getDirectiveLibrary() ?~! "Could not get the directive library"
      fetch3Time          =  System.currentTimeMillis
      _                   =  logger.trace(s"Fetched directives in ${fetch3Time-fetch2Time}ms")
      groupLib            <- getGroupLibrary() ?~! "Could not get the group library"
      fetch4Time          =  System.currentTimeMillis
      _                   =  logger.trace(s"Fetched groups in ${fetch4Time-fetch3Time}ms")
      allParameters       <- getAllGlobalParameters ?~! "Could not get global parameters"
      fetch5Time          =  System.currentTimeMillis
      _                   =  logger.trace(s"Fetched global parameters in ${fetch4Time-fetch3Time}ms")
>>>>>>> 79c731ec
      agentRunInterval    =  getAgentRunInterval()
      agentRunSplaytime   <- getAgentRunSplaytime() ?~! "Could not get agent run splaytime"
      agentRunStartMinute <- getAgentRunStartMinute() ?~! "Could not get agent run start time (minute)"
      agentRunStartHour   <- getAgentRunStartHour() ?~! "Could not get agent run start time (hour)"
<<<<<<< HEAD
      globalComplianceMode <- getGlobalComplianceMode
      nodeConfigCaches     <- getNodeConfigurationCache() ?~! "Cannot get the Configuration Cache"
      allLicenses          <- getAllLicenses() ?~! "Cannont get licenses information"

      //from here, we can restrain the calcul on two axis:
      // - number of nodes: only node somehow targetted by a rule have to be considered.
      // - number of rules: any rule without target or with only target with no node can be skipped
      activeRuleIds = getAppliedRuleIds(allRules, groupLib, directiveLib, allNodeInfos)
      activeNodeIds = groupLib.getNodeIds(allRules.flatMap(_.targets).toSet, allNodeInfos)
      timeFetchAll    =  (System.currentTimeMillis - initialTime)
      _               =  logger.debug(s"All relevant information fetched in ${timeFetchAll}ms, start names historization.")
=======
      fetch6Time          =  System.currentTimeMillis
      _                   =  logger.trace(s"Fetched run infos in ${fetch4Time-fetch3Time}ms")

      timeFetchAll        =  (System.currentTimeMillis - initialTime)
      _                   =  logger.debug(s"All relevant information fetched in ${timeFetchAll}ms, start names historization.")
>>>>>>> 79c731ec

      nodeContextsTime =  System.currentTimeMillis
      nodeContexts     <- getNodeContexts(activeNodeIds, allNodeInfos, allInventories, allLicenses, globalParameters, globalAgentRun, globalComplianceMode) ?~! "Could not get node interpolation context"
      timeNodeContexts =  (System.currentTimeMillis - nodeContextsTime)
      _                =  logger.debug(s"Node contexts built in ${timeNodeContexts}ms, start to build new node configurations.")

      /// end of inputs, all information gathered for promise generation.

      ///// this thing has nothing to do with promise generation and should be
      ///// else where. You can ignore it if you want to understand generation process.
      historizeTime =  System.currentTimeMillis
      historize     <- historizeData(allRules, directiveLib, groupLib, allNodeInfos, agentRunInterval, agentRunSplaytime, agentRunStartHour, agentRunStartMinute)
      timeHistorize =  (System.currentTimeMillis - historizeTime)
      _             =  logger.debug(s"Historization of names done in ${timeHistorize}ms, start to build rule values.")
      ///// end ignoring

      ruleValTime   =  System.currentTimeMillis
                       //only keep actually applied rules in a format where parameter analysis on directive is done.
      ruleVals      <- buildRuleVals(activeRuleIds, allRules, directiveLib, groupLib, allNodeInfos) ?~! "Cannot build Rule vals"
      timeRuleVal   =  (System.currentTimeMillis - ruleValTime)
      _             =  logger.debug(s"RuleVals built in ${timeRuleVal}ms, start to expand their values.")

      buildConfigTime =  System.currentTimeMillis
<<<<<<< HEAD
      config          <- buildNodeConfigurations(activeNodeIds, ruleVals, nodeContexts, groupLib, allNodeInfos) ?~! "Cannot build target configuration node"
=======
      globalRunInterval <- getGlobalAgentRun
      globalComplianceMode <- getGlobalComplianceMode
      config          <- buildNodeConfigurations(
                             ruleVals
                           , allNodeInfos
                           , groupLib
                           , allParameters
                           , globalSystemVariables
                           , globalRunInterval
                           , globalComplianceMode
                         ) ?~! "Cannot build target configuration node"
>>>>>>> 79c731ec
      timeBuildConfig =  (System.currentTimeMillis - buildConfigTime)
      _               =  logger.debug(s"Node's target configuration built in ${timeBuildConfig}, start to update rule values.")

      sanitizeTime        =  System.currentTimeMillis
      _                   <- forgetOtherNodeConfigurationState(config.map(_.nodeInfo.id).toSet) ?~! "Cannot clean the configuration cache"
      sanitizedNodeConfig <- sanitize(config) ?~! "Cannot set target configuration node"
      timeSanitize        =  (System.currentTimeMillis - sanitizeTime)
      _                   =  logger.debug(s"RuleVals updated in ${timeSanitize} millisec, start to detect changes in node configuration.")

      beginTime                =  System.currentTimeMillis
      //that's the first time we actually output something : new serial for updated rules
      (updatedCrs, deletedCrs) <- detectUpdatesAndIncrementRuleSerial(sanitizedNodeConfig.values.toSeq, nodeConfigCaches, directiveLib, allRules.map(x => (x.id, x)).toMap)?~! "Cannot detect the updates in the NodeConfiguration"
      uptodateSerialNodeconfig =  updateSerialNumber(sanitizedNodeConfig, updatedCrs.toMap)
      // Update the serial of ruleVals when there were modifications on Rules values
      // replace variables with what is really applied
      timeIncrementRuleSerial  =  (System.currentTimeMillis - beginTime)
      _                        =  logger.debug(s"Checked node configuration updates leading to rules serial number updates and serial number updated in ${timeIncrementRuleSerial}ms")

      writeTime           =  System.currentTimeMillis
      nodeConfigVersions  =  calculateNodeConfigVersions(uptodateSerialNodeconfig.values.toSeq)
      //second time we write something in repos: updated node configuration
      writtenNodeConfigs  <- writeNodeConfigurations(rootNodeId, uptodateSerialNodeconfig, nodeConfigVersions, nodeConfigCaches, allLicenses) ?~! "Cannot write configuration node"
      timeWriteNodeConfig =  (System.currentTimeMillis - writeTime)
      _                   =  logger.debug(s"Node configuration written in ${timeWriteNodeConfig}ms, start to update expected reports.")

      reportTime            =  System.currentTimeMillis
      // need to update this part as well
      updatedNodeConfig     =  writtenNodeConfigs.map( _.nodeInfo.id )
      expectedReports       <- setExpectedReports(ruleVals, sanitizedNodeConfig.values.toSeq, nodeConfigVersions, updatedCrs.toMap, deletedCrs, updatedNodeConfig, new DateTime())  ?~! "Cannot build expected reports"
      // now, invalidate cache
      _                     =  invalidateComplianceCache(updatedNodeConfig)
      timeSetExpectedReport =  (System.currentTimeMillis - reportTime)
      _                     =  logger.debug(s"Reports updated in ${timeSetExpectedReport}ms")

    } yield {
      logger.debug("Timing summary:")
      logger.debug("Fetch all information     : %10s ms".format(timeFetchAll))
      logger.debug("Historize names           : %10s ms".format(timeHistorize))
      logger.debug("Build current rule values : %10s ms".format(timeRuleVal))
      logger.debug("Build target configuration: %10s ms".format(timeBuildConfig))
      logger.debug("Update rule vals          : %10s ms".format(timeSanitize))
      logger.debug("Increment rule serials    : %10s ms".format(timeIncrementRuleSerial))
      logger.debug("Write node configurations : %10s ms".format(timeWriteNodeConfig))
      logger.debug("Save expected reports     : %10s ms".format(timeSetExpectedReport))

      writtenNodeConfigs.map( _.nodeInfo.id )
    }

    logger.debug("Policy generation completed in %d millisec".format((System.currentTimeMillis - initialTime)))
    result
  }

  /**
   * Snapshot all information needed:
   * - node infos
   * - rules
   * - directives library
   * - groups library
   */
  def getAllNodeInfos(): Box[Map[NodeId, NodeInfo]]
  def getDirectiveLibrary(): Box[FullActiveTechniqueCategory]
  def getGroupLibrary(): Box[FullNodeGroupCategory]
  def getAllGlobalParameters: Box[Seq[GlobalParameter]]
  def getAllInventories(): Box[Map[NodeId, NodeInventory]]
  def getGlobalComplianceMode(): Box[ComplianceMode]
  def getGlobalAgentRun() : Box[AgentRunInterval]
  def getAllLicenses(): Box[Map[NodeId, NovaLicense]]
  def getAgentRunInterval    : () => Int
  def getAgentRunSplaytime   : () => Box[Int]
  def getAgentRunStartHour   : () => Box[Int]
  def getAgentRunStartMinute : () => Box[Int]

  def getAppliedRuleIds(rules:Seq[Rule], groupLib: FullNodeGroupCategory, directiveLib: FullActiveTechniqueCategory, allNodeInfos: Map[NodeId, NodeInfo]): Set[RuleId]

  /**
   * Find all modified rules.
   * For them, find all directives with variables
   * referencing these rules.
   * Add them to the set of rules to return, and
   * recurse.
   * Stop when convergence is reached
   *
   * No modification on back-end are performed
   * (perhaps safe setting the "isModified" value to "true" for
   * all dependent CR).
   *
   */
  def findDependantRules() : Box[Seq[Rule]]

  /**
   * Rule vals are just rules with a analysis of parameter
   * on directive done, so that we will be able to bind them
   * to a context latter.
   */
  def buildRuleVals(activesRules: Set[RuleId], rules: Seq[Rule], directiveLib: FullActiveTechniqueCategory, groupLib: FullNodeGroupCategory, allNodeInfos: Map[NodeId, NodeInfo]) : Box[Seq[RuleVal]]

  def getNodeContexts(
      nodeIds               : Set[NodeId]
    , allNodeInfos          : Map[NodeId, NodeInfo]
    , allInventories        : Map[NodeId, NodeInventory]
    , allLicenses           : Map[NodeId, NovaLicense]
    , globalParameters      : Seq[GlobalParameter]
    , globalAgentRun        : AgentRunInterval
    , globalComplianceMode  : ComplianceMode
  ): Box[Map[NodeId, InterpolationContext]]

  /**
   * From a list of ruleVal, find the list of all impacted nodes
   * with the actual Cf3PolicyDraftBean they will have.
   * Replace all ${node.varName} vars.
   */
  def buildNodeConfigurations(
<<<<<<< HEAD
      activeNodeIds: Set[NodeId]
    , ruleVals     : Seq[RuleVal]
    , nodeContexts : Map[NodeId, InterpolationContext]
    , groupLib     : FullNodeGroupCategory
    , allNodeInfos : Map[NodeId, NodeInfo]
=======
      ruleVals             : Seq[RuleVal]
    , allNodeInfos         : Map[NodeId, NodeInfo]
    , groupLib             : FullNodeGroupCategory
    , parameters           : Seq[GlobalParameter]
    , globalSystemVariable : Map[String, Variable]
    , globalAgentRun       : AgentRunInterval
    , globalComplianceMode : ComplianceMode
>>>>>>> 79c731ec
  ) : Box[(Seq[NodeConfiguration])]

  /**
   * Check the consistency of each NodeConfiguration.
   */
  def sanitize(configurations:Seq[NodeConfiguration]) : Box[Map[NodeId, NodeConfiguration]]

  /**
   * Forget all other node configuration state.
   * If passed with an empty set, actually forget all node configuration.
   */
  def forgetOtherNodeConfigurationState(keep: Set[NodeId]) : Box[Set[NodeId]]

  /**
   * Get the actual cached values for NodeConfiguration
   */
  def getNodeConfigurationCache(): Box[Map[NodeId, NodeConfigurationCache]]

  /**
   * Detect changes in the NodeConfiguration, to trigger an increment in the related CR
   * The CR are updated in the LDAP
   * Must have all the NodeConfiguration in nodes
   * Returns two seq : the updated rule, and the deleted rule
   */
  def detectUpdatesAndIncrementRuleSerial(nodes : Seq[NodeConfiguration], cache: Map[NodeId, NodeConfigurationCache], directiveLib: FullActiveTechniqueCategory, rules: Map[RuleId, Rule]) : Box[(Map[RuleId,Int], Seq[RuleId])]

  /**
   * Set all the serial number when needed (a change in CR)
   * Must have all the NodeConfiguration in nodes
   */
  def updateSerialNumber(nodes : Map[NodeId, NodeConfiguration], rules : Map[RuleId, Int]) :  Map[NodeId, NodeConfiguration]

  /**
   * Actually  write the new configuration for the list of given node.
   * If the node target configuration is the same as the actual, nothing is done.
   * Else, promises are generated;
   * Return the list of configuration successfully written.
   */
  def writeNodeConfigurations(rootNodeId: NodeId, allNodeConfig: Map[NodeId, NodeConfiguration], versions: Map[NodeId, NodeConfigId], cache: Map[NodeId, NodeConfigurationCache], allLicenses: Map[NodeId, NovaLicense]) : Box[Set[NodeConfiguration]]

  /**
   * Set the expected reports for the rule
   * Caution : we can't handle deletion with this
   * @param ruleVal
   * @return
   */
  def setExpectedReports(
      ruleVal          : Seq[RuleVal]
    , nodeConfigs      : Seq[NodeConfiguration]
    , versions         : Map[NodeId, NodeConfigId]
    , updateCrs        : Map[RuleId, Int]
    , deletedCrs       : Seq[RuleId]
    , updatedNodeConfig: Set[NodeId]
    , generationTime   : DateTime
  ) : Box[Seq[RuleExpectedReports]]

  /**
   * After updates of everything, notify compliace cache
   * that it should forbid what it knows about the updated nodes
   */
  def invalidateComplianceCache(nodeIds: Set[NodeId]): Unit

  /**
   * Store groups and directive in the database
   */
  def historizeData(
      rules            : Seq[Rule]
    , directiveLib     : FullActiveTechniqueCategory
    , groupLib         : FullNodeGroupCategory
    , allNodeInfos     : Map[NodeId, NodeInfo]
    , globalInterval   : Int
    , globalSplaytime  : Int
    , globalStartHour  : Int
    , globalStartMinute: Int
  ) : Box[Unit]

  protected def computeNodeConfigIdFromCache(config: NodeConfigurationCache): NodeConfigId = {
    NodeConfigId(config.hashCode.toString)
  }
  def calculateNodeConfigVersions(configs: Seq[NodeConfiguration]): Map[NodeId, NodeConfigId] = {
    configs.map(x => (x.nodeInfo.id, computeNodeConfigIdFromCache(NodeConfigurationCache(x)))).toMap
  }
}

///////////////////////////////////////////////////////////////////////////////////////////////////////////////////////
//  Implémentation
///////////////////////////////////////////////////////////////////////////////////////////////////////////////////////

class PromiseGenerationServiceImpl (
    override val roRuleRepo: RoRuleRepository
  , override val woRuleRepo: WoRuleRepository
  , override val ruleValService : RuleValService
  , override val systemVarService: SystemVariableService
  , override val nodeConfigurationService : NodeConfigurationService
  , override val nodeInfoService : NodeInfoService
  , override val licenseRepository: LicenseRepository
  , override val reportingService : ExpectedReportsUpdate
  , override val historizationService : HistorizationService
  , override val roNodeGroupRepository: RoNodeGroupRepository
  , override val roDirectiveRepository: RoDirectiveRepository
  , override val ruleApplicationStatusService: RuleApplicationStatusService
  , override val parameterService : RoParameterService
  , override val interpolatedValueCompiler:InterpolatedValueCompiler
  , override val roInventoryRepository: ReadOnlyFullInventoryRepository
  , override val complianceModeService : ComplianceModeService
  , override val agentRunService : AgentRunIntervalService
  , override val complianceCache  : CachedFindRuleNodeStatusReports
  , override val promisesFileWriterService: Cf3PromisesFileWriterService
  , override val getAgentRunInterval: () => Int
  , override val getAgentRunSplaytime: () => Box[Int]
  , override val getAgentRunStartHour: () => Box[Int]
  , override val getAgentRunStartMinute: () => Box[Int]
) extends PromiseGenerationService with
  PromiseGeneration_performeIO with
  PromiseGeneration_buildRuleVals with
  PromiseGeneration_buildNodeConfigurations with
  PromiseGeneration_updateAndWriteRule with
  PromiseGeneration_setExpectedReports with
  PromiseGeneration_historization

///////////////////////////////////////////////////////////////////////////////////////////////////////////////////////
// Follows: traits implementing each part of the deployment service
///////////////////////////////////////////////////////////////////////////////////////////////////////////////////////

/**
 * So. There is a lot of "hidden" dependencies,
 * so for now, we just return *ALL* rule.
 *
 * It might not scale very well.
 *
 * Latter (3 years): in fact, perhaps most of the
 * time, being too smart is much more slow.
 *
 */
trait PromiseGeneration_performeIO extends PromiseGenerationService {
  def roRuleRepo : RoRuleRepository
  def nodeInfoService: NodeInfoService
  def roNodeGroupRepository: RoNodeGroupRepository
  def roDirectiveRepository: RoDirectiveRepository
  def parameterService : RoParameterService
  def roInventoryRepository: ReadOnlyFullInventoryRepository
  def complianceModeService : ComplianceModeService
  def agentRunService : AgentRunIntervalService

  def interpolatedValueCompiler:InterpolatedValueCompiler
  def systemVarService: SystemVariableService
  def ruleApplicationStatusService: RuleApplicationStatusService

  def licenseRepository: LicenseRepository

  override def findDependantRules() : Box[Seq[Rule]] = roRuleRepo.getAll(true)
  override def getAllNodeInfos(): Box[Map[NodeId, NodeInfo]] = nodeInfoService.getAll
  override def getDirectiveLibrary(): Box[FullActiveTechniqueCategory] = roDirectiveRepository.getFullDirectiveLibrary()
  override def getGroupLibrary(): Box[FullNodeGroupCategory] = roNodeGroupRepository.getFullGroupLibrary()
  override def getAllGlobalParameters: Box[Seq[GlobalParameter]] = parameterService.getAllGlobalParameters()
  override def getAllInventories(): Box[Map[NodeId, NodeInventory]] = roInventoryRepository.getAllNodeInventories(AcceptedInventory)
  override def getGlobalComplianceMode(): Box[GlobalComplianceMode] = complianceModeService.getGlobalComplianceMode
  override def getGlobalAgentRun(): Box[AgentRunInterval] = agentRunService.getGlobalAgentRun()
  override def getAllLicenses(): Box[Map[NodeId, NovaLicense]] = licenseRepository.getAllLicense()
  override def getAppliedRuleIds(rules:Seq[Rule], groupLib: FullNodeGroupCategory, directiveLib: FullActiveTechniqueCategory, allNodeInfos: Map[NodeId, NodeInfo]): Set[RuleId] = {
     rules.filter(r => ruleApplicationStatusService.isApplied(r, groupLib, directiveLib, allNodeInfos) match {
      case _:AppliedStatus => true
      case _ => false
    }).map(_.id).toSet

  }

  /**
   * Build interpolation contexts.
   *
   * An interpolation context is a node-dependant
   * context for resolving ("expdanding", "binding")
   * interpolation variable in directive values.
   *
   * It's also the place where parameters are looked for
   * local overrides.
   */
  override def getNodeContexts(
      nodeIds               : Set[NodeId]
    , allNodeInfos          : Map[NodeId, NodeInfo]
    , allInventories        : Map[NodeId, NodeInventory]
    , allLicenses           : Map[NodeId, NovaLicense]
    , globalParameters      : Seq[GlobalParameter]
    , globalAgentRun        : AgentRunInterval
    , globalComplianceMode  : ComplianceMode
  ): Box[Map[NodeId, InterpolationContext]] = {

    /*
     * parameters have to be taken appart:
     *
     * - they can be overriden by node - not handled here, it will be in the resolution of node
     *   when implemented. Most likelly, we will have the information in the node info. And
     *   in that case, we could just use an interpolation variable
     *
     * - they can be plain string => nothing to do
     * - they can contains interpolated strings:
     *   - to node info parameters: ok
     *   - to parameters : hello loops!
     */
    def buildParams(parameters: Seq[GlobalParameter]): Box[Map[ParameterName, InterpolationContext => Box[String]]] = {
      sequence(parameters) { param =>
        for {
          p <- interpolatedValueCompiler.compile(param.value) ?~! s"Error when looking for interpolation variable in global parameter '${param.name}'"
        } yield {
          (param.name, p)
        }
      }.map( _.toMap)
    }

    for {
      globalSystemVariables <- systemVarService.getGlobalSystemVariables()
      parameters            <-  buildParams(globalParameters) ?~! "Can not parsed global parameter (looking for interpolated variables)"
    } yield {
      (nodeIds.flatMap { nodeId:NodeId =>
        (for {
          nodeInfo     <- Box(allNodeInfos.get(nodeId)) ?~! s"Node with ID ${nodeId.value} was not found"
          inventory    <- Box(allInventories.get(nodeId)) ?~! s"Inventory for node with ID ${nodeId.value} was not found"
          policyServer <- Box(allNodeInfos.get(nodeInfo.policyServerId)) ?~! s"Node with ID ${nodeId.value} was not found"

          nodeContext  <- systemVarService.getSystemVariables(nodeInfo, allNodeInfos, allLicenses, globalSystemVariables, globalAgentRun, globalComplianceMode  : ComplianceMode)
        } yield {
          (nodeId, InterpolationContext(
                        nodeInfo
                      , policyServer
                      , inventory
                      , nodeContext
                      , parameters
                    )
          )
        }) match {
          case eb:EmptyBox =>
            val e = eb ?~! s"Error while building target configuration node for node ${nodeId.value} which is one of the target of rules. Ignoring it for the rest of the process"
            logger.error(e.messageChain)
            None

          case x => x
        }
      }).toMap
    }
  }

}

///////////////////////////////////////////////////////////////////////////////////////////////////////////////////////

trait PromiseGeneration_buildRuleVals extends PromiseGenerationService {

  def ruleValService              : RuleValService

  override def buildRuleVals(activeRuleIds: Set[RuleId], rules:Seq[Rule], directiveLib: FullActiveTechniqueCategory, groupLib: FullNodeGroupCategory, allNodeInfos: Map[NodeId, NodeInfo]) : Box[Seq[RuleVal]] = {
    val appliedRules = rules.filter(r => activeRuleIds.contains(r.id))

    for {
      rawRuleVals <- sequence(appliedRules) { rule => ruleValService.buildRuleVal(rule, directiveLib) } ?~! "Could not find configuration vals"
    } yield rawRuleVals
  }

}

///////////////////////////////////////////////////////////////////////////////////////////////////////////////////////

trait PromiseGeneration_buildNodeConfigurations extends PromiseGenerationService with Loggable {
  def roNodeGroupRepository: RoNodeGroupRepository

  /**
   * This is the draft of the policy, not yet a cfengine policy, but a level of abstraction between both
   */
   private[this] case class PolicyDraft(
      ruleId         : RuleId
    , directiveId    : DirectiveId
    , technique      : Technique
    , variableMap    : InterpolationContext => Box[Map[String, Variable]]
    , trackerVariable: TrackerVariable
    , priority       : Int
    , serial         : Int
    , ruleOrder      : BundleOrder
    , directiveOrder : BundleOrder
  ) extends HashcodeCaching

<<<<<<< HEAD
   /**
=======



  /*
   * parameters have to be taken appart:
   *
   * - they can be overriden by node - not handled here, it will be in the resolution of node
   *   when implemented. Most likelly, we will have the information in the node info. And
   *   in that case, we could just use an interpolation variable
   *
   * - they can be plain string => nothing to do
   * - they can contains interpolated strings:
   *   - to node info parameters: ok
   *   - to parameters : hello loops!
   */
  private[this] def buildParams(parameters: Seq[GlobalParameter]): Box[Map[ParameterName, InterpolationContext => Box[String]]] = {
    sequence(parameters) { param =>
      for {
        p <- interpolatedValueCompiler.compile(param.value) ?~! s"Error when looking for interpolation variable in global parameter '${param.name}'"
      } yield {
        (param.name, p)
      }
    }.map( _.toMap)
  }

  /**
   * Build interpolation contexts.
   *
   * An interpolation context is a node-dependant
   * context for resolving ("expdanding", "binding")
   * interpolation variable in directive values.
   *
   * It's also the place where parameters are looked for
   * local overrides.
   */
  private[this] def buildInterpolationContext(
      nodeIds               : Set[NodeId]
    , allNodeInfos          : Map[NodeId, NodeInfo]
    , parameters            : Map[ParameterName, InterpolationContext => Box[String]]
    , globalSystemVariables : Map[String, Variable]
    , globalAgentRun        : AgentRunInterval
    , globalComplianceMode  : ComplianceMode
  ): Map[NodeId, InterpolationContext] = {

    (nodeIds.flatMap { nodeId:NodeId =>
      (for {
        nodeInfo     <- Box(allNodeInfos.get(nodeId)) ?~! s"Node with ID ${nodeId.value} was not found"
        policyServer <- Box(allNodeInfos.get(nodeInfo.policyServerId)) ?~! s"Node with ID ${nodeId.value} was not found"

        nodeContext  <- systemVarService.getSystemVariables(nodeInfo, allNodeInfos, globalSystemVariables, globalAgentRun, globalComplianceMode  : ComplianceMode)
      } yield {
        (nodeId, InterpolationContext(
                      nodeInfo
                    , policyServer
                    , nodeContext
                    , parameters
                  )
        )
      }) match {
        case eb:EmptyBox =>
          val e = eb ?~! s"Error while building target configuration node for node ${nodeId.value} which is one of the target of rules. Ignoring it for the rest of the process"
          logger.error(e.messageChain)
          None

        case x => x
      }
    }).toMap
    }



  /**
   * really, simply fetch all the global system variables
   */
  override def buildGlobalSystemVariables() : Box[Map[String, Variable]] = {
    systemVarService.getGlobalSystemVariables()
  }

  /**
>>>>>>> 79c731ec
   * From a list of ruleVal, find the list of all impacted nodes
   * with the actual Cf3PolicyDraft they will have.
   * Replace all ${rudder.node.varName} vars, returns the nodes ready to be configured, and expanded RuleVal
   * allNodeInfos *must* contains the nodes info of every nodes
   */
  override def buildNodeConfigurations(
<<<<<<< HEAD
      activeNodeIds: Set[NodeId]
    , ruleVals     : Seq[RuleVal]
    , nodeContexts : Map[NodeId, InterpolationContext]
    , groupLib     : FullNodeGroupCategory
    , allNodeInfos : Map[NodeId, NodeInfo]
=======
      ruleVals              : Seq[RuleVal]
    , allNodeInfos          : Map[NodeId, NodeInfo]
    , groupLib              : FullNodeGroupCategory
    , parameters            : Seq[GlobalParameter]
    , globalSystemVariables : Map[String, Variable]
    , globalAgentRun        : AgentRunInterval
    , globalComplianceMode  : ComplianceMode
>>>>>>> 79c731ec
  ) : Box[Seq[NodeConfiguration]] = {

    //step 1: from RuleVals to expanded rules vals
    //1.1: group by nodes (because parameter expansion is node sensitive
    //1.3: build node config, binding ${rudder.parameters} parameters

    //1.1: group by nodes

    val seqOfMapOfPolicyDraftByNodeId = ruleVals.map { ruleVal =>

      val wantedNodeIds = groupLib.getNodeIds(ruleVal.targets, allNodeInfos)

      val nodeIds = wantedNodeIds.intersect(allNodeInfos.keySet)
      if(nodeIds.size != wantedNodeIds.size) {
        logger.error(s"Some nodes are in the target of rule ${ruleVal.ruleId.value} but are not present " +
            s"in the system. It looks like an inconsistency error. Ignored nodes: ${(wantedNodeIds -- nodeIds).map( _.value).mkString(", ")}")
      }

      val drafts: Seq[PolicyDraft] = ruleVal.directiveVals.map { directive =>
        PolicyDraft(
            ruleId         = ruleVal.ruleId
          , directiveId    = directive.directiveId
          , technique      = directive.technique
          , variableMap    = directive.variables
          , trackerVariable= directive.trackerVariable
          , priority       = directive.priority
          , serial         = ruleVal.serial
          , ruleOrder      = ruleVal.ruleOrder
          , directiveOrder = directive.directiveOrder
        )
      }

      nodeIds.map(id => (id, drafts)).toMap
    }

    //now, actually group by node
    //no consistancy / unicity check is done here, it will be done
    //in an other phase. We are just switching to a node-first view.
    val policyDraftByNode: Map[NodeId, Seq[PolicyDraft]] = {

      (Map.empty[NodeId, Seq[PolicyDraft]]/:seqOfMapOfPolicyDraftByNodeId){ case (global, newMap) =>
        val g = global.map{ case (nodeId, seq) => (nodeId, seq ++ newMap.getOrElse(nodeId, Seq()))}
        //add node not yet in global
        val keys = newMap.keySet -- global.keySet
        val missing = newMap.filterKeys(k => keys.contains(k))
        g ++ missing
      }

<<<<<<< HEAD
=======
      //now, for each node, check for technique version consistency
      val notConsistent = map.values.flatMap { seq =>
        // Group policydraft of a node by technique name
        val group = seq.groupBy(x => x.technique.id.name)
        // Filter this grouping by technique having two different version
        group.filter(x => x._2.groupBy(x => x.technique.id.version).size > 1).map(x => x._1)
      }.toSet

      if(notConsistent.nonEmpty) {
        return Failure(s"There are directives based on techniques with different versions applied to the same node, please correct the version for the following directive(s): ${notConsistent.mkString(", ")}")
      } else {
        map
      }
    }




    //1.2: for each node, build the interpolation context
    //this also give us the list of actual node to consider

    val interpolationContexts = {
      buildInterpolationContext(
          policyDraftByNode.keySet
        , allNodeInfos
        , interpolatedParameters
        , globalSystemVariables
        , globalAgentRun
        , globalComplianceMode
      )
>>>>>>> 79c731ec
    }

    //1.3: build node config, binding ${rudder.parameters} parameters

    val nodeConfigs = sequence(nodeContexts.toSeq) { case (nodeId, context) =>

      for {
        drafts <- Box(policyDraftByNode.get(nodeId)) ?~! "Promise generation algorithme error: cannot find back the configuration information for a node"
        /*
         * Clearly, here, we are evaluating parameters, and we are not using that just after in the
         * variable expansion, which mean that we are doing the same work again and again and again.
         * Moreover, we also are evaluating again and again parameters whose context ONLY depends
         * on other parameter, and not node config at all. Bad bad bad bad.
         * TODO: two stages parameter evaluation
         *  - global
         *  - by node
         *  + use them in variable expansion (the variable expansion should have a fully evaluated InterpolationContext)
         */
        parameters <- sequence(context.parameters.toSeq) { case (name, param) =>
                        for {
                          p <- param(context)
                        } yield {
                          (name, p)
                        }
                      }
        cf3PolicyDrafts <- sequence(drafts) { draft =>
                            //bind variables
                            draft.variableMap(context).map{ expandedVariables =>

                              Cf3PolicyDraft(
                                  id = Cf3PolicyDraftId(draft.ruleId, draft.directiveId)
                                , technique = draft.technique
                                , variableMap = expandedVariables
                                , trackerVariable = draft.trackerVariable
                                , priority = draft.priority
                                , serial = draft.serial
                                , ruleOrder = draft.ruleOrder
                                , directiveOrder = draft.directiveOrder
                                , overrides = Set()
                              )
                            }
                          }
      } yield {
        NodeConfiguration(
            nodeInfo = context.nodeInfo
          , policyDrafts = cf3PolicyDrafts.toSet
          , nodeContext = context.nodeContext
          , parameters = parameters.map { case (k,v) => ParameterForConfiguration(k, v) }.toSet
          , isRootServer = context.nodeInfo.id == context.policyServerInfo.id
        )
      }
    }

    nodeConfigs
  }

}

///////////////////////////////////////////////////////////////////////////////////////////////////////////////////////

trait PromiseGeneration_updateAndWriteRule extends PromiseGenerationService {

  def nodeConfigurationService : NodeConfigurationService
  def woRuleRepo: WoRuleRepository
  def promisesFileWriterService: Cf3PromisesFileWriterService

  /**
   * That methode remove node configurations for nodes not in allNodes.
   * Corresponding nodes are deleted from the repository of node configurations.
   * Return the updated map of all node configurations (really present).
   */
  def purgeDeletedNodes(allNodes: Set[NodeId], allNodeConfigs: Map[NodeId, NodeConfiguration]) : Box[Map[NodeId, NodeConfiguration]] = {
    val nodesToDelete = allNodeConfigs.keySet -- allNodes
    for {
      deleted <- nodeConfigurationService.deleteNodeConfigurations(nodesToDelete)
    } yield {
      allNodeConfigs -- nodesToDelete
    }
  }

   /**
   * Check the consistency of each NodeConfiguration.
   */
  def sanitize(targetConfigurations:Seq[NodeConfiguration]) : Box[Map[NodeId, NodeConfiguration]] = {
    nodeConfigurationService.sanitize(targetConfigurations)
  }

  def forgetOtherNodeConfigurationState(keep: Set[NodeId]) : Box[Set[NodeId]] = {
    nodeConfigurationService.onlyKeepNodeConfiguration(keep)
  }

  def getNodeConfigurationCache(): Box[Map[NodeId, NodeConfigurationCache]] = nodeConfigurationService.getNodeConfigurationCache()

  /**
   * Detect changes in rules and update their serial
   * Returns two seq : the updated rules, and the deleted rules
   */
  def detectUpdatesAndIncrementRuleSerial(
      nodes       : Seq[NodeConfiguration]
    , cache       : Map[NodeId, NodeConfigurationCache]
    , directiveLib: FullActiveTechniqueCategory
    , allRules    : Map[RuleId, Rule]
  ) : Box[(Map[RuleId,Int], Seq[RuleId])] = {
    val firstElt = (Map[RuleId,Int](), Seq[RuleId]())
    // First, fetch the updated CRs (which are either updated or deleted)
    val res = (( Full(firstElt) )/:(nodeConfigurationService.detectChangeInNodes(nodes, cache, directiveLib)) ) { case (Full((updated, deleted)), ruleId) => {
      allRules.get(ruleId) match {
        case Some(rule) =>
          woRuleRepo.incrementSerial(rule.id) match {
            case Full(newSerial) =>
              logger.trace("Updating rule %s to serial %d".format(rule.id.value, newSerial))
              Full( (updated + (rule.id -> newSerial), deleted) )
            case f : EmptyBox =>
              //early stop
              return f
          }
        case None =>
          Full((updated.toMap, (deleted :+ ruleId)))
      }
    } }

    res.foreach { case (updated, deleted) =>
      if(updated.nonEmpty) {
        ComplianceDebugLogger.debug(s"Updated rules:${ updated.map { case (id, serial) =>
          s"[${id.value}->${serial}]"
        }.mkString("") }")
      }
      if(deleted.nonEmpty) {
        ComplianceDebugLogger.debug(s"Deleted rules:${ deleted.map { id =>
          s"[${id.value}]"
        }.mkString("") }")
      }
    }
    res
   }

  /**
   * Increment the serial number of the CR. Must have ALL NODES as inputs
   */
  def updateSerialNumber(allConfigs : Map[NodeId, NodeConfiguration], rules: Map[RuleId, Int]) : Map[NodeId, NodeConfiguration] = {
    allConfigs.map { case (id, config) => (id, config.setSerial(rules)) }.toMap
  }

  /**
   * Actually  write the new configuration for the list of given node.
   * If the node target configuration is the same as the actual, nothing is done.
   * Else, promises are generated;
   * Return the list of configuration successfully written.
   */
  def writeNodeConfigurations(rootNodeId: NodeId, allNodeConfigs: Map[NodeId, NodeConfiguration], versions: Map[NodeId, NodeConfigId], cache: Map[NodeId, NodeConfigurationCache], allLicenses: Map[NodeId, NovaLicense]) : Box[Set[NodeConfiguration]] = {
    /*
     * Several steps heres:
     * - look what node configuration are updated (based on their cache ?)
     * - write these node configuration
     * - update caches
     */
    val updated = nodeConfigurationService.selectUpdatedNodeConfiguration(allNodeConfigs, cache)

    ComplianceDebugLogger.debug(s"Updated node configuration ids: ${updated.map {id =>
      s"[${id.value}:${cache.get(id).fold("???")(x => computeNodeConfigIdFromCache(x).value)}->${computeNodeConfigIdFromCache(NodeConfigurationCache(allNodeConfigs(id))).value}]"
    }.mkString("") }")

    val writtingTime = Some(DateTime.now)
    val fsWrite0   =  writtingTime.get.getMillis

    for {
      written    <- promisesFileWriterService.writeTemplate(rootNodeId, updated, allNodeConfigs, versions, allLicenses)
      ldapWrite0 =  DateTime.now.getMillis
      fsWrite1   =  (ldapWrite0 - fsWrite0)
      _          =  logger.debug(s"Node configuration written on filesystem in ${fsWrite1} millisec.")
      //before caching, update the timestamp for last written time
      toCache    =  allNodeConfigs.filterKeys(updated.contains(_)).values.toSet.map( (x:NodeConfiguration) => x.copy(writtenDate = writtingTime))
      cached     <- nodeConfigurationService.cacheNodeConfiguration(toCache)
      ldapWrite1 =  (DateTime.now.getMillis - ldapWrite0)
      _          =  logger.debug(s"Node configuration cached in LDAP in ${ldapWrite1} millisec.")
    } yield {
      written.toSet
    }
  }

}

///////////////////////////////////////////////////////////////////////////////////////////////////////////////////////

trait PromiseGeneration_setExpectedReports extends PromiseGenerationService {
  def reportingService : ExpectedReportsUpdate
  def complianceCache  : CachedFindRuleNodeStatusReports

   /**
   * Update the serials in the rule vals based on the updated rule (which may be empty if nothing is updated)
   * Goal : actually set the right serial in them, as well as the correct variable
   * So we can have several rule with different subset of values
   */
  private[this] def updateRuleVal(
      rulesVal: Seq[ExpandedRuleVal]
    , rules   : Map[RuleId,Int]
  ) : Seq[ExpandedRuleVal] = {
    rulesVal.map(ruleVal => {
      rules.find { case(id,serial) => id == ruleVal.ruleId } match {
        case Some((id,serial)) =>
          ruleVal.copy(serial = serial)
        case _ => ruleVal
      }
    })
  }

  private[this] def getExpandedRuleVal(
      ruleVals   :Seq[RuleVal]
    , nodeConfigs: Seq[NodeConfiguration]
    , versions   : Map[NodeId, NodeConfigId]
  ) : Seq[ExpandedRuleVal]= {
    ruleVals map { rule =>

      val directives = (nodeConfigs.flatMap { nodeConfig =>
        val expectedDirectiveValsForNode = nodeConfig.policyDrafts.filter( x => x.id.ruleId == rule.ruleId) match {
            case drafts if drafts.size > 0 =>
              val directives = drafts.map { draft =>
                rule.directiveVals.find( _.directiveId == draft.id.directiveId) match {
                  case None =>
                    logger.error("Inconsistency in promise generation algorithme: missing original directive for a node configuration,"+
                        s"please report this message. Directive with id '${draft.id.directiveId.value}' in rule '${rule.ruleId.value}' will be ignored")
                    None
                  case Some(directiveVal) =>
                    Some(draft.toDirectiveVal(directiveVal.originalVariables))
                }
              }.flatten

              if(directives.size > 0) Some(directives) else None

            case _ => None
        }

        expectedDirectiveValsForNode.map(d => NodeAndConfigId(nodeConfig.nodeInfo.id, versions(nodeConfig.nodeInfo.id)) -> d.toSeq)
      })

      ExpandedRuleVal(
          rule.ruleId
        , rule.serial
        , directives.toMap
      )
    }
  }

  override def setExpectedReports(
      ruleVal          : Seq[RuleVal]
    , configs          : Seq[NodeConfiguration]
    , versions         : Map[NodeId, NodeConfigId]
    , updatedCrs       : Map[RuleId, Int]
    , deletedCrs       : Seq[RuleId]
    , updatedNodeConfig: Set[NodeId]
    , generationTime   : DateTime
  ) : Box[Seq[RuleExpectedReports]] = {
    val expandedRuleVal = getExpandedRuleVal(ruleVal, configs, versions)
    val updatedRuleVal = updateRuleVal(expandedRuleVal, updatedCrs)
    val updatedConfigIds = updatedNodeConfig.flatMap(id =>
      //we should have all the nodeConfig for the nodeIds, but if it isn't
      //the case, it seems safer to not try to save a new version of the nodeConfigId
      //for that node and just ignore it.
      configs.find( _.nodeInfo.id == id).map { x =>
        (x.nodeInfo.id, versions(x.nodeInfo.id))
      }
    ).toMap

    //we also want to build the list of overriden directive based on unique techniques.
    val overriden = configs.flatMap { nodeConfig =>
      nodeConfig.policyDrafts.flatMap( x => x.overrides.map { case (ruleId, directiveId) =>
        UniqueOverrides(nodeConfig.nodeInfo.id, ruleId, directiveId, x.id)
      })
    }.toSet

    reportingService.updateExpectedReports(updatedRuleVal, deletedCrs, updatedConfigIds, generationTime, overriden)
  }

  override def invalidateComplianceCache(nodeIds: Set[NodeId]): Unit = {
    complianceCache.invalidate(nodeIds)
  }
}

trait PromiseGeneration_historization extends PromiseGenerationService {
  def historizationService : HistorizationService

  def historizeData(
        rules            : Seq[Rule]
      , directiveLib     : FullActiveTechniqueCategory
      , groupLib         : FullNodeGroupCategory
      , allNodeInfos     : Map[NodeId, NodeInfo]
      , globalInterval   : Int
      , globalSplaytime  : Int
      , globalStartHour  : Int
      , globalStartMinute: Int
    ) : Box[Unit] = {
    for {
      _ <- historizationService.updateNodes(allNodeInfos.values.toSet)
      _ <- historizationService.updateGroups(groupLib)
      _ <- historizationService.updateDirectiveNames(directiveLib)
      _ <- historizationService.updatesRuleNames(rules)
      _ <- historizationService.updateGlobalSchedule(globalInterval, globalSplaytime, globalStartHour, globalStartMinute)
    } yield {
      () // unit is expected
    }
  }

}<|MERGE_RESOLUTION|>--- conflicted
+++ resolved
@@ -80,6 +80,8 @@
 import com.normation.rudder.services.policies.write.Cf3PolicyDraftId
 import com.normation.rudder.reports.GlobalComplianceMode
 import com.normation.rudder.domain.licenses.NovaLicense
+import com.normation.rudder.reports.AgentRunInterval
+import com.normation.rudder.reports.AgentRunInterval
 
 /**
  * The main service which deploy modified rules and
@@ -102,16 +104,6 @@
     val rootNodeId = Constants.ROOT_POLICY_SERVER_ID
 
     val result = for {
-<<<<<<< HEAD
-      //fetch all - yep, memory is cheap... (TODO: size of that for 1000 nodes, 100 rules, 100 directives, 100 groups => ~ 100MB)
-      allRules        <- findDependantRules() ?~! "Could not find dependant rules"
-      allNodeInfos    <- getAllNodeInfos ?~! "Could not get Node Infos"
-      allInventories  <- getAllInventories ?~! "Could not get Node inventories"
-      directiveLib    <- getDirectiveLibrary() ?~! "Could not get the directive library"
-      groupLib        <- getGroupLibrary() ?~! "Could not get the group library"
-      globalParameters<- getAllGlobalParameters ?~! "Could not get global parameters"
-      globalAgentRun  <- getGlobalAgentRun
-=======
       //fetch all - yep, memory is cheap... (TODO: size of that for 1000 nodes, 100 rules, 100 directives, 100 groups ?)
 
       allRules            <- findDependantRules() ?~! "Could not find dependant rules"
@@ -128,13 +120,10 @@
       _                   =  logger.trace(s"Fetched groups in ${fetch4Time-fetch3Time}ms")
       allParameters       <- getAllGlobalParameters ?~! "Could not get global parameters"
       fetch5Time          =  System.currentTimeMillis
-      _                   =  logger.trace(s"Fetched global parameters in ${fetch4Time-fetch3Time}ms")
->>>>>>> 79c731ec
-      agentRunInterval    =  getAgentRunInterval()
-      agentRunSplaytime   <- getAgentRunSplaytime() ?~! "Could not get agent run splaytime"
-      agentRunStartMinute <- getAgentRunStartMinute() ?~! "Could not get agent run start time (minute)"
-      agentRunStartHour   <- getAgentRunStartHour() ?~! "Could not get agent run start time (hour)"
-<<<<<<< HEAD
+      _                   =  logger.trace(s"Fetched global parameters in ${fetch5Time-fetch4Time}ms")
+      globalAgentRun       <- getGlobalAgentRun
+      fetch6Time          =  System.currentTimeMillis
+      _                   =  logger.trace(s"Fetched run infos in ${fetch6Time-fetch5Time}ms")
       globalComplianceMode <- getGlobalComplianceMode
       nodeConfigCaches     <- getNodeConfigurationCache() ?~! "Cannot get the Configuration Cache"
       allLicenses          <- getAllLicenses() ?~! "Cannont get licenses information"
@@ -146,16 +135,9 @@
       activeNodeIds = groupLib.getNodeIds(allRules.flatMap(_.targets).toSet, allNodeInfos)
       timeFetchAll    =  (System.currentTimeMillis - initialTime)
       _               =  logger.debug(s"All relevant information fetched in ${timeFetchAll}ms, start names historization.")
-=======
-      fetch6Time          =  System.currentTimeMillis
-      _                   =  logger.trace(s"Fetched run infos in ${fetch4Time-fetch3Time}ms")
-
-      timeFetchAll        =  (System.currentTimeMillis - initialTime)
-      _                   =  logger.debug(s"All relevant information fetched in ${timeFetchAll}ms, start names historization.")
->>>>>>> 79c731ec
 
       nodeContextsTime =  System.currentTimeMillis
-      nodeContexts     <- getNodeContexts(activeNodeIds, allNodeInfos, allInventories, allLicenses, globalParameters, globalAgentRun, globalComplianceMode) ?~! "Could not get node interpolation context"
+      nodeContexts     <- getNodeContexts(activeNodeIds, allNodeInfos, allLicenses, allParameters, globalAgentRun, globalComplianceMode) ?~! "Could not get node interpolation context"
       timeNodeContexts =  (System.currentTimeMillis - nodeContextsTime)
       _                =  logger.debug(s"Node contexts built in ${timeNodeContexts}ms, start to build new node configurations.")
 
@@ -164,7 +146,7 @@
       ///// this thing has nothing to do with promise generation and should be
       ///// else where. You can ignore it if you want to understand generation process.
       historizeTime =  System.currentTimeMillis
-      historize     <- historizeData(allRules, directiveLib, groupLib, allNodeInfos, agentRunInterval, agentRunSplaytime, agentRunStartHour, agentRunStartMinute)
+      historize     <- historizeData(allRules, directiveLib, groupLib, allNodeInfos, globalAgentRun)
       timeHistorize =  (System.currentTimeMillis - historizeTime)
       _             =  logger.debug(s"Historization of names done in ${timeHistorize}ms, start to build rule values.")
       ///// end ignoring
@@ -176,21 +158,7 @@
       _             =  logger.debug(s"RuleVals built in ${timeRuleVal}ms, start to expand their values.")
 
       buildConfigTime =  System.currentTimeMillis
-<<<<<<< HEAD
       config          <- buildNodeConfigurations(activeNodeIds, ruleVals, nodeContexts, groupLib, allNodeInfos) ?~! "Cannot build target configuration node"
-=======
-      globalRunInterval <- getGlobalAgentRun
-      globalComplianceMode <- getGlobalComplianceMode
-      config          <- buildNodeConfigurations(
-                             ruleVals
-                           , allNodeInfos
-                           , groupLib
-                           , allParameters
-                           , globalSystemVariables
-                           , globalRunInterval
-                           , globalComplianceMode
-                         ) ?~! "Cannot build target configuration node"
->>>>>>> 79c731ec
       timeBuildConfig =  (System.currentTimeMillis - buildConfigTime)
       _               =  logger.debug(s"Node's target configuration built in ${timeBuildConfig}, start to update rule values.")
 
@@ -290,7 +258,6 @@
   def getNodeContexts(
       nodeIds               : Set[NodeId]
     , allNodeInfos          : Map[NodeId, NodeInfo]
-    , allInventories        : Map[NodeId, NodeInventory]
     , allLicenses           : Map[NodeId, NovaLicense]
     , globalParameters      : Seq[GlobalParameter]
     , globalAgentRun        : AgentRunInterval
@@ -303,21 +270,11 @@
    * Replace all ${node.varName} vars.
    */
   def buildNodeConfigurations(
-<<<<<<< HEAD
       activeNodeIds: Set[NodeId]
     , ruleVals     : Seq[RuleVal]
     , nodeContexts : Map[NodeId, InterpolationContext]
     , groupLib     : FullNodeGroupCategory
     , allNodeInfos : Map[NodeId, NodeInfo]
-=======
-      ruleVals             : Seq[RuleVal]
-    , allNodeInfos         : Map[NodeId, NodeInfo]
-    , groupLib             : FullNodeGroupCategory
-    , parameters           : Seq[GlobalParameter]
-    , globalSystemVariable : Map[String, Variable]
-    , globalAgentRun       : AgentRunInterval
-    , globalComplianceMode : ComplianceMode
->>>>>>> 79c731ec
   ) : Box[(Seq[NodeConfiguration])]
 
   /**
@@ -388,10 +345,7 @@
     , directiveLib     : FullActiveTechniqueCategory
     , groupLib         : FullNodeGroupCategory
     , allNodeInfos     : Map[NodeId, NodeInfo]
-    , globalInterval   : Int
-    , globalSplaytime  : Int
-    , globalStartHour  : Int
-    , globalStartMinute: Int
+    , globalAgentRun   : AgentRunInterval
   ) : Box[Unit]
 
   protected def computeNodeConfigIdFromCache(config: NodeConfigurationCache): NodeConfigId = {
@@ -498,7 +452,6 @@
   override def getNodeContexts(
       nodeIds               : Set[NodeId]
     , allNodeInfos          : Map[NodeId, NodeInfo]
-    , allInventories        : Map[NodeId, NodeInventory]
     , allLicenses           : Map[NodeId, NovaLicense]
     , globalParameters      : Seq[GlobalParameter]
     , globalAgentRun        : AgentRunInterval
@@ -534,7 +487,6 @@
       (nodeIds.flatMap { nodeId:NodeId =>
         (for {
           nodeInfo     <- Box(allNodeInfos.get(nodeId)) ?~! s"Node with ID ${nodeId.value} was not found"
-          inventory    <- Box(allInventories.get(nodeId)) ?~! s"Inventory for node with ID ${nodeId.value} was not found"
           policyServer <- Box(allNodeInfos.get(nodeInfo.policyServerId)) ?~! s"Node with ID ${nodeId.value} was not found"
 
           nodeContext  <- systemVarService.getSystemVariables(nodeInfo, allNodeInfos, allLicenses, globalSystemVariables, globalAgentRun, globalComplianceMode  : ComplianceMode)
@@ -542,7 +494,6 @@
           (nodeId, InterpolationContext(
                         nodeInfo
                       , policyServer
-                      , inventory
                       , nodeContext
                       , parameters
                     )
@@ -597,110 +548,18 @@
     , directiveOrder : BundleOrder
   ) extends HashcodeCaching
 
-<<<<<<< HEAD
    /**
-=======
-
-
-
-  /*
-   * parameters have to be taken appart:
-   *
-   * - they can be overriden by node - not handled here, it will be in the resolution of node
-   *   when implemented. Most likelly, we will have the information in the node info. And
-   *   in that case, we could just use an interpolation variable
-   *
-   * - they can be plain string => nothing to do
-   * - they can contains interpolated strings:
-   *   - to node info parameters: ok
-   *   - to parameters : hello loops!
-   */
-  private[this] def buildParams(parameters: Seq[GlobalParameter]): Box[Map[ParameterName, InterpolationContext => Box[String]]] = {
-    sequence(parameters) { param =>
-      for {
-        p <- interpolatedValueCompiler.compile(param.value) ?~! s"Error when looking for interpolation variable in global parameter '${param.name}'"
-      } yield {
-        (param.name, p)
-      }
-    }.map( _.toMap)
-  }
-
-  /**
-   * Build interpolation contexts.
-   *
-   * An interpolation context is a node-dependant
-   * context for resolving ("expdanding", "binding")
-   * interpolation variable in directive values.
-   *
-   * It's also the place where parameters are looked for
-   * local overrides.
-   */
-  private[this] def buildInterpolationContext(
-      nodeIds               : Set[NodeId]
-    , allNodeInfos          : Map[NodeId, NodeInfo]
-    , parameters            : Map[ParameterName, InterpolationContext => Box[String]]
-    , globalSystemVariables : Map[String, Variable]
-    , globalAgentRun        : AgentRunInterval
-    , globalComplianceMode  : ComplianceMode
-  ): Map[NodeId, InterpolationContext] = {
-
-    (nodeIds.flatMap { nodeId:NodeId =>
-      (for {
-        nodeInfo     <- Box(allNodeInfos.get(nodeId)) ?~! s"Node with ID ${nodeId.value} was not found"
-        policyServer <- Box(allNodeInfos.get(nodeInfo.policyServerId)) ?~! s"Node with ID ${nodeId.value} was not found"
-
-        nodeContext  <- systemVarService.getSystemVariables(nodeInfo, allNodeInfos, globalSystemVariables, globalAgentRun, globalComplianceMode  : ComplianceMode)
-      } yield {
-        (nodeId, InterpolationContext(
-                      nodeInfo
-                    , policyServer
-                    , nodeContext
-                    , parameters
-                  )
-        )
-      }) match {
-        case eb:EmptyBox =>
-          val e = eb ?~! s"Error while building target configuration node for node ${nodeId.value} which is one of the target of rules. Ignoring it for the rest of the process"
-          logger.error(e.messageChain)
-          None
-
-        case x => x
-      }
-    }).toMap
-    }
-
-
-
-  /**
-   * really, simply fetch all the global system variables
-   */
-  override def buildGlobalSystemVariables() : Box[Map[String, Variable]] = {
-    systemVarService.getGlobalSystemVariables()
-  }
-
-  /**
->>>>>>> 79c731ec
    * From a list of ruleVal, find the list of all impacted nodes
    * with the actual Cf3PolicyDraft they will have.
    * Replace all ${rudder.node.varName} vars, returns the nodes ready to be configured, and expanded RuleVal
    * allNodeInfos *must* contains the nodes info of every nodes
    */
   override def buildNodeConfigurations(
-<<<<<<< HEAD
       activeNodeIds: Set[NodeId]
     , ruleVals     : Seq[RuleVal]
     , nodeContexts : Map[NodeId, InterpolationContext]
     , groupLib     : FullNodeGroupCategory
     , allNodeInfos : Map[NodeId, NodeInfo]
-=======
-      ruleVals              : Seq[RuleVal]
-    , allNodeInfos          : Map[NodeId, NodeInfo]
-    , groupLib              : FullNodeGroupCategory
-    , parameters            : Seq[GlobalParameter]
-    , globalSystemVariables : Map[String, Variable]
-    , globalAgentRun        : AgentRunInterval
-    , globalComplianceMode  : ComplianceMode
->>>>>>> 79c731ec
   ) : Box[Seq[NodeConfiguration]] = {
 
     //step 1: from RuleVals to expanded rules vals
@@ -749,39 +608,6 @@
         g ++ missing
       }
 
-<<<<<<< HEAD
-=======
-      //now, for each node, check for technique version consistency
-      val notConsistent = map.values.flatMap { seq =>
-        // Group policydraft of a node by technique name
-        val group = seq.groupBy(x => x.technique.id.name)
-        // Filter this grouping by technique having two different version
-        group.filter(x => x._2.groupBy(x => x.technique.id.version).size > 1).map(x => x._1)
-      }.toSet
-
-      if(notConsistent.nonEmpty) {
-        return Failure(s"There are directives based on techniques with different versions applied to the same node, please correct the version for the following directive(s): ${notConsistent.mkString(", ")}")
-      } else {
-        map
-      }
-    }
-
-
-
-
-    //1.2: for each node, build the interpolation context
-    //this also give us the list of actual node to consider
-
-    val interpolationContexts = {
-      buildInterpolationContext(
-          policyDraftByNode.keySet
-        , allNodeInfos
-        , interpolatedParameters
-        , globalSystemVariables
-        , globalAgentRun
-        , globalComplianceMode
-      )
->>>>>>> 79c731ec
     }
 
     //1.3: build node config, binding ${rudder.parameters} parameters
@@ -1068,17 +894,14 @@
       , directiveLib     : FullActiveTechniqueCategory
       , groupLib         : FullNodeGroupCategory
       , allNodeInfos     : Map[NodeId, NodeInfo]
-      , globalInterval   : Int
-      , globalSplaytime  : Int
-      , globalStartHour  : Int
-      , globalStartMinute: Int
+      , globalAgentRun   : AgentRunInterval
     ) : Box[Unit] = {
     for {
       _ <- historizationService.updateNodes(allNodeInfos.values.toSet)
       _ <- historizationService.updateGroups(groupLib)
       _ <- historizationService.updateDirectiveNames(directiveLib)
       _ <- historizationService.updatesRuleNames(rules)
-      _ <- historizationService.updateGlobalSchedule(globalInterval, globalSplaytime, globalStartHour, globalStartMinute)
+      _ <- historizationService.updateGlobalSchedule(globalAgentRun.interval, globalAgentRun.splaytime, globalAgentRun.startHour, globalAgentRun.startMinute)
     } yield {
       () // unit is expected
     }
