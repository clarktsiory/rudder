/*
*************************************************************************************
* Copyright 2011 Normation SAS
*************************************************************************************
*
* This file is part of Rudder.
*
* Rudder is free software: you can redistribute it and/or modify
* it under the terms of the GNU General Public License as published by
* the Free Software Foundation, either version 3 of the License, or
* (at your option) any later version.
*
* In accordance with the terms of section 7 (7. Additional Terms.) of
* the GNU General Public License version 3, the copyright holders add
* the following Additional permissions:
* Notwithstanding to the terms of section 5 (5. Conveying Modified Source
* Versions) and 6 (6. Conveying Non-Source Forms.) of the GNU General
* Public License version 3, when you create a Related Module, this
* Related Module is not considered as a part of the work and may be
* distributed under the license agreement of your choice.
* A "Related Module" means a set of sources files including their
* documentation that, without modification of the Source Code, enables
* supplementary functions or services in addition to those offered by
* the Software.
*
* Rudder is distributed in the hope that it will be useful,
* but WITHOUT ANY WARRANTY; without even the implied warranty of
* MERCHANTABILITY or FITNESS FOR A PARTICULAR PURPOSE.  See the
* GNU General Public License for more details.
*
* You should have received a copy of the GNU General Public License
* along with Rudder.  If not, see <http://www.gnu.org/licenses/>.

*
*************************************************************************************
*/

package com.normation.rudder.services.nodes

import com.normation.inventory.domain._
import org.joda.time.DateTime
import com.normation.ldap.sdk.LDAPConnectionProvider
import com.normation.inventory.ldap.core.InventoryDit
import com.normation.rudder.domain.NodeDit
import net.liftweb.common._
import com.normation.rudder.domain.nodes.{NodeInfo, Node}
import com.normation.rudder.domain.RudderLDAPConstants._
import com.normation.inventory.ldap.core.LDAPConstants._
import com.unboundid.ldap.sdk._
import com.normation.ldap.sdk._
import BuildFilter._
import com.normation.rudder.repository.ldap.LDAPEntityMapper
import com.normation.inventory.ldap.core.InventoryMapper
import com.normation.rudder.domain.logger.TimingDebugLogger
import com.normation.rudder.repository.CachedRepository
import com.normation.inventory.ldap.core.InventoryDit
import com.normation.inventory.ldap.core.InventoryMapper

/*
 * General logic for the cache implementation of NodeInfo.
 * The general idea is to limit at maximum:
 * - the number of request to LDAP server (because I/O, slow)
 * - the quantity of data on the wires.
 *
 * The general tactic is to have a local cache (a map of nodeid -> nodeinfo),
 * and before any access, we are checking if an update is necessary with
 * a very quick oracle.
 * The oracle only look for at least one entry modified since the last oracle
 * check, and if one is found, says the cache is dirty.
 *
 * We use an OpenLDAP specific query syntax to be able to perform one query
 * on 3 branches (nodes, inventory node, inventory machine) in one go. As
 * this is OpenLDAP specific, we had to to something a little different
 * for tests, and so we don't exactly test what we are doing for real.
 *
 *
 * Way to enhance current code:
 * - make the oracle be called only every X seconds (because we can tolerate such a
 *   a latency in datas, and frequently, call to nodeinfoservice are done in batch
 *   to fill several kind of informations (it should not, but the code is like that)
 * - today, when the cache is dirty, we discard it completely and rebuilt it from
 *   scratch. It's clearly simpler than having to diff/merge it with only dirty
 *   entries, but it means that the little change on one node lead to 10 000 nodeinfo
 *   being rebuilt (so, much data on the wires, jvm gb pression, etc).
 */

/**
 * A case class used to represent the minimal
 * information needed to get a NodeInfo
 */
final case class LDAPNodeInfo(
    nodeEntry         : LDAPEntry
  , nodeInventoryEntry: LDAPEntry
  , machineEntry      : Option[LDAPEntry]
)

trait NodeInfoService {

  /**
   * Retrieve minimal information needed for the node info
   */
  def getLDAPNodeInfo(nodeIds: Set[NodeId]) : Box[Set[LDAPNodeInfo]]

  /**
   * Return a NodeInfo from a NodeId. First check the ou=Node, then fetch the other data
   * @param nodeId
   * @return
   */
  def getNodeInfo(nodeId: NodeId) : Box[Option[NodeInfo]]

  /**
   * Get the node (not inventory).
   * Most of the info are also in node info,
   * but for some specific case (nodeProperties for ex),
   * we need them.
   */
  def getNode(nodeId: NodeId): Box[Node]

  /**
   * Get all node infos.
   * That method try to return the maximum
   * of information, and will not totally fail if some information are
   * missing (but the corresponding nodeInfos won't be present)
   * So it is possible that getAllIds.size > getAll.size
   */
  def getAll() : Box[Map[NodeId, NodeInfo]]

  /**
   * Get all nodes.
   * That method try to return the maximum
   * of information, and will not totally fail if some information are
   * missing (but the corresponding nodeInfos won't be present)
   * So it is possible that getAllIds.size > getAll.size
   */
  def getAllNodes() : Box[Map[NodeId, Node]]

  /**
   * Get all systen node ids, for example
   * policy server node ids.
   * @return
   */
  def getAllSystemNodeIds() : Box[Seq[NodeId]]

  /**
   * Getting something like a nodeinfo for pending / deleted nodes
   */
  def getPendingNodeInfos(): Box[Map[NodeId, NodeInfo]]
  def getPendingNodeInfo(nodeId: NodeId): Box[Option[NodeInfo]]

  def getDeletedNodeInfos(): Box[Map[NodeId, NodeInfo]]
  def getDeletedNodeInfo(nodeId: NodeId): Box[Option[NodeInfo]]

}

object NodeInfoService {

  /*
   * We need to list actual attributes, because we don't want software ids.
   * Really bad idea, these software ids, in node...
   */
  val nodeInfoAttributes: Seq[String] = (Set(
    // for all: objectClass and ldap object creation datatime
      A_OC, A_OBJECT_CREATION_DATE

    // node
    //  id, name, description, isBroken, isSystem
    //, isPolicyServer <- this one is special and decided based on objectClasss rudderPolicyServer
    //, creationDate, nodeReportingConfiguration, properties
    , A_NODE_UUID, A_NAME, A_DESCRIPTION, A_STATE, A_IS_SYSTEM
    , A_SERIALIZED_AGENT_RUN_INTERVAL, A_SERIALIZED_HEARTBEAT_RUN_CONFIGURATION, A_NODE_PROPERTY, A_POLICY_MODE

    // machine inventory
    // MachineUuid
    //, machineType <- special: from objectClass
    //, systemSerial, manufacturer
    , A_MACHINE_UUID, A_SERIAL_NUMBER, A_MANUFACTURER

    //node inventory, safe machine and node (above)
    //  hostname, ips, inventoryDate, publicKey
    //, osDetails
    //, agentsName, policyServerId, localAdministratorAccountName
    //, serverRoles, archDescription, ram, timezone
    //, customProperties
    , A_NODE_UUID, A_HOSTNAME, A_LIST_OF_IP, A_INVENTORY_DATE, A_PKEYS
    , A_OS_NAME, A_OS_FULL_NAME, A_OS_VERSION, A_OS_KERNEL_VERSION, A_OS_SERVICE_PACK, A_WIN_USER_DOMAIN, A_WIN_COMPANY, A_WIN_KEY, A_WIN_ID
    , A_AGENTS_NAME, A_POLICY_SERVER_UUID, A_ROOT_USER
    , A_SERVER_ROLE, A_ARCH
    , A_CONTAINER_DN, A_OS_RAM, A_KEY_STATUS, A_TIMEZONE_NAME, A_TIMEZONE_OFFSET
    , A_CUSTOM_PROPERTY
  )).toSeq

  val A_MOD_TIMESTAMP = "modifyTimestamp"

}

/*
 * For test, we need a way to split the cache part from its retrieval.
 */

trait NodeInfoServiceCached extends NodeInfoService with Loggable with CachedRepository {
  import NodeInfoService._

  def ldap           : LDAPConnectionProvider[RoLDAPConnection]
  def nodeDit        : NodeDit
  def inventoryDit   : InventoryDit
  def removedDit     : InventoryDit
  def pendingDit     : InventoryDit
  def ldapMapper     : LDAPEntityMapper
  def inventoryMapper: InventoryMapper


  /*
   * Compare if cache is up to date (based on internal state of the cache)
   */
  def isUpToDate(): Boolean = {
    checkUpToDate(lastModificationTime)
  }

  /**
   * Check is LDAP directory contains updated entries compare
   * to the date we pass in arguments.
   * Entries may be any entry relevant for our cache, in particular,
   * some attention must be provided to deleted entries.
   */
  protected[this] def checkUpToDate(lastKnowModification: DateTime): Boolean

  /**
   * This method must return only and all entries under:
   * - ou=Nodes,
   * - ou=[Node, Machine], ou=Accepted Inventories, etc
   *
   * attributes is the list of attributes needed in returned entries
   */
  def getNodeInfoEntries(con: RoLDAPConnection, attributes: Seq[String], status: InventoryStatus): Seq[LDAPEntry]

  /*
   * Our cache
   */
  private[this] var nodeCache = Option.empty[Map[NodeId, (LDAPNodeInfo, NodeInfo)]]
  private[this] var lastModificationTime = new DateTime(0)

  private[this] val searchAttributes = nodeInfoAttributes :+ A_MOD_TIMESTAMP

  /**
   * That's the method that do all the logic
   */
  private[this] def withUpToDateCache[T](label: String)(useCache: Map[NodeId, (LDAPNodeInfo, NodeInfo)] => Box[T]): Box[T] = this.synchronized {
    /*
     * Get all relevant info from backend along with the
     * date of the last modification
     */
    def getDataFromBackend(lastKnowModification: DateTime): Box[(Map[NodeId, (LDAPNodeInfo, NodeInfo)], DateTime)] = {
      import scala.collection.mutable.{Map => MutMap}

      //some map of things - mutable, yes
      val nodes = MutMap[String, LDAPEntry]() //node_uuid -> entry
      val nodeInventories = MutMap[String, LDAPEntry]() // node_uuid -> entry
      val machineInventories = MutMap[String, LDAPEntry]() // machine_dn -> entry

      val t0 = System.currentTimeMillis

      var lastModif = lastKnowModification

      ldap.map { con =>

        val deletedNodes = con.search(
            removedDit.NODES.dn
          , One
          , AND(IS(OC_NODE), GTEQ(A_MOD_TIMESTAMP, GeneralizedTime(lastKnowModification.plusMillis(1)).toString))
          , A_MOD_TIMESTAMP
        )

        val allEntries = getNodeInfoEntries(con, searchAttributes, AcceptedInventory)

        //look for the maxed timestamp
        (deletedNodes ++ allEntries).foreach { e =>
          e.getAsGTime(A_MOD_TIMESTAMP) match {
            case None    => //nothing
            case Some(x) =>
              if(x.dateTime.isAfter(lastModif)) {
                lastModif = x.dateTime
              }
          }
        }

        // now, create the nodeInfo
        allEntries.foreach { e =>
          if(e.isA(OC_MACHINE)) {
            machineInventories += (e.dn.toString -> e)
          } else if(e.isA(OC_NODE)) {
            nodeInventories += (e.value_!(A_NODE_UUID) -> e)
          } else if(e.isA(OC_RUDDER_NODE)) {
            nodes += (e.value_!(A_NODE_UUID) -> e)
          } else {
            // it's an error, don't use
          }
        }

        val t1 = System.currentTimeMillis
        TimingDebugLogger.debug(s"Getting node info entries: ${t1-t0}ms")

        val res = nodes.flatMap { case (id, nodeEntry) =>
          for {
<<<<<<< HEAD
            nodeInv    <- nodeInventories.get(id)
            machineInv =  for {
                            containerDn  <- nodeInv(A_CONTAINER_DN)
                            machineEntry <- machineInventories.get(containerDn)
                          } yield {
                            machineEntry
                          }
            ldapNode   =  LDAPNodeInfo(nodeEntry, nodeInv, machineInv)
            nodeInfo   <- ldapMapper.convertEntriesToNodeInfos(ldapNode.nodeEntry, ldapNode.nodeInventoryEntry, ldapNode.machineEntry) match {
                            case Full(nodeInfo) => Some(nodeInfo)
                            case eb : EmptyBox =>
                              val fail = eb ?~! "An error occured while updating node cache"
                              logger.error(fail.messageChain)
                              // for now we only log the error message, and keep a None so Node data are not updated
                              None
                          }
=======
            nodeInv   <- nodeInventories.get(id).orElse { //log missing elements
                           logger.debug(s"Node with id '${id}' is in ou=Nodes,cn=rudder-configuration but doesn't have an inventory")
                           None
                         }
            machineInv = for {
                           containerDn  <- nodeInv(A_CONTAINER_DN)
                           machineEntry <- machineInventories.get(containerDn)
                         } yield {
                           machineEntry
                         }
            ldapNode  = LDAPNodeInfo(nodeEntry, nodeInv, machineInv)
            nodeInfo <- ldapMapper.convertEntriesToNodeInfos(ldapNode.nodeEntry, ldapNode.nodeInventoryEntry, ldapNode.machineEntry) match {
                          case Full(nodeInfo) => Some(nodeInfo)
                          case eb : EmptyBox =>
                            val fail = eb ?~! s"An error occured while updating node cache: can not unserialize node with id '${id}', it will be ignored"
                            logger.error(fail.messageChain)
                            // for now we only log the error message, and keep a None so Node data are not updated
                            None
                        }
>>>>>>> 6aa5fb9b
          } yield {
            (nodeInfo.id, (ldapNode,nodeInfo))
          }
        }.toMap
        (res, lastModif)
      }
    }

    //actual logic that check what to do (invalidate cache or not)

    val t0 = System.currentTimeMillis

    val boxInfo = (if(nodeCache.isEmpty || !isUpToDate()) {

      getDataFromBackend(lastModificationTime) match {
        case Full((info, lastModif)) =>
          logger.debug(s"NodeInfo cache is not up to date, last modification time: '${lastModif}', last cache update:"+
                       " '${lastModificationTime}' => reseting cache with ${info.size} entries")
          logger.trace(s"NodeInfo cache updated entries: [${info.keySet.map{ _.value }.mkString(", ")}]")
          nodeCache = Some(info)
          lastModificationTime = lastModif
          Full(info)
        case eb: EmptyBox =>
          nodeCache = None
          lastModificationTime = new DateTime(0)
          eb ?~! "Could not get node information from database"
      }
    } else {
      logger.debug(s"NodeInfo cache is up to date, last modification time: '${lastModificationTime}'")
      Full(nodeCache.get) //get is ok because in a synchronized block with a test on isEmpty
    })

    val res = for {
      info <- boxInfo
      x    <- useCache(info)
    } yield {
      x
    }
    val t1 = System.currentTimeMillis
    TimingDebugLogger.debug(s"Get node info (${label}): ${t1-t0}ms")
    res
  }

  /**
   * An utility method that gets data from backend for things that are
   * node really nodes (pending or deleted).
   */
  private[this] def getNotAcceptedNodeDataFromBackend(status: InventoryStatus): Box[Map[NodeId, NodeInfo]] = {
    import scala.collection.mutable.{Map => MutMap}

    //some map of things - mutable, yes
    val nodeInventories = MutMap[String, LDAPEntry]() // node_uuid -> entry
    val machineInventories = MutMap[String, LDAPEntry]() // machine_dn -> entry

    ldap.map { con =>

      val allEntries = getNodeInfoEntries(con, searchAttributes, status)
      // now, create the nodeInfo
      allEntries.foreach { e =>
        if(e.isA(OC_MACHINE)) {
          machineInventories += (e.dn.toString -> e)
        } else if(e.isA(OC_NODE)) {
          nodeInventories += (e.value_!(A_NODE_UUID) -> e)
        } else {
          // it's an error, don't use
        }
      }

      nodeInventories.flatMap { case (id, nodeEntry) =>
        val machineInfo = for {
                            containerDn  <- nodeEntry(A_CONTAINER_DN)
                            machineEntry <- machineInventories.get(containerDn)
                          } yield {
                            machineEntry
                          }
          for {
          nodeInfo <- ldapMapper.convertEntriesToSpecialNodeInfos(nodeEntry, machineInfo)
        } yield {
          (nodeInfo.id, nodeInfo)
        }
      }.toMap
    }
  }

  override final def getPendingNodeInfos(): Box[Map[NodeId, NodeInfo]] = getNotAcceptedNodeDataFromBackend(PendingInventory)

  override final def getDeletedNodeInfos(): Box[Map[NodeId, NodeInfo]] = getNotAcceptedNodeDataFromBackend(RemovedInventory)

  private[this] def getNotAcceptedNodeInfo(nodeId: NodeId, status: InventoryStatus): Box[Option[NodeInfo]] = {
    val dit = status match {
      case AcceptedInventory => inventoryDit
      case PendingInventory  => pendingDit
      case RemovedInventory  => removedDit
    }

    def sureGet(con: RoLDAPConnection, dn: DN): Box[Option[LDAPEntry]] = {
      con.get(dn, searchAttributes:_*) match {
        case f: Failure => f
        case Empty      => Full(None)
        case Full(e)    => Full(Some(e))
      }
    }

    for {
      con          <- ldap
      optNodeEntry <- sureGet(con, dit.NODES.NODE.dn(nodeId))
      nodeInfo     <- (optNodeEntry match {
                        case None            => Full(None)
                        case Some(nodeEntry) =>
                          nodeEntry.getAsDn(A_CONTAINER_DN) match {
                            case None     => Full(None)
                            case Some(dn) =>
                              for {
                                machineEntry <- sureGet(con, dn)
                                nodeInfo     <- ldapMapper.convertEntriesToSpecialNodeInfos(nodeEntry, machineEntry)
                              } yield {
                                Some(nodeInfo)
                              }
                          }
                      })
    } yield {
      nodeInfo
    }
  }

  override final def getPendingNodeInfo(nodeId: NodeId): Box[Option[NodeInfo]] = getNotAcceptedNodeInfo(nodeId, PendingInventory)
  override final def getDeletedNodeInfo(nodeId: NodeId): Box[Option[NodeInfo]] = getNotAcceptedNodeInfo(nodeId, RemovedInventory)

  /**
   * Clear cache. Try a reload asynchronously, disregarding
   * the result
   */
  override def clearCache(): Unit = this.synchronized {
    this.lastModificationTime = new DateTime(0)
    this.nodeCache = None
  }

  def getAll(): Box[Map[NodeId, NodeInfo]] = withUpToDateCache("all nodes info") { cache =>
    Full(cache.mapValues(_._2))
  }
  def getAllSystemNodeIds(): Box[Seq[NodeId]] = withUpToDateCache("all system nodes") { cache =>
    Full(cache.collect { case(k, (_,x)) if(x.isPolicyServer) => k }.toSeq)
  }

  def getAllNodes(): Box[Map[NodeId, Node]] = withUpToDateCache("all nodes") { cache =>
    Full(cache.mapValues(_._2.node))
  }

  def getLDAPNodeInfo(nodeIds: Set[NodeId]): Box[Set[LDAPNodeInfo]] = {
    if(nodeIds.size > 0) {
      withUpToDateCache(s"${nodeIds.size} ldap node info") { cache =>
        Full(cache.collect { case(k, (x,_)) if(nodeIds.contains(k)) => x }.toSet)
      }
    } else {
      Full(Set())
    }
  }
  def getNode(nodeId: NodeId): Box[Node] = withUpToDateCache(s"${nodeId.value} node") { cache =>
    Box(cache.get(nodeId).map( _._2.node)) ?~! s"Node with ID '${nodeId.value}' was not found"
  }
  def getNodeInfo(nodeId: NodeId): Box[Option[NodeInfo]] = withUpToDateCache(s"${nodeId.value} node info") { cache =>
    Full(cache.get(nodeId).map( _._2))
  }

}

/**
 * A testing implementation, that just retrieve node info each time. Not very efficient.
 */
class NaiveNodeInfoServiceCachedImpl(
    override val ldap           : LDAPConnectionProvider[RoLDAPConnection]
  , override val nodeDit        : NodeDit
  , override val inventoryDit   : InventoryDit
  , override val removedDit     : InventoryDit
  , override val pendingDit     : InventoryDit
  , override val ldapMapper     : LDAPEntityMapper
  , override val inventoryMapper: InventoryMapper
) extends NodeInfoServiceCached with Loggable  {

  override def checkUpToDate(lastKnowModification: DateTime): Boolean = {
    false //yes naive
  }

  /**
   * This method must return only and all entries under:
   * - ou=Nodes,
   * - ou=[Node, Machine], ou=Accepted Inventories, etc
   */
  override def getNodeInfoEntries(con: RoLDAPConnection, searchAttributes: Seq[String], status: InventoryStatus ): Seq[LDAPEntry] = {
    val nodeInvs = con.search(inventoryDit.NODES.dn, One, BuildFilter.ALL, searchAttributes:_*)
    val machineInvs = con.search(inventoryDit.MACHINES.dn, One, BuildFilter.ALL, searchAttributes:_*)

    nodeInvs ++ machineInvs ++ (if(status == AcceptedInventory) {
        con.search(nodeDit.NODES.dn, One, BuildFilter.ALL, searchAttributes:_*)
      } else {
        Seq()
      })
  }

}

/**
 * A cache on top of node info service.
 *
 */

class NodeInfoServiceCachedImpl(
    override val ldap           : LDAPConnectionProvider[RoLDAPConnection]
  , override val nodeDit        : NodeDit
  , override val inventoryDit   : InventoryDit
  , override val removedDit     : InventoryDit
  , override val pendingDit     : InventoryDit
  , override val ldapMapper     : LDAPEntityMapper
  , override val inventoryMapper: InventoryMapper
) extends NodeInfoServiceCached {
  import NodeInfoService._

 /*
   * Check if node related infos are up to date.
   *
   * Here, we need to only check for attributeModifyTimestamp
   * under ou=AcceptedInventories and under ou=Nodes (onelevel)
   * and only for machines, inventory nodes, and node,
   * and inventory nodes under ou=RemovedInventories
   *  Reason:
   * - only these three entries are used for node info (and none of their
   *   subentries)
   * - if a node is deleted, it must go to RemovedInventories (and so the
   *   machine, but we don't care as soon as we know a node went there)
   * - for ou=Node, all modifications happen in the entry, so the modifyTimestamp
   *   is changed accordingly.
   *
   * Moreover, it is less costly to only do one search and post-filter result
   * than to do 2.
   *
   * Finally, we limit the result to one, because here, we just need to know if
   * some update exists, not WHAT they are, nor the MOST RECENT one. Just that
   * at least one exists.
   *
   * A cleaner implementation could use a two persistent search which would notify
   * when a cache becomes invalide and reset it, but the rationnal for that implementation is:
   * - it's extremelly simple to understand the logic (if(cache is uptodate) use it else update cache)
   * - most of the time (99.99% of it), the search will return 0 result and will be cache on OpenLDAP,
   *   whatever the number of entries. So we talking of a request taking a couple of ms on the server
   *   (with a vagrant VM on the same host (so, almost no network), it takes from client to server and
   *   back ~10ms on a dev machine.
   */
  override def checkUpToDate(lastKnowModification: DateTime): Boolean = {
    val n0 = System.currentTimeMillis
    val searchRequest = new SearchRequest(nodeDit.BASE_DN.toString, Sub, DereferencePolicy.NEVER, 1, 0, false
        , AND(
             OR(
                  // ou=Removed Inventories,ou=Inventories,cn=rudder-configuration
                  AND(IS(OC_NODE), Filter.create(s"entryDN:dnOneLevelMatch:=${removedDit.NODES.dn.toString}"))
                  // ou=Accepted Inventories,ou=Inventories,cn=rudder-configuration
                , AND(IS(OC_NODE), Filter.create(s"entryDN:dnOneLevelMatch:=${inventoryDit.NODES.dn.toString}"))
                , AND(IS(OC_MACHINE), Filter.create(s"entryDN:dnOneLevelMatch:=${inventoryDit.MACHINES.dn.toString}"))
                  // ou=Nodes,cn=rudder-configuration - the objectClass is used only here
                , AND(IS(OC_RUDDER_NODE), Filter.create(s"entryDN:dnOneLevelMatch:=${nodeDit.NODES.dn.toString}"))
              )
            , GTEQ(A_MOD_TIMESTAMP, GeneralizedTime(lastKnowModification.plusMillis(1)).toString)
          )
        , "1.1"
      )

    val res = ldap.map { con =>
      //here, I have to rely on low-level LDAP connection, because I need to proceed size-limit exceeded as OK
      try {
        con.backed.search(searchRequest).getSearchEntries
      } catch {
        case e:LDAPSearchException if(e.getResultCode == ResultCode.SIZE_LIMIT_EXCEEDED) =>
          e.getSearchEntries()
      }
    } match {
      case Full(seq) =>
        //we only have interesting entries in the result, so it's up to date if we have exactly 0 entries
        val res = seq.size <= 0
        logger.trace(s"Cache check for node info gave '${res}' (${seq.size} entry returned)")
        res
      case eb: EmptyBox =>
        val e = eb ?~! "Error when checking for cache expiration: invalidating it"
        logger.debug(e.messageChain)
        false
    }
    val n1 = System.currentTimeMillis
    TimingDebugLogger.debug(s"Cache for nodes info expire ?: ${n1-n0}ms")
    res
  }

  /**
   * This method must return only and all entries under:
   * - ou=Nodes,
   * - ou=[Node, Machine], ou=Accepted Inventories, etc
   */
  override def getNodeInfoEntries(con: RoLDAPConnection, searchAttributes: Seq[String], status: InventoryStatus): Seq[LDAPEntry] = {
    val dit = status match {
      case AcceptedInventory => inventoryDit
      case PendingInventory  => pendingDit
      case RemovedInventory  => removedDit
    }

    val filter = Seq(
          AND(IS(OC_NODE), Filter.create(s"entryDN:dnOneLevelMatch:=${dit.NODES.dn.toString}"))
        , AND(IS(OC_MACHINE), Filter.create(s"entryDN:dnOneLevelMatch:=${dit.MACHINES.dn.toString}"))
      ) ++ (if(status == AcceptedInventory) {
          Seq(AND(IS(OC_RUDDER_NODE), Filter.create(s"entryDN:dnOneLevelMatch:=${nodeDit.NODES.dn.toString}")))
        } else {
          Seq()
        }
      )

    con.search(nodeDit.BASE_DN, Sub, OR(filter:_*), searchAttributes:_*)
  }
}<|MERGE_RESOLUTION|>--- conflicted
+++ resolved
@@ -301,8 +301,10 @@
 
         val res = nodes.flatMap { case (id, nodeEntry) =>
           for {
-<<<<<<< HEAD
-            nodeInv    <- nodeInventories.get(id)
+            nodeInv    <- nodeInventories.get(id).orElse { //log missing elements
+                            logger.debug(s"Node with id '${id}' is in ou=Nodes,cn=rudder-configuration but doesn't have an inventory")
+                            None
+                          }
             machineInv =  for {
                             containerDn  <- nodeInv(A_CONTAINER_DN)
                             machineEntry <- machineInventories.get(containerDn)
@@ -313,32 +315,11 @@
             nodeInfo   <- ldapMapper.convertEntriesToNodeInfos(ldapNode.nodeEntry, ldapNode.nodeInventoryEntry, ldapNode.machineEntry) match {
                             case Full(nodeInfo) => Some(nodeInfo)
                             case eb : EmptyBox =>
-                              val fail = eb ?~! "An error occured while updating node cache"
+                              val fail = eb ?~! s"An error occured while updating node cache: can not unserialize node with id '${id}', it will be ignored"
                               logger.error(fail.messageChain)
                               // for now we only log the error message, and keep a None so Node data are not updated
                               None
                           }
-=======
-            nodeInv   <- nodeInventories.get(id).orElse { //log missing elements
-                           logger.debug(s"Node with id '${id}' is in ou=Nodes,cn=rudder-configuration but doesn't have an inventory")
-                           None
-                         }
-            machineInv = for {
-                           containerDn  <- nodeInv(A_CONTAINER_DN)
-                           machineEntry <- machineInventories.get(containerDn)
-                         } yield {
-                           machineEntry
-                         }
-            ldapNode  = LDAPNodeInfo(nodeEntry, nodeInv, machineInv)
-            nodeInfo <- ldapMapper.convertEntriesToNodeInfos(ldapNode.nodeEntry, ldapNode.nodeInventoryEntry, ldapNode.machineEntry) match {
-                          case Full(nodeInfo) => Some(nodeInfo)
-                          case eb : EmptyBox =>
-                            val fail = eb ?~! s"An error occured while updating node cache: can not unserialize node with id '${id}', it will be ignored"
-                            logger.error(fail.messageChain)
-                            // for now we only log the error message, and keep a None so Node data are not updated
-                            None
-                        }
->>>>>>> 6aa5fb9b
           } yield {
             (nodeInfo.id, (ldapNode,nodeInfo))
           }
