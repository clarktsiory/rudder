--- conflicted
+++ resolved
@@ -168,11 +168,7 @@
                              case e:EmptyBox => return (e ?~! s"Error when computing the path for node  ${node.nodeInfo.hostname} (id: ${node.nodeInfo.id.value})")
                            }
 
-<<<<<<< HEAD
-                           prepareRulesForAgents(baseNodePath, backupNodePath, node, versions(node.nodeInfo.id), rootNodeId, templates) match {
-=======
-                           prepareRulesForAgents(nodePromisePath, newNodePromisePath, backupNodePath, node, rootNodeId, templates) match {
->>>>>>> cc2aea6e
+                           prepareRulesForAgents(nodePromisePath, newNodePromisePath, backupNodePath, node, versions(node.nodeInfo.id), rootNodeId, templates) match {
                              case Full(x) =>
                                folders ++= x
                              case e: EmptyBox => return (e ?~! "Error when preparing rules for agents")
@@ -248,13 +244,8 @@
                             + (varNodeConfigVersion.spec.name -> varNodeConfigVersion)
                             )
 
-<<<<<<< HEAD
-      val (nodeRulePath, newNodePath, backupNodeRulePath, newNodeRulePath) = if(rootNodeConfigId == node.nodeInfo.id) {
-        (pathComputer.getRootPath(agentType), pathComputer.getRootPath(agentType) + newPostfix, pathComputer.getRootPath(agentType) + backupPostfix, pathComputer.getRootPath(agentType) + newPostfix)
-=======
-      val (nodeRulePath, backupNodeRulePath, newNodeRulePath) = if(rootNodeConfigurationId == node.nodeInfo.id) {
+      val (nodeRulePath, backupNodeRulePath, newNodeRulePath) = if(rootNodeConfigId == node.nodeInfo.id) {
         (pathComputer.getRootPath(agentType), pathComputer.getRootPath(agentType) + backupPostfix, pathComputer.getRootPath(agentType) + newPostfix)
->>>>>>> cc2aea6e
       } else {
         (nodePromisePath + agentType.toRulesPath(), backupNodePath + agentType.toRulesPath(), newNodePromisesPath + agentType.toRulesPath()) // we'll want to move the root folders
       }
