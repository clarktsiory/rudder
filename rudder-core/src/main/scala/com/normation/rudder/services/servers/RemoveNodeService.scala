package com.normation.rudder.services.servers
import net.liftweb.common._
import com.normation.inventory.domain.NodeId
import com.unboundid.ldif.LDIFChangeRecord
import com.normation.rudder.domain.NodeDit
import com.normation.ldap.sdk.LDAPConnectionProvider
import com.normation.rudder.repository.ldap.LDAPEntityMapper
import net.liftweb.common.Loggable
import com.normation.rudder.domain.RudderDit
import com.normation.rudder.repository.WoNodeGroupRepository
import com.normation.rudder.repository.RoNodeGroupRepository
import com.normation.eventlog.EventActor
import com.normation.rudder.domain.nodes.ModifyNodeGroupDiff
import com.normation.inventory.ldap.core.LDAPFullInventoryRepository
import com.normation.inventory.domain.{AcceptedInventory, RemovedInventory}
import com.normation.rudder.repository.EventLogRepository
import com.normation.rudder.services.nodes.NodeInfoService
import com.normation.rudder.domain.eventlog._
import com.normation.utils.ScalaReadWriteLock
import com.normation.rudder.domain.nodes.NodeInfo
import com.normation.eventlog.ModificationId
import com.normation.inventory.ldap.core.InventoryDit
import com.normation.inventory.ldap.core.LDAPConstants
import com.normation.ldap.sdk.RwLDAPConnection
import com.normation.utils.Control.sequence
import com.normation.rudder.repository.CachedRepository
import com.normation.rudder.repository.UpdateExpectedReportsRepository
import com.normation.rudder.hooks.RunHooks
import com.normation.rudder.hooks.HookEnvPairs
import com.normation.rudder.services.policies.write.PathComputer
import com.normation.rudder.services.policies.write.NodePromisesPaths
import com.normation.rudder.domain.Constants
import com.normation.rudder.hooks.HookReturnCode
import com.normation.rudder.hooks.Hooks
import com.unboundid.ldap.sdk.Modification
import com.unboundid.ldap.sdk.ModificationType

sealed trait DeletionResult
object DeletionResult {
  final case class  PreHookFailed ( hookError : HookReturnCode.Error) extends DeletionResult
  final case class  PostHookFailed( hookError : HookReturnCode.Error) extends DeletionResult
  final case object Success extends DeletionResult

}

trait RemoveNodeService {

  /**
   * Remove a node from the Rudder
   * For the moment, it really deletes it, later it would be useful to actually move it
   * What it does :
   * - clean the ou=Nodes
   * - clean the groups
   */

  def removeNode(nodeId : NodeId, modId: ModificationId, actor:EventActor) : Box[DeletionResult]
}

class RemoveNodeServiceImpl(
      nodeDit                   : NodeDit
    , rudderDit                 : RudderDit
    , deletedDit                : InventoryDit
    , ldap                      : LDAPConnectionProvider[RwLDAPConnection]
    , ldapEntityMapper          : LDAPEntityMapper
    , roNodeGroupRepository     : RoNodeGroupRepository
    , woNodeGroupRepository     : WoNodeGroupRepository
    , nodeInfoService           : NodeInfoService
    , fullNodeRepo              : LDAPFullInventoryRepository
    , actionLogger              : EventLogRepository
    , groupLibMutex             : ScalaReadWriteLock //that's a scala-level mutex to have some kind of consistency with LDAP
    , nodeInfoServiceCache      : NodeInfoService with CachedRepository
    , nodeConfigurationsRepo    : UpdateExpectedReportsRepository
    , pathComputer              : PathComputer
    , HOOKS_D                   : String
    , HOOKS_IGNORE_SUFFIXES     : List[String]
) extends RemoveNodeService with Loggable {

  /*
   * This method is an helper that does the policy server lookup for
   * you.
   */
  def getNodePath(node: NodeInfo): Box[NodePromisesPaths] = {
    //accumumate all the node infos from node id to root throught relay servers
    def recGetParent(node: NodeInfo): Box[Map[NodeId, NodeInfo]] = {
      if(node.id == Constants.ROOT_POLICY_SERVER_ID) {
        Full(Map((node.id, node)))
      } else {
        for {
          opt    <- nodeInfoService.getNodeInfo(node.policyServerId)
          parent <- Box(opt) ?~! s"The policy server '${node.policyServerId.value}' for node ${node.hostname} ('${node.id.value}') was not found in Rudder"
          rec    <- recGetParent(parent)
        } yield {
          rec + (node.id -> node)
        }
      }
    }
    for {
      nodeInfos <- recGetParent(node)
      paths     <- pathComputer.computeBaseNodePath(node.id, Constants.ROOT_POLICY_SERVER_ID, nodeInfos)
    } yield {
      paths
    }
  }

  /**
   * the removal of a node is a multi-step system
   * First, fetch the node, then remove it from groups, and clear all node configurations
   * Move the node to the removed inventory (and don't forget to change its container dn)
   * Then find its container, to see if it has others nodes on it
   *        if so, copy the container to the removed inventory
   *        if not, move the container to the removed inventory
   *
   * Return a couple with 2 boxes, one about the LDIF change, and one containing the result of the clear cache
   * The main goal is to separate the clear cache as it could fail while the node is correctly deleted.
   * A failing clear cache should not be considered an error when deleting a Node.
   */
  def removeNode(nodeId : NodeId, modId: ModificationId, actor:EventActor) : Box[DeletionResult] = {
    import DeletionResult._
    def effectiveDeletion( nodeInfo : NodeInfo, optNodePaths: Option[NodePromisesPaths], preHooks : Hooks, startPreHooks : Long) : Box[DeletionResult]  = {
      val systemEnv = {
        import scala.collection.JavaConverters._
        HookEnvPairs.build(System.getenv.asScala.toSeq:_*)
      }

      val hookEnv =
        HookEnvPairs.build(
            ("RUDDER_NODE_ID"              , nodeId.value)
          , ("RUDDER_NODE_HOSTNAME"        , nodeInfo.hostname)
          , ("RUDDER_NODE_POLICY_SERVER_ID", nodeInfo.policyServerId.value)
          , ("RUDDER_AGENT_TYPE"           , nodeInfo.agentsName.headOption.map( _.name.tagValue).getOrElse(""))
          , ("RUDDER_NODE_ROLES"           , nodeInfo.serverRoles.map(_.value).mkString(","))
          , ("RUDDER_POLICIES_DIRECTORY_CURRENT" , optNodePaths.map(_.baseFolder).getOrElse(""))
          , ("RUDDER_POLICIES_DIRECTORY_NEW"     , optNodePaths.map(_.newFolder).getOrElse(""))
          , ("RUDDER_POLICIES_DIRECTORY_ARCHIVE" , optNodePaths.map(_.backupFolder).getOrElse(""))
            // for compat in 4.1. Remove in 4.2
          , ("RUDDER_NODEID"             , nodeId.value)
          , ("RUDDER_NODE_POLICY_SERVER" , nodeInfo.policyServerId.value)
        )

      val preRun = RunHooks.syncRun(preHooks, hookEnv, systemEnv)
      val timePreHooks  =  (System.currentTimeMillis - startPreHooks)
      logger.debug(s"Node-pre-deletion scripts hooks ran in ${timePreHooks} ms")

      preRun match {
        case a : HookReturnCode.Error => Full(PreHookFailed(a))
        case _ =>
          for {
            moved  <- groupLibMutex.writeLock {atomicDelete(nodeId, modId, actor) } ?~! "Error when deleting a node"
            closed <- nodeConfigurationsRepo.closeNodeConfigurations(nodeId)

            invLogDetails = InventoryLogDetails (nodeInfo.id,nodeInfo.inventoryDate, nodeInfo.hostname, nodeInfo.osDetails.fullName, actor.name)
            eventlog = DeleteNodeEventLog.fromInventoryLogDetails (None, actor, invLogDetails)
            saved  <- actionLogger.saveEventLog(modId, eventlog)

            _ = nodeInfoServiceCache.clearCache

            // run post-deletion hooks
            postHooksTime =  System.currentTimeMillis
            postHooks     <- RunHooks.getHooks(HOOKS_D + "/node-post-deletion", HOOKS_IGNORE_SUFFIXES)
            runPostHook   = RunHooks.syncRun(postHooks, hookEnv, systemEnv)
            timePostHooks =  (System.currentTimeMillis - postHooksTime)
            _             = logger.debug(s"Node-post-deletion scripts hooks ran in ${timePreHooks} ms")
          } yield {
            removeKeyCertification(nodeId) match {
              case Full(_) => //ok
              case eb: EmptyBox =>
                val e = (eb ?~! "Error when removing the certification status of node key")
                logger.warn(e.messageChain)
            }

            runPostHook match {
              case stop : HookReturnCode.Error => PostHookFailed(stop)
              case _ => Success
            }
          }
      }
    }
    logger.debug("Trying to remove node %s from the LDAP".format(nodeId.value))
    nodeId.value match {
      case "root" => Failure("The root node cannot be deleted from the nodes list.")
      case _ => {

        for {
          optNodeInfo   <- nodeInfoService.getNodeInfo(nodeId)

          nodeInfo      <- optNodeInfo match {
                             case None    => Failure(s"The node with id ${nodeId.value} was not found and can not be deleted")
                             case Some(x) => Full(x)
                           }
          nodePaths     =  getNodePath(nodeInfo) match {
                             case Full(x) => Some(x)
                             case eb:EmptyBox => // if the policy server is not found, we must not fails (#11231)
                               val msg = (eb ?~! s"Error when trying to calculate node '${nodeId.value}' policy path").messageChain
                               logger.warn(msg)
                               None
                           }
          startPreHooks =  System.currentTimeMillis
          preHooks      <- RunHooks.getHooks(HOOKS_D + "/node-pre-deletion", HOOKS_IGNORE_SUFFIXES)
          result        <- effectiveDeletion(nodeInfo, nodePaths, preHooks, startPreHooks)
        } yield {
          result
        }
      }
    }
  }

  private[this] def atomicDelete(nodeId : NodeId, modId: ModificationId, actor:EventActor) : Box[Seq[LDIFChangeRecord]] = {
    for {
      cleanGroup            <- deleteFromGroups(nodeId, modId, actor) ?~! "Could not remove the node '%s' from the groups".format(nodeId.value)
      cleanNode             <- deleteFromNodes(nodeId) ?~! "Could not remove the node '%s' from the nodes list".format(nodeId.value)
      moveNodeInventory     <- fullNodeRepo.move(nodeId, AcceptedInventory, RemovedInventory)
    } yield {
      cleanNode ++ moveNodeInventory
    }
  }

  /**
   * Deletes from ou=Node
   */
  private def deleteFromNodes(nodeId:NodeId) : Box[Seq[LDIFChangeRecord]]= {
    logger.debug("Trying to remove node %s from ou=Nodes".format(nodeId.value))
    for {
      con    <- ldap
      dn     =  nodeDit.NODES.NODE.dn(nodeId.value)
      result <- con.delete(dn)
    } yield {
      result
    }
  }

<<<<<<< HEAD
=======
  /**
   * Uncertify node key if it was. Can be done once the node is deleted
   */
  private def removeKeyCertification(nodeId: NodeId): Box[LDIFChangeRecord] = {
    for {
      con <- ldap
      res <- con.modify(deletedDit.NODES.NODE.dn(nodeId.value), new Modification(ModificationType.DELETE, LDAPConstants.A_KEY_STATUS))
    } yield {
      res
    }
  }


   /**
   * Delete all node cnfiguration
   */

>>>>>>> 18c1a1b4
  /**
   * Look for the groups containing this node in their nodes list, and remove the node
   * from the list
   */
  private def deleteFromGroups(nodeId: NodeId, modId: ModificationId, actor:EventActor): Box[Seq[ModifyNodeGroupDiff]]= {
    logger.debug("Trying to remove node %s from all the groups were it is referenced".format(nodeId.value))
    for {
      nodeGroupIds <- roNodeGroupRepository.findGroupWithAnyMember(Seq(nodeId))
      deleted      <- sequence(nodeGroupIds) { nodeGroupId =>
                        for {
                          nodeGroup    <- roNodeGroupRepository.getNodeGroup(nodeGroupId).map(_._1)
                          updatedGroup =  nodeGroup.copy(serverList = nodeGroup.serverList - nodeId)
                          msg          =  Some("Automatic update of group due to deletion of node " + nodeId.value)
                          diff         <- (if(nodeGroup.isSystem) {
                                            woNodeGroupRepository.updateSystemGroup(updatedGroup, modId, actor, msg)
                                          } else {
                                            woNodeGroupRepository.update(updatedGroup, modId, actor, msg)
                                          }) ?~! "Could not update group %s to remove node '%s'".format(nodeGroup.id.value, nodeId.value)
                        } yield {
                          diff
                        }
                      }
    } yield {
      deleted.flatten
    }
  }

}<|MERGE_RESOLUTION|>--- conflicted
+++ resolved
@@ -228,8 +228,6 @@
     }
   }
 
-<<<<<<< HEAD
-=======
   /**
    * Uncertify node key if it was. Can be done once the node is deleted
    */
@@ -242,12 +240,6 @@
     }
   }
 
-
-   /**
-   * Delete all node cnfiguration
-   */
-
->>>>>>> 18c1a1b4
   /**
    * Look for the groups containing this node in their nodes list, and remove the node
    * from the list
