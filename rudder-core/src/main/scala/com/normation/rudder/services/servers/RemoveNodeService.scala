--- conflicted
+++ resolved
@@ -83,11 +83,7 @@
                             nodeId           = nodeInfo.id
                           , inventoryVersion = nodeInfo.inventoryDate
                           , hostname         = nodeInfo.hostname
-<<<<<<< HEAD
-                          , fullOsName       = nodeInfo.osName
-=======
                           , fullOsName       = nodeInfo.osFullName
->>>>>>> b151e600
                           , actorIp          = actor.name
                         )
             val eventlog = DeleteNodeEventLog.fromInventoryLogDetails(
