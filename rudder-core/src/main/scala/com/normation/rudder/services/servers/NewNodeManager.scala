/*
*************************************************************************************
* Copyright 2011 Normation SAS
*************************************************************************************
*
* This program is free software: you can redistribute it and/or modify
* it under the terms of the GNU Affero General Public License as
* published by the Free Software Foundation, either version 3 of the
* License, or (at your option) any later version.
*
* In accordance with the terms of section 7 (7. Additional Terms.) of
* the GNU Affero GPL v3, the copyright holders add the following
* Additional permissions:
* Notwithstanding to the terms of section 5 (5. Conveying Modified Source
* Versions) and 6 (6. Conveying Non-Source Forms.) of the GNU Affero GPL v3
* licence, when you create a Related Module, this Related Module is
* not considered as a part of the work and may be distributed under the
* license agreement of your choice.
* A "Related Module" means a set of sources files including their
* documentation that, without modification of the Source Code, enables
* supplementary functions or services in addition to those offered by
* the Software.
*
* This program is distributed in the hope that it will be useful,
* but WITHOUT ANY WARRANTY; without even the implied warranty of
* MERCHANTABILITY or FITNESS FOR A PARTICULAR PURPOSE. See the
* GNU Affero General Public License for more details.
*
* You should have received a copy of the GNU Affero General Public License
* along with this program. If not, see <http://www.gnu.org/licenses/agpl.html>.
*
*************************************************************************************
*/

package com.normation.rudder.services.servers

import com.normation.rudder.batch.{AsyncDeploymentAgent,AutomaticStartDeployment}
import com.normation.rudder.domain._
import com.normation.rudder.domain.nodes._
import com.normation.rudder.domain.Constants._
import com.normation.rudder.domain.policies.RuleVal
import com.normation.rudder.domain.servers.{Srv,NodeConfiguration}
import com.normation.rudder.repository._
import com.normation.rudder.repository.ldap.LDAPEntityMapper
import com.normation.rudder.services.queries.DynGroupService
import com.normation.inventory.ldap.core.InventoryDitService
import com.normation.inventory.domain._
import com.normation.inventory.ldap.core._
import LDAPConstants._
import com.normation.inventory.ldap.core.LDAPFullInventoryRepository
import com.unboundid.ldap.sdk._
import com.unboundid.ldif.LDIFChangeRecord
import com.normation.ldap.sdk._
import BuildFilter.{ALL,EQ}
import com.normation.utils.Control._
import scala.collection.mutable.Buffer
import net.liftweb.common._
import Box._
import net.liftweb.util.Helpers._
import com.normation.cfclerk.domain.{Cf3PolicyDraftId,TechniqueId}
import org.joda.time.DateTime
import org.slf4j.LoggerFactory
import com.normation.eventlog.EventActor
import com.normation.inventory.services.core.ReadOnlyFullInventoryRepository
import com.normation.rudder.services.queries.QueryProcessor
import com.normation.rudder.domain.queries._
import java.lang.IllegalArgumentException
import com.normation.eventlog.ModificationId


/**
 * A trait to manage the acceptation of new node in Rudder
 */
trait NewNodeManager {

  /**
   * List all pending node
   */
  def listNewNodes : Box[Seq[Srv]]
  
  /**
   * Accept a pending node in Rudder
   */
  def accept(ids:Seq[NodeId], modId: ModificationId, actor:EventActor) : Seq[Box[NodeId]]

  /**
   * refuse node
   * @param ids : the node id
   * @return : the srv representations of the refused node
   */
  def refuse(ids:Seq[NodeId], modId: ModificationId, actor:EventActor) : Seq[Box[Srv]]

}

///////////////////////////////////////////////////////////////////////////////////////////////////////////////////////


/**
 * Default implementation: a new server manager composed with a sequence of 
 * "unit" accept, one by main goals of what it means to accept a server; 
 * Each unit accept provides its main logic of accepting a server, optionnaly
 * a global post accept task, and a rollback mechanism.
 * Rollback is always a "best effort" task. 
 */
class NewNodeManagerImpl(
    override val ldap:LDAPConnectionProvider, 
    override val pendingNodesDit:InventoryDit,
    override val acceptedNodesDit:InventoryDit,
    override val serverSummaryService:NodeSummaryServiceImpl,
    override val smRepo:LDAPFullInventoryRepository, 
    override val unitAcceptors:Seq[UnitAcceptInventory],
    override val unitRefusors:Seq[UnitRefuseInventory]
) extends NewNodeManager with ListNewNode with ComposedNewNodeManager


///////////////////////////////////////////////////////////////////////////////////////////////////////////////////////


trait ListNewNode extends NewNodeManager with Loggable {
  def ldap:LDAPConnectionProvider
  def serverSummaryService:NodeSummaryServiceImpl
  def pendingNodesDit:InventoryDit
  
  override def listNewNodes : Box[Seq[Srv]] = {
    ldap map { con => 
      con.searchOne(pendingNodesDit.NODES.dn,ALL,Srv.ldapAttributes:_*).map { e => 
        serverSummaryService.makeSrv(e) match {
          case Full(x) => Some(x)
          case b:EmptyBox => 
            val error = b ?~! "Error when mapping a pending node entry to a node object: %s".format(e.dn)
            logger.debug(error.messageChain)
            None
        }
      }.flatten
    }
  }
}


trait UnitRefuseInventory {
  
  def name : String
  
  def refuseOne(srv:Srv, modId: ModificationId, actor:EventActor) : Box[Srv]    
}

trait UnitAcceptInventory {
  
  /**
   * A name to describe the role of that acceptor
   */
  def name : String

  /**
   * The status of the inventory before that action
   */
  def fromInventoryStatus : InventoryStatus
  
  /**
   * The status of the inventory after that action
   */
  def toInventoryStatus : InventoryStatus
  
  /**
   * What to do ?
   */
  def acceptOne(sm:FullInventory, modId: ModificationId, actor:EventActor) : Box[FullInventory]
  
  /**
   * An action to execute before the whole batch 
   */
  def preAccept(sms:Seq[FullInventory], modId: ModificationId, actor:EventActor) : Box[Seq[FullInventory]]

  /**
   * An action to execute after the whole batch 
   */
  def postAccept(sms:Seq[FullInventory], modId: ModificationId, actor:EventActor) : Box[Seq[FullInventory]]

  /**
   * Execute a rollback for the given inventory
   */
  def rollback(sms:Seq[FullInventory], modId: ModificationId, actor:EventActor) : Unit
  
  def rollbackErrorMsg(e:EmptyBox, id:String) : String = {
    val msg = "Error when rollbacking server node id %s in process '%s', you should delete it by hand. ".format(id, this.name)
    
    e match {
      case Empty => msg + "No error message was left."
      case f:Failure => msg + "Error messages: " + f.messageChain
    }
  }
  
}

trait ComposedNewNodeManager extends NewNodeManager with Loggable {

  def ldap:LDAPConnectionProvider
  def pendingNodesDit:InventoryDit
  def acceptedNodesDit:InventoryDit
  def smRepo:LDAPFullInventoryRepository
  def serverSummaryService:NodeSummaryService
  def unitAcceptors:Seq[UnitAcceptInventory]
  def unitRefusors:Seq[UnitRefuseInventory]
 
  ////////////////////////////////////////////////////////////////////////////////////
  ////////////////////////////////////// Refuse //////////////////////////////////////
  ////////////////////////////////////////////////////////////////////////////////////
  
  /**
   * Refuse one server
   */
  private[this] def refuseOne(srv:Srv, modId: ModificationId, actor:EventActor) : Box[Srv] = {
    var errors = Option.empty[Failure]
    unitRefusors.foreach { refusor =>
      try {
        refusor.refuseOne(srv, modId, actor) match {
          case e:EmptyBox =>
            val msg = "Error refusing %s: step %s".format(srv.id, refusor.name)
            errors match {
              case None => errors = Some(e ?~! msg)
              case Some(old) => errors = Some(Failure(msg, Empty, Full(old)))
            }
          case Full(x) =>
            logger.trace("Refuse %s: step %s ok".format(srv.id, refusor.name))
        }
      } catch {
        case e:Exception => 
          val msg = "Error when trying to executre the step %s, when refusing inventory %".format(refusor.name, srv.id)
          errors match {
            case None => errors = Some(Failure(msg, Full(e),Empty))
            case Some(old) => errors = Some(Failure(msg, Full(e), Full(old)))
          }
      }
    }
    errors match {
      case Some(f) => f
      case None => Full(srv)
    } 
  }
  
  override def refuse(ids:Seq[NodeId], modId: ModificationId, actor:EventActor) : Seq[Box[Srv]] = {
    ids.flatMap { id => serverSummaryService.find(pendingNodesDit, id).openOr(Seq()) }.map { srv => 
      refuseOne(srv, modId, actor)
    }
  }
  
  ////////////////////////////////////////////////////////////////////////////////////
  ////////////////////////////////////// Accept //////////////////////////////////////
  ////////////////////////////////////////////////////////////////////////////////////

  private[this] def rollback(unitAcceptors:Seq[UnitAcceptInventory], rollbackOn:Seq[FullInventory], modId: ModificationId, actor:EventActor) : Unit = {
    logger.debug("\n*****************************************************\nRollbaking\n*****************************************************")
    
    for{
      toRollback <- unitAcceptors.reverse
    } {
      logger.debug("Rollbacking %s for %s".format(toRollback.name, rollbackOn.map( _.node.main.id.value).mkString("; ")))
      try {
        toRollback.rollback(rollbackOn, modId, actor)
      } catch {
        case e:Exception => logger.error("Error when rollbacking acceptor process '%s'".format(toRollback.name))
      }
    }
  }
  
  
  /**
   * Accept one server. 
   * Accepting mean that the server went to all unitAccept items and that all of them 
   * succeeded. 
   * If one fails, all already passed are to be rollbacked (and the reverse order the
   * were executed)

   * 
   */
  private[this] def acceptOne(sm:FullInventory, modId: ModificationId, actor:EventActor) : Box[FullInventory] = {
    (sequence(unitAcceptors) { unitAcceptor =>
      try {
        unitAcceptor.acceptOne(sm, modId, actor) ?~! "Error when executing accept node process named %s".format(unitAcceptor.name)
      } catch {
        case e:Exception => {
          logger.debug("Exception in unit acceptor %s".format(unitAcceptor.name),e)
          Failure(e.getMessage, Full(e), Empty)
        }
      }
    }) match {
      case Full(seq) => Full(sm)
      case e:EmptyBox => //rollback that one
        logger.error((e ?~! "Error when trying to accept node %s. Rollbaking.".format(sm.node.main.id.value)).messageChain)
        rollback(unitAcceptors, Seq(sm), modId, actor)
        e
    }
  }
  
  
  override def accept(ids:Seq[NodeId], modId: ModificationId, actor:EventActor) : Seq[Box[NodeId]] = {
    //
    // start by retrieving all sms
    //
    val sms = (for {
      id <- ids
    } yield {
      //we want a seq of box, so here, it's a box
      for {
        sm <- smRepo.get(id, PendingInventory) ?~! "Can not accept not found inventory with id %s".format(id)
      } yield {
        (id,sm)
      }
    }).flatten   
    
    //
    //execute pre-accept phase for all unit acceptor
    // stop here in case of any error
    //
    unitAcceptors.foreach { unitAcceptor =>
      unitAcceptor.preAccept(sms.map( _._2), modId, actor) match {
        case Full(seq) => //ok, cool
          logger.debug("Pre accepted phase: %s".format(unitAcceptor.name))
        case e:EmptyBox => //on an error here, stop
          logger.error((e ?~! "Error when trying to execute pre-accepting for phase %s. Stop.".format(unitAcceptor.name)).messageChain)
          //stop now
          return Seq(e)
      }
    }
    
    
    //
    //now, execute unit acceptor
    //  
    
    //only keep the actually accpeted nodes
    val accepted = (for {
      (id,sm) <- sms
    } yield {
      //we want a seq of box, so here, it's a box
      for {
        accepted <- acceptOne(sm, modId, actor) ?~! "Error when trying to accept node %s".format(sm.node.main.id.value)
      } yield {
        (accepted,id)
      }
    })
    
    //log
    accepted.foreach { 
      case Full((sm, nodeId)) => logger.debug("Unit acceptors ok for %s".format(nodeId))
      case e:EmptyBox => logger.error((e ?~! "Unit acceptor error for a node").messageChain)
    }
    
    
    val acceptedSMs = accepted.flatten.map( _._1)
    val accpetedDNs = accepted.map(b => b.map(_._2))
    
    //
    //now, execute global post process
    //  
    (sequence(unitAcceptors) { unit =>
      try {
        unit.postAccept(acceptedSMs, modId, actor)
      } catch {
        case e:Exception => Failure(e.getMessage, Full(e), Empty)
      }
    }) match {
      case Full(seq) => //ok, cool
        logger.debug("Accepted inventories: %s".format(acceptedSMs.map(sm => sm.node.main.id.value).mkString("; ")))
        accpetedDNs
      case e:EmptyBox => //on an error here, rollback all accpeted
        logger.error((e ?~! "Error when trying to execute accepting new server post-processing. Rollback.").messageChain)
        rollback(unitAcceptors, acceptedSMs, modId, actor)
        Seq(e)
    }
  }

}


///////////////////////////////////////////////////////////////////////////////////////////////////////////////////////

/**
 * Unit acceptor for the inventory part.
 * Essentially: move FullInventory information
 * where they belongs. 
 *
 */
class AcceptInventory(
    override val name:String,
    pendingNodesDit:InventoryDit,
    acceptedNodesDit:InventoryDit,
    smRepo:LDAPFullInventoryRepository
) extends UnitAcceptInventory with UnitRefuseInventory with Loggable {
 
  override def preAccept(sms:Seq[FullInventory], modId: ModificationId, actor:EventActor) : Box[Seq[FullInventory]] = Full(sms) //nothing to do

  override def postAccept(sms:Seq[FullInventory], modId: ModificationId, actor:EventActor) : Box[Seq[FullInventory]] = Full(sms) //nothing to do
 
  override val fromInventoryStatus = PendingInventory
  
  override val toInventoryStatus = AcceptedInventory
  
  def acceptOne(sm:FullInventory, modId: ModificationId, actor:EventActor) : Box[FullInventory] = {
    smRepo.move(sm.node.main.id, fromInventoryStatus, toInventoryStatus).map { _ => sm }
  }
  
  def rollback(sms:Seq[FullInventory], modId: ModificationId, actor:EventActor) : Unit  = {
    sms.foreach { sm => 
      //rollback from accepted
      (for {
        result <- smRepo.move(sm.node.main.id, toInventoryStatus, fromInventoryStatus)
      } yield {
        result
      }) match {
        case e:EmptyBox => logger.error(rollbackErrorMsg(e, sm.node.main.id.value))
        case Full(f) => logger.debug("Succesfully rollbacked %s for process '%s'".format(sm.node.main.id, this.name))
      }
    }
  }
  
  //////////// refuse //////////// 
  override def refuseOne(srv:Srv, modId: ModificationId, actor:EventActor) : Box[Srv] = {
    //refuse an inventory: delete it
    smRepo.delete(srv.id, fromInventoryStatus).map( _ => srv)
  }
  
}

///////////////////////////////////////////////////////////////////////////////////////////////////////////////////////


/**
 * Accept FullInventory at ou=node level: just add it
 * TODO: use NodeRepository
 */
class AcceptFullInventoryInNodeOu(
  override val name:String,
  nodeDit:NodeDit,
  ldap:LDAPConnectionProvider,
  ldapEntityMapper: LDAPEntityMapper,
  inventoryStatus:InventoryStatus //expected inventory status of nodes for that processor
) extends UnitAcceptInventory with UnitRefuseInventory with Loggable {
  
  
  override def preAccept(sms:Seq[FullInventory], modId: ModificationId, actor:EventActor) : Box[Seq[FullInventory]] = Full(sms) //nothing to do

  override def postAccept(sms:Seq[FullInventory], modId: ModificationId, actor:EventActor) : Box[Seq[FullInventory]] = Full(sms) //nothing to do

  override val fromInventoryStatus = inventoryStatus
  
  override val toInventoryStatus = inventoryStatus
  
  /**
   * Add a node entry in ou=Nodes
   */
  def acceptOne(sm:FullInventory, modId: ModificationId, actor:EventActor) : Box[FullInventory] = {
    val name = sm.node.name.getOrElse(sm.node.main.id.value)
    val description = sm.node.description.getOrElse("")
    
    //naive test to find is the node is the master policy server.
    //TODO: that can not handle relay server
    val isPolicyServer = sm.node.main.id == sm.node.main.policyServerId
    
    val node = Node(sm.node.main.id, name, description, false, false, isPolicyServer)
    val entry = ldapEntityMapper.nodeToEntry(node)
    for {
      con <- ldap
      res <- con.save(entry) ?~! "Error when trying to save node %s in process '%s'".format(entry.dn, this.name)
    } yield {
      sm
    }
  }
  
  /**
   * Just remove the node entry
   */
  def rollback(sms:Seq[FullInventory], modId: ModificationId, actor:EventActor) : Unit = {
    sms.foreach { sm => 
      (for {
        con <- ldap
        dn = nodeDit.NODES.NODE.dn(sm.node.main.id.value)
        result <- con.delete(dn)
      } yield {
        result
      }) match {
        case e:EmptyBox => logger.error(rollbackErrorMsg(e, sm.node.main.id.value))
        case Full(f) => logger.debug("Succesfully rollbacked %s for process '%s'".format(sm.node.main.id, this.name))
      }
    }
  }
  
  
  //////////// refuse //////////// 
  override def refuseOne(srv:Srv, modId: ModificationId, actor:EventActor) : Box[Srv] = {
    //refuse ou=nodes: delete it
    for {
      con <- ldap
      dn = nodeDit.NODES.NODE.dn(srv.id.value)
      result <- con.delete(dn)
    } yield {
      srv
    }
  }
  
}


/**
 * A unit acceptor in charge to add nodes to dyn groups
 * Be carefull, that acceptor only looks for node in
 * ou=pending branch, so it MUST be executed before
 * than nodes are moved to accepted branch
 */
class AddNodeToDynGroup(
    override val name:String,
    groupRepo: NodeGroupRepository,
    dynGroupService: DynGroupService,
    inventoryStatus: InventoryStatus
) extends UnitAcceptInventory with UnitRefuseInventory with Loggable {

  var dynGroupIdByNode : Map[NodeId,Seq[NodeGroupId]] = Map()
  
  override val fromInventoryStatus = inventoryStatus
  
  override val toInventoryStatus = inventoryStatus
  
  /**
   * In the pre-accept phase, we list for all node the list of dyn group id it belongs to, and then
   * add that node in them
   */
  override def preAccept(sms:Seq[FullInventory], modId: ModificationId, actor:EventActor) : Box[Seq[FullInventory]] = {
    for {
      nodeIds <- sequence(sms) { sm => Box.legacyNullTest(sm.node.main.id) }
      map <- dynGroupService.findDynGroups(nodeIds) ?~! "Error when building the map of dynamic group to update by node"
    } yield {
      dynGroupIdByNode = map
      logger.debug("Dynamic group to update (by node): %s".format(dynGroupIdByNode))
      sms
    }
  }

  /**
   * Add the server node id to dyn groups it belongs to
   * if the map does not have the node id, it just mean 
   * that that node does not match any dyngroup
   */
  def acceptOne(sm:FullInventory, modId: ModificationId, actor:EventActor) : Box[FullInventory] = {
    for {
      updatetGroup <- sequence(dynGroupIdByNode.getOrElse(sm.node.main.id, Seq())) { groupId =>
        for {
          group <- groupRepo.getNodeGroup(groupId) ?~! "Can not find group with id: %s".format(groupId)
          updatedGroup = group.copy( serverList = group.serverList + sm.node.main.id )
          msg = Some("Automatic update of system group due to acceptation of node "+ sm.node.main.id.value)
          saved <- groupRepo.update(updatedGroup, modId, actor, msg) ?~! "Error when trying to update dynamic group %s with member %s".format(groupId,sm.node.main.id.value)
        } yield {
          saved 
        }
      }
    } yield {
      sm
    }
  }
  
  
  /**
   * Rollback server: remove it from the policy server group it belongs to.
   * TODO: remove its node configuration, redeploy policies, etc. 
   */
  def rollback(sms:Seq[FullInventory], modId: ModificationId, actor:EventActor) : Unit = {
    sms.foreach { sm => 
      (for {
        updatetGroup <- sequence(dynGroupIdByNode.getOrElse(sm.node.main.id, Seq())) { groupId =>
          for {
            group <- groupRepo.getNodeGroup(groupId) ?~! "Can not find group with id: %s".format(groupId)
            updatedGroup = group.copy( serverList = group.serverList.filter(x => x != sm.node.main.id ) )
            msg = Some("Automatic update of system group due to rollback of acceptation of node "+ sm.node.main.id.value)
            saved <- groupRepo.update(updatedGroup, modId, actor, msg) ?~! "Error when trying to update dynamic group %s with member %s".format(groupId,sm.node.main.id.value)
          } yield {
            saved 
          }
        }
      } yield {
        sm
      }) match {
        case Full(_) => //ok
        case e:EmptyBox => logger.error((e ?~! "Error when rollbacking server %s".format(sm.node.main.id.value)).messageChain)
      }
    }
  }
  
  override def postAccept(sms:Seq[FullInventory], modId: ModificationId, actor:EventActor) : Box[Seq[FullInventory]] = Full(sms)

    
  //////////// refuse //////////// 
  override def refuseOne(srv:Srv, modId: ModificationId, actor:EventActor) : Box[Srv] = {
    //nothing, special processing for all groups
    Full(srv)
  }
}

class RefuseGroups(
  override val name:String,
  groupRepo: NodeGroupRepository
) extends UnitRefuseInventory with Loggable {
  
  //////////// refuse //////////// 
  override def refuseOne(srv:Srv, modId: ModificationId, actor:EventActor) : Box[Srv] = {
    //remove server id in all groups
    for {
      groupIds <- groupRepo.findGroupWithAnyMember(Seq(srv.id))
      modifiedGroups <- bestEffort(groupIds) { groupId =>
        for {
          group <- groupRepo.getNodeGroup(groupId)
          modGroup = group.copy( serverList = group.serverList - srv.id)
          msg = Some("Automatic update of groups due to refusal of node "+ srv.id.value)
          saved <- groupRepo.update(modGroup, modId, actor, msg)
        } yield {
          saved
        }
      }
    } yield {
      srv
    }
  }  
}
  
/**
 * A unit acceptor in charge to update rules
 */
class AcceptNodeRule(
    override val name:String,
    asyncDeploymentAgent:AsyncDeploymentAgent,
    groupRepo: NodeGroupRepository,
    nodeConfigRepo:NodeConfigurationRepository,
    inventoryStatus: InventoryStatus
) extends UnitAcceptInventory with UnitRefuseInventory with Loggable {
  
  override def preAccept(sms:Seq[FullInventory], modId: ModificationId, actor:EventActor) : Box[Seq[FullInventory]] = Full(sms) //nothing to do

  override val fromInventoryStatus = inventoryStatus
  
  override val toInventoryStatus = inventoryStatus
  
  /**
   * Only add the server to the list of children of the policy server
   */
  def acceptOne(sm:FullInventory, modId: ModificationId, actor:EventActor) : Box[FullInventory] = {
    for {
      addedToPolicyServer <- addNodeToPolicyServerGroup(sm,sm.node.main.id, modId, actor)
    } yield {
      sm
    } 
  }
  
  /**
   * add the server to the list of children of the policy server
   */
  private[this] def addNodeToPolicyServerGroup(sm:FullInventory, nodeId:NodeId, modId: ModificationId, actor:EventActor) : Box[NodeId] = {
    val hasPolicyServerNodeGroup = buildHasPolicyServerGroupId(sm.node.main.policyServerId) 
    for {
      group <- groupRepo.getNodeGroup(hasPolicyServerNodeGroup) ?~! "Technical group with ID '%s' was not found".format(hasPolicyServerNodeGroup)
      updatedGroup = group.copy( serverList = group.serverList + nodeId )
      msg = Some("Automatic update of system group due to acceptation of node "+ sm.node.main.id.value)
<<<<<<< HEAD
      saved<- groupRepo.update(updatedGroup, modId, actor, msg) ?~! "Could not update the technical group with ID '%s'".format(updatedGroup.id )
=======
      saved<- groupRepo.updateSystemGroup(updatedGroup,actor, msg) ?~! "Could not update the technical group with ID '%s'".format(updatedGroup.id )
>>>>>>> bf62d6f5
    } yield {
      nodeId
    } 
  }
  
  /**
   * Rollback server: remove it from the policy server group it belongs to.
   * TODO: remove its node configuration, redeploy policies, etc. 
   */
  def rollback(sms:Seq[FullInventory], modId: ModificationId, actor:EventActor) : Unit = {
    sms.foreach { sm => 
      (for {
        group <- groupRepo.getNodeGroup(buildHasPolicyServerGroupId(sm.node.main.policyServerId)) ?~! "Can not find group with id: %s".format(sm.node.main.policyServerId)
        updatedGroup = group.copy( serverList = group.serverList.filter(x => x != sm.node.main.id ) )
        msg = Some("Automatic update of system group due to rollback of acceptation of node "+ sm.node.main.id.value)
<<<<<<< HEAD
        saved<- groupRepo.update(updatedGroup, modId, actor, msg)?~! "Error when trying to update dynamic group %s with member %s".format(updatedGroup.id,sm.node.main.id.value)
=======
        saved<- groupRepo.updateSystemGroup(updatedGroup, actor, msg)?~! "Error when trying to update dynamic group %s with member %s".format(updatedGroup.id,sm.node.main.id.value)
>>>>>>> bf62d6f5
      } yield {
        sm
      }) match {
        case Full(_) => //ok
        case e:EmptyBox => logger.error((e ?~! "Error when rollbacking server %s".format(sm.node.main.id.value)).messageChain)
      }
    }
  }  
  
  override def postAccept(sms:Seq[FullInventory], modId: ModificationId, actor:EventActor) : Box[Seq[FullInventory]] = {
    asyncDeploymentAgent ! AutomaticStartDeployment(modId, actor)
    logger.debug("Successfully sent deployment request")
    Full(sms)
  }
 
  
  //////////// refuse //////////// 
  override def refuseOne(srv:Srv, modId: ModificationId, actor:EventActor) : Box[Srv] = {
    //remove node rule
    for {
      deleted <- nodeConfigRepo.deleteNodeConfiguration(srv.id.value)
    } yield {
      srv
    }
  }   
}

/**
 * We don't want to have node with the same hostname.
 * That means don't accept two nodes with the same hostname, and don't 
 * accept a node with a hostname already existing in database. 
 */
class AcceptHostnameAndIp(
    override val name: String
  , inventoryStatus  : InventoryStatus
  , queryProcessor   : QueryProcessor
  , ditQueryData     : DitQueryData
) extends UnitAcceptInventory {
  
  

  
  
  //return the list of ducplicated hostname from user input - we want that to be empty
  private[this] def checkDuplicateString(attributes:Seq[String], attributeName:String) : Box[Unit]= {
    val duplicates = attributes.groupBy( x => x ).collect { case (k,v) if v.size > 1 => v.head }.toSeq.sorted
    if(duplicates.isEmpty) Full({})
    else Failure("You can not accept two nodes with the same %s: %s".format(attributeName,duplicates.mkString("'", "', ", "'")))
  }
  
  //some constant data for the query about hostname on node
  private[this] val objectType = ditQueryData.criteriaMap(OC_NODE)
  private[this] val hostnameCriteria = objectType.criteria.find(c => c.name == A_HOSTNAME).
    getOrElse(throw new IllegalArgumentException("Data model inconsistency: missing '%s' criterion in object type '%s'".format(A_HOSTNAME, OC_NODE) ))
  private[this] val ipCriteria = objectType.criteria.find(c => c.name == A_LIST_OF_IP).
    getOrElse(throw new IllegalArgumentException("Data model inconsistency: missing '%s' criterion in object type '%s'".format(A_LIST_OF_IP, OC_NODE) ))
    
  /*
   * search in database nodes having the same hostname as one provided.
   * Only return existing hostname (and so again, we want that to be empty)
   */
  private[this] def queryForDuplicateHostnameAndIp(hostnames:Seq[String], ips: Seq[String]) : Box[Unit] = {
    def failure(duplicates:Seq[String], name:String) = {
      Failure("There is already a node with %s %s in database. You can not add it again.".format(name, duplicates.mkString("'", "' or '", "'")))
    }
      
    val hostnameCriterion = hostnames.map { h =>
      CriterionLine(
          objectType = objectType
        , attribute  = hostnameCriteria
        , comparator = Equals
        , value      = h
      )
    }
    


    val ipCriterion = ips.map(ip =>
      CriterionLine(
          objectType = objectType
        , attribute  = ipCriteria
        , comparator = Equals
        , value      = ip
      )      
    )
    
    for {
      duplicatesH    <- queryProcessor.process(Query(NodeReturnType,Or,hostnameCriterion)).map { nodesInfo => 
                          //here, all nodes found are duplicate-in-being. They should be unique, but
                          //if not, we will don't group them that the duplicate appears in the list
                          nodesInfo.map( ni => ni.hostname)
                        } 
      noDuplicatesH  <- if(duplicatesH.isEmpty) Full({})
                        else failure(duplicatesH, "Hostname")
      duplicatesIP   <- queryProcessor.process(Query(NodeReturnType,Or,ipCriterion)).map { nodesInfo => 
                          nodesInfo.map( ni => ni.ips.filter(ip1 => ips.exists(ip2 => ip2 == ip1))).flatten
                        } 
      noDuplicatesIP <- if(duplicatesIP.isEmpty) Full({})
                        else failure(duplicatesIP , "IP")
    } yield {
      {}
    }
  }
  
  
  override def preAccept(sms:Seq[FullInventory], modId: ModificationId, actor:EventActor) : Box[Seq[FullInventory]] = {
    
    val hostnames = sms.map( _.node.main.hostname)
    val ips = sms.map( _.node.serverIps).flatten.filter( InetAddressUtils.getAddressByName(_) match {
      case None => false
      //we don't want to check for duplicate loopback and the like - we expect them to be duplicated
      case Some(ip) => !(ip.isAnyLocalAddress || ip.isLoopbackAddress || ip.isMulticastAddress )
    })
    
    for {
      noDuplicateHostnames <- checkDuplicateString(hostnames, "hostname")
      noDuplicateIPs       <- checkDuplicateString(ips, "IP")
      noDuplicateInDB      <- queryForDuplicateHostnameAndIp(hostnames,ips)
    } yield {
      sms
    }    
  }
  
  override val fromInventoryStatus = inventoryStatus
  
  override val toInventoryStatus = inventoryStatus  
    
  /**
   * Only add the server to the list of children of the policy server
   */
  def acceptOne(sm:FullInventory, modId: ModificationId, actor:EventActor) : Box[FullInventory] = Full(sm)
  
  /**
   * An action to execute after the whole batch 
   */
  def postAccept(sms:Seq[FullInventory], modId: ModificationId, actor:EventActor) : Box[Seq[FullInventory]] = Full(sms)

  /**
   * Execute a rollback for the given inventory
   */
  def rollback(sms:Seq[FullInventory], modId: ModificationId, actor:EventActor) : Unit = {}
}

/**
 * A unit acceptor in charge to historize the 
 * state of the Inventory so that we can keep it
 * forever. 
 * That acceptor should be call before node
 * is actually deleted or accepted
 */
class HistorizeNodeStateOnChoice(
    override val name: String
  , repos            : ReadOnlyFullInventoryRepository
  , historyRepos     : InventoryHistoryLogRepository
  , inventoryStatus  : InventoryStatus //expected inventory status of nodes for that processor
) extends UnitAcceptInventory with UnitRefuseInventory with Loggable {
  
  override def preAccept(sms:Seq[FullInventory], modId: ModificationId, actor:EventActor) : Box[Seq[FullInventory]] = Full(sms) //nothing to do

  override def postAccept(sms:Seq[FullInventory], modId: ModificationId, actor:EventActor) : Box[Seq[FullInventory]] = Full(sms) //nothing to do

  override val fromInventoryStatus = inventoryStatus
  
  override val toInventoryStatus = inventoryStatus
  
  /**
   * Add a node entry in ou=Nodes
   */
  def acceptOne(sm:FullInventory, modId: ModificationId, actor:EventActor) : Box[FullInventory] = {
    historyRepos.save(sm.node.main.id, sm).map( _ => sm)
  }
  
  /**
   * Does nothing - we don't have the "id" of the historized
   * inventory to remove
   */
  def rollback(sms:Seq[FullInventory], modId: ModificationId, actor:EventActor) : Unit = {}
  
  //////////// refuse //////////// 
  override def refuseOne(srv:Srv, modId: ModificationId, actor:EventActor) : Box[Srv] = {
    //refuse ou=nodes: delete it
    for {
      full <- repos.get(srv.id, inventoryStatus)
      _    <- historyRepos.save(srv.id, full)
    } yield srv
  }
}<|MERGE_RESOLUTION|>--- conflicted
+++ resolved
@@ -657,11 +657,7 @@
       group <- groupRepo.getNodeGroup(hasPolicyServerNodeGroup) ?~! "Technical group with ID '%s' was not found".format(hasPolicyServerNodeGroup)
       updatedGroup = group.copy( serverList = group.serverList + nodeId )
       msg = Some("Automatic update of system group due to acceptation of node "+ sm.node.main.id.value)
-<<<<<<< HEAD
-      saved<- groupRepo.update(updatedGroup, modId, actor, msg) ?~! "Could not update the technical group with ID '%s'".format(updatedGroup.id )
-=======
-      saved<- groupRepo.updateSystemGroup(updatedGroup,actor, msg) ?~! "Could not update the technical group with ID '%s'".format(updatedGroup.id )
->>>>>>> bf62d6f5
+      saved<- groupRepo.updateSystemGroup(updatedGroup, modId, actor, msg) ?~! "Could not update the technical group with ID '%s'".format(updatedGroup.id )
     } yield {
       nodeId
     } 
@@ -677,11 +673,7 @@
         group <- groupRepo.getNodeGroup(buildHasPolicyServerGroupId(sm.node.main.policyServerId)) ?~! "Can not find group with id: %s".format(sm.node.main.policyServerId)
         updatedGroup = group.copy( serverList = group.serverList.filter(x => x != sm.node.main.id ) )
         msg = Some("Automatic update of system group due to rollback of acceptation of node "+ sm.node.main.id.value)
-<<<<<<< HEAD
-        saved<- groupRepo.update(updatedGroup, modId, actor, msg)?~! "Error when trying to update dynamic group %s with member %s".format(updatedGroup.id,sm.node.main.id.value)
-=======
-        saved<- groupRepo.updateSystemGroup(updatedGroup, actor, msg)?~! "Error when trying to update dynamic group %s with member %s".format(updatedGroup.id,sm.node.main.id.value)
->>>>>>> bf62d6f5
+        saved<- groupRepo.updateSystemGroup(updatedGroup, modId, actor, msg)?~! "Error when trying to update dynamic group %s with member %s".format(updatedGroup.id,sm.node.main.id.value)
       } yield {
         sm
       }) match {
