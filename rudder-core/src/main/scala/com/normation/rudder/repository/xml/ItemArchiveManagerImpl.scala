/*
*************************************************************************************
* Copyright 2011 Normation SAS
*************************************************************************************
*
* This program is free software: you can redistribute it and/or modify
* it under the terms of the GNU Affero General Public License as
* published by the Free Software Foundation, either version 3 of the
* License, or (at your option) any later version.
*
* In accordance with the terms of section 7 (7. Additional Terms.) of
* the GNU Affero GPL v3, the copyright holders add the following
* Additional permissions:
* Notwithstanding to the terms of section 5 (5. Conveying Modified Source
* Versions) and 6 (6. Conveying Non-Source Forms.) of the GNU Affero GPL v3
* licence, when you create a Related Module, this Related Module is
* not considered as a part of the work and may be distributed under the
* license agreement of your choice.
* A "Related Module" means a set of sources files including their
* documentation that, without modification of the Source Code, enables
* supplementary functions or services in addition to those offered by
* the Software.
*
* This program is distributed in the hope that it will be useful,
* but WITHOUT ANY WARRANTY; without even the implied warranty of
* MERCHANTABILITY or FITNESS FOR A PARTICULAR PURPOSE. See the
* GNU Affero General Public License for more details.
*
* You should have received a copy of the GNU Affero General Public License
* along with this program. If not, see <http://www.gnu.org/licenses/agpl.html>.
*
*************************************************************************************
*/

package com.normation.rudder.repository.xml

import org.apache.commons.io.FileUtils
import com.normation.rudder.repository._
import com.normation.utils.Control._
import net.liftweb.common._
import net.liftweb.util.Helpers.tryo
import com.normation.cfclerk.services.GitRepositoryProvider
import com.normation.rudder.domain.Constants.FULL_ARCHIVE_TAG
import org.eclipse.jgit.revwalk.RevTag
import org.joda.time.DateTime
import org.eclipse.jgit.lib.PersonIdent
import com.normation.cfclerk.services.GitRevisionProvider
import com.normation.eventlog.EventActor
import com.normation.rudder.domain.eventlog._
import com.normation.rudder.batch.AsyncDeploymentAgent
import com.normation.rudder.batch.AutomaticStartDeployment
import com.normation.rudder.domain.policies.ActiveTechniqueCategoryId
import com.normation.rudder.domain.policies.ActiveTechniqueId
import org.eclipse.jgit.api._
import com.normation.eventlog.ModificationId
import com.normation.eventlog.EventLog

class ItemArchiveManagerImpl(
    ruleRepository                    : RuleRepository
  , uptRepository                     : ActiveTechniqueRepository
  , groupRepository                   : NodeGroupRepository
  , override val gitRepo              : GitRepositoryProvider
  , revisionProvider                  : GitRevisionProvider
  , gitRuleArchiver                   : GitRuleArchiver
  , gitActiveTechniqueCategoryArchiver: GitActiveTechniqueCategoryArchiver
  , gitActiveTechniqueArchiver        : GitActiveTechniqueArchiver
  , gitNodeGroupCategoryArchiver      : GitNodeGroupCategoryArchiver
  , gitNodeGroupArchiver              : GitNodeGroupArchiver
  , parseRules                        : ParseRules
  , parseActiveTechniqueLibrary       : ParseActiveTechniqueLibrary
  , importTechniqueLibrary            : ImportTechniqueLibrary
  , parseGroupLibrary                 : ParseGroupLibrary
  , importGroupLibrary                : ImportGroupLibrary
  , eventLogger                       : EventLogRepository
  , asyncDeploymentAgent              : AsyncDeploymentAgent
  , gitModificationRepo         : GitModificationRepository
) extends 
  ItemArchiveManager with 
  Loggable with 
  GitArchiverFullCommitUtils 
{
  
  override val tagPrefix = "archives/full/"
  override val relativePath = "."
  override val gitModificationRepository = gitModificationRepo
  ///// implementation /////
  
  override def exportAll(commiter:PersonIdent, modId:ModificationId, actor:EventActor, reason:Option[String], includeSystem:Boolean = false): Box[(GitArchiveId, NotArchivedElements)] = { 
    for {
      saveCrs     <- exportRulesAndDeploy(commiter, modId, actor, reason, includeSystem, false)
      saveUserLib <- exportTechniqueLibraryAndDeploy(commiter, modId, actor, reason, includeSystem, false)
      saveGroups  <- exportGroupLibraryAndDeploy(commiter, modId, actor, reason, includeSystem, false)
      val msg     =  (  FULL_ARCHIVE_TAG 
                      + " Archive and tag groups, technique library and rules" 
                      + (reason match {
                          case None => ""
                          case Some(m) => ", reason: " + m
                        })
                     )
      archiveAll  <- this.commitFullGitPathContentAndTag(commiter, msg)
      eventLogged <- eventLogger.saveEventLog(modId, new ExportFullArchive(actor, archiveAll, reason))
    } yield {
      asyncDeploymentAgent ! AutomaticStartDeployment(modId, actor)
      (archiveAll,saveUserLib._2)
    }
  }

  
  override def exportRules(commiter:PersonIdent, modId:ModificationId, actor:EventActor, reason:Option[String], includeSystem:Boolean = false): Box[GitArchiveId] =
    exportRulesAndDeploy(commiter, modId, actor, reason, includeSystem)
    
  private[this] def exportRulesAndDeploy(commiter:PersonIdent, modId:ModificationId, actor:EventActor, reason:Option[String], includeSystem:Boolean = false, deploy:Boolean = true): Box[GitArchiveId] = { 
    for {
      rules       <- ruleRepository.getAll(false)
      cleanedRoot <- tryo { FileUtils.cleanDirectory(gitRuleArchiver.getRootDirectory) }
      saved       <- sequence(rules.filterNot(_.isSystem)) { rule =>
                       gitRuleArchiver.archiveRule(rule, None)
                     }
      commitId    <- gitRuleArchiver.commitRules(modId, commiter, reason)
      eventLogged <- eventLogger.saveEventLog(modId, new ExportRulesArchive(actor,commitId, reason))
    } yield {
      if(deploy) { asyncDeploymentAgent ! AutomaticStartDeployment(modId, actor) }
      commitId
    }
  }
  
  override def exportTechniqueLibrary(commiter:PersonIdent, modId:ModificationId, actor:EventActor, reason:Option[String], includeSystem:Boolean = false): Box[(GitArchiveId, NotArchivedElements)] =
    exportTechniqueLibraryAndDeploy(commiter, modId, actor, reason, includeSystem) 
    

<<<<<<< HEAD
  private[this] def exportTechniqueLibraryAndDeploy(commiter:PersonIdent, modId:ModificationId, actor:EventActor, reason:Option[String], includeSystem:Boolean = false, deploy:Boolean = true): Box[(GitArchiveId, NotArchivedElements)] = { 
=======
  //TODO : remove include system because we don't want to include system anymore
  private[this] def exportTechniqueLibraryAndDeploy(commiter:PersonIdent, actor:EventActor, reason:Option[String], includeSystem:Boolean = false, deploy:Boolean = true): Box[(GitArchiveId, NotArchivedElements)] = { 
>>>>>>> 1c5a7971
    //case class SavedDirective( saved:Seq[String, ])
    
    for { 
      catWithUPT   <- uptRepository.getActiveTechniqueByCategory(includeSystem = true)
      //remove systems categories, we don't want to export them anymore
      okCatWithUPT =  catWithUPT.collect {
                          //always include root category, even if it's a system one
                          case (categories, CategoryWithActiveTechniques(cat, upts)) if(cat.isSystem == false || categories.size <= 1) => 
                            (categories, CategoryWithActiveTechniques(cat, upts.filter( _.isSystem == false )))
                      }
      cleanedRoot <- tryo { FileUtils.cleanDirectory(gitActiveTechniqueCategoryArchiver.getRootDirectory) }

      savedItems  = exportElements(okCatWithUPT.toSeq)
      
      commitId    <- gitActiveTechniqueCategoryArchiver.commitActiveTechniqueLibrary(modId, commiter, reason)
      eventLogged <- eventLogger.saveEventLog(modId, new ExportTechniqueLibraryArchive(actor,commitId, reason))
    } yield {
      if(deploy) { asyncDeploymentAgent ! AutomaticStartDeployment(modId, actor) }
      (commitId, savedItems)
    }
  }
  
  /*
   * strategy here: 
   * - if the category archiving fails, we just record that and continue - that's not a big issue
   * - if an active technique fails, we don't go further to directive, and record that failure
   * - if a directive fails, we record that failure. 
   * At the end, we can't have total failure for that part, so we don't have a box
   */
  private[this] def exportElements(elements: Seq[(List[ActiveTechniqueCategoryId],CategoryWithActiveTechniques)]) : NotArchivedElements = {
    val byCategories = for {
      (categories, CategoryWithActiveTechniques(cat, activeTechniques)) <- elements
    } yield {
      //we try to save the category, and else record an error. It's a seq with at most one element
      val catInError = gitActiveTechniqueCategoryArchiver.archiveActiveTechniqueCategory(cat,categories.reverse.tail, gitCommit = None) match {
                         case Full(ok) => Seq.empty[CategoryNotArchived]
                         case Empty    => Seq(CategoryNotArchived(cat.id, Failure("No error message were left")))
                         case f:Failure=> Seq(CategoryNotArchived(cat.id, f))
                       }
      //now, we try to save the active techniques - we only
      val activeTechniquesInError = activeTechniques.toSeq.filterNot(_.isSystem).map { activeTechnique =>
                                      gitActiveTechniqueArchiver.archiveActiveTechnique(activeTechnique,categories.reverse, gitCommit = None) match {
                                        case Full((gitPath, directivesNotArchiveds)) => (Seq.empty[ActiveTechniqueNotArchived], directivesNotArchiveds)
                                        case Empty => (Seq(ActiveTechniqueNotArchived(activeTechnique.id, Failure("No error message was left"))), Seq.empty[DirectiveNotArchived])
                                        case f:Failure => (Seq(ActiveTechniqueNotArchived(activeTechnique.id, f)), Seq.empty[DirectiveNotArchived])
                                      }
                                    }
      val (atNotArchived, dirNotArchived) = ( (Seq.empty[ActiveTechniqueNotArchived], Seq.empty[DirectiveNotArchived]) /: activeTechniquesInError) { 
        case ( (ats,dirs) , (at,dir)  ) => (ats ++ at, dirs ++ dir) 
      }
      (catInError, atNotArchived, dirNotArchived)
    }
    
    (NotArchivedElements( Seq(), Seq(), Seq()) /: byCategories) { 
      case (NotArchivedElements(cats, ats, dirs), (cat,at,dir)) => NotArchivedElements(cats++cat, ats++at, dirs++dir)
    }
  }
  
  override def exportGroupLibrary(commiter:PersonIdent, modId:ModificationId, actor:EventActor, reason:Option[String], includeSystem:Boolean = false): Box[GitArchiveId] = 
    exportGroupLibraryAndDeploy(commiter, modId, actor, reason, includeSystem) 
    
  private[this] def exportGroupLibraryAndDeploy(commiter:PersonIdent, modId:ModificationId, actor:EventActor, reason:Option[String], includeSystem:Boolean = false, deploy:Boolean = true): Box[GitArchiveId] = { 
    for { 
      catWithGroups   <- groupRepository.getGroupsByCategory(includeSystem = true)
      //remove systems categories, because we don't want them
      okCatWithGroup  =   catWithGroups.collect {
                            //always include root category, even if it's a system one
                            case (categories, CategoryAndNodeGroup(cat, groups)) if(cat.isSystem == false || categories.size <= 1) => 
                              (categories, CategoryAndNodeGroup(cat, groups.filter( _.isSystem == false )))
                         }
      cleanedRoot     <- tryo { FileUtils.cleanDirectory(gitNodeGroupCategoryArchiver.getRootDirectory) }
      savedItems      <- sequence(okCatWithGroup.toSeq) { case (categories, CategoryAndNodeGroup(cat, groups)) => 
                           for {
                             //categories.tail is OK, as no category can have an empty path (id)
                             savedCat    <- gitNodeGroupCategoryArchiver.archiveNodeGroupCategory(cat,categories.reverse.tail, gitCommit = None)
                             savedgroups <- sequence(groups.toSeq.filterNot(_.isSystem)) { group =>
                                              gitNodeGroupArchiver.archiveNodeGroup(group,categories.reverse, gitCommit = None)
                                            }
                           } yield {
                             "OK"
                           }
                         }
      commitId        <- gitNodeGroupCategoryArchiver.commitGroupLibrary(modId, commiter, reason)
      eventLogged     <- eventLogger.saveEventLog(modId, new ExportGroupsArchive(actor,commitId, reason))
    } yield {
      if(deploy) { asyncDeploymentAgent ! AutomaticStartDeployment(modId, actor) }
      commitId
    }
  }
  
  
  ////////// Import //////////
  
  
  
  override def importAll(archiveId:GitCommitId, commiter:PersonIdent, modId:ModificationId, actor:EventActor, reason:Option[String], includeSystem:Boolean = false) : Box[GitCommitId] = {
    logger.info("Importing full archive with id '%s'".format(archiveId.value))
    for {
      rules       <- importRulesAndDeploy(archiveId, modId, actor, reason, includeSystem, false)
      userLib     <- importTechniqueLibraryAndDeploy(archiveId, modId, actor, reason, includeSystem, false)
      groupLIb    <- importGroupLibraryAndDeploy(archiveId, modId, actor, reason, includeSystem, false)
      eventLogged <- eventLogger.saveEventLog(modId,new ImportFullArchive(actor,archiveId, reason))
      commit      <- restoreCommitAtHead(commiter,"User %s requested full archive restoration to commit %s".format(actor.name,archiveId.value),archiveId,FullArchive,modId)
    } yield {
      asyncDeploymentAgent ! AutomaticStartDeployment(modId, actor)
      archiveId
    }
  }
  
  override def importRules(archiveId:GitCommitId, commiter:PersonIdent, modId:ModificationId, actor:EventActor, reason:Option[String], includeSystem:Boolean = false) = {
    val commitMsg = "User %s requested rule archive restoration to commit %s".format(actor.name,archiveId.value)
    for {
    rulesArchiveId <- importRulesAndDeploy(archiveId, modId, actor, reason, includeSystem)
    eventLogged    <- eventLogger.saveEventLog(modId,new ImportRulesArchive(actor,archiveId, reason))
    commit         <- restoreCommitAtHead(commiter,commitMsg,archiveId,RuleArchive,modId)
    } yield
      archiveId
  }
        
  private[this] def importRulesAndDeploy(archiveId:GitCommitId, modId:ModificationId, actor:EventActor, reason:Option[String], includeSystem:Boolean = false, deploy:Boolean = true) : Box[GitCommitId] = {
    logger.info("Importing rules archive with id '%s'".format(archiveId.value))
    for {
      parsed      <- parseRules.getArchive(archiveId)
      imported    <- ruleRepository.swapRules(parsed)
    } yield {
      //try to clean
      ruleRepository.deleteSavedRuleArchiveId(imported) match {
        case eb:EmptyBox =>
          val e = eb ?~! ("Error when trying to delete saved archive of old rule: " + imported)
          logger.error(e)
        case _ => //ok
      }
      if(deploy) { asyncDeploymentAgent ! AutomaticStartDeployment(modId, actor) }
      archiveId
    }
  }
  
  override def importTechniqueLibrary(archiveId:GitCommitId, commiter:PersonIdent, modId:ModificationId, actor:EventActor, reason:Option[String], includeSystem:Boolean) : Box[GitCommitId] = {
    val commitMsg = "User %s requested directive archive restoration to commit %s".format(actor.name,archiveId.value)
    for {
      directivesArchiveId <- importTechniqueLibraryAndDeploy(archiveId, modId, actor, reason, includeSystem)
      eventLogged <- eventLogger.saveEventLog(modId, new ImportTechniqueLibraryArchive(actor,archiveId, reason))
      commit              <- restoreCommitAtHead(commiter,commitMsg,archiveId,TechniqueLibraryArchive,modId)
    } yield
      archiveId
  }
  private[this] def importTechniqueLibraryAndDeploy(archiveId:GitCommitId, modId:ModificationId, actor:EventActor, reason:Option[String], includeSystem:Boolean, deploy:Boolean = true) : Box[GitCommitId] = {
    logger.info("Importing technique library archive with id '%s'".format(archiveId.value))
      for {
        parsed      <- parseActiveTechniqueLibrary.getArchive(archiveId)
        imported    <- importTechniqueLibrary.swapActiveTechniqueLibrary(parsed, includeSystem)
      } yield {
        if(deploy) { asyncDeploymentAgent ! AutomaticStartDeployment(modId, actor) }
        archiveId
      }
  }
  
  override def importGroupLibrary(archiveId:GitCommitId, commiter:PersonIdent, modId:ModificationId, actor:EventActor, reason:Option[String], includeSystem:Boolean) : Box[GitCommitId] = {
    val commitMsg = "User %s requested group archive restoration to commit %s".format(actor.name,archiveId.value)
    for {
      groupsArchiveId <- importGroupLibraryAndDeploy(archiveId, modId, actor, reason, includeSystem)
      eventLogged <- eventLogger.saveEventLog(modId, new ImportGroupsArchive(actor,archiveId, reason))
      commit          <- restoreCommitAtHead(commiter,commitMsg,archiveId,GroupArchive,modId)
    } yield
      archiveId
  }

  private[this] def importGroupLibraryAndDeploy(archiveId:GitCommitId, modId:ModificationId, actor:EventActor, reason:Option[String], includeSystem:Boolean, deploy:Boolean = true) : Box[GitCommitId] = {
    logger.info("Importing groups archive with id '%s'".format(archiveId.value))
      for {
        parsed   <- parseGroupLibrary.getArchive(archiveId)
        imported <- importGroupLibrary.swapGroupLibrary(parsed, includeSystem)
      } yield {
        if(deploy) { asyncDeploymentAgent ! AutomaticStartDeployment(modId, actor) }
        archiveId
      }
  }

  /*
   * Rollback, it acts like a full archive restoration
   * (restoring rules, groups, directives) but it is based on a git commit
   * linked to a modification made in the rudder UI.
   */

  override def rollback(archiveId:GitCommitId, commiter:PersonIdent, modId:ModificationId, actor:EventActor, reason:Option[String],  rollbackedEvents :Seq[EventLog], target:EventLog, rollbackType:String, includeSystem:Boolean = false) : Box[GitCommitId] = {
    logger.info("Importing full archive with id '%s'".format(archiveId.value))
    for {
      rules       <- importRulesAndDeploy(archiveId, modId, actor, reason, includeSystem, false)
      userLib     <- importTechniqueLibraryAndDeploy(archiveId, modId, actor, reason, includeSystem, false)
      groupLIb    <- importGroupLibraryAndDeploy(archiveId, modId, actor, reason, includeSystem, false)
      eventLogged <- eventLogger.saveEventLog(modId,new Rollback(actor,rollbackedEvents, target, rollbackType, reason))
      commit      <- restoreCommitAtHead(commiter,"User %s requested a rollback to a previous configuration : %s".format(actor.name,archiveId.value),archiveId,FullArchive,modId)
    } yield {
      asyncDeploymentAgent ! AutomaticStartDeployment(modId, actor)
      archiveId
    }
  }
  private[this] def lastGitCommitId = GitCommitId(revisionProvider.getAvailableRevTreeId.getName)
  
  override def importHeadAll(commiter:PersonIdent, modId:ModificationId, actor:EventActor, reason: Option[String], includeSystem:Boolean = false) : Box[GitCommitId] = {
    logger.info("Importing full archive from HEAD")
    this.importAll(lastGitCommitId, commiter, modId, actor, reason: Option[String], includeSystem)
  }
  
  override def importHeadRules(commiter:PersonIdent, modId:ModificationId, actor:EventActor, reason: Option[String], includeSystem:Boolean = false) : Box[GitCommitId] = {
    logger.info("Importing rules archive from HEAD")
    this.importRules(lastGitCommitId, commiter, modId, actor, reason: Option[String], includeSystem)
  }
  
  override def importHeadTechniqueLibrary(commiter:PersonIdent, modId:ModificationId, actor:EventActor, reason: Option[String], includeSystem:Boolean = false) : Box[GitCommitId] = {
    logger.info("Importing technique library archive from HEAD")
    this.importTechniqueLibrary(lastGitCommitId, commiter, modId, actor, reason: Option[String], includeSystem)
  }
  
  override def importHeadGroupLibrary(commiter:PersonIdent, modId:ModificationId, actor:EventActor, reason: Option[String], includeSystem:Boolean = false) : Box[GitCommitId] = {
    logger.info("Importing groups archive from HEAD")
    this.importGroupLibrary(lastGitCommitId, commiter, modId, actor, reason: Option[String], includeSystem)
  }
  
  override def getFullArchiveTags : Box[Map[DateTime,GitArchiveId]] = this.getTags()
  
  // groups, technique library and rules may use
  // their own tag or a global one. 
  
  override def getGroupLibraryTags : Box[Map[DateTime,GitArchiveId]] = {
    for {
      globalTags <- this.getTags()
      groupsTags <- gitNodeGroupCategoryArchiver.getTags()
    } yield {
      globalTags ++ groupsTags
    }
  }
  
  override def getTechniqueLibraryTags : Box[Map[DateTime,GitArchiveId]] = {
    for {
      globalTags    <- this.getTags()
      policyLibTags <- gitActiveTechniqueCategoryArchiver.getTags()
    } yield {
      globalTags ++ policyLibTags
    }
  }
  
  override def getRulesTags : Box[Map[DateTime,GitArchiveId]] = {
    for {
      globalTags <- this.getTags()
      crTags     <- gitRuleArchiver.getTags()
    } yield {
      globalTags ++ crTags
    }
  }
}

/*
 * In a near future we should factorise code in archive manager to have only 2
 * implementation (Partial, Full) instead of 4 (All, groups, directives, rules)
 */
trait ArchiveMode {
  def configureRm(rmCmd:RmCommand):RmCommand
  def configureCheckout(coCmd:CheckoutCommand):CheckoutCommand
}
/**
 * Restore a part of the configuration repository
 * the directory is a path from the configuration git, so the path is
 * relative to git directory root.
 * To be counted as a directory the last character have to be a /.
 */
case class PartialArchive(directory:String) extends ArchiveMode {
  def configureRm(rmCmd:RmCommand) = rmCmd.addFilepattern(directory)
  def configureCheckout(coCmd:CheckoutCommand) = coCmd.addPath(directory)
}

object GroupArchive            extends PartialArchive("groups/")
object RuleArchive             extends PartialArchive("rules/")
object TechniqueLibraryArchive extends PartialArchive("directives/")

case object FullArchive extends ArchiveMode {

  def configureRm(rmCmd:RmCommand) =
    TechniqueLibraryArchive.configureRm(
      RuleArchive.configureRm(
        GroupArchive.configureRm(rmCmd)
    ) )

  def configureCheckout(coCmd:CheckoutCommand) =
    TechniqueLibraryArchive.configureCheckout(
      RuleArchive.configureCheckout(
        GroupArchive.configureCheckout(coCmd)
    ) )
}<|MERGE_RESOLUTION|>--- conflicted
+++ resolved
@@ -128,12 +128,8 @@
     exportTechniqueLibraryAndDeploy(commiter, modId, actor, reason, includeSystem) 
     
 
-<<<<<<< HEAD
+  //TODO : remove include system because we don't want to include system anymore
   private[this] def exportTechniqueLibraryAndDeploy(commiter:PersonIdent, modId:ModificationId, actor:EventActor, reason:Option[String], includeSystem:Boolean = false, deploy:Boolean = true): Box[(GitArchiveId, NotArchivedElements)] = { 
-=======
-  //TODO : remove include system because we don't want to include system anymore
-  private[this] def exportTechniqueLibraryAndDeploy(commiter:PersonIdent, actor:EventActor, reason:Option[String], includeSystem:Boolean = false, deploy:Boolean = true): Box[(GitArchiveId, NotArchivedElements)] = { 
->>>>>>> 1c5a7971
     //case class SavedDirective( saved:Seq[String, ])
     
     for { 
