--- conflicted
+++ resolved
@@ -234,17 +234,9 @@
     }
   }
 
-<<<<<<< HEAD
-  def getNewestReportOnNode(nodeId:NodeId) : Box[Option[Reports]] = {
-
-    val array = Seq(nodeId.value)
-    val query = baseQuery + s" and nodeid = ? order by executionDate desc limit 1"
-    jdbcTemplate.query(query,array.toArray[AnyRef],ReportsMapper).toSeq match {
-=======
   def getNewestReportOnNode(nodeid:NodeId) : Box[Option[Reports]] = {
     jdbcTemplate.query(baseQuery + s" and nodeid = '${nodeid.value}' order by executionDate desc limit 1",
           ReportsMapper).toSeq match {
->>>>>>> b151e600
       case seq if seq.size > 1 => Failure("Too many answer for the latest report in the database")
       case seq => Full(seq.headOption)
 
