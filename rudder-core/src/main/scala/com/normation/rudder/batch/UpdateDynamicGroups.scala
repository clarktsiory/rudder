/*
*************************************************************************************
* Copyright 2011 Normation SAS
*************************************************************************************
*
* This file is part of Rudder.
*
* Rudder is free software: you can redistribute it and/or modify
* it under the terms of the GNU General Public License as published by
* the Free Software Foundation, either version 3 of the License, or
* (at your option) any later version.
*
* In accordance with the terms of section 7 (7. Additional Terms.) of
* the GNU General Public License version 3, the copyright holders add
* the following Additional permissions:
* Notwithstanding to the terms of section 5 (5. Conveying Modified Source
* Versions) and 6 (6. Conveying Non-Source Forms.) of the GNU General
* Public License version 3, when you create a Related Module, this
* Related Module is not considered as a part of the work and may be
* distributed under the license agreement of your choice.
* A "Related Module" means a set of sources files including their
* documentation that, without modification of the Source Code, enables
* supplementary functions or services in addition to those offered by
* the Software.
*
* Rudder is distributed in the hope that it will be useful,
* but WITHOUT ANY WARRANTY; without even the implied warranty of
* MERCHANTABILITY or FITNESS FOR A PARTICULAR PURPOSE.  See the
* GNU General Public License for more details.
*
* You should have received a copy of the GNU General Public License
* along with Rudder.  If not, see <http://www.gnu.org/licenses/>.

*
*************************************************************************************
*/

package com.normation.rudder.batch

import com.normation.rudder.services.queries._
import com.normation.rudder.domain.nodes.{NodeGroup,NodeGroupId}
import net.liftweb.common._
import net.liftweb.actor._
import org.joda.time._
import com.normation.rudder.domain.eventlog.RudderEventActor
import com.normation.rudder.domain.Constants.DYNGROUP_MINIMUM_UPDATE_INTERVAL
import com.normation.utils.HashcodeCaching
import com.normation.eventlog.ModificationId
import com.normation.utils.StringUuidGenerator
import com.normation.inventory.domain.NodeId

//Message to send to the updater manager to start a new update of all dynamic groups
case object ManualStartUpdate
case object DelayedUpdate

//a container to hold the list of dynamic group to update
case class GroupsToUpdate(ids:Seq[NodeGroupId]) extends HashcodeCaching

sealed trait DynamicGroupUpdaterStates //states into wich the updater process can be
//the process is idle
case object IdleGroupUpdater extends DynamicGroupUpdaterStates
//an update is currently running for the given nodes
case class StartDynamicUpdate(id:Long, modId:ModificationId, started: DateTime, groupIds:GroupsToUpdate) extends DynamicGroupUpdaterStates with HashcodeCaching
//the process gave a result
case class DynamicUpdateResult(id:Long, modId:ModificationId, start: DateTime, end:DateTime, results: Map[NodeGroupId, Box[DynGroupDiff]]) extends DynamicGroupUpdaterStates with HashcodeCaching

/**
 * A class that periodically update all dynamic groups to see if
 * they need some update (add / remove nodes)
 *
 * updateInterval has a special semantic:
 * - for 0 or a negative value, does not start the updater
 * - for updateInterval between 1 and a minimum value, use the minimum value
 * - else, use the given value.
 */
class UpdateDynamicGroups(
    dynGroupService       : DynGroupService
  , dynGroupUpdaterService: DynGroupUpdaterService
  , asyncDeploymentAgent  : AsyncDeploymentAgent
  , uuidGen               : StringUuidGenerator
  , updateInterval        : Int // in minutes
) extends Loggable {

  private val propertyName = "rudder.batch.dyngroup.updateInterval"

  private val laUpdateDyngroupManager = new LAUpdateDyngroupManager
  //start batch
  if(updateInterval < 1) {
    logger.info("Disable dynamic group updates since property %s is 0 or negative".format(propertyName))
  } else {
    logger.trace("***** starting Dynamic Group Update batch *****")
    laUpdateDyngroupManager ! StartUpdate
  }

  def startManualUpdate : Unit = {
    laUpdateDyngroupManager ! ManualStartUpdate
  }

  ////////////////////////////////////////////////////////////////
  //////////////////// implementation details ////////////////////
  ////////////////////////////////////////////////////////////////

  /*
   * Two actor utility class: one that manage the status (respond to ping,
   * to status command, etc)
   * one that actually process update.
   */

  private class LAUpdateDyngroupManager extends LiftActor with Loggable {
    updateManager =>

    private var updateId = 0L
    private var currentState: DynamicGroupUpdaterStates = IdleGroupUpdater
    private var onePending = false
    private var needDeployment = false
    private[this] val isAutomatic = updateInterval > 0
    private[this] val realUpdateInterval = {
      if (updateInterval < DYNGROUP_MINIMUM_UPDATE_INTERVAL && isAutomatic) {
        logger.warn(s"Value '${updateInterval}' for ${propertyName} is too small, using '${DYNGROUP_MINIMUM_UPDATE_INTERVAL}'")
        DYNGROUP_MINIMUM_UPDATE_INTERVAL
      } else {
        updateInterval
      }
    }

    def isIdle() = currentState == IdleGroupUpdater

    private[this] def processUpdate = {
        logger.trace("***** Start a new update")
        currentState match {
          case IdleGroupUpdater =>
            dynGroupService.getAllDynGroups match {
              case Full(groupIds) =>
                updateId = updateId + 1
                LAUpdateDyngroup ! StartDynamicUpdate(updateId, ModificationId(uuidGen.newUuid), DateTime.now, GroupsToUpdate(groupIds))
              case e:EmptyBox =>
                val error = (e?~! "Error when trying to get the list of dynamic group to update")

            }
          case _:StartDynamicUpdate if(!onePending) => onePending = true
          case _ =>
            logger.debug("Ignoring start dynamic group update request because another update is in progress")
        }
    }

    private[this] def displayNodechange (nodes : Seq[NodeId]) : String = {
      if (nodes.nonEmpty) {
        nodes.map(_.value).mkString("[ ",", "," ]")
      } else {
        "nothing"
      }
    }

    override protected def messageHandler = {

      //
      //Ask for a new dynamic group update
      //
      case StartUpdate =>
        if (isAutomatic) {
          // schedule next update, in minutes
          LAPinger.schedule(this, StartUpdate, realUpdateInterval*1000L*60)
        } // no else part as there is nothing to do (would only be Unit)
        processUpdate

      case ManualStartUpdate =>
        processUpdate

      // This case is launched when an update was pending, it only launch the process
      // and it does not schedule a new update.
      case DelayedUpdate =>
        onePending = false
        processUpdate

      //
      //Process a dynamic group update response
      //
      case DynamicUpdateResult(id, modId, start, end, results) => //TODO: other log ?
        logger.trace(s"***** Get result for process: ${id}")

        currentState = IdleGroupUpdater

        // If one update is pending, immediately start a new group update
        // We should no deploy during this run, but we still need to compute if we need a deployment for this group update
        // Deployment will be launched when the pending group update will be finished (and even if it does not need any deployment)
        val delayDeployment = onePending

        // Maybe should be done at the end, when we know it's ok to start deployment ...
        if(onePending) {
          logger.debug("Immediatly start another update process: pending request")
          this ! DelayedUpdate
        }

        //log some information
        val format = "yyyy/MM/dd HH:mm:ss"
        logger.debug(s"Dynamic group update started at ${start.toString(format)}, ended at ${end.toString(format)}")

        for {
          (id,boxRes) <- results
        } {
          boxRes match {
            case e:EmptyBox =>
<<<<<<< HEAD
              val error = (e ?~! s"Error when updating dynamic group '${id.value}'")
=======
              val error = (e ?~! s"Error when updating dynamic group ${id.value}")
>>>>>>> ddf82333
              logger.error(error.messageChain)
              error.rootExceptionCause.foreach(ex =>
                logger.error("Exception was:", ex)
              )
            case Full(diff) =>
              val addedNodes = displayNodechange(diff.added)
              val removedNodes = displayNodechange(diff.removed)
              logger.debug(s"Group ${id.value}: adding ${addedNodes}, removing ${removedNodes}")
              //if the diff is not empty, start a new deploy
              if(diff.added.nonEmpty || diff.removed.nonEmpty) {
                logger.info(s"Dynamic group ${id.value}: added node with id: ${addedNodes}, removed: ${removedNodes}")
                // we need to trigger a deployment in this case
                needDeployment = true
              }
          }
        }

        // Deploy only if not updating the group
        if (isIdle() && !delayDeployment && needDeployment) {
          asyncDeploymentAgent ! AutomaticStartDeployment(modId, RudderEventActor)
          needDeployment = false
        }

      //
      //Unexpected messages
      //
      case x => logger.debug(s"Dynamic group updater can't process this message: '${x}'")
    }

    private[this] object LAUpdateDyngroup extends LiftActor {

      override protected def messageHandler = {
        //
        //Process a dynamic group update
        //
        case StartDynamicUpdate(processId, modId, startTime, GroupsToUpdate(dynGroupIds)) => {
          logger.trace(s"***** Start a new update, id: ${processId}")
          currentState = StartDynamicUpdate(processId, modId, startTime, GroupsToUpdate(dynGroupIds))
          try {
            val results = for {
              dynGroupId <- dynGroupIds
            } yield {
              (dynGroupId, dynGroupUpdaterService.update(dynGroupId, modId, RudderEventActor, Some("Update group due to batch update of dynamic groups")))
            }
            updateManager ! DynamicUpdateResult(processId, modId, startTime, DateTime.now, results.toMap)
          } catch {
            case e:Exception => updateManager ! DynamicUpdateResult(processId, modId, startTime,DateTime.now,
                  dynGroupIds.map(id => (id,Failure("Exception caught during update process.",Full(e), Empty))).toMap)
          }
        }

        //
        //Unexpected messages
        //
        case x => logger.debug(s"Don't know how to process message: '${x}'")
      }
    }

  }
}<|MERGE_RESOLUTION|>--- conflicted
+++ resolved
@@ -200,11 +200,7 @@
         } {
           boxRes match {
             case e:EmptyBox =>
-<<<<<<< HEAD
               val error = (e ?~! s"Error when updating dynamic group '${id.value}'")
-=======
-              val error = (e ?~! s"Error when updating dynamic group ${id.value}")
->>>>>>> ddf82333
               logger.error(error.messageChain)
               error.rootExceptionCause.foreach(ex =>
                 logger.error("Exception was:", ex)
