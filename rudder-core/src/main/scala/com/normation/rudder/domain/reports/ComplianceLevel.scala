--- conflicted
+++ resolved
@@ -76,48 +76,29 @@
   override def toString() = s"[p:${pending} s:${success} r:${repaired} e:${error} u:${unexpected} m:${missing} nr:${noAnswer} na:${notApplicable
                               } rd:${reportsDisabled} c:${compliant} ana:${auditNotApplicable} nc:${nonCompliant} ae:${auditError} bpm:${badPolicyMode}]"
 
-<<<<<<< HEAD
-  val total = pending+success+repaired+error+unexpected+missing+noAnswer+notApplicable+reportsDisabled+compliant+auditNotApplicable+nonCompliant+auditError+badPolicyMode
+  lazy val total = pending+success+repaired+error+unexpected+missing+noAnswer+notApplicable+reportsDisabled+compliant+auditNotApplicable+nonCompliant+auditError+badPolicyMode
 
-  val total_ok = success+repaired+notApplicable+compliant+auditNotApplicable
-  val complianceWithoutPending = pc_for(total_ok, total-pending-reportsDisabled)
-  val compliance = pc_for(total_ok, total)
-=======
-  lazy val total = pending+success+repaired+error+unexpected+missing+noAnswer+notApplicable+reportsDisabled
-
-  lazy val complianceWithoutPending = pc_for(success+repaired+notApplicable, total-pending-reportsDisabled)
-  lazy val compliance = pc_for(success+repaired+notApplicable, total)
->>>>>>> 16d38364
+  lazy val total_ok = success+repaired+notApplicable+compliant+auditNotApplicable
+  lazy val complianceWithoutPending = pc_for(total_ok, total-pending-reportsDisabled)
+  lazy val compliance = pc_for(total_ok, total)
 
   private[this] def pc_for(i:Int, total:Int) : Double = if(total == 0) 0 else (i * 100 / BigDecimal(total)).setScale(2, BigDecimal.RoundingMode.HALF_UP).toDouble
   private[this] def pc(i:Int) : Double = pc_for(i, total)
 
-<<<<<<< HEAD
-  val pc_pending             = pc(pending)
-  val pc_success             = pc(success)
-  val pc_repaired            = pc(repaired)
-  val pc_error               = pc(error)
-  val pc_unexpected          = pc(unexpected)
-  val pc_missing             = pc(missing)
-  val pc_reportsDisabled     = pc(reportsDisabled)
-  val pc_noAnswer            = pc(noAnswer)
-  val pc_notApplicable       = pc(notApplicable)
-  val pc_compliant           = pc(compliant)
-  val pc_auditNotApplicable  = pc(auditNotApplicable)
-  val pc_nonCompliant        = pc(nonCompliant)
-  val pc_auditError          = pc(auditError)
-  val pc_badPolicyMode       = pc(badPolicyMode)
-=======
-  lazy val pc_pending         = pc(pending)
-  lazy val pc_success         = pc(success)
-  lazy val pc_repaired        = pc(repaired)
-  lazy val pc_error           = pc(error)
-  lazy val pc_unexpected      = pc(unexpected)
-  lazy val pc_missing         = pc(missing)
-  lazy val pc_reportsDisabled = pc(reportsDisabled)
-  lazy val pc_noAnswer        = pc(noAnswer)
-  lazy val pc_notApplicable   = pc(notApplicable)
->>>>>>> 16d38364
+  lazy val pc_pending             = pc(pending)
+  lazy val pc_success             = pc(success)
+  lazy val pc_repaired            = pc(repaired)
+  lazy val pc_error               = pc(error)
+  lazy val pc_unexpected          = pc(unexpected)
+  lazy val pc_missing             = pc(missing)
+  lazy val pc_reportsDisabled     = pc(reportsDisabled)
+  lazy val pc_noAnswer            = pc(noAnswer)
+  lazy val pc_notApplicable       = pc(notApplicable)
+  lazy val pc_compliant           = pc(compliant)
+  lazy val pc_auditNotApplicable  = pc(auditNotApplicable)
+  lazy val pc_nonCompliant        = pc(nonCompliant)
+  lazy val pc_auditError          = pc(auditError)
+  lazy val pc_badPolicyMode       = pc(badPolicyMode)
 
   def +(compliance: ComplianceLevel): ComplianceLevel = {
     ComplianceLevel(
