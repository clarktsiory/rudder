/*
*************************************************************************************
* Copyright 2011 Normation SAS
*************************************************************************************
*
* This program is free software: you can redistribute it and/or modify
* it under the terms of the GNU Affero General Public License as
* published by the Free Software Foundation, either version 3 of the
* License, or (at your option) any later version.
*
* In accordance with the terms of section 7 (7. Additional Terms.) of
* the GNU Affero GPL v3, the copyright holders add the following
* Additional permissions:
* Notwithstanding to the terms of section 5 (5. Conveying Modified Source
* Versions) and 6 (6. Conveying Non-Source Forms.) of the GNU Affero GPL v3
* licence, when you create a Related Module, this Related Module is
* not considered as a part of the work and may be distributed under the
* license agreement of your choice.
* A "Related Module" means a set of sources files including their
* documentation that, without modification of the Source Code, enables
* supplementary functions or services in addition to those offered by
* the Software.
*
* This program is distributed in the hope that it will be useful,
* but WITHOUT ANY WARRANTY; without even the implied warranty of
* MERCHANTABILITY or FITNESS FOR A PARTICULAR PURPOSE. See the
* GNU Affero General Public License for more details.
*
* You should have received a copy of the GNU Affero General Public License
* along with this program. If not, see <http://www.gnu.org/licenses/agpl.html>.
*
*************************************************************************************
*/

package com.normation.rudder.domain.queries

import com.unboundid.ldap.sdk.{DN,Filter}
import com.normation.ldap.sdk._
import com.normation.inventory.ldap.core._
import LDAPConstants._
import BuildFilter._
import scala.collection.{SortedMap,SortedSet}
import com.normation.rudder.services.queries.SpecialFilter
import com.normation.utils.HashcodeCaching


/*
 * Here we define all data needed logic by the to create the search
 * form.
 *
 * The search form is organized in 4 levels :
 * - ObjectCriterion, which is a container for criterion definition
 *   ex: Node (for criterion on node LDAP attribute)
 * - Criterion, which describe what and how query a given attribute
 *   ex: Criterion on attribute "A_SERIAL_NUMBER" in peObjectCriterion use a StringComparator
 * - Comparator, which have two fields: the comparator type, and optionally a value to compare to
 *   ex: StringComparator has four comparators (exists, not exists, equals, not equals), the
 *       last two taking an argument.
 *
 */


/*
 * Type of DN on which we can make join
 *
 */
sealed abstract class DnType
case object QueryMachineDn extends DnType
case object QueryNodeDn extends DnType
case object QuerySoftwareDn extends DnType

class DitQueryData(dit:InventoryDit) {
  private val peObjectCriterion = ObjectCriterion(OC_PE, Seq(
// Criterion(A_MACHINE_UUID, StringComparator),
// Criterion(A_MACHINE_DN, StringComparator), //we don't want to search on that
    Criterion(A_DESCRIPTION, StringComparator),
    Criterion(A_MODEL, StringComparator),
    Criterion(A_SERIAL_NUMBER, StringComparator),
    Criterion(A_FIRMWARE, StringComparator),
    Criterion(A_QUANTITY, LongComparator),
    Criterion(A_SME_TYPE, StringComparator),
    Criterion(A_STATUS, LongComparator),
    Criterion(A_MANUFACTURER, StringComparator)
  ))

  private val leObjectCriterion = ObjectCriterion(OC_LE, Seq(
// Criterion(A_NODE_UUID, StringComparator),
// Criterion(A_NODE_DN, StringComparator),
// Criterion(A_NAME, StringComparator),
    Criterion(A_DESCRIPTION, StringComparator)
  ))

  private val licenseObjectCriterion = ObjectCriterion("licence", Seq(
    Criterion(A_LICENSE_EXP, DateComparator),
    Criterion(A_LICENSE_NAME, StringComparator),
    Criterion(A_LICENSE_PRODUCT_ID, StringComparator),
    Criterion(A_LICENSE_PRODUCT_KEY, StringComparator)
  ));

  protected val criteriaSet = Set(
    ObjectCriterion(OC_MACHINE, Seq(
      Criterion(A_MACHINE_UUID, StringComparator),
      Criterion(A_NAME, StringComparator),
      Criterion(A_DESCRIPTION, StringComparator),
      Criterion(A_MB_UUID, StringComparator)
      //TODO : physical ?
    )),
    ObjectCriterion(OC_MEMORY, peObjectCriterion.criteria ++ Seq(
      Criterion(A_MEMORY_SLOT_NUMBER, LongComparator),
      Criterion(A_NAME, StringComparator),
      Criterion(A_MEMORY_CAPACITY, MemoryComparator),
      Criterion(A_MEMORY_CAPTION, StringComparator),
      Criterion(A_MEMORY_SPEED, LongComparator),
      Criterion(A_MEMORY_TYPE, StringComparator)
    )),
    ObjectCriterion(OC_STORAGE, peObjectCriterion.criteria ++ Seq(
      Criterion(A_STORAGE_NAME, MemoryComparator),
      Criterion(A_STORAGE_SIZE, MemoryComparator),
      Criterion(A_STORAGE_FIRMWARE, StringComparator)
    )),
    ObjectCriterion(OC_BIOS, peObjectCriterion.criteria ++ Seq(
      Criterion(A_BIOS_NAME, StringComparator),
      Criterion(A_RELEASE_DATE, StringComparator),
      Criterion(A_EDITOR, StringComparator),
      Criterion(A_SOFT_VERSION, StringComparator)) ++
      licenseObjectCriterion.criteria
    ),
    ObjectCriterion(OC_CONTROLLER, peObjectCriterion.criteria ++ Seq(
      Criterion(A_CONTROLLER_NAME, StringComparator)
    )),
    ObjectCriterion(OC_PORT, peObjectCriterion.criteria ++ Seq(
      Criterion(A_PORT_NAME, StringComparator)
    )),
    ObjectCriterion(OC_PROCESSOR, peObjectCriterion.criteria ++ Seq(
      Criterion(A_PROCESSOR_NAME, StringComparator),
      Criterion(A_PROCESSOR_SPEED, LongComparator),
      Criterion(A_PROCESSOR_STEPPING, StringComparator),
      Criterion(A_PROCESSOR_FAMILLY, StringComparator),
      Criterion(A_PROCESSOR_FAMILY_NAME, StringComparator),
      Criterion(A_THREAD, StringComparator),
      Criterion(A_CORE, StringComparator)
    )),
    ObjectCriterion(OC_SLOT, peObjectCriterion.criteria++ Seq(
      Criterion(A_SLOT_NAME, StringComparator)
    )),
    ObjectCriterion(OC_SOUND, peObjectCriterion.criteria++ Seq(
      Criterion(A_SOUND_NAME, StringComparator)
    )),
    ObjectCriterion(OC_VIDEO, peObjectCriterion.criteria ++ Seq(
      Criterion(A_VIDEO_NAME, StringComparator),
      Criterion(A_VIDEO_CHIPSET, StringComparator),
      Criterion(A_VIDEO_RESOLUTION, StringComparator),
      Criterion(A_MEMORY_CAPACITY, MemoryComparator)
    )),
    ObjectCriterion(OC_NODE, Seq(
      Criterion("OS",OstypeComparator),
      Criterion(A_OS_NAME,OsNameComparator),
      Criterion(A_OS_VERSION, OrderedStringComparator),
      Criterion(A_OS_SERVICE_PACK, OrderedStringComparator),
      Criterion(A_OS_KERNEL_VERSION , OrderedStringComparator),
      Criterion(A_NODE_UUID, StringComparator),
      Criterion(A_HOSTNAME, StringComparator),
      //Criterion(A_DESCRIPTION, StringComparator),
      Criterion(A_OS_RAM, MemoryComparator),
      Criterion(A_OS_SWAP, MemoryComparator),
      Criterion(A_AGENTS_NAME, AgentComparator),
      Criterion(A_ACCOUNT, StringComparator),
      Criterion(A_LIST_OF_IP, StringComparator),
      Criterion(A_ROOT_USER, StringComparator),
      Criterion(A_INVENTORY_DATE, DateComparator),
      Criterion(A_POLICY_SERVER_UUID, StringComparator)
// Criterion(A_PKEYS, StringComparator)
// Criterion(A_SOFTWARE_DN, StringComparator),
// Criterion(A_CONTAINER_DN, StringComparator),
// Criterion(A_HOSTED_VM_DN, StringComparator)
    )),
    ObjectCriterion(OC_SOFTWARE, Seq(
      Criterion(A_NAME, StringComparator),
      Criterion(A_DESCRIPTION, StringComparator),
      Criterion(A_SOFT_VERSION, StringComparator),
      Criterion(A_RELEASE_DATE, DateComparator),
      Criterion(A_EDITOR, EditorComparator)) ++
      licenseObjectCriterion.criteria
    ),
    ObjectCriterion(OC_NET_IF, leObjectCriterion.criteria ++ Seq(
      Criterion(A_NETWORK_NAME, StringComparator),
      Criterion(A_NETIF_ADDRESS, StringComparator),
      Criterion(A_NETIF_DHCP, StringComparator),
      Criterion(A_NETIF_GATEWAY, StringComparator),
      Criterion(A_NETIF_MASK, StringComparator),
      Criterion(A_NETIF_SUBNET, StringComparator),
      Criterion(A_NETIF_MAC, StringComparator),
      Criterion(A_NETIF_TYPE, StringComparator),
      Criterion(A_NETIF_TYPE_MIB, StringComparator)
    )),
    ObjectCriterion(OC_FS, leObjectCriterion.criteria ++ Seq(
      Criterion(A_MOUNT_POINT, StringComparator),
      Criterion(A_FILE_COUNT, StringComparator),
      Criterion(A_FREE_SPACE, MemoryComparator),
      Criterion(A_TOTAL_SPACE, MemoryComparator)
    )),
    ObjectCriterion(A_PROCESS, Seq(
      Criterion("pid", JsonComparator(A_PROCESS,"",true)),
      Criterion("commandName", JsonComparator(A_PROCESS)),
      Criterion("cpuUsage", JsonComparator(A_PROCESS,"",true)),
      Criterion("memory", JsonComparator(A_PROCESS,"",true)),
      Criterion("tty", JsonComparator(A_PROCESS)),
      Criterion("virtualMemory", JsonComparator(A_PROCESS,"",true)),
      Criterion("datetime", JsonComparator(A_PROCESS)),
      Criterion("user", JsonComparator(A_PROCESS))
    )),
    ObjectCriterion(OC_VM_INFO, leObjectCriterion.criteria ++ Seq(
      Criterion(A_VM_TYPE, StringComparator),
      Criterion(A_VM_OWNER, StringComparator),
      Criterion(A_VM_STATUS, StringComparator),
      Criterion(A_VM_CPU, LongComparator),
      Criterion(A_VM_MEMORY, LongComparator),
      Criterion(A_VM_ID, StringComparator),
      Criterion(A_VM_SUBSYSTEM, StringComparator),
      Criterion(A_VM_NAME, StringComparator)
    )),
    ObjectCriterion(A_EV, Seq(
      Criterion("name.value", JsonComparator(A_EV,"=") )
    ))/*,
ObjectCriterion(OC_GROUP_OF_DNS,Seq(
Criterion(A_NAME,GroupOfDnsComparator)
))*/ // Hidding a code difficult to import
  )

  val criteriaMap : SortedMap[String,ObjectCriterion] = SortedMap[String,ObjectCriterion]() ++ (criteriaSet map { crit => (crit.objectType,crit) })

  /*
   * Mapping datas for LDAP query processor
   *
   * Here, we store what are the LDAP URL for each type,
   * how join are made between them, etc.
   *
   */

  val A_DN ="1.1"

  /**
   * selectAttribute is the attribute that will be used in the
   * returned entry to do the Join.
   * It has two roles:
   * - added to the filter to request less attributes
   * - used for the join
   */
<<<<<<< HEAD
  sealed  abstract class LDAPJoinElement(val selectAttribute:String) 
  final case class AttributeJoin(override val selectAttribute:String) extends LDAPJoinElement(selectAttribute) with HashcodeCaching 
  final case object DNJoin extends LDAPJoinElement(A_DN) with HashcodeCaching 
  final case object ParentDNJoin extends LDAPJoinElement(A_DN) with HashcodeCaching 
=======
  sealed  abstract class LDAPJoinElement(val selectAttribute:String)
  final case class AttributeJoin(override val selectAttribute:String) extends LDAPJoinElement(selectAttribute)
  final case object DNJoin extends LDAPJoinElement(A_DN)
  final case object ParentDNJoin extends LDAPJoinElement(A_DN)
>>>>>>> 7be902fd
//  case class QueryJoin(query:Query) extends LDAPJoinElement


/*
 * * "baseDn" of the object type to search for
 * * "scope" to use to retrieve object
 * * "filter" a base filter to use, default ALL
 * * "attribute" is the join attribute, default entry's DN
 */
case class LDAPObjectType(
    baseDn        : DN
  , scope         : SearchScope
  , filter        : Option[Filter]
  , join          : LDAPJoinElement
  , specialFilters: Set[(CriterionComposition, SpecialFilter)] = Set()
) extends HashcodeCaching 

  //template query for each object type
  def objectTypes = Map(
<<<<<<< HEAD
    "software" -> LDAPObjectType(dit.SOFTWARE.dn, One, ALL, DNJoin),
    "node" -> LDAPObjectType(dit.NODES.dn, One, ALL, DNJoin),
    "nodeAndPolicyServer" -> LDAPObjectType(dit.NODES.dn, One, ALL, DNJoin),
    "networkInterfaceLogicalElement" -> LDAPObjectType(dit.NODES.dn, Sub, IS(OC_NET_IF), ParentDNJoin),
    "process" -> LDAPObjectType(dit.NODES.dn, One, ALL, DNJoin),
    "virtualMachineLogicalElement" -> LDAPObjectType(dit.NODES.dn, Sub, IS(OC_VM_INFO), ParentDNJoin),
    "environmentVariable" -> LDAPObjectType(dit.NODES.dn, One, ALL, DNJoin),
    "fileSystemLogicalElement" -> LDAPObjectType(dit.NODES.dn, Sub, IS(OC_FS), ParentDNJoin),
    "machine" -> LDAPObjectType(dit.MACHINES.dn, One, ALL, DNJoin),
    "processorPhysicalElement" -> LDAPObjectType(dit.MACHINES.dn, Sub, IS(OC_PROCESSOR), ParentDNJoin),
    "memoryPhysicalElement" -> LDAPObjectType(dit.MACHINES.dn, Sub, IS(OC_MEMORY), ParentDNJoin),
    "storagePhysicalElement" -> LDAPObjectType(dit.MACHINES.dn, Sub, IS(OC_STORAGE), ParentDNJoin),
    "biosPhysicalElement" -> LDAPObjectType(dit.MACHINES.dn, Sub, IS(OC_BIOS), ParentDNJoin),
    "controllerPhysicalElement" -> LDAPObjectType(dit.MACHINES.dn, Sub, IS(OC_CONTROLLER), ParentDNJoin),
    "portPhysicalElement" -> LDAPObjectType(dit.MACHINES.dn, Sub, IS(OC_PORT), ParentDNJoin),
    "slotPhysicalElement" -> LDAPObjectType(dit.MACHINES.dn, Sub, IS(OC_SLOT), ParentDNJoin),
    "soundCardPhysicalElement" -> LDAPObjectType(dit.MACHINES.dn, Sub, IS(OC_SOUND), ParentDNJoin),
    "videoCardPhysicalElement" -> LDAPObjectType(dit.MACHINES.dn, Sub, IS(OC_VIDEO), ParentDNJoin)
=======
    "software" -> LDAPObjectType(dit.SOFTWARE.dn, One, Some(ALL), DNJoin),
    "node" -> LDAPObjectType(dit.NODES.dn, One, Some(ALL), DNJoin),
    "networkInterfaceLogicalElement" -> LDAPObjectType(dit.NODES.dn, Sub, Some(IS(OC_NET_IF)), ParentDNJoin),
    "fileSystemLogicalElement" -> LDAPObjectType(dit.NODES.dn, Sub, Some(IS(OC_FS)), ParentDNJoin),
    "machine" -> LDAPObjectType(dit.MACHINES.dn, One, Some(ALL), DNJoin),
    "processorPhysicalElement" -> LDAPObjectType(dit.MACHINES.dn, Sub, Some(IS(OC_PROCESSOR)), ParentDNJoin),
    "memoryPhysicalElement" -> LDAPObjectType(dit.MACHINES.dn, Sub, Some(IS(OC_MEMORY)), ParentDNJoin),
    "storagePhysicalElement" -> LDAPObjectType(dit.MACHINES.dn, Sub, Some(IS(OC_STORAGE)), ParentDNJoin),
    "biosPhysicalElement" -> LDAPObjectType(dit.MACHINES.dn, Sub, Some(IS(OC_BIOS)), ParentDNJoin),
    "controllerPhysicalElement" -> LDAPObjectType(dit.MACHINES.dn, Sub, Some(IS(OC_CONTROLLER)), ParentDNJoin),
    "portPhysicalElement" -> LDAPObjectType(dit.MACHINES.dn, Sub, Some(IS(OC_PORT)), ParentDNJoin),
    "slotPhysicalElement" -> LDAPObjectType(dit.MACHINES.dn, Sub, Some(IS(OC_SLOT)), ParentDNJoin),
    "soundCardPhysicalElement" -> LDAPObjectType(dit.MACHINES.dn, Sub, Some(IS(OC_SOUND)), ParentDNJoin),
    "videoCardPhysicalElement" -> LDAPObjectType(dit.MACHINES.dn, Sub, Some(IS(OC_VIDEO)), ParentDNJoin)
>>>>>>> 7be902fd
    //,"groupOfDns" -> LDAPObjectType(dit.GROUPS.dn, Sub, EQ(A_OC,OC_GROUP_OF_DNS), A_DN)
  )

  //"kind" of each object type
  val objectDnTypes = Map(
    "software" -> QuerySoftwareDn,
    "node" -> QueryNodeDn,
    "nodeAndPolicyServer" -> QueryNodeDn,
    "networkInterfaceLogicalElement" -> QueryNodeDn,
    "fileSystemLogicalElement" -> QueryNodeDn,
    "process" -> QueryNodeDn,
    "virtualMachineLogicalElement" -> QueryNodeDn,
    "environmentVariable" -> QueryNodeDn,
    "machine" -> QueryMachineDn,
    "processorPhysicalElement" -> QueryMachineDn,
    "memoryPhysicalElement" -> QueryMachineDn,
    "storagePhysicalElement" -> QueryMachineDn,
    "biosPhysicalElement" -> QueryMachineDn,
    "controllerPhysicalElement" -> QueryMachineDn,
    "portPhysicalElement" -> QueryMachineDn,
    "slotPhysicalElement" -> QueryMachineDn,
    "soundCardPhysicalElement" -> QueryMachineDn,
    "videoCardPhysicalElement" -> QueryMachineDn
    //,"groupOfDns" -> QueryNodeDn
  )

  //Join attribute between Kind
  //special attribute: dn ( rdn, parentdn ?)
  //Entries MUST NOT HAVE attributes named with a special name (dn...)
  //Join attribute MUST BE DNs
  val joinAttributes = Map(
    "software" -> DNJoin,
    "node" -> DNJoin,
    "nodeAndPolicyServer" -> DNJoin,
    "networkInterfaceLogicalElement" -> ParentDNJoin,
    "fileSystemLogicalElement" -> ParentDNJoin,
    "process" -> DNJoin,
    "virtualMachineLogicalElement" -> ParentDNJoin,
    "environmentVariable" -> DNJoin,
    "machine" -> DNJoin,
    "processorPhysicalElement" -> ParentDNJoin,
    "memoryPhysicalElement" -> ParentDNJoin,
    "storagePhysicalElement" -> ParentDNJoin,
    "biosPhysicalElement" -> ParentDNJoin,
    "controllerPhysicalElement" -> ParentDNJoin,
    "portPhysicalElement" -> ParentDNJoin,
    "slotPhysicalElement" -> ParentDNJoin,
    "soundCardPhysicalElement" -> ParentDNJoin,
    "videoCardPhysicalElement" -> ParentDNJoin
    //,"groupOfDns" -> A_MEMBER
  )

  //how do you create a filter from a DN,
  //when you want to query such an object
  val serverJoinFilters = Map[DnType, DN => Filter](
    QueryNodeDn -> ((dn:DN) => (EQ(A_NODE_UUID, dn.getRDN.getAttributeValues()(0)))),
    QuerySoftwareDn -> ((dn:DN) => (EQ(A_SOFTWARE_DN, dn.toString))),
    QueryMachineDn -> ((dn:DN) => (EQ(A_CONTAINER_DN, dn.toString)))
  )

  //that must always hold
  require(objectTypes.keySet == objectDnTypes.keySet, "Opbject type definition inconsistent between objectTypes and objectDnTypes")
  require(objectTypes.keySet == joinAttributes.keySet, "Opbject type definition inconsistent between objectTypes and joinAttributes")
  require(objectTypes.keySet == joinAttributes.keySet, "Opbject type definition inconsistent between objectTypes and joinAttributes")


}<|MERGE_RESOLUTION|>--- conflicted
+++ resolved
@@ -246,17 +246,10 @@
    * - added to the filter to request less attributes
    * - used for the join
    */
-<<<<<<< HEAD
-  sealed  abstract class LDAPJoinElement(val selectAttribute:String) 
-  final case class AttributeJoin(override val selectAttribute:String) extends LDAPJoinElement(selectAttribute) with HashcodeCaching 
-  final case object DNJoin extends LDAPJoinElement(A_DN) with HashcodeCaching 
-  final case object ParentDNJoin extends LDAPJoinElement(A_DN) with HashcodeCaching 
-=======
   sealed  abstract class LDAPJoinElement(val selectAttribute:String)
-  final case class AttributeJoin(override val selectAttribute:String) extends LDAPJoinElement(selectAttribute)
-  final case object DNJoin extends LDAPJoinElement(A_DN)
-  final case object ParentDNJoin extends LDAPJoinElement(A_DN)
->>>>>>> 7be902fd
+  final case class AttributeJoin(override val selectAttribute:String) extends LDAPJoinElement(selectAttribute) with HashcodeCaching
+  final case object DNJoin extends LDAPJoinElement(A_DN) with HashcodeCaching
+  final case object ParentDNJoin extends LDAPJoinElement(A_DN) with HashcodeCaching
 //  case class QueryJoin(query:Query) extends LDAPJoinElement
 
 
@@ -276,28 +269,13 @@
 
   //template query for each object type
   def objectTypes = Map(
-<<<<<<< HEAD
-    "software" -> LDAPObjectType(dit.SOFTWARE.dn, One, ALL, DNJoin),
-    "node" -> LDAPObjectType(dit.NODES.dn, One, ALL, DNJoin),
-    "nodeAndPolicyServer" -> LDAPObjectType(dit.NODES.dn, One, ALL, DNJoin),
-    "networkInterfaceLogicalElement" -> LDAPObjectType(dit.NODES.dn, Sub, IS(OC_NET_IF), ParentDNJoin),
-    "process" -> LDAPObjectType(dit.NODES.dn, One, ALL, DNJoin),
-    "virtualMachineLogicalElement" -> LDAPObjectType(dit.NODES.dn, Sub, IS(OC_VM_INFO), ParentDNJoin),
-    "environmentVariable" -> LDAPObjectType(dit.NODES.dn, One, ALL, DNJoin),
-    "fileSystemLogicalElement" -> LDAPObjectType(dit.NODES.dn, Sub, IS(OC_FS), ParentDNJoin),
-    "machine" -> LDAPObjectType(dit.MACHINES.dn, One, ALL, DNJoin),
-    "processorPhysicalElement" -> LDAPObjectType(dit.MACHINES.dn, Sub, IS(OC_PROCESSOR), ParentDNJoin),
-    "memoryPhysicalElement" -> LDAPObjectType(dit.MACHINES.dn, Sub, IS(OC_MEMORY), ParentDNJoin),
-    "storagePhysicalElement" -> LDAPObjectType(dit.MACHINES.dn, Sub, IS(OC_STORAGE), ParentDNJoin),
-    "biosPhysicalElement" -> LDAPObjectType(dit.MACHINES.dn, Sub, IS(OC_BIOS), ParentDNJoin),
-    "controllerPhysicalElement" -> LDAPObjectType(dit.MACHINES.dn, Sub, IS(OC_CONTROLLER), ParentDNJoin),
-    "portPhysicalElement" -> LDAPObjectType(dit.MACHINES.dn, Sub, IS(OC_PORT), ParentDNJoin),
-    "slotPhysicalElement" -> LDAPObjectType(dit.MACHINES.dn, Sub, IS(OC_SLOT), ParentDNJoin),
-    "soundCardPhysicalElement" -> LDAPObjectType(dit.MACHINES.dn, Sub, IS(OC_SOUND), ParentDNJoin),
-    "videoCardPhysicalElement" -> LDAPObjectType(dit.MACHINES.dn, Sub, IS(OC_VIDEO), ParentDNJoin)
-=======
     "software" -> LDAPObjectType(dit.SOFTWARE.dn, One, Some(ALL), DNJoin),
     "node" -> LDAPObjectType(dit.NODES.dn, One, Some(ALL), DNJoin),
+    "nodeAndPolicyServer" -> LDAPObjectType(dit.NODES.dn, One, Some(ALL), DNJoin),
+    "networkInterfaceLogicalElement" -> LDAPObjectType(dit.NODES.dn, Sub, Some(IS(OC_NET_IF)), ParentDNJoin),
+    "process" -> LDAPObjectType(dit.NODES.dn, One, Some(ALL), DNJoin),
+    "virtualMachineLogicalElement" -> LDAPObjectType(dit.NODES.dn, Sub, Some(IS(OC_VM_INFO)), ParentDNJoin),
+    "environmentVariable" -> LDAPObjectType(dit.NODES.dn, One, Some(ALL), DNJoin),
     "networkInterfaceLogicalElement" -> LDAPObjectType(dit.NODES.dn, Sub, Some(IS(OC_NET_IF)), ParentDNJoin),
     "fileSystemLogicalElement" -> LDAPObjectType(dit.NODES.dn, Sub, Some(IS(OC_FS)), ParentDNJoin),
     "machine" -> LDAPObjectType(dit.MACHINES.dn, One, Some(ALL), DNJoin),
@@ -310,7 +288,6 @@
     "slotPhysicalElement" -> LDAPObjectType(dit.MACHINES.dn, Sub, Some(IS(OC_SLOT)), ParentDNJoin),
     "soundCardPhysicalElement" -> LDAPObjectType(dit.MACHINES.dn, Sub, Some(IS(OC_SOUND)), ParentDNJoin),
     "videoCardPhysicalElement" -> LDAPObjectType(dit.MACHINES.dn, Sub, Some(IS(OC_VIDEO)), ParentDNJoin)
->>>>>>> 7be902fd
     //,"groupOfDns" -> LDAPObjectType(dit.GROUPS.dn, Sub, EQ(A_OC,OC_GROUP_OF_DNS), A_DN)
   )
 
