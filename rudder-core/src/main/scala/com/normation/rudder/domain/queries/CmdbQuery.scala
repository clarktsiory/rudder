/*
*************************************************************************************
* Copyright 2011 Normation SAS
*************************************************************************************
*
* This program is free software: you can redistribute it and/or modify
* it under the terms of the GNU Affero General Public License as
* published by the Free Software Foundation, either version 3 of the
* License, or (at your option) any later version.
*
* In accordance with the terms of section 7 (7. Additional Terms.) of
* the GNU Affero GPL v3, the copyright holders add the following
* Additional permissions:
* Notwithstanding to the terms of section 5 (5. Conveying Modified Source
* Versions) and 6 (6. Conveying Non-Source Forms.) of the GNU Affero GPL v3
* licence, when you create a Related Module, this Related Module is
* not considered as a part of the work and may be distributed under the
* license agreement of your choice.
* A "Related Module" means a set of sources files including their
* documentation that, without modification of the Source Code, enables
* supplementary functions or services in addition to those offered by
* the Software.
*
* This program is distributed in the hope that it will be useful,
* but WITHOUT ANY WARRANTY; without even the implied warranty of
* MERCHANTABILITY or FITNESS FOR A PARTICULAR PURPOSE. See the
* GNU Affero General Public License for more details.
*
* You should have received a copy of the GNU Affero General Public License
* along with this program. If not, see <http://www.gnu.org/licenses/agpl.html>.
*
*************************************************************************************
*/

package com.normation.rudder.domain.queries

import com.normation.inventory.domain._
import scala.xml._
import com.unboundid.ldap.sdk._
import com.normation.ldap.sdk._
import BuildFilter._
import com.normation.inventory.ldap.core.LDAPConstants._
import org.joda.time.DateTime
import org.joda.time.format.DateTimeFormat
import java.util.Locale
import net.liftweb.common._
import net.liftweb.http.SHtml
import net.liftweb.http.js._
import net.liftweb.http.SHtml.ElemAttr._
import JsCmds._
import JE._
import net.liftweb.json._
import JsonDSL._
import com.normation.exceptions.TechnicalException
import com.normation.utils.HashcodeCaching
import com.normation.rudder.services.queries.RegexFilter
import net.liftweb.common.EmptyBox
import com.normation.rudder.services.queries.NotRegexFilter

sealed trait CriterionComparator {
  val id:String
  def hasValue : Boolean = true
}

trait BaseComparator extends CriterionComparator

case object Exists extends BaseComparator {
  override val id = "exists"
  override def hasValue = false
}
case object NotExists extends BaseComparator {
  override val id = "notExists"
  override def hasValue = false
}
case object Equals    extends BaseComparator { override val id = "eq" }
case object NotEquals extends BaseComparator { override val id = "notEq" }

trait OrderedComparator extends BaseComparator
case object Greater   extends OrderedComparator { override val id = "gt"} //strictly greater
case object Lesser    extends OrderedComparator { override val id = "lt"} //strictly lower
case object GreaterEq extends OrderedComparator { override val id = "gteq"} //greater or equals
case object LesserEq  extends OrderedComparator { override val id = "lteq"} //lower or equals

trait SpecialComparator extends BaseComparator
case object Regex extends SpecialComparator { override val id = "regex" }
case object NotRegex extends SpecialComparator { override val id = "notRegex" }


sealed trait KeyValueComparator extends BaseComparator
case object HasKey extends KeyValueComparator { override val id = "hasKey" }

trait ComparatorList {
  def comparators : Seq[CriterionComparator]
  def comparatorForString(s:String) : Option[CriterionComparator] = {
    val lower = s.toLowerCase
    for(comp <- comparators) {
      if(lower == comp.id.toLowerCase) return Some(comp)
    }
    None
  }
}

object BaseComparators extends ComparatorList {
  override def comparators : Seq[CriterionComparator] = Seq(Exists, NotExists, Equals, NotEquals, Regex, NotRegex)
}

object OrderedComparators extends ComparatorList {
  override def comparators : Seq[CriterionComparator] = BaseComparators.comparators ++ Seq(Lesser, LesserEq, Greater, GreaterEq)
}

sealed trait CriterionType  extends ComparatorList {
  /*
   * validate the value and return a normalized one
   * for the field.
   * DO NOT FORGET TO USE attrs ! (especially 'id')
   */
  def toForm(value: String, func: String => Any, attrs: (String, String)*) : Elem = SHtml.text(value,func, attrs:_*)
  def initForm(formId:String) : JsCmd = Noop
  def destroyForm(formId:String) : JsCmd = {
    OnLoad(JsRaw(
      """$('#%s').datepicker( "destroy" );""".format(formId)
    ) )
  }
  //Base validation, subclass only have to define validateSubCase
  def validate(value:String,compName:String) : Box[String] = comparatorForString(compName) match {
    case Some(c) => c match {
        case Exists | NotExists => Full(value) //ok, just ignored it
        case _ => validateSubCase(value,c)
      }
    case None => Failure("Unrecognized comparator name: " + compName)
  }

  protected def validateSubCase(value:String,comparator:CriterionComparator) : Box[String]

  //transform the given value to its LDAP string value
  def toLDAP(value:String) : Box[String]

  def buildRegex(attribute:String,value:String):RegexFilter = RegexFilter(attribute,value)
  def buildNotRegex(attribute:String,value:String):NotRegexFilter = NotRegexFilter(attribute,value)

  //build the ldap filter for given attribute name and comparator
  def buildFilter(attributeName:String,comparator:CriterionComparator,value:String) : Filter =
    (toLDAP(value),comparator) match {
      case (_,Exists) => HAS(attributeName)
      case (_,NotExists) => NOT(HAS(attributeName))
      case (Full(v),Equals) => EQ(attributeName,v)
      case (Full(v),NotEquals) => NOT(EQ(attributeName,v))
      case (Full(v),Greater) => AND(HAS(attributeName),NOT(LTEQ(attributeName,v)))
      case (Full(v),Lesser) => AND(HAS(attributeName),NOT(GTEQ(attributeName,v)))
      case (Full(v),GreaterEq) => GTEQ(attributeName,v)
      case (Full(v),LesserEq) => LTEQ(attributeName,v)
      case (Full(v),Regex) => HAS(attributeName) //"default, non interpreted regex
      case (Full(v),NotRegex) => HAS(attributeName) //"default, non interpreted regex
      case (f,c) => throw new TechnicalException("Can not build a filter with a non legal value for comparator '%s': %s'".format(c,f))
  }

}

//a comparator type with undefined comparators
case class BareComparator(override val comparators:CriterionComparator*) extends CriterionType with HashcodeCaching {
  override protected def validateSubCase(v:String,comparator:CriterionComparator) = Full(v)
  override def toLDAP(value:String) = Full(value)
}

trait TStringComparator extends CriterionType {

  override protected def validateSubCase(v:String,comparator:CriterionComparator) = {
    if(null == v || v.length == 0) Failure("Empty string not allowed") else {
      comparator match {
        case Regex | NotRegex =>
          try {
            val ok = java.util.regex.Pattern.compile(v) //yes, ok is not used, side effect are fabulous
            Full(v)
          } catch {
            case ex: java.util.regex.PatternSyntaxException => Failure(s"The regular expression '${v}' is not valid. Expected regex syntax is the java one, documented here: http://docs.oracle.com/javase/8/docs/api/java/util/regex/Pattern.html", Full(ex), Empty)
          }
        case x => Full(v)
      }
    }
  }
  override def toLDAP(value:String) = Full(value)

  protected def escapedFilter(attributeName:String,value:String) : Filter = {
    BuildFilter(attributeName + "=" + Filter.encodeValue(value))
  }
}

case object StringComparator extends TStringComparator {
  override val comparators = BaseComparators.comparators

  override def buildFilter(attributeName:String,comparator:CriterionComparator,value:String) : Filter = comparator match {
    //for equals and not equals, check value for jocker
    case Equals => escapedFilter(attributeName,value)
    case NotEquals => NOT(escapedFilter(attributeName,value))
    case NotExists => NOT(HAS(attributeName))
    case Regex => HAS(attributeName) //"default, non interpreted regex
    case NotRegex => HAS(attributeName) //"default, non interpreted regex
    case _ => HAS(attributeName) //default to Exists
  }
}

case object OrderedStringComparator extends TStringComparator {
  override val comparators = OrderedComparators.comparators

  override def buildFilter(attributeName:String,comparator:CriterionComparator,value:String) : Filter = comparator match {
    //for equals and not equals, check value for jocker
    case Equals => escapedFilter(attributeName,value)
    case NotEquals => NOT(escapedFilter(attributeName,value))
    case NotExists => NOT(HAS(attributeName))
    //for Greater/Lesser, the HAS attribute part is meaningful: that won't work without it.
    case Greater => AND(HAS(attributeName),NOT(LTEQ(attributeName,value)))
    case Lesser => AND(HAS(attributeName),NOT(GTEQ(attributeName,value)))
    case GreaterEq => GTEQ(attributeName,value)
    case LesserEq => LTEQ(attributeName,value)
    case Regex => HAS(attributeName) //"default, non interpreted regex
    case NotRegex => HAS(attributeName) //"default, non interpreted regex
    case _ => HAS(attributeName) //default to Exists
  }
}

case object DateComparator extends CriterionType {
  override val comparators = OrderedComparators.comparators.filterNot( c => c == Regex || c == NotRegex)
  val fmt = "dd/MM/yyyy"
  val frenchFmt = DateTimeFormat.forPattern(fmt).withLocale(Locale.FRANCE)

  override protected def validateSubCase(v:String,comparator:CriterionComparator) = try {
    Full(frenchFmt.parseDateTime(v).toString)
  } catch {
    case e:Exception =>
      Failure("Invalide date: '%s'".format(v), Full(e),Empty)
  }
  //init a jquery datepicker
  override def initForm(formId:String) : JsCmd = OnLoad(JsRaw(
    """var init = $.datepicker.regional['en-GB'];
       init['showOn'] = 'focus';
       $('#%s').datepicker(init);
       """.format(formId)))
  override def destroyForm(formId:String) : JsCmd = OnLoad(JsRaw(
    """$('#%s').datepicker( "destroy" );""".format(formId)))
  override def toLDAP(value:String) = parseDate(value).map( GeneralizedTime( _ ).toString )

  private[this] def parseDate(value: String) : Box[DateTime] = try {
    val date = frenchFmt.parseDateTime(value)
    Full(date)
  } catch {
    case e:Exception =>
      Failure("Invalide date: '%s'".format(value), Full(e),Empty)
  }

  /*
   * Date comparison are not trivial, because we don't want to take care of the
   * time, but the time exists.
   */
  override def buildFilter(attributeName:String,comparator:CriterionComparator,value:String) : Filter = {

    val date = parseDate(value).getOrElse(throw new TechnicalException("The date format was not recognized: '%s', expected '%s'".format(value, fmt)))

    val date0000 = GeneralizedTime(date.withTimeAtStartOfDay).toString
    val date2359 = GeneralizedTime(date.withTime(23, 59, 59, 999)).toString

    val eq = AND(GTEQ(attributeName, date0000), LTEQ(attributeName, date2359))

    comparator match {
      //for equals and not equals, check value for jocker
      case Equals => eq
      case NotEquals => NOT(eq)
      case NotExists => NOT(HAS(attributeName))
      case Greater => AND(HAS(attributeName),NOT(LTEQ(attributeName,date2359)))
      case Lesser => AND(HAS(attributeName),NOT(GTEQ(attributeName,date0000)))
      case GreaterEq => GTEQ(attributeName,date0000)
      case LesserEq => LTEQ(attributeName,date2359)
//      case Regex => HAS(attributeName) //"default, non interpreted regex
      case _ => HAS(attributeName) //default to Exists
    }
  }

}

case object BooleanComparator extends CriterionType {
  override val comparators = BaseComparators.comparators
  override protected def validateSubCase(v:String,comparator:CriterionComparator) = v.toLowerCase match {
    case "t" | "f" | "true" | "false" => Full(v)
    case _ => Failure("Bad input: boolean expected, '%s' found".format(v))
  }
  override def toLDAP(v:String) = v.toLowerCase match {
    case "t" | "f" | "true" | "false" => Full(v)
    case _ => Failure("Bad input: boolean expected, '%s' found".format(v))
  }
}

case object LongComparator extends CriterionType {
  override val comparators = OrderedComparators.comparators
  override protected def validateSubCase(v:String,comparator:CriterionComparator) =  try {
    Full((v.toLong).toString)
  } catch {
    case e:Exception => Failure("Invalid long : '%s'".format(v))
  }
  override def toLDAP(v:String) = try {
    Full((v.toLong).toString)
  } catch {
    case e:Exception => Failure("Invalid long : '%s'".format(v))
  }
}

case object MemoryComparator extends CriterionType {
  override val comparators = OrderedComparators.comparators
  override protected def validateSubCase(v:String,comparator:CriterionComparator) =  try {
    if(MemorySize.parse(v).isDefined) Full(v)
    else Failure("Invalid memory size : '%s', expecting '300 Mo', '16KB', etc".format(v))
  }
  override def toLDAP(v:String) = MemorySize.parse(v) match {
    case Some(m) => Full(m.toString)
    case None => Failure("Invalid memory size : '%s', expecting '300 Mo', '16KB', etc".format(v))
  }
}

case object OstypeComparator extends CriterionType {
  val osTypes = List("AIX", "BSD", "Linux", "Solaris", "Windows")
  override def comparators = Seq(Equals, NotEquals)
  override protected def validateSubCase(v:String,comparator:CriterionComparator) = {
    if(null == v || v.length == 0) Failure("Empty string not allowed") else Full(v)
  }
  override def toLDAP(value:String) = Full(value)

  override def buildFilter(attributeName:String,comparator:CriterionComparator,value:String) : Filter = {
    val v = value match {
      case "Windows" => OC_WINDOWS_NODE
      case "Linux"   => OC_LINUX_NODE
      case "Solaris" => OC_SOLARIS_NODE
      case "AIX"     => OC_AIX_NODE
<<<<<<< HEAD
      case "FreeBSD" => OC_FREEBSD_NODE
=======
      case "BSD"     => OC_BSD_NODE
>>>>>>> 99759066
      case _         => OC_UNIX_NODE
    }
    comparator match {
      //for equals and not equals, check value for jocker
      case Equals => IS(v)
      case _ => NOT(IS(v))
    }
  }


  override def toForm(value: String, func: String => Any, attrs: (String, String)*) : Elem =
    SHtml.select(
      (osTypes map (e => (e,e))).toSeq,
      { if(osTypes.contains(value)) Full(value) else Empty},
      func,
      attrs:_*
    )
}

case object OsNameComparator extends CriterionType {
  import net.liftweb.http.S

  val osNames = AixOS ::
                BsdType.allKnownTypes.sortBy { _.name } :::
                LinuxType.allKnownTypes.sortBy { _.name } :::
                (SolarisOS :: Nil) :::
                WindowsType.allKnownTypes

  override def comparators = Seq(Equals, NotEquals)
  override protected def validateSubCase(v:String,comparator:CriterionComparator) = {
    if(null == v || v.length == 0) Failure("Empty string not allowed") else Full(v)
  }
  override def toLDAP(value:String) = Full(value)

  override def buildFilter(attributeName:String,comparator:CriterionComparator,value:String) : Filter = {
    val osName = comparator match {
      //for equals and not equals, check value for jocker
      case Equals => EQ(A_OS_NAME, value)
      case _ => NOT(EQ(A_OS_NAME, value))
    }
    AND(EQ(A_OC,OC_NODE),osName)
  }

  private[this] def distribName(x: OsType): String = {
    x match {
      //add linux: for linux
      case _: LinuxType   => "Linux - " + S.?("os.name."+x.name)
      case _: BsdType     => "BSD - " + S.?("os.name."+x.name)
      //nothing special for windows, Aix and Solaris
      case _              => S.?("os.name."+x.name)
    }
  }

  override def toForm(value: String, func: String => Any, attrs: (String, String)*) : Elem =
    SHtml.select(
      osNames.map(e => (e.name,distribName(e))).toSeq,
      {osNames.find(x => x.name == value).map( _.name)},
      func,
      attrs:_*
    )
}

case object AgentComparator extends CriterionType {
  import com.normation.inventory.domain.InventoryConstants._

  val agentTypes = List(A_NOVA_AGENT,A_COMMUNITY_AGENT)

  override def comparators = Seq(Equals, NotEquals)
  override protected def validateSubCase(v:String,comparator:CriterionComparator) = {
    if(null == v || v.length == 0) Failure("Empty string not allowed") else Full(v)
  }
  override def toLDAP(value:String) = Full(value)

  override def buildFilter(attributeName:String,comparator:CriterionComparator,value:String) : Filter = {
    comparator match {
      //for equals and not equals, check value for jocker
      case Equals => EQ(A_AGENTS_NAME,value)
      case _ => NOT(EQ(A_AGENTS_NAME,value))
    }
  }

  override def toForm(value: String, func: String => Any, attrs: (String, String)*) : Elem =
    SHtml.select(
      (agentTypes map (e => (e,e))).toSeq,
      { if(agentTypes.contains(value)) Full(value) else Empty},
      func,
      attrs:_*
    )
}

case object EditorComparator extends CriterionType {
  val editors = List("Microsoft", "RedHat", "Debian", "Adobe", "Macromedia")
  override val comparators = BaseComparators.comparators
  override protected def validateSubCase(v:String,comparator:CriterionComparator) =
    if(editors.contains(v)) Full(v) else Failure("Invalide editor : '%s'".format(v))
  override def toForm(value: String, func: String => Any, attrs: (String, String)*) : Elem =
    SHtml.select(
      (editors map (e => (e,e))).toSeq,
      { if(editors.contains(value)) Full(value) else Empty},
      func,
      attrs:_*
    )
  override def toLDAP(value:String) = Full(value)
}

case class JsonComparator(key:String, splitter:String = "", numericvalue:Boolean = false) extends TStringComparator {
  override val comparators = HasKey +: BaseComparators.comparators

  def splitJson(attribute:String, value:String) = {
    val (splittedvalue,splittedattribute) =
      if (splitter!="")
        (value.split(splitter), attribute.split('.'))
      else
        (Array(value), Array(attribute))

    if (splittedvalue.size == splittedattribute.size){
      val keyvalue = (splittedattribute.toList,splittedvalue.toList).zipped map( (attribute,value) => (attribute,value))
      Full(keyvalue.map(attval =>
        if (numericvalue)
          s""""${attval._1}":${attval._2}"""
        else
          s""""${attval._1}":"${attval._2}""""
      ) )
    } else {
      Failure("not enough argument")
    }
  }

  private[this] def getAttributeKey(attribute: String) = {
    if(splitter != "") {
      attribute.split('.')(0)
    } else {
      attribute
    }
  }

  override def buildRegex(attribute:String,value:String) : RegexFilter = {
    val regexp = ".*%s.*".format(splitJson(attribute,value).getOrElse(Nil).mkString(".*"))
    RegexFilter(key,regexp)
  }

  override def buildNotRegex(attribute:String,value:String) : NotRegexFilter = {
    val regexp = ".*%s.*".format(splitJson(attribute,value).getOrElse(Nil).mkString(".*"))
    NotRegexFilter(key,regexp)
  }

  override def buildFilter(attributeName:String, comparator:CriterionComparator,value:String) : Filter = {
    def JsonQueryfromkeyvalues (attributeName:String,value:String): Filter = {
      splitJson(attributeName,value) match {
        case e:EmptyBox => HAS(key)
        case x => SUB(key,null,x.get.toArray ,null)
      }
    }
    comparator match {
      case Equals    => JsonQueryfromkeyvalues(attributeName, value)
      case NotEquals => NOT(JsonQueryfromkeyvalues(attributeName, value))
      case NotExists => NOT(HAS(key))
      case Regex     => HAS(key) //default, non interpreted regex
      case NotRegex  => HAS(key) //default, non interpreted regex
      case HasKey    => SUB(key, null, Array(s""""${getAttributeKey(attributeName)}":"${value}"""".getBytes), null)
      case _ => HAS(key) //default to Exists
    }
  }
}


case class Criterion(val name:String, val cType:CriterionType) extends HashcodeCaching {
  require(name != null && name.length > 0, "Criterion name must be defined")
  require(cType != null, "Criterion Type must be defined")

  def buildRegex(attribute:String,value:String) = cType.buildRegex(attribute,value)

  def buildNotRegex(attribute:String,value:String) = cType.buildNotRegex(attribute,value)

  def buildFilter(comp:CriterionComparator,value:String) = cType.buildFilter(name,comp,value)
}


case class ObjectCriterion(val objectType:String, val criteria:Seq[Criterion]) extends HashcodeCaching {
  require(objectType.length > 0, "Unique identifier for line must be defined")
  require(criteria.size > 0, "You must at least have one criterion for the line")

  //optionnaly retrieve the criterion from a "string" attribute
  def criterionForName(name:String) : (Option[Criterion]) = {
    val lower = name.toLowerCase
    for(c <- criteria) {
      if(lower == c.name.toLowerCase) return Some(c)
    }
    None
  }

  def criterionComparatorForName(name:String, comparator:String) : (Option[Criterion],Option[CriterionComparator]) = {
    criterionForName(name) match {
      case ab@Some(x) => (ab, x.cType.comparatorForString(comparator))
      case _ => (None,None)
    }
  }
}

case class CriterionLine(objectType:ObjectCriterion, attribute:Criterion, comparator:CriterionComparator, value:String="") extends HashcodeCaching

sealed abstract class CriterionComposition
case object And extends CriterionComposition
case object Or extends CriterionComposition
object CriterionComposition {
    def parse(s:String) : Option[CriterionComposition] = {
    s.toLowerCase match {
      case "and" => Some(And)
      case "or" => Some(Or)
      case _ => None
    }
  }
}

sealed trait QueryReturnType {
  def value : String
}

case object QueryReturnType {
  def apply(value : String) = {
    value match {
      case NodeReturnType.value => Full(NodeReturnType)
      case NodeAndPolicyServerReturnType.value => Full(NodeAndPolicyServerReturnType)
      case _ => Failure(s"Query return type '${value}' is not valid")
    }
  }
}
case object NodeReturnType extends QueryReturnType{
  override val value = "node"
}
case object NodeAndPolicyServerReturnType extends QueryReturnType{
  override val value = "nodeAndPolicyServer"
}

case class Query(
    val returnType:QueryReturnType,  //"node" or "node and policy servers"
    val composition:CriterionComposition,
    val criteria:Seq[CriterionLine] //list of all criteria to be matched by returned values
) {
    override def toString() = "{ returnType:'%s' with '%s' criteria [%s] }".format(returnType, composition,
          criteria.map{x => "%s.%s %s %s".format(x.objectType.objectType, x.attribute.name, x.comparator.id, x.value)}.mkString(" ; "))

     /*
       *  { "select":"...", "composition":"...", "where": [
       *      { "objectType":"...", "attribute":"...", "comparator":"..", "value":"..." }
       *      ...
       *    ]}
       */
     lazy val toJSON =
              ("select" -> returnType.value) ~
              ("composition" -> composition.toString) ~
              ("where" -> criteria.map( c =>
                ("objectType" -> c.objectType.objectType) ~
                ("attribute" -> c.attribute.name) ~
                ("comparator" -> c.comparator.id) ~
                ("value" -> c.value)
              ) )

    lazy val toJSONString = compact(render(toJSON))

    override def equals(other:Any) : Boolean = {
      other match {
        case Query(rt,comp,crit) => //criteria order does not matter
          this.returnType == rt &&
          this.composition == comp &&
          this.criteria.size == crit.size &&
          this.criteria.forall(c1 => crit.exists(c2 => c1 == c2))
          //we don't care if the cardinal of equals criterion is not the same on the two,
          //ie [c1,c2,c1] == [c2,c2,c1] yields true
        case _ => false
      }
    }

    override def hashCode() = returnType.hashCode * 17 + composition.hashCode * 3 + criteria.toSet.hashCode * 7
}<|MERGE_RESOLUTION|>--- conflicted
+++ resolved
@@ -328,11 +328,7 @@
       case "Linux"   => OC_LINUX_NODE
       case "Solaris" => OC_SOLARIS_NODE
       case "AIX"     => OC_AIX_NODE
-<<<<<<< HEAD
-      case "FreeBSD" => OC_FREEBSD_NODE
-=======
       case "BSD"     => OC_BSD_NODE
->>>>>>> 99759066
       case _         => OC_UNIX_NODE
     }
     comparator match {
