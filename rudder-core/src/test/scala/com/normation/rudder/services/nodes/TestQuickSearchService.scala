--- conflicted
+++ resolved
@@ -55,14 +55,7 @@
 @RunWith(classOf[JUnitRunner])
 class TestQuickSearchService extends QuickSearchServiceSpec {
 
-<<<<<<< HEAD
-  //example test
   "test1: the search for 'node' in id" should {
-
-
-=======
-  "test1: the search for 'node' in id" should {
->>>>>>> 4c3fb46c
     "yield one result for 'node1'" in {
       quickSearch.lookup("node1", 100) match {
         case eb:EmptyBox =>
@@ -72,50 +65,6 @@
         case Full(res) => res must have size(1)
       }
     }
-<<<<<<< HEAD
-
-    /*
-     * TODO, that test does not pass because in our test datas, we have node
-     * in inventory branch, which does not have a corresponding node in
-     * node branch. That is really a business error, because all accepted inventory
-     * nodes in Rudder should have been registered in the "node" branch, but
-     * it is not a reason to completly fails a quicksearch (all other results should
-     * be returned).
-     * So, quichsearch should be change to either:
-     * - change the last sequence with a fold which ignore erroneous nodes
-     * - change the second search to also filter with result node IDs
-     *   from the first search
-     *
-     */
-
-   "ignore superfluous server entries" in {
-
-     quickSearch.lookup("node", 100) match {
-       case eb:EmptyBox =>
-         val e = eb ?~! "test1 failed"
-         e.exceptionChain.foreach( t => logger.error(t) )
-         failure(e.messageChain)
-       case Full(res) => res must have size(8)
-     }
-
-   }
-  "not matchsuperfluous server entries" in {
-
-     quickSearch.lookup("node0_0", 100) match {
-       case Full(res) => res must have size(0)
-       case eb:EmptyBox =>
-         val e = eb ?~"QuichSearch lookup failed"
-         failure(e.messageChain)
-     }
-
-   }
-
-
-
-  }
-
-  "" should { "succeed" in success }
-=======
 
     "ignore superfluous server entries" in {
       quickSearch.lookup("node", 100) match {
@@ -137,70 +86,17 @@
     }
   }
 
->>>>>>> 4c3fb46c
 
   "when entry is invalid" should {
     "return an empty sequence" in {
       quickSearch.lookup("", 100) must beEqualTo(Full(Seq()))
     }
   }
-<<<<<<< HEAD
-
-=======
->>>>>>> 4c3fb46c
 }
 
 //a trait which handle all service init, etc
 trait QuickSearchServiceSpec extends Specification with Loggable {
 
-<<<<<<< HEAD
-  /**
-   * Stop the directory after all test.
-   * A slower alternative would be to fully init each services before
-   * each fragment, using scoped variable:
-   * http://etorreborre.github.com/specs2/guide/org.specs2.guide.SpecStructure.html#Variables+isolation
-   */
-  override def map(fs: => Fragments) = fs ^ Step(stopLDAPServer)
-
-  def stopLDAPServer = ldap.server.shutDown(true)
-
-  //set-up the LDAP servers and required services
-  private[this] val ldap = {
-    val ldifLogger = new DefaultLDIFFileLogger("TestQueryProcessor","/tmp/normation/rudder/ldif")
-
-    //init of in memory LDAP directory
-    val schemaLDIFs = (
-        "00-core" ::
-        "01-pwpolicy" ::
-        "04-rfc2307bis" ::
-        "05-rfc4876" ::
-        "099-0-inventory" ::
-        "099-1-rudder"  ::
-        Nil
-    ) map { name =>
-      this.getClass.getClassLoader.getResource("ldap-data/schema/" + name + ".ldif").getPath
-    }
-
-    val bootstrapLDIFs = ("ldap/bootstrap.ldif" :: "ldap-data/inventory-sample-data.ldif" :: Nil) map { name =>
-       this.getClass.getClassLoader.getResource(name).getPath
-    }
-
-    val ldap = InMemoryDsConnectionProvider.apply[RoLDAPConnection](
-        baseDNs = "cn=rudder-configuration" :: Nil
-      , schemaLDIFPaths = schemaLDIFs
-      , bootstrapLDIFPaths = bootstrapLDIFs
-      , ldifLogger
-    )
-
-    ldap
-  }
-  //end inMemory ds
-
-  private[this] val inventoryDit = new InventoryDit(new DN("ou=Accepted Inventories,ou=Inventories,cn=rudder-configuration"),new DN("ou=Inventories,cn=rudder-configuration"),"test")
-  final val nodeDit = new NodeDit(new DN("cn=rudder-configuration"))
-
-  final val ldapMapper = new LDAPEntityMapper(
-=======
   private[this] val ldifLogger = new DefaultLDIFFileLogger("TestQueryProcessor","/tmp/normation/rudder/ldif")
 
   private[this] val schemaLDIFs = (
@@ -220,7 +116,6 @@
   private[this] val inventoryDit = new InventoryDit(new DN("ou=Accepted Inventories,ou=Inventories,cn=rudder-configuration"),new DN("ou=Inventories,cn=rudder-configuration"),"test")
   private[this] val nodeDit = new NodeDit(new DN("cn=rudder-configuration"))
   private[this] val ldapMapper = new LDAPEntityMapper(
->>>>>>> 4c3fb46c
       rudderDit       = null
     , nodeDit         = nodeDit
     , inventoryDit    = inventoryDit
@@ -228,7 +123,7 @@
   )
 
 
-  private[this] def ldap = InMemoryDsConnectionProvider(
+  private[this] def ldap = InMemoryDsConnectionProvider.apply[RoLDAPConnection](
       baseDNs = "cn=rudder-configuration" :: Nil
     , schemaLDIFPaths = schemaLDIFs
     , bootstrapLDIFPaths = bootstrapLDIFs
