--- conflicted
+++ resolved
@@ -351,7 +351,6 @@
       """).open_!,
       s(3) :: s(7) :: sr(0) ::  Nil)
 
-<<<<<<< HEAD
     //test regex for "not containing word", see http://stackoverflow.com/questions/406230/regular-expression-to-match-string-not-containing-a-word
     //here, we don't want to have node0 or node1
     val q6 = TestQuery(
@@ -400,10 +399,7 @@
       //s2,s3 not ok because in the "not regex" pattern
       //s4 ok because only 127.0.0.1
 
-    testQueries(q1 :: q1_ :: q2 :: /* q2_ :: */ q3 :: q3_2 :: q4 :: /* q5 :: */ q6 :: q7 :: q8 :: q9 :: Nil)
-=======
-    testQueries(q0  :: q1 :: q1_ :: q2 :: q2_ ::  q3 :: q3_2 :: q4 ::  q5 :: Nil)
->>>>>>> 21ef32d5
+    testQueries(q0  :: q1 :: q1_ :: q2 :: q2_ :: q3 :: q3_2 :: q4 :: q5 :: q6 :: q7 :: q8 :: q9 :: Nil)
   }
 
   @Test def dateQueries() {
@@ -508,11 +504,7 @@
       val foundWithLimit = (internalLDAPQueryProcessor.internalQueryProcessor(query, limitToNodeIds = Some(ids)).openOrThrowException("For tests").map { entry =>
         NodeId(entry("nodeId").get)
       }).distinct.sortBy( _.value )
-<<<<<<< HEAD
-      assertEquals("[%s]Size differ between awaited entry and found entry set when setting expected enrties (process)\n Found: %s\n Wants: %s".
-=======
       assertEquals("[%s]Size differ between awaited entry and found entry set when setting expected entries (process)\n Found: %s\n Wants: %s".
->>>>>>> 21ef32d5
           format(name,foundWithLimit,ids),ids.size.toLong,foundWithLimit.size.toLong)
   }
 
