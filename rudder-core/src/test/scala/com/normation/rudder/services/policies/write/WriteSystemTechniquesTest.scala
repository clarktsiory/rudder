/*
*************************************************************************************
* Copyright 2011 Normation SAS
*************************************************************************************
*
* This program is free software: you can redistribute it and/or modify
* it under the terms of the GNU Affero General Public License as
* published by the Free Software Foundation, either version 3 of the
* License, or (at your option) any later version.
*
* In accordance with the terms of section 7 (7. Additional Terms.) of
* the GNU Affero GPL v3, the copyright holders add the following
* Additional permissions:
* Notwithstanding to the terms of section 5 (5. Conveying Modified Source
* Versions) and 6 (6. Conveying Non-Source Forms.) of the GNU Affero GPL v3
* licence, when you create a Related Module, this Related Module is
* not considered as a part of the work and may be distributed under the
* license agreement of your choice.
* A "Related Module" means a set of sources files including their
* documentation that, without modification of the Source Code, enables
* supplementary functions or services in addition to those offered by
* the Software.
*
* This program is distributed in the hope that it will be useful,
* but WITHOUT ANY WARRANTY; without even the implied warranty of
* MERCHANTABILITY or FITNESS FOR A PARTICULAR PURPOSE. See the
* GNU Affero General Public License for more details.
*
* You should have received a copy of the GNU Affero General Public License
* along with this program. If not, see <http://www.gnu.org/licenses/agpl.html>.
*
*************************************************************************************
*/

package com.normation.rudder.services.policies.write

import org.specs2.runner.JUnitRunner
import org.junit.runner.RunWith
import com.normation.BoxSpecMatcher
import com.normation.cfclerk.domain.TechniqueResourceId
import com.normation.cfclerk.domain.TechniqueTemplate
import com.normation.inventory.domain.NodeId
import com.normation.rudder.domain.nodes.NodeInfo
import com.normation.rudder.domain.parameters.ParameterName
import com.normation.rudder.domain.policies.GlobalPolicyMode
import com.normation.rudder.domain.policies.PolicyMode
import com.normation.rudder.domain.policies.PolicyModeOverrides
import com.normation.rudder.domain.reports.NodeConfigId
import com.normation.rudder.repository.FullNodeGroupCategory
import com.normation.rudder.repository.xml.LicenseRepositoryXML
import com.normation.rudder.services.policies.BuildNodeConfiguration
import com.normation.rudder.services.policies.NodeConfigData
import com.normation.rudder.services.policies.NodeConfigData.root
import com.normation.rudder.services.policies.NodeConfigData.rootNodeConfig
import com.normation.rudder.services.policies.TestNodeConfiguration
import com.normation.rudder.services.policies.nodeconfig.NodeConfigurationLoggerImpl
import com.normation.templates.FillTemplatesService
import java.io.File
import net.liftweb.common.Loggable
import org.apache.commons.io.FileUtils
import org.apache.commons.io.IOUtils
import org.joda.time.DateTime
import org.specs2.io.FileLinesContent
import org.specs2.matcher.ContentMatchers
import org.specs2.mutable.Specification
import org.specs2.specification.AfterAll
import org.specs2.text.LinesContent
<<<<<<< HEAD
import com.normation.rudder.services.policies.ParameterForConfiguration
import com.normation.rudder.services.policies.Policy
import java.nio.charset.StandardCharsets
import com.normation.rudder.services.policies.MergePolicyService
import com.normation.rudder.services.policies.BoundPolicyDraft
=======
import net.liftweb.common.Box
import net.liftweb.common.Full
import net.liftweb.common.Loggable
import com.normation.rudder.repository.FullNodeGroupCategory
import com.normation.rudder.repository.FullNodeGroupCategory
import com.normation.rudder.domain.nodes.NodeGroupCategoryId
import com.normation.rudder.domain.policies.FullOtherTarget
import com.normation.rudder.domain.nodes.NodeGroup
import com.normation.rudder.domain.policies.AllTargetExceptPolicyServers
import com.normation.rudder.domain.policies.PolicyServerTarget
import com.normation.rudder.domain.nodes.NodeGroupId
import com.normation.rudder.domain.policies.GroupTarget
import com.normation.rudder.domain.policies.FullGroupTarget
import com.normation.rudder.domain.policies.AllTarget
import com.normation.rudder.domain.policies.FullRuleTargetInfo
import com.normation.rudder.domain.licenses.CfeEnterpriseLicense
import com.normation.templates.FillTemplatesService
import com.normation.rudder.domain.policies.GlobalPolicyMode
import com.normation.rudder.domain.policies.PolicyMode
import com.normation.rudder.domain.policies.PolicyModeOverrides
import com.normation.BoxSpecMatcher
import com.normation.rudder.services.policies.NodeConfigData
import com.normation.rudder.domain.nodes.NodeInfo
import com.normation.rudder.services.policies.NodeConfigData.{root, node1, rootNodeConfig}
import com.normation.cfclerk.domain.Technique
import com.normation.cfclerk.domain.Variable
import com.normation.cfclerk.domain.TrackerVariable
import com.normation.inventory.domain.AgentType
import com.normation.rudder.services.servers.ClassicSynchronization

>>>>>>> 5f09a68c

/**
 * Details of tests executed in each instances of
 * the test.
 * To see values for gitRoot, ptLib, etc, see at the end
 * of that file.
 */
object TestSystemData {
  //make tests more similar than default rudder install
  val hookIgnore = """.swp, ~, .bak,
 .cfnew   , .cfsaved  , .cfedited, .cfdisabled, .cfmoved,
 .dpkg-old, .dpkg-dist, .dpkg-new, .dpkg-tmp,
 .disable , .disabled , _disable , _disabled,
 .ucf-old , .ucf-dist , .ucf-new ,
 .rpmnew  , .rpmsave  , .rpmorig""".split(",").map( _.trim).toList

  //////////// init ////////////
  val data = new TestNodeConfiguration()
  import data._

  val licenseRepo = new LicenseRepositoryXML("we_don_t_have_license")
  val logNodeConfig = new NodeConfigurationLoggerImpl(abstractRoot + "/lognodes")
<<<<<<< HEAD
=======
  val policyServerManagement = new PolicyServerManagementService() {
    override def setAuthorizedNetworks(policyServerId:NodeId, networks:Seq[String], modId: ModificationId, actor:EventActor) = ???
    override def getAuthorizedNetworks(policyServerId:NodeId) : Box[Seq[String]] = Full(List("192.168.49.0/24"))
  }
  val systemVariableService = new SystemVariableServiceImpl(
      systemVariableServiceSpec
    , policyServerManagement
    , toolsFolder              = "tools_folder"
    , cmdbEndPoint             = "http://localhost:8080/endpoint/upload/"
    , communityPort            = 5309
    , sharedFilesFolder        = "/var/rudder/configuration-repository/shared-files"
    , webdavUser               = "rudder"
    , webdavPassword           = "rudder"
    , reportsDbUri             = "rudder"
    , reportsDbUser            = "rudder"
    , syslogPort               = 514
    , configurationRepository  = configurationRepositoryRoot.getAbsolutePath
    , serverRoles              = Seq(
                                     RudderServerRole("rudder-ldap"                   , "rudder.server-roles.ldap")
                                   , RudderServerRole("rudder-inventory-endpoint"     , "rudder.server-roles.inventory-endpoint")
                                   , RudderServerRole("rudder-db"                     , "rudder.server-roles.db")
                                   , RudderServerRole("rudder-relay-top"              , "rudder.server-roles.relay-top")
                                   , RudderServerRole("rudder-web"                    , "rudder.server-roles.web")
                                   , RudderServerRole("rudder-relay-promises-only"    , "rudder.server-roles.relay-promises-only")
                                   , RudderServerRole("rudder-cfengine-mission-portal", "rudder.server-roles.cfengine-mission-portal")
                                 )

    //denybadclocks and skipIdentify are runtime properties
    , getDenyBadClocks         = () => Full(true)
    , getSkipIdentify          = () => Full(false)
      // relay synchronisation method
    , getSyncMethod            = () => Full(ClassicSynchronization)
    , getSyncPromises          = () => Full(false)
    , getSyncSharedFiles       = () => Full(false)
    // TTLs are runtime properties too
    , getModifiedFilesTtl             = () => Full(30)
    , getCfengineOutputsTtl           = () => Full(7)
    , getStoreAllCentralizedLogsInFile= () => Full(true)
    , getSendMetrics                  = () => Full(None)
    , getSyslogProtocol               = () => Full(SyslogUDP)
  )
>>>>>>> 5f09a68c

  lazy val writeAllAgentSpecificFiles = new WriteAllAgentSpecificFiles()


  val prepareTemplateVariable = new PrepareTemplateVariablesImpl(
      techniqueRepository
    , systemVariableServiceSpec
    , new BuildBundleSequence(systemVariableServiceSpec, writeAllAgentSpecificFiles)
  )


  /*
   * We parametrize the output of file writing with a sub-directory name,
   * so that we can keep each write in it's own directory for debug.
   */
  def getPromiseWritter(label: String) = {

    //where the "/var/rudder/share" file is for tests:
    val SHARE = abstractRoot/s"share-${label}"

    val rootGeneratedPromisesDir = SHARE/"root"

    val pathComputer = new PathComputerImpl(
        SHARE.getParent + "/"
      , SHARE.getName
      , abstractRoot.getAbsolutePath + "/backup"
      , rootGeneratedPromisesDir.getAbsolutePath // community will go under our share
      , "/" // we don't want to use entreprise agent root path
    )

    val promiseWritter = new PolicyWriterServiceImpl(
        techniqueRepository
      , pathComputer
      , logNodeConfig
      , prepareTemplateVariable
      , new FillTemplatesService()
      , writeAllAgentSpecificFiles
      , "/we-don-t-want-hooks-here"
      , hookIgnore
    )

    (rootGeneratedPromisesDir, promiseWritter)
  }

  //////////// end init ////////////

  //an utility class for filtering file lines given a regex,
  //used in the file content matcher
  case class RegexFileContent(regex: List[String]) extends LinesContent[File] {
    val patterns = regex.map(_.r.pattern)

    override def lines(f: File): Seq[String] = {
      FileLinesContent.lines(f).filter { line => !patterns.exists { _.matcher(line).matches() } }
    }

    override def name(f: File) = FileLinesContent.name(f)
  }


  //////////////

  // Allows override in policy mode, but default to audit
  val globalPolicyMode = GlobalPolicyMode(PolicyMode.Audit, PolicyModeOverrides.Always)

  /////////////////////////////////////////////////////////////////////////////////////////////////////////////////////
  // actual tests
  /////////////////////////////////////////////////////////////////////////////////////////////////////////////////////

  def getSystemVars(nodeInfo: NodeInfo, allNodeInfos: Map[NodeId, NodeInfo], allGroups: FullNodeGroupCategory) = {
    systemVariableService.getSystemVariables(
                         nodeInfo, allNodeInfos, allGroups, noLicense
                       , globalSystemVariables, globalAgentRun, globalComplianceMode
                     ).openOrThrowException("I should get system variable in tests")
  }

  def policies(nodeInfo: NodeInfo, drafts: List[BoundPolicyDraft]): List[Policy] = {
    MergePolicyService.buildPolicy(nodeInfo, globalPolicyMode, drafts).getOrElse(throw new RuntimeException("We must be able to build policies from draft in tests!"))
  }

  /// For root, we are using the same system variable and base root node config
  // the root node configuration
  val baseRootDrafts = List(common(root.id, allNodesInfo_rootOnly), serverRole, distributePolicy, inventoryAll)
  val baseRootNodeConfig = rootNodeConfig.copy(
      policies    = policies(rootNodeConfig.nodeInfo, baseRootDrafts)
    , nodeContext = getSystemVars(root, allNodesInfo_rootOnly, groupLib)
    , parameters  = Set(ParameterForConfiguration(ParameterName("rudder_file_edit_header"), "### Managed by Rudder, edit with care ###"))
  )

  val cfeNodeConfig = NodeConfigData.node1NodeConfig.copy(
      nodeInfo   = cfeNode
    , parameters = Set(ParameterForConfiguration(ParameterName("rudder_file_edit_header"), "### Managed by Rudder, edit with care ###"))
  )


  // A global list of files to ignore because variable content (like timestamp)
  def filterGeneratedFile(f: File): Boolean = {
    f.getName match {
        case "rudder_promises_generated" | "rudder-promises-generated" => false
        case _                                                         => true
    }
  }

  //write a config



}

trait TechniquesTest extends Specification with Loggable with BoxSpecMatcher with ContentMatchers with AfterAll {

  import TestSystemData._
  import data._

   /*
   * put regex for line you don't want to be compared for difference
   */
  def ignoreSomeLinesMatcher(regex: List[String]): LinesPairComparisonMatcher[File, File] = {
    LinesPairComparisonMatcher[File, File]()(RegexFileContent(regex), RegexFileContent(regex))
  }

  //////////// set-up auto test cleaning ////////////
  override def afterAll(): Unit = {
    if(System.getProperty("tests.clean.tmp") != "false") {
      logger.info("Deleting directory " + data.abstractRoot.getAbsolutePath)
      FileUtils.deleteDirectory(abstractRoot)
    }
  }

  //////////// end set-up ////////////

  //utility to assert the content of a resource equals some string
  def assertResourceContent(id: TechniqueResourceId, isTemplate: Boolean, expectedContent: String) = {
    val ext = if(isTemplate) Some(TechniqueTemplate.templateExtension) else None
    reader.getResourceContent(id, ext) {
        case None     => ko("Can not open an InputStream for " + id.toString)
        case Some(is) => IOUtils.toString(is, StandardCharsets.UTF_8) === expectedContent
      }
  }

  def compareWith(path: File, expectedPath: String, ignoreRegex: List[String] = Nil) = {
    /*
     * And compare them with expected, modulo the configId and the name
     * of the (temp) directory where we wrote them
     */
    path must haveSameFilesAs(EXPECTED_SHARE/expectedPath)
      .withFilter ( filterGeneratedFile _ )
      .withMatcher(ignoreSomeLinesMatcher(
           """.*rudder_node_config_id" string => .*"""
        :: """.*string => "/.*/configuration-repository.*"""
        :: """.*/test-rudder-config-repo-.*""" //config repos path with timestamp
        :: ignoreRegex
      ))
  }

}

@RunWith(classOf[JUnitRunner])
class WriteSystemTechniquesTest extends TechniquesTest{
  import TestSystemData._
  import data._

  sequential

  "The test configuration-repository" should {
    "exists, and have a techniques/system sub-dir" in {
      val promiseFile = configurationRepositoryRoot/"techniques/system/common/1.0/promises.st"
      promiseFile.exists === true
    }
  }

  "A root node, with no node connected" should {
    def writeNodeConfigWithUserDirectives(promiseWritter: PolicyWriterService, userDrafts: BoundPolicyDraft*) = {
      val rnc = baseRootNodeConfig.copy(
          policies = policies(baseRootNodeConfig.nodeInfo, baseRootDrafts ++ userDrafts)
      )

      // Actually write the promise files for the root node
      promiseWritter.writeTemplate(root.id, Set(root.id), Map(root.id -> rnc), Map(root.id -> NodeConfigId("root-cfg-id")), Map(), globalPolicyMode, DateTime.now)
    }

    "correctly write the expected promises files with defauls installation" in {
      val (rootPath, writter) = getPromiseWritter("root-default")
      (writeNodeConfigWithUserDirectives(writter) mustFull) and
      compareWith(rootPath, "root-default-install")
    }

    "correctly write the expected promises files when 2 directives configured" in {
      val (rootPath, writter) = getPromiseWritter("root-2-directives")
      (writeNodeConfigWithUserDirectives(writter, clock, rpm) mustFull) and
      compareWith(rootPath, "root-with-two-directives",
           """.*rudder_common_report\("ntpConfiguration".*@@.*"""  //clock reports
        :: """.*add:default:==:.*"""                               //rpm reports
        :: Nil
      )
    }

    "correctly write the expected promises files with a multi-policy configured" in {
      val (rootPath, writter) = getPromiseWritter("root-1-multipolicy")
      (writeNodeConfigWithUserDirectives(writter, fileTemplate1, fileTemplate2) mustFull) and
      compareWith(rootPath, "root-with-one-multipolicy",
           """.*rudder_common_report\("ntpConfiguration".*@@.*"""  //clock reports
        :: """.*add:default:==:.*"""                               //rpm reports
        :: Nil
      )
    }
  }

  "rudder-group.st template" should {

    def getRootNodeConfig(groupLib: FullNodeGroupCategory) = {
      // system variables for root
      val systemVariables = systemVariableService.getSystemVariables(
          root, allNodesInfo_rootOnly, groupLib, noLicense
        , globalSystemVariables, globalAgentRun, globalComplianceMode
      ).openOrThrowException("I should get system variable in tests")

      // the root node configuration
      rootNodeConfig.copy(
          policies    = policies(rootNodeConfig.nodeInfo, List(common(root.id, allNodesInfo_rootOnly), serverRole, distributePolicy, inventoryAll))
        , nodeContext = systemVariables
        , parameters  = Set(ParameterForConfiguration(ParameterName("rudder_file_edit_header"), "### Managed by Rudder, edit with care ###"))
      )

    }

    "correctly write nothing (no quotes) when no groups" in {
      val (rootPath, writter) = getPromiseWritter("group-1")

      // Actually write the promise files for the root node
      writter.writeTemplate(
          root.id
        , Set(root.id)
        , Map(root.id -> getRootNodeConfig(emptyGroupLib))
        , Map(root.id -> NodeConfigId("root-cfg-id"))
        , Map()
        , globalPolicyMode
        , DateTime.now
      ).openOrThrowException("Can not write template!")

      rootPath/"common/1.0/rudder-groups.cf" must haveSameLinesAs(EXPECTED_SHARE/"test-rudder-groups/no-group.cf")
    }

    "correctly write the classes and by_uuid array when groups" in {

      // make a group lib without "all" target so that it's actually different than the full one,
      // so that we don't have false positive due to bad directory cleaning
      val groupLib2 = groupLib.copy(targetInfos = groupLib.targetInfos.take(groupLib.targetInfos.size - 1))
      val rnc = getRootNodeConfig(groupLib2)

      // Actually write the promise files for the root node
      val (rootPath, writter) = getPromiseWritter("group-2")

      writter.writeTemplate(root.id, Set(root.id), Map(root.id -> rnc), Map(root.id -> NodeConfigId("root-cfg-id")), Map(), globalPolicyMode, DateTime.now).openOrThrowException("Can not write template!")

      rootPath/"common/1.0/rudder-groups.cf" must haveSameLinesAs(EXPECTED_SHARE/"test-rudder-groups/some-groups.cf")
    }
  }

  "A CFEngine node, with two directives" should {

    val rnc = rootNodeConfig.copy(
        policies    = policies(rootNodeConfig.nodeInfo, List(common(root.id, allNodesInfo_cfeNode), serverRole, distributePolicy, inventoryAll))
      , nodeContext = getSystemVars(root, allNodesInfo_cfeNode, groupLib)
      , parameters  = Set(ParameterForConfiguration(ParameterName("rudder_file_edit_header"), "### Managed by Rudder, edit with care ###"))
    )

    val p = policies(cfeNodeConfig.nodeInfo, List(common(cfeNode.id, allNodesInfo_cfeNode), inventoryAll, pkg, ncf1))
    val cfeNC = cfeNodeConfig.copy(
        nodeInfo    = cfeNode
      , policies    = p
      , nodeContext = getSystemVars(cfeNode, allNodesInfo_cfeNode, groupLib)
      , runHooks    = MergePolicyService.mergeRunHooks(p.filter( ! _.technique.isSystem), None, globalPolicyMode)
    )

    "correctly get the expected policy files" in {
      val (rootPath, writter) = getPromiseWritter("cfe-node")
      // Actually write the promise files for the root node
      val writen = writter.writeTemplate(
            root.id
          , Set(root.id, cfeNode.id)
          , Map(root.id -> rnc, cfeNode.id -> cfeNC)
          , Map(root.id -> NodeConfigId("root-cfg-id"), cfeNode.id -> NodeConfigId("cfe-node-cfg-id"))
          , Map(), globalPolicyMode, DateTime.now
      )

      (writen mustFull) and
      compareWith(rootPath.getParentFile/cfeNode.id.value, "node-cfe-with-two-directives",
           """.*rudder_common_report\("ntpConfiguration".*@@.*"""  //clock reports
        :: """.*add:default:==:.*"""                               //rpm reports
        :: Nil
      )
    }
  }

  "We must ensure the override semantic of generic-variable-definition" should {

    val rnc = rootNodeConfig.copy(
        policies    = policies(rootNodeConfig.nodeInfo, List(common(root.id, allNodesInfo_cfeNode), serverRole, distributePolicy, inventoryAll))
      , nodeContext = getSystemVars(root, allNodesInfo_cfeNode, groupLib)
      , parameters  = Set(ParameterForConfiguration(ParameterName("rudder_file_edit_header"), "### Managed by Rudder, edit with care ###"))
    )

    val cfeNC = cfeNodeConfig.copy(
        nodeInfo    = cfeNode
      , policies    = policies(cfeNodeConfig.nodeInfo, List(common(cfeNode.id, allNodesInfo_cfeNode), inventoryAll, gvd1, gvd2))
      , nodeContext = getSystemVars(cfeNode, allNodesInfo_cfeNode, groupLib)
    )

    "correctly get the expected policy files" in {
      val (rootPath, writter) = getPromiseWritter("cfe-node-gen-var-def")
      // Actually write the promise files for the root node
      val writen = writter.writeTemplate(
            root.id
          , Set(root.id, cfeNode.id)
          , Map(root.id -> rnc, cfeNode.id -> cfeNC)
          , Map(root.id -> NodeConfigId("root-cfg-id"), cfeNode.id -> NodeConfigId("cfe-node-cfg-id"))
          , Map(), globalPolicyMode, DateTime.now
      )

      (writen mustFull) and
      compareWith(rootPath.getParentFile/cfeNode.id.value, "node-gen-var-def-override", Nil)
    }
  }
}<|MERGE_RESOLUTION|>--- conflicted
+++ resolved
@@ -65,44 +65,13 @@
 import org.specs2.mutable.Specification
 import org.specs2.specification.AfterAll
 import org.specs2.text.LinesContent
-<<<<<<< HEAD
 import com.normation.rudder.services.policies.ParameterForConfiguration
 import com.normation.rudder.services.policies.Policy
 import java.nio.charset.StandardCharsets
 import com.normation.rudder.services.policies.MergePolicyService
 import com.normation.rudder.services.policies.BoundPolicyDraft
-=======
-import net.liftweb.common.Box
-import net.liftweb.common.Full
-import net.liftweb.common.Loggable
-import com.normation.rudder.repository.FullNodeGroupCategory
-import com.normation.rudder.repository.FullNodeGroupCategory
-import com.normation.rudder.domain.nodes.NodeGroupCategoryId
-import com.normation.rudder.domain.policies.FullOtherTarget
-import com.normation.rudder.domain.nodes.NodeGroup
-import com.normation.rudder.domain.policies.AllTargetExceptPolicyServers
-import com.normation.rudder.domain.policies.PolicyServerTarget
-import com.normation.rudder.domain.nodes.NodeGroupId
-import com.normation.rudder.domain.policies.GroupTarget
-import com.normation.rudder.domain.policies.FullGroupTarget
-import com.normation.rudder.domain.policies.AllTarget
-import com.normation.rudder.domain.policies.FullRuleTargetInfo
-import com.normation.rudder.domain.licenses.CfeEnterpriseLicense
-import com.normation.templates.FillTemplatesService
-import com.normation.rudder.domain.policies.GlobalPolicyMode
-import com.normation.rudder.domain.policies.PolicyMode
-import com.normation.rudder.domain.policies.PolicyModeOverrides
-import com.normation.BoxSpecMatcher
-import com.normation.rudder.services.policies.NodeConfigData
-import com.normation.rudder.domain.nodes.NodeInfo
-import com.normation.rudder.services.policies.NodeConfigData.{root, node1, rootNodeConfig}
-import com.normation.cfclerk.domain.Technique
-import com.normation.cfclerk.domain.Variable
-import com.normation.cfclerk.domain.TrackerVariable
-import com.normation.inventory.domain.AgentType
 import com.normation.rudder.services.servers.ClassicSynchronization
 
->>>>>>> 5f09a68c
 
 /**
  * Details of tests executed in each instances of
@@ -125,50 +94,6 @@
 
   val licenseRepo = new LicenseRepositoryXML("we_don_t_have_license")
   val logNodeConfig = new NodeConfigurationLoggerImpl(abstractRoot + "/lognodes")
-<<<<<<< HEAD
-=======
-  val policyServerManagement = new PolicyServerManagementService() {
-    override def setAuthorizedNetworks(policyServerId:NodeId, networks:Seq[String], modId: ModificationId, actor:EventActor) = ???
-    override def getAuthorizedNetworks(policyServerId:NodeId) : Box[Seq[String]] = Full(List("192.168.49.0/24"))
-  }
-  val systemVariableService = new SystemVariableServiceImpl(
-      systemVariableServiceSpec
-    , policyServerManagement
-    , toolsFolder              = "tools_folder"
-    , cmdbEndPoint             = "http://localhost:8080/endpoint/upload/"
-    , communityPort            = 5309
-    , sharedFilesFolder        = "/var/rudder/configuration-repository/shared-files"
-    , webdavUser               = "rudder"
-    , webdavPassword           = "rudder"
-    , reportsDbUri             = "rudder"
-    , reportsDbUser            = "rudder"
-    , syslogPort               = 514
-    , configurationRepository  = configurationRepositoryRoot.getAbsolutePath
-    , serverRoles              = Seq(
-                                     RudderServerRole("rudder-ldap"                   , "rudder.server-roles.ldap")
-                                   , RudderServerRole("rudder-inventory-endpoint"     , "rudder.server-roles.inventory-endpoint")
-                                   , RudderServerRole("rudder-db"                     , "rudder.server-roles.db")
-                                   , RudderServerRole("rudder-relay-top"              , "rudder.server-roles.relay-top")
-                                   , RudderServerRole("rudder-web"                    , "rudder.server-roles.web")
-                                   , RudderServerRole("rudder-relay-promises-only"    , "rudder.server-roles.relay-promises-only")
-                                   , RudderServerRole("rudder-cfengine-mission-portal", "rudder.server-roles.cfengine-mission-portal")
-                                 )
-
-    //denybadclocks and skipIdentify are runtime properties
-    , getDenyBadClocks         = () => Full(true)
-    , getSkipIdentify          = () => Full(false)
-      // relay synchronisation method
-    , getSyncMethod            = () => Full(ClassicSynchronization)
-    , getSyncPromises          = () => Full(false)
-    , getSyncSharedFiles       = () => Full(false)
-    // TTLs are runtime properties too
-    , getModifiedFilesTtl             = () => Full(30)
-    , getCfengineOutputsTtl           = () => Full(7)
-    , getStoreAllCentralizedLogsInFile= () => Full(true)
-    , getSendMetrics                  = () => Full(None)
-    , getSyslogProtocol               = () => Full(SyslogUDP)
-  )
->>>>>>> 5f09a68c
 
   lazy val writeAllAgentSpecificFiles = new WriteAllAgentSpecificFiles()
 
