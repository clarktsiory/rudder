--- conflicted
+++ resolved
@@ -231,10 +231,7 @@
       , logNodeConfig
       , prepareTemplateVariable
       , new FillTemplatesService()
-<<<<<<< HEAD
       , writeAllAgentSpecificFiles
-=======
->>>>>>> 3c632e0a
       , "/we-don-t-want-hooks-here"
       , hookIgnore
     )
