--- conflicted
+++ resolved
@@ -56,12 +56,6 @@
  */
 trait DBCommon extends Specification with Loggable with Tags {
 
-<<<<<<< HEAD
-  skipAllIf(System.getProperty("test.postgres", "").toLowerCase match {
-    case "true" | "1" => false
-    case _ => true
-  })
-=======
   logger.info("""Set JAVA property 'test.postgres' to false to ignore that test, for example from maven with: mvn -DargLine="-Dtest.postgres=false" test""")
 
   val doDatabaseConnection = System.getProperty("test.postgres", "").toLowerCase match {
@@ -69,7 +63,6 @@
     case _ => false
   }
   skipAllIf(!doDatabaseConnection)
->>>>>>> bfab632b
 
   /**
    * By default, init schema with the Rudder schema and tables, safe that
