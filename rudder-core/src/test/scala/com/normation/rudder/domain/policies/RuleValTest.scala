/*
*************************************************************************************
* Copyright 2011 Normation SAS
*************************************************************************************
*
* This program is free software: you can redistribute it and/or modify
* it under the terms of the GNU Affero General Public License as
* published by the Free Software Foundation, either version 3 of the
* License, or (at your option) any later version.
*
* In accordance with the terms of section 7 (7. Additional Terms.) of
* the GNU Affero GPL v3, the copyright holders add the following
* Additional permissions:
* Notwithstanding to the terms of section 5 (5. Conveying Modified Source
* Versions) and 6 (6. Conveying Non-Source Forms.) of the GNU Affero GPL v3
* licence, when you create a Related Module, this Related Module is
* not considered as a part of the work and may be distributed under the
* license agreement of your choice.
* A "Related Module" means a set of sources files including their
* documentation that, without modification of the Source Code, enables
* supplementary functions or services in addition to those offered by
* the Software.
*
* This program is distributed in the hope that it will be useful,
* but WITHOUT ANY WARRANTY; without even the implied warranty of
* MERCHANTABILITY or FITNESS FOR A PARTICULAR PURPOSE. See the
* GNU Affero General Public License for more details.
*
* You should have received a copy of the GNU Affero General Public License
* along with this program. If not, see <http://www.gnu.org/licenses/agpl.html>.
*
*************************************************************************************
*/

package com.normation.rudder.domain.policies

import org.junit.Test
import org.junit._
import org.junit.Assert._
import org.junit.runner.RunWith
import org.junit.runners.BlockJUnit4ClassRunner
import org.springframework.context.annotation.{ Bean, Configuration, Import }
import org.springframework.beans.factory.annotation.Value
import org.springframework.context.annotation.AnnotationConfigApplicationContext
import com.normation.cfclerk.domain.VariableSpec
import com.normation.utils.Utils._
import org.joda.time.DateTime
import com.normation.cfclerk.domain._

import com.normation.rudder.domain.nodes.NodeGroupId
import net.liftweb.common._
import Box._
import org.joda.time.{ LocalDate, LocalTime, Duration, DateTime }
import com.normation.rudder.domain._
import com.normation.cfclerk.domain.InputVariable

@RunWith(classOf[BlockJUnit4ClassRunner])
class RuleValTest {

  @Test
  def testCRwithNoPI() {
    new RuleVal(
      new RuleId("id"),
      Set(new GroupTarget(new NodeGroupId("target"))),
      Seq(),
      0)
    //TODO: what that test actually tests ?
    //return Unit
    ()
  }

  @Test
  def testBasicRuleVal() {
    val container = new DirectiveVal(
      new TechniqueId(TechniqueName("id"), TechniqueVersion("1.0")),
   //   new ActiveTechniqueId("id"),
      new DirectiveId("id"),
      0,
      TrackerVariableSpec().toVariable(),
      Map(),
      Map())

    new RuleVal(
      new RuleId("id"),
      Set(new GroupTarget(new NodeGroupId("target"))),
      Seq(container),
      0)

    //TODO: what that test actually tests ?
    //return Unit
    ()
  }

  @Test
  def testToRuleWithCf3PolicyDraft() {
    val container = new DirectiveVal(
      new TechniqueId(TechniqueName("ppId"), TechniqueVersion("1.0")),
    //  new ActiveTechniqueId("uactiveTechniqueId"),
      new DirectiveId("directiveId"),
      2,
      TrackerVariableSpec().toVariable(),
      Map(),
      Map())

    val crVal = new RuleVal(
      new RuleId("ruleId"),
      Set(new GroupTarget(new NodeGroupId("target"))),
      Seq(container),
      1)

    val beans = crVal.toPolicyDrafts.map(_.toRuleWithCf3PolicyDraft)
    assert(beans.length == 1)
    assertEquals(beans.head.cf3PolicyDraft.id.value, "ruleId@@directiveId")
    assertEquals(beans.head.ruleId.value, "ruleId")
    assertEquals(beans.head.cf3PolicyDraft.techniqueId.name.value, "ppId")
    assertEquals(beans.head.cf3PolicyDraft.techniqueId.version.toString, "1.0")
    assertEquals(beans.head.cf3PolicyDraft.getVariables.size.toLong, 0L)
    assertEquals(beans.head.cf3PolicyDraft.priority.toLong, 2L)
    assertEquals(beans.head.cf3PolicyDraft.serial.toLong, 1L)
  }

  @Test
  def testToDirectiveBeanWithVar() {
    val container = new DirectiveVal(
      new TechniqueId(TechniqueName("ppId"), TechniqueVersion("1.0")),
   //   new ActiveTechniqueId("uactiveTechniqueId"),
      new DirectiveId("directiveId"),
      2,
      TrackerVariableSpec().toVariable(),
<<<<<<< HEAD
      Map("foo" -> new InputVariable(InputVariableSpec("foo", "bar"))),
      Map())
=======
      Map("foo" -> InputVariable(InputVariableSpec("foo", "bar"))))
>>>>>>> c36b4086

    val crVal = new RuleVal(
      new RuleId("ruleId"),
      Set(new GroupTarget(new NodeGroupId("target"))),
      Seq(container),
      1)

    val beans = crVal.toPolicyDrafts.map(_.toRuleWithCf3PolicyDraft)
    assert(beans.length == 1)
    assertEquals(beans.head.cf3PolicyDraft.id.value, "ruleId@@directiveId")
    assertEquals(beans.head.ruleId.value, "ruleId")
    assertEquals(beans.head.cf3PolicyDraft.techniqueId.name.value, "ppId")
    assertEquals(beans.head.cf3PolicyDraft.techniqueId.version.toString, "1.0")
    assertEquals(beans.head.cf3PolicyDraft.getVariables.size.toLong, 1L)
    assertEquals(beans.head.cf3PolicyDraft.priority.toLong, 2L)
    assertEquals(beans.head.cf3PolicyDraft.serial.toLong, 1L)
    assertEquals(beans.head.cf3PolicyDraft.getVariables,
      Map("foo" -> InputVariable(InputVariableSpec("foo", "bar"))))
  }
}<|MERGE_RESOLUTION|>--- conflicted
+++ resolved
@@ -127,12 +127,8 @@
       new DirectiveId("directiveId"),
       2,
       TrackerVariableSpec().toVariable(),
-<<<<<<< HEAD
-      Map("foo" -> new InputVariable(InputVariableSpec("foo", "bar"))),
+      Map("foo" -> InputVariable(InputVariableSpec("foo", "bar"))),
       Map())
-=======
-      Map("foo" -> InputVariable(InputVariableSpec("foo", "bar"))))
->>>>>>> c36b4086
 
     val crVal = new RuleVal(
       new RuleId("ruleId"),
