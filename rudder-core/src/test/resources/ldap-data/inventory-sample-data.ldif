--- conflicted
+++ resolved
@@ -238,10 +238,7 @@
 inventoryDate: 20130515123456.948Z
 ipHostNumber: 192.168.56.100
 description: matchOnMe
-<<<<<<< HEAD
-publicKey: "test"
-=======
->>>>>>> 3186da78
+publicKey: "test"
 #description is the same as a logical
 #element of node3
 
