"""
    Contains functions called by the parser and nothing else.
"""
import sys
import os
import io
import re
import shutil
import requests as requests
import logging
import plugin
import rpkg
import rudderPkgUtils as utils
from lxml import html
import traceback

logger = logging.getLogger("rudder-pkg")


"""
    Expect a list of path as parameter.
    Try to install the given rpkgs.
"""
def install_file(package_files):
    for package_file in package_files:
        logger.info("Installing " + package_file)
        # First, check if file exists
        if not os.path.isfile(package_file):
            utils.fail("Error: Package file " + package_file + " does not exist")
        metadata = utils.rpkg_metadata(package_file)
        exist = utils.package_check(metadata)
        # As dependencies are only displayed messages for now,
        # wait until the end to make them visible.
        # This should be moved before actual installation once implemented.
        if not utils.install_dependencies(metadata):
            exit(1)
        if exist:
            logger.info("The package is already installed, I will upgrade it.")
        script_dir = utils.extract_scripts(metadata, package_file)
        utils.run_script("preinst", script_dir, exist)
        utils.install(metadata, package_file, exist)
        utils.run_script("postinst", script_dir, exist)
        if metadata['type'] == 'plugin' and 'jar-files' in metadata:
            for j in metadata['jar-files']:
                utils.jar_status(j, True)

"""
    List installed plugins.
"""
def package_list_installed():
    toPrint = []
    printLatest = os.path.isfile(utils.INDEX_PATH)

    pluginName = []
    version = []
    latestRelease = []
    currentStatus = []

    for p in utils.DB["plugins"].keys():
        pluginName.append(p)

        # Get version
        currentVersion = rpkg.PluginVersion(utils.DB["plugins"][p]["version"])
        version.append(currentVersion.pluginLongVersion)

        # Get status
        # Only plugin containing jars can be disabled
        status = "enabled"
        if not os.path.exists(utils.PLUGINS_CONTEXT_XML):
            return
        text = open(utils.PLUGINS_CONTEXT_XML).read()
        match = re.search(r'<Set name="extraClasspath">(.*?)</Set>', text)
        if match:
            enabled = match.group(1).split(',')
        metadata = utils.DB["plugins"][p]
        if 'jar-files' in metadata:
            for j in metadata['jar-files']:
                if j not in enabled:
                   status = "disabled"
        currentStatus.append(status)

        # Get latest available version
        extra = ""
        try:
            if printLatest:
                pkgs = plugin.Plugin(p)
                pkgs.getAvailablePackages()
                latestVersion = pkgs.getLatestCompatibleRelease().version
                if currentVersion < latestVersion:
                    extra = "version %s is available"%(latestVersion.pluginLongVersion)
                latestRelease.append(latestVersion.pluginLongVersion + " " + extra)
            else:
                latestRelease.append("")
        except:
            latestRelease.append("")

    table = [
                { "title": "Plugin Name", "value": pluginName },
                { "title": "Version"    , "value": version    },
                { "title": "Status"     , "value": currentStatus  },
            ]
    if printLatest:
        table.insert(2, { "title": "Latest release", "value": latestRelease })
    print(utils.dictToAsciiTable(table))

"""
    List available plugin names.
"""
def package_list_name():
    utils.readConf()
    pluginDict = utils.list_plugin_name()
    pluginName = []
    shortName = []
    latestRelease = []
    description = []
    for p in pluginDict.keys():
        if utils.check_download(utils.URL + "/" + utils.RUDDER_VERSION + "/" + str(pluginDict[p][0])):
            pluginName.append(str(p))
            shortName.append(str(pluginDict[p][0]))
            description.append(str(pluginDict[p][1]))

            pkgs = plugin.Plugin(p)
            pkgs.getAvailablePackages()
            try:
                latestVersion = pkgs.getLatestCompatibleRelease().version.pluginLongVersion
            except:
                latestVersion = ""
            latestRelease.append(latestVersion)
    table = [
                { "title": "Plugin Name"      , "value": pluginName    },
                { "title": "Plugin Short Name", "value": shortName     },
                { "title": "Description"      , "value": description   },
                { "title": "Latest release"   , "value": latestRelease }
            ]
    print(utils.dictToAsciiTable(table))

"""
    Given a name, a version, and a mode, print associated plugin metadata.
    If no version is given it will take the latest version in the given mode.
"""
def package_show(name, version, mode):
    utils.readConf()
    pkgs = plugin.Plugin(name[0])
    pkgs.getAvailablePackages()
    if version != "":
        rpkg = pkgs.getRpkgByLongVersion(version, mode)
    else:
        if mode == "release":
            rpkg = pkgs.getLatestCompatibleRelease()
        else:
            rpkg = pkgs.getLatestCompatibleNightly()
    if rpkg is not None:
        rpkg.show_metadata()
    else:
        utils.fail("Could not find any package in %s for %s"%(mode, name))


"""
    Given a name, lookf for a the given packages availables for this plugin.
"""
def package_search(name):
    utils.readConf()
    pkgs = plugin.Plugin(name[0])
    pkgs.getAvailablePackages()
    pluginName = []
    releaseMode = []
    version = []
    compatible = []

    for iRpkg in sorted(pkgs.packagesInfo):
        data = iRpkg.toTabulate()
        pluginName.append(data[0])
        releaseMode.append(data[1])
        version.append(data[2])
        compatible.append(data[3])

    table = [
                { "title": "Plugin Name" , "value": pluginName  },
                { "title": "Release Mode", "value": releaseMode },
                { "title": "Version"     , "value": version     },
                { "title": "Compatible"  , "value": compatible  },
            ]
    print(utils.dictToAsciiTable(table))

"""
    Install the package for a given plugin in a specific version.
    It will not check for compatibility and will let it to the installer since
    the user explicitly asked for this version.
"""
def package_install_specific_version(name, longVersion, mode="release", quiet=False):
    utils.readConf()
    pkgs = plugin.Plugin(name[0])
    pkgs.getAvailablePackages()
    rpkg = pkgs.getRpkgByLongVersion(longVersion, mode)
    if rpkg is not None:
        rpkgPath = utils.downloadByRpkg(rpkg, quiet)
        install_file([rpkgPath])
    else:
        utils.fail("Could not find any package for %s in version %s"%(name, longVersion))

"""
    Install the latest available and compatible package for a given plugin.
    If no release mode is given, it will only look in the released rpkg.
"""
def package_install_latest(name, mode="release", quiet=False):
    utils.readConf()
    pkgs = plugin.Plugin(name[0])
    pkgs.getAvailablePackages()
    if mode == "release":
        rpkg = pkgs.getLatestCompatibleRelease()
    else:
        rpkg = pkgs.getLatestCompatibleNightly()
    if rpkg is not None:
        rpkgPath = utils.downloadByRpkg(rpkg, quiet)
        install_file([rpkgPath])
    else:
        utils.fail("Could not find any compatible %s for %s"%(mode, name))

"""Remove a given plugin. Expect a list of name as parameter."""
def remove(package_names):
    for package_name in package_names:
        logger.info("Removing " + package_name)
        if package_name not in utils.DB["plugins"]:
            utils.fail("This package is not installed. Aborting!", 2)
        script_dir = utils.DB_DIRECTORY + "/" + package_name
        metadata = utils.DB["plugins"][package_name]
        if metadata['type'] == 'plugin' and 'jar-files' in metadata:
            for j in metadata['jar-files']:
                utils.jar_status(j, False)
        utils.run_script("prerm", script_dir, None)
        utils.remove_files(metadata)
        utils.run_script("postrm", script_dir, None)
        shutil.rmtree(script_dir)
        del utils.DB["plugins"][package_name]
        utils.db_save()

def rudder_postupgrade():
    for plugin in utils.DB["plugins"]:
        script_dir = utils.DB_DIRECTORY + "/" + plugin
        utils.run_script("postinst", script_dir, True)

def check_compatibility():
    for p in utils.DB["plugins"]:
        metadata = utils.DB["plugins"][p]
        if not utils.check_plugin_compatibility(metadata):
            logger.warning("Plugin " + p + " is not compatible with rudder anymore, disabling it.")
            if 'jar-files' in metadata:
                for j in metadata['jar-files']:
                    utils.jar_status(j, False)
            logger.warning("Please install a new version of " + p + " to enable it again.")
            logger.info("")
            utils.jetty_needs_restart = True

def plugin_save_status():
    enabled = []
    if not os.path.exists(utils.PLUGINS_CONTEXT_XML):
        return
    text = open(utils.PLUGINS_CONTEXT_XML).read()
    match = re.search(r'<Set name="extraClasspath">(.*?)</Set>', text)
    if match:
        enabled = match.group(1).split(',')
    for p in utils.DB["plugins"]:
        metadata = utils.DB["plugins"][p]
        if 'jar-files' in metadata:
            for j in metadata['jar-files']:
                if j in enabled:
                    print("enabled " + j)
                else:
                    print("disabled " + j)

def plugin_restore_status():
    lines = sys.stdin.readlines()
    for line in lines:
        line = line.strip()
        if line.startswith("enabled "):
            print("enable " + line.split(' ')[1])
            utils.jar_status(line.split(' ')[1], True)
        if line.startswith("disabled "):
            utils.jar_status(line.split(' ')[1], False)
    check_compatibility()

def plugin_status(plugins, status):
    for plugin in plugins:
        if status:
            print("Enabling " + plugin)
        else:
            print("Disabling " + plugin)
        if plugin not in utils.DB["plugins"]:
            utils.fail("Unknown plugin " + plugin)
        metadata = utils.DB["plugins"][plugin]
        if 'jar-files' in metadata:
            for j in metadata['jar-files']:
                utils.jar_status(j, status)

def plugin_disable_all():
    plugin_status(utils.DB["plugins"].keys(), False)

def plugin_enable_all():
    plugin_status(utils.DB["plugins"].keys(), True)

"""
Update the licences from the Rudder repo
It first check for the */licenses page and find the subfolders.
Iterate through them to find all *.license files and *.key files.
"""
def update_licenses(quiet=False):
    utils.readConf()
    url = utils.URL + "/licenses"
    r = requests.get(url, auth=(utils.USERNAME, utils.PASSWORD))
    htmlElements = html.document_fromstring(r.text)
    htmlElements.make_links_absolute(url + "/", resolve_base_href=True)

    folderPattern = re.compile(url + '/[a-z0-9\-]+/')
    downloadPattern = re.compile('\S+\.(license|key)')

    # Filter to only keep folders
    licenseFolders = list(filter(lambda x: folderPattern.match(x), [elem[2] for elem in htmlElements.iterlinks()]))

    # Find the .licence and .key files under each folder
    for folderUrl in set(licenseFolders):
        r = requests.get(folderUrl, auth=(utils.USERNAME, utils.PASSWORD))
        htmlElements = html.document_fromstring(r.text)
        htmlElements.make_links_absolute(folderUrl + "/", resolve_base_href=True)
        for link in set([elem[2] for elem in htmlElements.iterlinks()]):
            match = downloadPattern.search(link)
            if match is not None:
<<<<<<< HEAD
                logging.info("downloading %s"%(link))
                utils.download(link, utils.LICENCES_PATH + "/" + os.path.basename(link), quiet)
=======
                logger.info("downloading %s"%(link))
                utils.download(link, utils.LICENCES_PATH + "/" + os.path.basename(link))
>>>>>>> e845c468

# TODO validate index sign if any?
""" Download the index file on the repos """
def update(quiet=False):
    utils.readConf()
    logger.debug('Updating the index')
    utils.getRudderKey()
    # backup the current indexFile if it exists
    logger.debug("backuping %s in %s"%(utils.INDEX_PATH, utils.INDEX_PATH + ".bkp"))
    if os.path.isfile(utils.INDEX_PATH):
        os.rename(utils.INDEX_PATH, utils.INDEX_PATH + ".bkp")
    try:
        utils.download(utils.URL + "/" + "rpkg.index", quiet=quiet)
    except Exception as e:
        traceback.print_exc(file=sys.stdout)
        if os.path.isfile(utils.INDEX_PATH + ".bkp"):
            logger.debug("restoring %s from %s"%(utils.INDEX_PATH, utils.INDEX_PATH + ".bkp"))
            os.rename(utils.INDEX_PATH + ".bkp", utils.INDEX_PATH)
        utils.fail(e)

"""
    Upgrade all plugins install in their latest compatible version
"""
def upgrade_all(mode, quiet=False):
    for p in utils.DB["plugins"].keys():
        currentVersion = rpkg.PluginVersion(utils.DB["plugins"][p]["version"])
        pkgs = plugin.Plugin(p)
        pkgs.getAvailablePackages()
        if mode == "nightly":
            latestVersion = pkgs.getLatestCompatibleNightly().version
        else:
            latestVersion = pkgs.getLatestCompatibleRelease().version
        if currentVersion < latestVersion:
            print("The plugin %s is installed in version %s. The version %s %s is available, the plugin will be upgraded."%(p, currentVersion.pluginLongVersion, mode, latestVersion.pluginLongVersion))
            package_install_latest([p], mode, quiet)
        else:
            print("No newer %s compatible versions found for the plugin %s"%(mode, p))<|MERGE_RESOLUTION|>--- conflicted
+++ resolved
@@ -324,13 +324,8 @@
         for link in set([elem[2] for elem in htmlElements.iterlinks()]):
             match = downloadPattern.search(link)
             if match is not None:
-<<<<<<< HEAD
-                logging.info("downloading %s"%(link))
+                logger.info("downloading %s"%(link))
                 utils.download(link, utils.LICENCES_PATH + "/" + os.path.basename(link), quiet)
-=======
-                logger.info("downloading %s"%(link))
-                utils.download(link, utils.LICENCES_PATH + "/" + os.path.basename(link))
->>>>>>> e845c468
 
 # TODO validate index sign if any?
 """ Download the index file on the repos """
