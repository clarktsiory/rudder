import os, logging, sys, re, hashlib, requests, json
import distutils.spawn
import requests.auth
from pprint import pprint
from pkg_resources import parse_version
import fcntl, termios, struct, traceback

try:
  from subprocess import Popen, PIPE, DEVNULL
except:
  from subprocess import Popen, PIPE
  DEVNULL = open(os.devnull, 'wb')
try:
  import ConfigParser as configparser
except Exception:
  import configparser

logger = logging.getLogger("rudder-pkg")

try:
    import rpm
except:
    logger.debug("No rpm python lib found")

try:
    import apt
except:
    logger.debug("No apt python lib found")


# See global variables at the end of the file

"""

    Run a command in a shell like a script would do
    And inform the user of its execution.
"""
def shell(command, comment=None, keep_output=False, fail_exit=True, keep_error=False):
  if comment is not None:
    logger.info(comment)
    logger.info(" $ " + command)
  if keep_output or keep_error:
    if keep_output:
      keep_out = PIPE
    else:
      keep_out = DEVNULL
    if keep_error:
      keep_err = PIPE
    else:
      keep_err = DEVNULL
    process = Popen(command, stdout=keep_out, stderr=keep_err, shell=True, universal_newlines=True)
    output, error = process.communicate()
    retcode = process.poll()
  else: # keep tty management and thus colors
    process = Popen(command, shell=True)
    retcode = process.wait()
    output = None
    error = None
  if fail_exit and retcode != 0:
    logger.error("execution of '%s' failed"%(command))
    logger.error(error)
    fail(output, retcode)
  return (retcode, output, error)

def fail(message, code=1, exit_on_error=True):
    logger.debug(traceback.format_exc())
    logger.error(message)
    if exit_on_error:
        exit(code)

def sha512(fname):
    hash_sha512 = hashlib.sha512()
    with open(fname, "rb") as f:
        for chunk in iter(lambda: f.read(4096), b""):
            hash_sha512.update(chunk)
    return hash_sha512.hexdigest()

def createPath(path):
    try:
        os.makedirs(path)
    except OSError:
        if not os.path.isdir(path):
            fail("Could not create dir %s"%(path))
"""
   Print dict list in a fancy manner
   Assume the list is following the format:
   [
     { "title": "strkey1", "value" : [ "str", "str2", ... ] },
     { "tilte": "strkey2", "value" : [ "str", "str2", ... ] },
     ...
   ]
"""
def dictToAsciiTable(data):
    # Get maximum text length to print
    lengths = [ len(max([column["title"]] + column["value"], key=len)) for column in data ]
    lenstr = "| " + " | ".join("{:<%s}" % m for m in lengths) + " |"
    lenstr += "\n"

    # Define sep bar for header
    sepBar = ""
    for iSep in lengths:
       sepBar += "+" + "-" * (int(iSep) + 2)
    sepBar += "+\n"

    outmsg = sepBar + lenstr.format(*[column["title"] for column in data]) + sepBar

    # Write rows, at least an empty one if everything is empty
    printedRows = 0
    maxRows = max([len(column["value"]) + 1 for column in data])
    while True:
       row = []
       for column in data:
           if len(column["value"]) > printedRows:
               row.append(column["value"][printedRows])
           else:
               row.append("")
       outmsg += lenstr.format(*row)
       printedRows = printedRows + 1
       if printedRows >= maxRows - 1:
           break
    return outmsg


# Use an authenticated proxy to access download.rudder.io, requests can only do basic auth, but we are not doing it here nonetheless
# Got the code from a SO answer: https://stackoverflow.com/a/13520486/1939653
class HTTPProxyDigestAuth(requests.auth.HTTPDigestAuth):
    def handle_407(self, r):
        """Takes the given response and tries digest-auth, if needed."""
        num_407_calls = r.request.hooks['response'].count(self.handle_407)
        s_auth = r.headers.get('Proxy-authenticate', '')
        if 'digest' in s_auth.lower() and num_407_calls < 2:
            self.chal = requests.auth.parse_dict_header(s_auth.replace('Digest ', ''))
            # Consume content and release the original connection
            # to allow our new request to reuse the same one.
            r.content
            r.raw.release_conn()
            r.request.headers['Authorization'] = self.build_digest_header(r.request.method, r.request.url)
            r.request.send(anyway=True)
            _r = r.request.response
            _r.history.append(r)
            return _r
        return r
    def __call__(self, r):
        if self.last_nonce:
            r.headers['Proxy-Authorization'] = self.build_digest_header(r.method, r.url)
        r.register_hook('response', self.handle_407)
        return r

def getRequest(url, stream, timeout = 60):
  if (PROXY_URL == ""):
    return requests.get(url, auth=(USERNAME, PASSWORD), stream=stream, timeout = timeout)
  else:
    proxies = { "https": PROXY_URL, "http": PROXY_URL }
    if (PROXY_USERNAME != "" and PROXY_PASSWORD != "" ):
      auth = HTTPProxyDigestAuth(PROXY_USERNAME, PROXY_PASSWORD)
      return requests.get(url, proxies = proxies, auth = auth, stream=stream, timeout = timeout)
    else:
      return requests.get(url, auth=(USERNAME, PASSWORD), proxies = proxies, stream=stream, timeout = timeout)

# Check if plugin URL defined in configuration file can be accessed, so we can fail early our cmmands
def check_url():
  try:
    r = getRequest(URL, False, 5)
    if r.status_code == 401:
      fail("Received a HTTP 401 Unauthorized error when trying to get %s. Please check your credentials in %s"%(URL, CONFIG_PATH))
    elif r.status_code > 400:
      fail("Received a HTTP %s error when trying to get %s"%(r.status_code, URL))
    else:
      True
  except Exception as e:
    fail("An error occured while checking access to %s:\n%s"%(URL, e))

"""
   From a complete url, try to download a file. The destination path will be determined by the complete url
   after removing the prefix designing the repo url defined in the conf file.
   Ex: completeUrl = http://download.rudder.io/plugins/./5.0/windows/release/SHA512SUMS
           repoUrl = http://download.rudder.io/plugins
        => fileDst = /tmp/rpkg/./5.0/windows/release/SHA512SUMS
"""
def download(completeUrl, dst=""):
    if dst == "":
      fileDst = FOLDER_PATH + "/" + completeUrl.replace(URL + "/", '')
    else:
      fileDst = dst
    fileDir = os.path.dirname(fileDst)
    createPath(fileDir)
    try:
      r = getRequest(completeUrl, True)
      with open(fileDst, 'wb') as f:
        bar_length = int(r.headers.get('content-length'))
        if r.status_code == 200:
          if bar_length is None: # no content length header
            f.write(r.content)
          else:
            bar_length = int(bar_length)
            for data in r.iter_content(chunk_size=4096):
              f.write(data)
        elif r.status_code == 401:
          fail("Received a HTTP 401 Unauthorized error when trying to get %s. Please check your credentials in %s"%(completeUrl, CONFIG_PATH))
        elif r.status_code > 400:
          fail("Received a HTTP %s error when trying to get %s"%(r.status_code, completeUrl))
      return fileDst
    except Exception as e:
      fail("An error happened while downloading from %s:\n%s"%(completeUrl, e))

"""
    Make a HEAD request on the given url, return true if result is 200, false instead
"""
def check_download(completeUrl):
  if (PROXY_URL == ""):
    r = requests.head(completeUrl, auth=(USERNAME, PASSWORD))
  else:
    proxies = { "https": PROXY_URL }
    if (PROXY_USERNAME != "" and PROXY_PASSWORD != "" ):
      auth = HTTPProxyDigestAuth(PROXY_USERNAME, PROXY_PASSWORD)
      r = requests.head(completeUrl, proxies = proxies, auth = auth)
    else:
      r = requests.head(completeUrl, auth=(USERNAME, PASSWORD), proxies = proxies)

  return (r.status_code <= 301)

"""
   Verify Hash
"""
def verifyHash(targetPath, shaSumPath):
    fileHash = []
    (folder, leaf) = os.path.split(targetPath)
    lines = [line.rstrip('\n') for line in open(shaSumPath)]
    pattern = re.compile(r'(?P<hash>[a-zA-Z0-9]+)[\s]+%s'%(leaf))
    logger.info("verifying file hash")
    for line in lines:
      match = pattern.search(line)
      if match:
        fileHash.append(match.group('hash'))
    if len(fileHash) != 1:
<<<<<<< HEAD
      logger.warning('Multiple hash found matching the package, this should not happend')
=======
        logger.warning('Multiple hash found matching the package, this should not happened')
>>>>>>> 36724075
    if sha512(targetPath) in fileHash:
      logger.info("=> OK!\n")
      return True
    fail("hash could not be verified")


"""
   From a complete url, try to download a file. The destination path will be determined by the complete url
   after removing the prefix designing the repo url defined in the conf file.
   Ex: completeUrl = http://download.rudder.io/plugins/./5.0/windows/release/SHA512SUMS
           repoUrl = http://download.rudder.io/plugins
        => fileDst = /tmp/rpkg/./5.0/windows/release/SHA512SUMS

   If the verification or the download fails, it will exit with an error, otherwise, return the path
   of the local rpkg path verified and downloaded.
"""
def download_and_verify(completeUrl, dst=""):
    global GPG_HOME
    # download the target file
    logger.info("downloading rpkg file  %s"%(completeUrl))
    targetPath = download(completeUrl, dst)
    # download the attached SHASUM and SHASUM.asc
    (baseUrl, leaf) = os.path.split(completeUrl)
    logger.info("downloading shasum file  %s"%(baseUrl + "/SHA512SUMS"))
    shaSumPath = download(baseUrl + "/SHA512SUMS", dst)
    logger.info("downloading shasum sign file  %s"%(baseUrl + "/SHA512SUMS.asc"))
    signPath = download(baseUrl + "/SHA512SUMS.asc", dst)
    # verify authenticity
    gpgCommand = "/usr/bin/gpg --homedir " + GPG_HOME + " --verify " + signPath + " " + shaSumPath
    logger.debug("Executing %s"%(gpgCommand))
    logger.info("verifying shasum file signature %s"%(gpgCommand))
    shell(gpgCommand, keep_output=False, fail_exit=True, keep_error=False)
    logger.info("=> OK!\n")
    # verify hash
    if verifyHash(targetPath, shaSumPath):
        return targetPath
    fail("Hash verification of %s failed"%(targetPath))

"""Download the .rpkg file matching the given rpkg Object and verify its authenticity"""
def downloadByRpkg(rpkg):
    return download_and_verify(URL + "/" + rpkg.path)

def package_check(metadata, version):
  if 'type' not in metadata or metadata['type'] != 'plugin':
    fail("Package type not supported")
  # sanity checks
  if 'name' not in metadata:
    fail("Package name undefined")
  name = metadata['name']
  if 'version' not in metadata:
    fail("Package version undefined")
  # incompatibility check
  if metadata['type'] == 'plugin':
    if not check_plugin_compatibility(metadata, version):
      fail("Package incompatible with this Rudder version, please try another plugin version")
  # do not compare with exiting version to allow people to reinstall or downgrade
  return name in DB['plugins']


def check_plugin_compatibility(metadata, version):
  # check that the given version is compatible with Rudder one
  match = re.match(r'(\d+\.\d+)-(\d+)\.(\d+)', metadata['version'])
  if not match:
    fail("Invalid package version " + metadata['version'])
  rudder_version = match.group(1)
  major_version = match.group(2)
  minor_version = match.group(3)
  version_to_check = RUDDER_VERSION
  if version is not None:
    version_to_check = version
  if rudder_version != version_to_check:
    return False

  # check specific constraints
  full_name = metadata['name'] + '-' + metadata['version']
  if full_name in COMPATIBILITY_DB['incompatibles']:
    return False
  return True

"""Add the rudder key to a custom home for trusted gpg keys"""
def getRudderKey():
    logger.debug("check if rudder gpg key is already trusted")
    checkKeyCommand = "/usr/bin/gpg --homedir " + GPG_HOME + " --fingerprint"
    output = shell(checkKeyCommand, keep_output=True, fail_exit=False, keep_error=False)[1]
    if output.find(GPG_RUDDER_KEY_FINGERPRINT) == -1:
        logger.debug("rudder gpg key was not found, adding it from %s"%(GPG_RUDDER_KEY))
        addKeyCommand = "/usr/bin/gpg --homedir " + GPG_HOME + " --import " + GPG_RUDDER_KEY
        shell(addKeyCommand, keep_output=True, fail_exit=True, keep_error=False)
        logger.debug("executing %s"%(addKeyCommand))
        trustKeyCommand = "printf '5\\ny\\n' | gpg --batch --homedir " + GPG_HOME + " --command-fd 0 --edit-key \"Rudder Project\" trust quit 2> /dev/null"
        shell(trustKeyCommand, keep_output=True, fail_exit=True, keep_error=False)
        logger.debug("executing %s"%(trustKeyCommand))
    logger.debug("=> OK!")

# Indexing methods
def db_load():
  """ Load the index file into a global variable """
  global DB, COMPATIBILITY_DB
  if os.path.isfile(DB_FILE):
    with open(DB_FILE) as fd:
      DB = json.load(fd)
  if os.path.isfile(COMPATIBILITY_FILE):
    with open(COMPATIBILITY_FILE) as fd:
      COMPATIBILITY_DB = json.load(fd)

def db_save():
  """ Save the index into a file """
  with open(DB_FILE, 'w') as fd:
    json.dump(DB, fd)


def rpkg_metadata(package_file):
  (_, output, _) = shell("ar p '" + package_file + "' metadata", keep_output=True)
  return json.loads(output)

def install_dependencies(metadata):
  dependencyToCheck = False
  packageManagerQueried = False

  # not supported yet
  has_depends = False
  depends_printed = False
  if "depends" in metadata:
    for system in metadata["depends"]:
      if system == "binary":
        for executable in metadata["depends"][system]:
          if distutils.spawn.find_executable(executable) is None:
            logger.warning("The binary " + executable + " was not found on the system, you must install it before installing " + metadata['name'])
            return False
      else:
        try:
          if system == "rpm":
            dependencyToCheck = True
            if distutils.spawn.find_executable("rpm") is not None:
              # this is an rpm system
              ts = rpm.TransactionSet()
              for package in metadata["depends"]["rpm"]:
                mi = ts.dbMatch('name', package)
                packageManagerQueried = True
                try :
                  h = mi.next()
                except StopIteration:
                  logger.warning("The rpm package " + package + " was not found on the system, you must install it before installing " + metadata['name'])
                  return False
          if system == "apt":
            dependencyToCheck = True
            if distutils.spawn.find_executable("apt") is not None:
              cache = apt.Cache()
              packageManagerQueried = True
              for package in metadata["depends"]["apt"]:
                if not cache[package].is_installed:
                  logger.warning("The apt package " + package + " was not found on the system, you must install it before installing " + metadata['name'])
                  return False
        except Exception:
          logger.error("Could not query rpm or apt package repository to check dependencies for this plugin.")

        if not depends_printed:
          logger.info("This package depends on the following")
          depends_printed = True
        logger.info("  on " + system + " : " + ", ".join(metadata["depends"][system]))

        # dependency check failed
    if dependencyToCheck and not packageManagerQueried:
       logger.warning("Neither rpm nor apt could be queried successfully - cannot check the dependencies for this plugin.")

    if has_depends:
      logger.info("It is up to you to make sure those dependencies are installed")
  return True


def extract_scripts(metadata,package_file):
  package_dir = DB_DIRECTORY + "/" + metadata["name"]
  shell("mkdir -p " + package_dir + "; ar p '" + package_file + "' scripts.txz | tar xJ --no-same-owner -C " + package_dir)
  return package_dir


def run_script(name, script_dir, exist, exit_on_error=True):
  script = script_dir + "/" + name
  if os.path.isfile(script):
    if exist is None:
      param = ""
    elif exist:
      param = "upgrade"
    else:
      param = "install"
    shell(script + " " + param, fail_exit=exit_on_error)


def jar_status(name, enable):
  global jetty_needs_restart
  text = open(PLUGINS_CONTEXT_XML).read()
  def repl(match):
    enabled = [x for x in match.group(1).split(',') if x != name and x != '']
    pprint(enabled)
    if enable:
      enabled.append(name)
    plugins = ','.join(enabled)
    return '<Set name="extraClasspath">' + plugins + '</Set>'
  text = re.sub(r'<Set name="extraClasspath">(.*?)</Set>', repl, text)
  open(PLUGINS_CONTEXT_XML, "w").write(text)
  jetty_needs_restart = True


def remove_files(metadata):
  for filename in reversed(metadata['files']):
    # ignore already removed files
    if not os.path.exists(filename):
      logger.info("Skipping removal of " + filename + " as it does not exist")
      continue

    # remove old files
    if filename.endswith('/'):
      try:
        os.rmdir(filename)
      except OSError:
        pass
    else:
      os.remove(filename)


def install(metadata, package_file, exist):
  if exist:
    remove_files(DB['plugins'][metadata['name']])
  # add new files
  files = []
  for tarfile in metadata['content']:
    dest = metadata['content'][tarfile]
    (_, file_list, _) = shell("mkdir -p " + dest + "; ar p '" + package_file + "' " + tarfile + " | tar xJv --no-same-owner -C " + dest, keep_output=True)
    files.append(dest+'/')
    files.extend([ dest + '/' + x for x in file_list.split("\n") if x != ''])

  metadata['files'] = files
  # update db
  DB['plugins'][metadata['name']] = metadata
  db_save()

def readConf():
    # Repos specific variables
    global URL, USERNAME, PASSWORD, PROXY_URL, PROXY_USERNAME, PROXY_PASSWORD
    logger.debug('Reading conf file %s'%(CONFIG_PATH))
    try:
        # Insert default in configuration for Python2 parsing
        configDefault = { 'proxy_url' : "", 'proxy_username' : "", 'proxy_password' : "" }
        config = configparser.RawConfigParser(configDefault)
        config.read(CONFIG_PATH)
        REPO = config.sections()[0]
        URL      = config.get(REPO, 'url')
        USERNAME = config.get(REPO, 'username')
        PASSWORD = config.get(REPO, 'password')
        PROXY_URL      = config.get(REPO, 'proxy_url')
        PROXY_USERNAME = config.get(REPO, 'proxy_username')
        PROXY_PASSWORD = config.get(REPO, 'proxy_password')
        createPath(FOLDER_PATH)
        createPath(GPG_HOME)
    except Exception as e:
        print("Could not read the conf file %s"%(CONFIG_PATH))
        fail(e)

def list_plugin_name():
    global INDEX_PATH
    try:
        pluginName = {}
        with open(INDEX_PATH) as f:
            data = json.load(f)
    except Exception as e:
        fail(str(e) + "Could not read the index file %s"%(INDEX_PATH))
    for metadata in data:
        if metadata['name'] not in pluginName.keys():
            if "description" in metadata:
                description = metadata['description']
                if len(description) >= 80:
                    description = description[0:76] + "..."
                pluginName[metadata['name']] = (metadata['name'].replace("rudder-plugin-", ""), description)
            else:
                pluginName[metadata['name']] = (metadata['name'].replace("rudder-plugin-", ""), "")
    return pluginName

############# Variables #############
""" Defining global variables."""

CONFIG_PATH = "/opt/rudder/etc/rudder-pkg/rudder-pkg.conf"
FOLDER_PATH = "/var/rudder/tmp/plugins"
INDEX_PATH = FOLDER_PATH + "/rpkg.index"
GPG_HOME = "/opt/rudder/etc/rudder-pkg"
GPG_RUDDER_KEY = "/opt/rudder/etc/rudder-pkg/rudder_plugins_key.pub"
GPG_RUDDER_KEY_FINGERPRINT = "7C16 9817 7904 212D D58C  B4D1 9322 C330 474A 19E8"


p = Popen("rudder agent version", shell=True, stdout=PIPE)
line = p.communicate()[0]
m = re.match(r'Rudder agent (\d+\.\d+)\..*', line.decode('utf-8'))
if m:
  RUDDER_VERSION=m.group(1)
else:
  print("Warning, cannot retrieve major Rudder version ! Verify that rudder is well installed on the system")

# Local install specific variables
DB = { "plugins": { } }
DB_DIRECTORY = '/var/rudder/packages'
# Contains the installed package database
DB_FILE = DB_DIRECTORY + '/index.json'
# Contains known incompatible plugins (installed by the relay package)
# this is a simple list with names od the form "plugin_name-version"
COMPATIBILITY_DB = { "incompatibles": [] }
COMPATIBILITY_FILE = DB_DIRECTORY + '/compatible.json'
# Plugins specific resources
PLUGINS_CONTEXT_XML = "/opt/rudder/share/webapps/rudder.xml"
LICENCES_PATH = "/opt/rudder/etc/plugins/licenses"
jetty_needs_restart = False<|MERGE_RESOLUTION|>--- conflicted
+++ resolved
@@ -233,11 +233,7 @@
       if match:
         fileHash.append(match.group('hash'))
     if len(fileHash) != 1:
-<<<<<<< HEAD
-      logger.warning('Multiple hash found matching the package, this should not happend')
-=======
-        logger.warning('Multiple hash found matching the package, this should not happened')
->>>>>>> 36724075
+      logger.warning('Multiple hash found matching the package, this should not happen')
     if sha512(targetPath) in fileHash:
       logger.info("=> OK!\n")
       return True
