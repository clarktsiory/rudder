--- conflicted
+++ resolved
@@ -2,13 +2,9 @@
 create database rudder;
 create user rudderreports with encrypted password 'PASSWORD';
 \c rudder
-<<<<<<< HEAD
-\i webapp/sources/rudder/rudder-core/src/main/resources/reportsSchema.sql
-=======
 */
 
 \i ../../../webapp/sources/rudder/rudder-core/src/main/resources/reportsSchema.sql
->>>>>>> 86a3ae4a
 
 grant usage on sequence serial to rudderreports;
 grant select on table ruddersysevents to rudderreports;
@@ -23,8 +19,4 @@
 grant truncate on table ruddersysevents to rudderreports;
 
 grant delete on table reportsexecution to rudderreports;
-<<<<<<< HEAD
-grant truncate on table reportsexecution to rudderreports;
-=======
-grant truncate on table reportsexecution to rudderreports;
->>>>>>> 86a3ae4a
+grant truncate on table reportsexecution to rudderreports;