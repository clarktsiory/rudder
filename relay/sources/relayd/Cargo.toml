--- conflicted
+++ resolved
@@ -48,12 +48,8 @@
 toml = "0.5"
 # Compile dev and release with trace logs enabled
 tracing = { version = "0.1", features = ["max_level_trace", "release_max_level_trace"] }
-<<<<<<< HEAD
 tracing-subscriber = { version = "0.3", default-features = false, features = ["env-filter", "smallvec", "fmt", "tracing-log"] }
-=======
-tracing-subscriber = { version = "0.2", default-features = false, features = ["env-filter", "smallvec", "fmt", "tracing-log"] }
 urlencoding = "2"
->>>>>>> fdd02efc
 warp = { version = "0.3", default-features = false }
 # Use rust implementation
 zip = { version = "0.5", default-features = false, features = ["deflate"] }
