

def version = "7.2"
def slackResponse = slackSend(channel: "ci-security", message: "${version} - dependency check - <"+currentBuild.absoluteUrl+"|Link>", color: "#00A8E1")

<<<<<<< HEAD
def slackResponse = slackSend(channel: "ci-security", message: "*7.3 - dependency check* - <"+currentBuild.absoluteUrl+"|Link>", color: "#00A8E1")
def job = ""
=======
>>>>>>> 2513cab9
def errors = []
def running = []

def changeUrl = env.CHANGE_URL

echo changeUrl

updateSlack(errors, running, slackResponse, version, changeUrl)

// Check vulns in dependencies on repo branches
def failedBuild = false

pipeline {
    agent none
    triggers { cron('@daily') }

    stages {
        stage('deps-webapp') {
            when { not { changeRequest() } }
            agent {
                dockerfile {
                    filename 'webapp/sources/Dockerfile'
                    additionalBuildArgs "--build-arg USER_ID=${JENKINS_UID}"
                    // and share maven cache
                    args '-v /srv/cache/maven:/home/jenkins/.m2'
                }
            }
            steps {
                script {
                    running.add("webapp")
                    updateSlack(errors, running, slackResponse, version, changeUrl)
                }
                catchError(buildResult: 'SUCCESS', stageResult: 'FAILURE') {
                    dir('webapp/sources') {
                        sh script: 'mvn --batch-mode -DfailBuildOnCVSS=7 -DcveValidForHours=48 -DsuppressionFiles=dependency-check-suppression.xml -DossindexAnalyzerEnabled=false org.owasp:dependency-check-maven:aggregate', label: "check webapp dependencies"
                        sh script: 'mvn --batch-mode license:aggregate-third-party-report', label: 'list webapp dependencies'
                    }
                }
            }
            post {

                always {
                    archiveArtifacts artifacts: 'webapp/sources/target/dependency-check-report.html, webapp/sources/target/site/aggregate-third-party-report.html'
                }

                failure {
                    script {
                        errors.add("webapp")
                        webapp = false
                        failedBuild = true
                        //notifier.notifyResult("scala-team")
                        slackSend(channel: slackResponse.threadId, message: "Dependency check error on webapp - <${currentBuild.absoluteUrl}console|Console>", color: "#CC3421")
                    }
                }
                cleanup {
                    script {
                        running.remove("webapp")
                        updateSlack(errors, running, slackResponse, version, changeUrl)
                    }
                }
            }
        }

        stage('deps-npm') {
            when { not { changeRequest() } }
            agent {
                dockerfile {
                    filename 'webapp/sources/Dockerfile'
                    additionalBuildArgs "--build-arg USER_ID=${JENKINS_UID}"
                    // and share maven cache
                    args '-v /srv/cache/maven:/home/jenkins/.m2'
                }
            }
            steps {
                catchError(buildResult: 'SUCCESS', stageResult: 'FAILURE') {
                    dir('webapp/sources/rudder/rudder-web/src/main/') {
                        sh script: 'npm_config_loglevel=error npm ci --no-audit', label: "install dependencies"
                        sh script: 'npx better-npm-audit audit --level high', label: "check npm dependencies"
                    }
                }
            }
            post {
                failure {
                    script {
                        npm = false
                        failedBuild = true
                        //notifier.notifyResult("scala-team")
                        slackSend(channel: slackResponse.threadId, message: "Dependency check error on npm - <${currentBuild.absoluteUrl}console|Console>", color: "#CC3421")
                    }
                }
            }
        }
        stage('deps-relayd') {
            when { not { changeRequest() } }
            agent {
                dockerfile {
                    filename 'relay/sources/relayd/Dockerfile'
                    additionalBuildArgs "--build-arg USER_ID=${JENKINS_UID}"
                    // mount cache
                    args '-v /srv/cache/cargo:/usr/local/cargo/registry'
                }
            }
            steps {
                catchError(buildResult: 'SUCCESS', stageResult: 'FAILURE') {
                    dir('relay/sources/relayd') {
                        sh script: 'mkdir -p target', label: 'create target directory'
                        sh script: 'cargo deny check', label: 'check relayd dependencies'
                        sh script: 'cargo deny list > target/relayd-dependencies.txt', label: 'list relayd dependencies'
                    }
                }
            }
            post {
                failure {
                    script {
                        errors.add("relay")
                        failedBuild = true
                        slackSend(channel: slackResponse.threadId, message: "Dependency check error on relayd - <${currentBuild.absoluteUrl}console|Console>", color: "#CC3421")
                        //notifier.notifyResult("rust-team")
                    }
                }

                cleanup {
                    script {
                        running.remove("relay")
                        updateSlack(errors, running, slackResponse, version, changeUrl)
                    }
                }
                always {
                    archiveArtifacts artifacts: 'relay/sources/relayd/target/relayd-dependencies.txt'
                }
            }
        }
        stage('deps-policies') {
            when { not { changeRequest() } }
            agent {
                dockerfile {
                    filename 'policies/Dockerfile'
                    additionalBuildArgs "--build-arg USER_ID=${JENKINS_UID}"
                    // mount cache
                    args '-v /srv/cache/cargo:/usr/local/cargo/registry'
                }
            }
            steps {
                catchError(buildResult: 'SUCCESS', stageResult: 'FAILURE') {
                    dir('policies') {
                        sh script: 'mkdir -p target', label: 'create target directory'
                        sh script: 'cargo deny check', label: 'check policies dependencies'
                        sh script: 'cargo deny list > target/policies-dependencies.txt', label: 'list policies dependencies'
                    }
                }
            }
            post {
                failure {
                    script {
                        errors.add("policies")
                        failedBuild = true
                        //notifier.notifyResult("rust-team")
                        slackSend(channel: slackResponse.threadId, message: "Dependency check error on policies - <${currentBuild.absoluteUrl}console|Console>", color: "#CC3421")
                    }
                }
                cleanup {
                    script {
                        running.remove("policies")
                        updateSlack(errors, running, slackResponse, version, changeUrl)
                    }
                }
                always {
                    archiveArtifacts artifacts: 'policies/target/policies-dependencies.txt'
                }
            }
        }
        stage('End') {
            steps {
                script {
                    if (failedBuild) {
                        error 'End of build'
                    } else {
                        echo 'End of build '
                    }
                }
            }
        }
    }
}


def updateSlack(errors, running , slackResponse, version, changeUrl) {

echo env.CHANGE_URL

<<<<<<< HEAD
def msg ="*7.3 - dependency check* - <"+currentBuild.absoluteUrl+"|Link>\n"
=======
def msg ="*${version} - dependency check* - <"+currentBuild.absoluteUrl+"|Link>"

if (changeUrl != null) {
  msg ="*${version} PR - dependency check* - <"+currentBuild.absoluteUrl+"|Link> - <"+changeUrl+"|Pull request>"
}
>>>>>>> 2513cab9

def color = "#00A8E1"

if (! errors.isEmpty()) {
    msg += "\n*Errors* :x: ("+errors.size()+")\n  • " + errors.join("\n  • ")
    color = "#CC3421"
}
if (! running.isEmpty()) {
    msg += "\n*Running* :arrow_right: ("+running.size()+")\n  • " + running.join("\n  • ")
}

if (errors.isEmpty() && running.isEmpty()) {
    msg +=  " => All dependencies checked! :white_check_mark:"
	color = "good"
}
  slackSend(channel: slackResponse.channelId, message: msg, timestamp: slackResponse.ts, color: color)
}<|MERGE_RESOLUTION|>--- conflicted
+++ resolved
@@ -1,19 +1,13 @@
 
 
-def version = "7.2"
+def version = "7.3"
 def slackResponse = slackSend(channel: "ci-security", message: "${version} - dependency check - <"+currentBuild.absoluteUrl+"|Link>", color: "#00A8E1")
 
-<<<<<<< HEAD
-def slackResponse = slackSend(channel: "ci-security", message: "*7.3 - dependency check* - <"+currentBuild.absoluteUrl+"|Link>", color: "#00A8E1")
-def job = ""
-=======
->>>>>>> 2513cab9
 def errors = []
 def running = []
 
 def changeUrl = env.CHANGE_URL
 
-echo changeUrl
 
 updateSlack(errors, running, slackResponse, version, changeUrl)
 
@@ -198,15 +192,11 @@
 
 echo env.CHANGE_URL
 
-<<<<<<< HEAD
-def msg ="*7.3 - dependency check* - <"+currentBuild.absoluteUrl+"|Link>\n"
-=======
 def msg ="*${version} - dependency check* - <"+currentBuild.absoluteUrl+"|Link>"
 
 if (changeUrl != null) {
   msg ="*${version} PR - dependency check* - <"+currentBuild.absoluteUrl+"|Link> - <"+changeUrl+"|Pull request>"
 }
->>>>>>> 2513cab9
 
 def color = "#00A8E1"
 
