<!--
Copyright 2011 Normation SAS

This program is free software: you can redistribute it and/or modify
it under the terms of the GNU Affero General Public License as
published by the Free Software Foundation, either version 3 of the
License, or (at your option) any later version.

In accordance with the terms of section 7 (7. Additional Terms.) of
the GNU Affero GPL v3, the copyright holders add the following
Additional permissions:
Notwithstanding to the terms of section 5 (5. Conveying Modified Source
Versions) and 6 (6. Conveying Non-Source Forms.) of the GNU Affero GPL v3
licence, when you create a Related Module, this Related Module is
not considered as a part of the work and may be distributed under the
license agreement of your choice.
A "Related Module" means a set of sources files including their
documentation that, without modification of the Source Code, enables
supplementary functions or services in addition to those offered by
the Software.

This program is distributed in the hope that it will be useful,
but WITHOUT ANY WARRANTY; without even the implied warranty of
MERCHANTABILITY or FITNESS FOR A PARTICULAR PURPOSE. See the
GNU Affero General Public License for more details.

You should have received a copy of the GNU Affero General Public License
along with this program. If not, see <http://www.gnu.org/licenses/agpl.html>.
-->

<project xsi:schemaLocation="http://maven.apache.org/POM/4.0.0 http://maven.apache.org/maven-v4_0_0.xsd" xmlns="http://maven.apache.org/POM/4.0.0" xmlns:xsi="http://www.w3.org/2001/XMLSchema-instance">
  <modelVersion>4.0.0</modelVersion>
  <artifactId>rudder-web</artifactId>
  <packaging>war</packaging>

  <parent>
    <groupId>com.normation.rudder</groupId>
    <artifactId>rudder-parent</artifactId>
<<<<<<< HEAD
    <version>2.5.0-SNAPSHOT</version>
=======
    <version>2.4.0-SNAPSHOT</version>
>>>>>>> 0625d642
  </parent>

  <description>
    This is the web front end project that manage the CMDB 
  </description>
  
  <build>
    <plugins>
      <plugin>
        <artifactId>maven-war-plugin</artifactId>
        <version>2.1.1</version>
        <configuration>
          <attachClasses>true</attachClasses>
        </configuration>
      </plugin>
      <plugin>
        <groupId>org.mortbay.jetty</groupId>
        <artifactId>jetty-maven-plugin</artifactId>
        <version>7.1.6.v20100715</version>
        <configuration>
          <scanIntervalSeconds>0</scanIntervalSeconds>
          <webAppConfig>
            <contextPath>/rudder-web</contextPath>
          </webAppConfig>
        </configuration>
      </plugin>
    </plugins>
  </build>

  <dependencies>
    
     <dependency>
      <groupId>com.normation.rudder</groupId>
      <artifactId>rudder-core</artifactId>
      <version>${rudder-version}</version>
    </dependency>
    <dependency>
      <groupId>com.normation</groupId>
      <artifactId>authorization-api</artifactId>
      <version>${rudder-version}</version>
    </dependency>
    
    <dependency>
      <groupId>net.liftweb</groupId>
      <artifactId>lift-widgets_${scala-lift-version}</artifactId>
      <version>${lift-version}</version>
    </dependency>
    
    <!-- it seems to not be resolved, don't know why -->
    <dependency>
      <groupId>com.thoughtworks.paranamer</groupId>
      <artifactId>paranamer</artifactId>
      <version>2.4</version>
    </dependency>
    
    <dependency>
      <groupId>javax.servlet</groupId>
      <artifactId>servlet-api</artifactId>
      <version>2.5</version>
      <scope>provided</scope>
    </dependency>
    
    <dependency>
      <groupId>org.eclipse.jetty</groupId>
      <artifactId>jetty-servlets</artifactId>
      <version>7.1.6.v20100715</version>
    </dependency>
    
    <dependency>
      <groupId>commons-io</groupId>
      <artifactId>commons-io</artifactId>
      <version>${commons-io-version}</version>
    </dependency>
    
    <!-- Authentication -->
    <dependency>
      <groupId>org.springframework.security</groupId>
      <artifactId>spring-security-web</artifactId>
      <version>${spring-security-version}</version>
      <exclusions>
        <exclusion>
          <groupId>org.springframework</groupId>
          <artifactId>spring-core</artifactId>
        </exclusion>
        <exclusion>
          <groupId>org.springframework</groupId>
          <artifactId>spring-beans</artifactId>
        </exclusion>
      </exclusions>
    </dependency>
    <dependency>
      <groupId>org.springframework.security</groupId>
      <artifactId>spring-security-config</artifactId>
      <version>${spring-security-version}</version>
    </dependency>


    <dependency>
        <groupId>commons-dbcp</groupId>
        <artifactId>commons-dbcp</artifactId>
        <version>1.4</version>
    </dependency>
  </dependencies>
</project><|MERGE_RESOLUTION|>--- conflicted
+++ resolved
@@ -36,11 +36,7 @@
   <parent>
     <groupId>com.normation.rudder</groupId>
     <artifactId>rudder-parent</artifactId>
-<<<<<<< HEAD
-    <version>2.5.0-SNAPSHOT</version>
-=======
     <version>2.4.0-SNAPSHOT</version>
->>>>>>> 0625d642
   </parent>
 
   <description>
