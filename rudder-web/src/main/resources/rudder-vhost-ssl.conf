--- conflicted
+++ resolved
@@ -1,5 +1,4 @@
 <VirtualHost *:443>
-<<<<<<< HEAD
 
   ServerAdmin webmaster@localhost
 
@@ -7,7 +6,7 @@
   RewriteEngine on
   RewriteRule   ^/$  /rudder [R]
 
-  ProxyPass         "/rudder" "http://localhost:8080/rudder"
+  ProxyPass         "/rudder" "http://localhost:8080/rudder" retry=0
   ProxyPassReverse  "/rudder" "http://localhost:8080/rudder"
   ProxyRequests     Off
 
@@ -47,47 +46,5 @@
 
   # MSIE 7 and newer should be able to use keepalive
   BrowserMatch "MSIE [17-9]" ssl-unclean-shutdown
-=======
-	ServerAdmin webmaster@localhost
-
-	# Rudder webapp
-	RewriteEngine on
-	RewriteRule   ^/$  /rudder [R]
-
-	ProxyPass         "/rudder" "http://localhost:8080/rudder" retry=0
-	ProxyPassReverse  "/rudder" "http://localhost:8080/rudder"
-	ProxyRequests     Off
-
-	# Local reverse proxy authorization override
-	# Most unix distribution deny proxy by default (ie /etc/apache2/mods-enabled/proxy.conf in Ubuntu)
-	<Proxy http://localhost:8080/rudder*>
-		Order deny,allow
-		Allow from all
-	</Proxy>
-
-	Include /opt/rudder/etc/rudder-apache-common.conf
-
-	# Logs
-	ErrorLog /var/log/rudder/apache2/error.log
-	LogLevel warn
-	CustomLog /var/log/rudder/apache2/access.log combined
-
-	#   SSL Engine Switch:
-	#   Enable/Disable SSL for this virtual host.
-	SSLEngine on
-
-	SSLCertificateFile      /opt/rudder/etc/ssl/rudder-webapp.crt
-	SSLCertificateKeyFile   /opt/rudder/etc/ssl/rudder-webapp.key
-
-	<FilesMatch "\.(cgi|shtml|phtml|php)$">
-		SSLOptions +StdEnvVars
-	</FilesMatch>
-	<Directory /usr/lib/cgi-bin>
-		SSLOptions +StdEnvVars
-	</Directory>
-
-	# MSIE 7 and newer should be able to use keepalive
-	BrowserMatch "MSIE [17-9]" ssl-unclean-shutdown
->>>>>>> 11a7bb1d
 
 </VirtualHost>