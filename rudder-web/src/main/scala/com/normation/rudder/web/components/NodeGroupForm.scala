--- conflicted
+++ resolved
@@ -127,11 +127,7 @@
   }
 
   private[this] def saveButtonCallBack(searchStatus : Boolean) : JsCmd = {
-<<<<<<< HEAD
-    JsRaw("""$('#%1$s').button() ; $('#%1$s').button("option", "disabled", %2$s);""".format(saveButtonId, searchStatus))
-=======
     JsRaw("""$('#%s').button("option", "disabled", %s);""".format(saveButtonId, searchStatus))
->>>>>>> 0806d8f9
   }
 
   private[this] def onClickCallBack(s:String) : JsCmd = {
