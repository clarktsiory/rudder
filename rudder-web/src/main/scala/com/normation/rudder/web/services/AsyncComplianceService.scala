--- conflicted
+++ resolved
@@ -167,24 +167,8 @@
             val bars  = {
               for { (key, optCompliance) <- compliances } yield {
                 val value = kind.value(key)
-<<<<<<< HEAD
-                optCompliance match {
-                  case None =>
-                    s"""
-                    $$("#compliance-bar-${value}").parent().css("text-decoration", "none");
-                    $$("#compliance-bar-${value}").html('<div><span class="text-center text-muted">no data available</span></div>');
-                    """
-                  case Some(compliance) =>
-                    val array = compliance.toJsArray.toJsCmd
-                    s"""
-                    $$("#compliance-bar-${value}").html(buildComplianceBar(${array}));
-                    ${kind.jsContainer}['${value}'] = ${array};
-                    """
-                }
-=======
                 val displayCompliance = optCompliance.map(_.toJsArray.toJsCmd).getOrElse("""'<div class="text-muted text-center">no data available</div>'""")
                 s"${kind.jsContainer}['${value}'] = ${displayCompliance};"
->>>>>>> b663dffd
               }
             }
             JsRaw(
