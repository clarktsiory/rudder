/*
*************************************************************************************
* Copyright 2014 Normation SAS
*************************************************************************************
*
* This file is part of Rudder.
*
* Rudder is free software: you can redistribute it and/or modify
* it under the terms of the GNU General Public License as published by
* the Free Software Foundation, either version 3 of the License, or
* (at your option) any later version.
*
* In accordance with the terms of section 7 (7. Additional Terms.) of
* the GNU General Public License version 3, the copyright holders add
* the following Additional permissions:
* Notwithstanding to the terms of section 5 (5. Conveying Modified Source
* Versions) and 6 (6. Conveying Non-Source Forms.) of the GNU General
* Public License version 3, when you create a Related Module, this
* Related Module is not considered as a part of the work and may be
* distributed under the license agreement of your choice.
* A "Related Module" means a set of sources files including their
* documentation that, without modification of the Source Code, enables
* supplementary functions or services in addition to those offered by
* the Software.
*
* Rudder is distributed in the hope that it will be useful,
* but WITHOUT ANY WARRANTY; without even the implied warranty of
* MERCHANTABILITY or FITNESS FOR A PARTICULAR PURPOSE.  See the
* GNU General Public License for more details.
*
* You should have received a copy of the GNU General Public License
* along with Rudder.  If not, see <http://www.gnu.org/licenses/>.

*
*************************************************************************************
*/

package com.normation.rudder.web.services

import com.normation.rudder.domain.policies._
import com.normation.rudder.repository.FullActiveTechniqueCategory
import com.normation.inventory.domain.NodeId
import com.normation.rudder.domain.nodes.NodeInfo
import scala.xml._
import net.liftweb.http._
import net.liftweb.common._
import com.normation.rudder.domain.reports._
import net.liftweb.util.Helpers._
import net.liftweb.util.Helpers
import net.liftweb.http.js.JsCmds._
import net.liftweb.http.js.JE._
import net.liftweb.http.js.JsCmd
import net.liftweb.http.js.JsExp
import bootstrap.liftweb.RudderConfig
import com.normation.cfclerk.domain.TechniqueVersion
import org.joda.time.DateTime
import com.normation.rudder.web.components.DateFormaterService
import org.joda.time.Interval
import com.normation.rudder.services.reports.NodeChanges
import com.normation.cfclerk.xmlparsers.CfclerkXmlConstants.DEFAULT_COMPONENT_KEY
import com.normation.rudder.domain.policies.PolicyMode._

object ComputePolicyMode {
  def ruleMode(globalMode : GlobalPolicyMode, directives : Set[Directive]) = {
   globalMode.overridable match {
      case PolicyModeOverrides.Unoverridable =>
        (globalMode.mode.name, s"""Rudder's global agent policy mode is set to <i><b>${globalMode.mode.name}</b></i> and is not overridable on a per-node or per-directive basis. Please check your Settings or contact your Rudder administrator.""")
      case PolicyModeOverrides.Always =>

        // We have a Set here so we only have 3 elem max (None, Some(audit), some(enforce))
        val directivePolicyMode = directives.map(_.policyMode)
        directivePolicyMode.toList match {
          // We only have one element!!
          case mode :: Nil => mode match {
            // global mode was not overriden by any directive, use global mode
            case None => (globalMode.mode.name, "")
            // Global mode is overriden by all directives with the same mode
            case Some(m) => (m.name, "")
          }
          // No directives linked to the Rule, fallback to globalMode
          case Nil => (globalMode.mode.name, "This mode is the globally defined default. You can change it in the global <i><b>settings</b></i>.")
          case modes =>
            // Here we now need to check if global mode is the same that all selected mode for directives
            // So we replace any "None" (use global mode) by global mode and we will decide after what happens
            val effectiveModes = directivePolicyMode.map(_.getOrElse(globalMode.mode))
            // Check if there is still more than one mode applied
            if (effectiveModes.size > 1)  {
              // More that one mode applied, status is 'mixed', global mode was different than the one enforced on some directives
              ("mixed", "This rule has at least one directive that will enforce configurations, and at least one that will audit them.")
            } else {
              // After all there is only one mode and it's the same than global mode => some modes were using default mode,
              // some were enforce the same mode as global
              (globalMode.mode.name, "")
            }
        }
    }
  }

  def directiveModeOnNode(nodeMode : Option[PolicyMode], globalMode : GlobalPolicyMode)(directiveMode : Option[PolicyMode]) = {
   globalMode.overridable match {
      case PolicyModeOverrides.Unoverridable =>
        (globalMode.mode.name, s"""Rudder's global agent policy mode is set to <i><b>${globalMode.mode.name}</b></i> and is not overridable on a per-node or per-directive basis. Please check your Settings or contact your Rudder administrator.""")
      case PolicyModeOverrides.Always =>
        val (mode,expl) = matchMode(nodeMode,directiveMode,globalMode.mode)
        (mode.name,expl)
    }
  }

  // Here we are resolving conflict when we have an overridable global mode between mode of a Node, mode of a Directive and we are using global mode to use as default when both are not overriding
  // we do not pass a GlobalPolicyMode, but only the PolicyMode from it so we indicate that we don't want to treat overridabilty here
  private[this] def matchMode(nodeMode : Option[PolicyMode], directiveMode : Option[PolicyMode], globalMode : PolicyMode) : (PolicyMode,String) = {
    (nodeMode,directiveMode) match {
      case (None,None) =>
        (globalMode, "This mode is the globally defined default. You can change it in the global <i><b>settings</b></i>.")
      case (Some(Enforce),Some(Enforce)) =>
        (Enforce, "<b>Enforce</b> is forced by both this <i><b>Node</b></i> and this <i><b>Directive</b></i> mode")
      case (Some(Enforce),None) =>
        (Enforce, "<b>Enforce</b> is forced by this <i><b>Node</b></i> mode")
      case (None,Some(Enforce)) =>
        (Enforce, "<b>Enforce</b> is forced by this <i><b>Directive</b></i> mode")
      case (Some(Audit), Some(Audit)) =>
        (Audit, "<b>Audit</b> is forced by both this <i><b>Node</b></i> and this <i><b>Directive</b></i> mode")
      case (Some(Audit), None) =>
        (Audit, "<b>Audit</b> is forced by this <i><b>Node</b></i> mode")
      case (Some(Audit), Some(Enforce)) =>
        (Audit, "The <i><b>Directive</b></i> is configured to <b class='text-Enforce'>enforce</b> but is overriden to <b>audit</b> by this <i><b>Node</b></i>. ")
      case (None,Some(Audit))  =>
        (Audit, "<b>Audit</b> is forced by this <i><b>Directive</b></i> mode")
      case (Some(Enforce),Some(Audit))  =>
        (Audit, "The <i><b>Node</b></i> is configured to <b class='text-Enforce'>enforce</b> but is overriden to <b>audit</b> by this <i><b>Directive</b></i>. ")
    }
  }

  // The goal of that function is to compute the effective mode applied by a combination of a element of one type and a set of element of another type
  // and explain why it's result. (ie : Compute the policy mode applied on a RUle depending on mode of One Node and all Directive from that Rule

  // It uses:
  // * The global defined mode
  // * A unique policy mode of one element of type A as base (generally a Directive or a Node)
  // * multiples Policy modes of a set elements of type B that we will look into it to understand what's going on
  // The other parameters (uniqueKind/multipleKind, mixedExplnation) are used to build explanation message
  private[this] def genericComputeMode (
      uniqueMode : Option[PolicyMode]
    , uniqueKind : String
    , multipleModes : Set[Option[PolicyMode]]
    , multipleKind  : String
    , globalMode : GlobalPolicyMode
    , mixedExplanation : String
  ) : (String,String) = {

    // Is global mode overridable ?
    globalMode.overridable match {
      // No => We have global mode
      case PolicyModeOverrides.Unoverridable =>
        (globalMode.mode.name, s"""Rudder's global agent policy mode is set to <i><b>${globalMode.mode.name}</b></i> and is not overridable on a per-node or per-directive basis. Please check your Settings or contact your Rudder administrator.""")
      // Yes, Look for our unique mode
      case PolicyModeOverrides.Always =>
        uniqueMode match {
          // Our unique Mode overrides Audit => We are in Audit mode
          case Some(Audit) =>
            (Audit.name,s"<b>${Audit.name}</b> mode is forced by this <i><b>${uniqueKind}</b></i>")

          // We are not overriding global mode or we are enforcing Audit
          // Scala type system / pattern matching does not allow here to state that we have an Option[Enforce] So we will still have to treat audit case ...
          case uniqueMode =>

            // If something is missing or multiple mode does not override global mode we will fallback to this
            // Use unique mode if defined
            // else use the global mode
            val (defaultMode,expl) = uniqueMode match {
              case Some(mode) =>
                ( mode, s"<b>${mode.name}</b> mode is forced by this <i><b>${uniqueKind}</b></i>")
              case None =>
                ( globalMode.mode, "This mode is the globally defined default. You can change it in the global <i><b>settings</b></i>.")
            }
            val default = (defaultMode.name,expl)

            // We have a Set here so we only have 3 elem max  in it (None, Some(audit), some(enforce))
            // transform to list for pattern matching
            multipleModes.toList match {
              // Nothing defined ... , fallback to default
              case Nil => default
              // We only have one element!! So all multiple elements are defined on the same mode
              case mode :: Nil => mode match {
                // Not overriding => Default
                case None => default
                // Audit mode, we will have audit mode but explanation differs depending on which unique mode we have
                case Some(Audit) =>
                  uniqueMode match {
                    case Some(Enforce) =>
                     (Audit.name, s"The <i><b>${uniqueKind}</b></i> is configured to <b class='text-Enforce'>enforce</b> but is overriden to <b>audit</b> by all <i><b>${multipleKind}</b></i>. ")
                    // Audit is treated above ... maybe we should not treat it in that sense and always provide a more precise message
                    case Some(Audit) =>
                     (Audit.name, s"<b>Audit</b> mode is forced by both the <i><b>${uniqueKind}</b></i> and all <i><b>${multipleKind}</b></i>")
                    case None =>
                     (Audit.name, s"<b>Audit</b> mode is forced by all <i><b>${multipleKind}</b></i>")
                  }
                // Enforce mode, since we already treated unique Audit, above, only enforce cases are possible
                case Some(Enforce) =>
                  uniqueMode match {
                    case Some(Audit) =>
                     // Audit is treated above ... maybe we should not treat it in that sense and always provide a more precise message
                     (Audit.name,   s"All <i><b>${multipleKind}</b></i> are configured to <b class='text-Enforce'>enforce</b> but is overriden to <b>audit</b> by the <i><b>${uniqueKind}</b></i>. ")
                    case Some(Enforce) =>
                     (Enforce.name, s"<b>Enforce</b> mode is forced by both this <i><b>${uniqueKind}</b></i> and all <i><b>${multipleKind}</b></i>")
                    case None =>
                     (Enforce.name, s"<b>Enforce</b> mode is forced by all <i><b>${multipleKind}</b></i>")
                  }

              }

              // We have multiple modes ! We need to go deeper
              case modes  =>
                // Now we will replace None (non overriding mode) by it's effective mode (default one defined above)

                multipleModes.map(_.getOrElse(defaultMode)).toList match {
                  // That is treated above on the first match on the list, but still need to treat empty case
                  case Nil => default
                  // All modes defined are now replaced by default mode but there is only mode mode left
                  case mode :: Nil =>
                    mode match {
                      // Audit means that unique mode was not overriding and we that some 'multiple' modes are overriding to Audit and global mode is defined as audit
                      case Audit   => (Audit.name, s"<b>${Audit.name}</b> mode is forced by some <i><b>${multipleKind}</b></i>")
                      // That means that unique mode was not overriding or is in enforce Mode and that some directive are overrding to default and global mode is defined as audit
                      // Maybe we could look into unique mode to state if it depends on it or not
                      case Enforce => (Enforce.name, s"<b>${Enforce.name}</b> mode is forced by the <i><b>${uniqueKind}</b></i> and some <i><b>${multipleKind}</b></i>")
                    }

                  // We still have more that one mode, we are in mixed state, use the explanation povided
                  case _ =>
                  ("mixed", mixedExplanation)
                }
            }
        }
    }
  }

  // Used to compute mode applied on a Rule depending on the Node state and directive from the Rule
  // Used in compliance table in node page
  def ruleModeOnNode(nodeMode : Option[PolicyMode], globalMode : GlobalPolicyMode)( directivesMode : Set[Option[PolicyMode]]) : (String,String) = {
    val mixed = "This Rule has at least one Directive that will <b class='text-Enforce'>enforces</b> configurations, and at least one that will <b class='text-Audit'>audits</b> them."
    genericComputeMode(nodeMode, "Node", directivesMode, "Directives", globalMode, mixed)
  }

  // Used to computed mode applied by a Node depending on it's mode and directive it applies
  // Used in Node compliance table in Rule page
  def nodeModeOnRule(nodeMode : Option[PolicyMode], globalMode : GlobalPolicyMode)( directivesMode : Set[Option[PolicyMode]]) : (String,String) = {
    val mixed = "This Node applies at least one Directive that will <b class='text-Enforce'>enforces</b> configurations, and at least one that will <b class='text-Audit'>audits</b> them."
    genericComputeMode(nodeMode, "Node", directivesMode, "Directives", globalMode, mixed)
  }

  // Used to computed mode applied on a Directive depending on it's mode and and all Nodes appliying it
  // Used in Node compliance table in Rule page
  def directiveModeOnRule(nodeModes : Set[Option[PolicyMode]], globalMode : GlobalPolicyMode)( directiveMode : Option[PolicyMode]) = {
    val mixed = "This Directive is applied on at least one Node that will <b class='text-Enforce'>enforces</b> configurations, and at least one that will <b class='text-Audit'>audits</b> them."
    genericComputeMode(directiveMode, "Node", nodeModes, "Directives", globalMode, mixed)
  }
}

/*
 * That files contains all the datastructures related to
 * compliance of different level of rules/nodes, and
 * that will be mapped to JSON
 *
 */

/*
 *   Javascript object containing all data to create a line about a change in the DataTable
 *   { "nodeName" : Name of the node [String]
 *   , "message" : Messages linked to that change [String]
 *   , "directiveName" : Name of the directive [String]
 *   , "component" : Component name [String]
 *   , "value": Value of the change [String]
 *   , "executionDate" : date the report was run on the Node [String]
 *   }
 */
case class ChangeLine (
    report        : ResultReports
  , nodeName      : Option[String] = None
  , ruleName      : Option[String] = None
  , directiveName : Option[String] = None
) extends JsTableLine {
  val json = {
    JsObj (
<<<<<<< HEAD
        ( "nodeName"      -> nodeName.getOrElse(report.nodeId.value) )
      , ( "message"       -> report.message )
      , ( "directiveName" -> directiveName.getOrElse(report.directiveId.value) )
      , ( "component"     -> report.component )
      , ( "value"         -> report.keyValue )
      , ( "executionDate" -> DateFormaterService.getFormatedDate(report.executionTimestamp ))
=======
        ( "nodeName" -> nodeName.getOrElse(report.nodeId.value) )
      , ( "message" -> xml.Utility.escape(report.message) )
      , ( "directiveName" -> xml.Utility.escape(directiveName.getOrElse(report.directiveId.value)) )
      , ( "component"         -> xml.Utility.escape(report.component) )
      , ( "value"    -> xml.Utility.escape(report.keyValue) )
      , ( "executionDate"       -> DateFormaterService.getFormatedDate(report.executionTimestamp ))
>>>>>>> 972f7ac9
    )
  }
}

object ChangeLine {
  def jsonByInterval (
      changes : Map[Interval,Seq[ResultReports]]
    , ruleName : Option[String] = None
    , directiveLib : FullActiveTechniqueCategory
    , allNodeInfos : Map[NodeId, NodeInfo]
  ) = {

    val jsonChanges =
      for {
        // Sort changes by interval so we can use index to select changes
        (interval,changesOnInterval) <- changes.toList.sortWith{case ((i1,_),(i2,_)) => i1.getStart() isBefore i2.getStart() }

      } yield {
        val lines = for {
          change <- changesOnInterval
          nodeName = allNodeInfos.get(change.nodeId).map (_.hostname)
          directiveName = directiveLib.allDirectives.get(change.directiveId).map(_._2.name)
        } yield {
          ChangeLine(change, nodeName , ruleName, directiveName)
        }

       JsArray(lines.toList.map(_.json))
      }

    JsArray(jsonChanges.toSeq:_*)
  }
}

/*
 *   Javascript object containing all data to create a line in the DataTable
 *   { "rule" : Rule name [String]
 *   , "id" : Rule id [String]
 *   , "compliance" : array of number of reports by compliance status [Array[Float]]
 *   , "details" : Details of Directives contained in the Rule [Array of Directive values]
 *   , "jsid"    : unique identifier for the line [String]
 *   , "isSystem" : Is it a system Rule? [Boolean]
 *   , "policyMode" : Directive policy mode [String]
 *   , "explanation" : Policy mode explanation [String]
 *   }
 */
case class RuleComplianceLine (
    rule        : Rule
  , id          : RuleId
  , compliance  : ComplianceLevel
  , details     : JsTableData[DirectiveComplianceLine]
  , policyMode       : String
  , modeExplanation  : String
) extends JsTableLine {
  val json = {
    JsObj (
        ( "rule"       ->  xml.Utility.escape(rule.name) )
      , ( "compliance" -> jsCompliance(compliance) )
      , ( "compliancePercent"       -> compliance.compliance)
      , ( "id"         -> rule.id.value )
      , ( "details"    -> details.json )
      //unique id, usable as DOM id - rules, directives, etc can
      //appear several time in a page
      , ( "jsid"       -> nextFuncName )
      , ( "isSystem"   -> rule.isSystem )
      , ( "policyMode" -> policyMode )
      , ( "explanation"-> modeExplanation )
    )
  }
}

/*
 *   Javascript object containing all data to create a line in the DataTable
 *   { "directive" : Directive name [String]
 *   , "id" : Directive id [String]
 *   , "techniqueName": Name of the technique the Directive is based upon [String]
 *   , "techniqueVersion" : Version of the technique the Directive is based upon  [String]
 *   , "compliance" : array of number of reports by compliance status [Array[Float]]
 *   , "compliancePercent" : Compliance percentage [Float]
 *   , "details" : Details of components contained in the Directive [Array of Component values]
 *   , "jsid"    : unique identifier for the line [String]
 *   , "isSystem" : Is it a system Directive? [Boolean]
 *   , "policyMode" : Directive policy mode [String]
 *   , "explanation" : Policy mode explanation [String]
 *   }
 */
case class DirectiveComplianceLine (
    directive        : Directive
  , techniqueName    : String
  , techniqueVersion : TechniqueVersion
  , compliance       : ComplianceLevel
  , details          : JsTableData[ComponentComplianceLine]
  , policyMode       : String
  , modeExplanation  : String
) extends JsTableLine {
  val json =  {
    JsObj (
        ( "directive"        -> xml.Utility.escape(directive.name) )
      , ( "id"               -> directive.id.value )
      , ( "techniqueName"    -> xml.Utility.escape(techniqueName) )
      , ( "techniqueVersion" -> xml.Utility.escape(techniqueVersion.toString) )
      , ( "compliance"       -> jsCompliance(compliance))
      , ( "compliancePercent"       -> compliance.compliance)
      , ( "details"          -> details.json )
      //unique id, usable as DOM id - rules, directives, etc can
      //appear several time in a page
      , ( "jsid"             -> nextFuncName )
      , ( "isSystem"         -> directive.isSystem )
      , ( "policyMode"       -> policyMode )
      , ( "explanation"      -> modeExplanation )
    )
  }
}

/*
 *   Javascript object containing all data to create a line in the DataTable
 *   { "node" : Node name [String]
 *   , "id" : Node id [String]
 *   , "compliance" : array of number of reports by compliance status [Array[Float]]
 *   , "compliancePercent" : Compliance percentage [Float]
 *   , "details" : Details of Directive applied by the Node [Array of Directive values ]
 *   , "jsid"    : unique identifier for the line [String]
 *   }
 */
case class NodeComplianceLine (
    nodeInfo   : NodeInfo
  , compliance : ComplianceLevel
  , details    : JsTableData[DirectiveComplianceLine]
  , policyMode       : String
  , modeExplanation  : String
) extends JsTableLine {
  val json = {
    JsObj (
        ( "node"       -> xml.Utility.escape(nodeInfo.hostname) )
      , ( "compliance" -> jsCompliance(compliance))
      , ( "compliancePercent"       -> compliance.compliance)
      , ( "id"         -> nodeInfo.id.value )
      , ( "details"    -> details.json )
      //unique id, usable as DOM id - rules, directives, etc can
      //appear several time in a page
      , ( "jsid"       -> nextFuncName )
      , ( "policyMode" -> policyMode )
      , ( "explanation"-> modeExplanation )
    )
  }
}

/*
 *   Javascript object containing all data to create a line in the DataTable
 *   { "component" : component name [String]
 *   , "id" : id generated about that component [String]
 *   , "compliance" : array of number of reports by compliance status [Array[Float]]
 *   , "compliancePercent" : Compliance percentage [Float]
 *   , "details" : Details of values contained in the component [ Array of Component values ]
 *   , "noExpand" : The line should not be expanded if all values are "None" [Boolean]
 *   , "jsid"    : unique identifier for the line [String]
 *   }
 */
case class ComponentComplianceLine (
    component   : String
  , compliance  : ComplianceLevel
  , details     : JsTableData[ValueComplianceLine]
  , noExpand    : Boolean
) extends JsTableLine {

  val json = {
    JsObj (
        ( "component"   -> xml.Utility.escape(component) )
      , ( "compliance"  -> jsCompliance(compliance))
      , ( "compliancePercent"       -> compliance.compliance)
      , ( "details"     -> details.json )
      , ( "noExpand"    -> noExpand )
      , ( "jsid"        -> nextFuncName )
    )
  }

}

/*
 *   Javascript object containing all data to create a line in the DataTable
 *   { "value" : value of the key [String]
 *   , "compliance" : array of number of reports by compliance status [Array[Float]]
 *   , "compliancePercent" : Compliance percentage [Float]
 *   , "status" : Worst status of the Directive [String]
 *   , "statusClass" : Class to use on status cell [String]
 *   , "messages" : (Status, Message) linked to that value, only used in message popup [ Array[(status:String,value:String)] ]
 *   , "jsid"    : unique identifier for the line [String]
 *   }
 */
case class ValueComplianceLine (
    value       : String
  , messages    : List[(String, String)]
  , compliance  : ComplianceLevel
  , status      : String
  , statusClass : String
) extends JsTableLine {

  val json = {
    JsObj (
        ( "value"       -> xml.Utility.escape(value) )
      , ( "status"      -> status )
      , ( "statusClass" -> statusClass )
      , ( "messages"    -> JsArray(messages.map{ case(s, m) => JsObj(("status" -> s), ("value" -> xml.Utility.escape(m)))}))
      , ( "compliance"  -> jsCompliance(compliance))
      , ( "compliancePercent"       -> compliance.compliance)
      //unique id, usable as DOM id - rules, directives, etc can
      //appear several time in a page
      , ( "jsid"        -> nextFuncName )
    )
  }

}

object ComplianceData extends Loggable {

  /*
   * For a given rule, display compliance by nodes.
   * For each node, elements displayed are restraint
   */
  def getRuleByNodeComplianceDetails (
      directiveLib: FullActiveTechniqueCategory
    , report      : RuleStatusReport
    , allNodeInfos: Map[NodeId, NodeInfo]
    , globalMode  : GlobalPolicyMode
  ) : JsTableData[NodeComplianceLine]= {

    // Compute node compliance detail
    val nodeComplianceLine = for {
      (nodeId, aggregate) <- report.byNodes
      nodeInfo            <- allNodeInfos.get(nodeId)
    } yield {

      val directivesMode = aggregate.directives.keys.map(directiveLib.allDirectives.get(_).flatMap(_._2.policyMode)).toSet
      val (policyMode,explanation) = ComputePolicyMode.nodeModeOnRule(nodeInfo.policyMode, globalMode)(directivesMode)

      val details = getDirectivesComplianceDetails(aggregate.directives.values.toSet, directiveLib, globalMode, ComputePolicyMode.directiveModeOnNode(nodeInfo.policyMode, globalMode))
      NodeComplianceLine(
          nodeInfo
        , aggregate.compliance
        , JsTableData(details)
        , policyMode
        , explanation
      )
    }

    JsTableData(nodeComplianceLine.toList)
  }

  /*
   * For a given unique node, create the "by rule"
   * tree structure of compliance elements.
   * (rule -> directives -> components -> value with messages and status)
   */
  def getNodeByRuleComplianceDetails (
      nodeId      : NodeId
    , report      : NodeStatusReport
    , allNodeInfos: Map[NodeId, NodeInfo]
    , directiveLib: FullActiveTechniqueCategory
    , rules       : Seq[Rule]
    , globalMode  : GlobalPolicyMode
  ) : JsTableData[RuleComplianceLine] = {

    val ruleComplianceLine = for {
      (ruleId, aggregate) <- report.byRules
      rule                <- rules.find( _.id == ruleId )
    } yield {
      val nodeMode = allNodeInfos.get(nodeId).flatMap { _.policyMode }
      val details = getDirectivesComplianceDetails(aggregate.directives.values.toSet, directiveLib, globalMode, ComputePolicyMode.directiveModeOnNode(nodeMode, globalMode))

      val directivesMode = aggregate.directives.keys.map(directiveLib.allDirectives.get(_).flatMap(_._2.policyMode)).toSet
      val (policyMode,explanation) = ComputePolicyMode.ruleModeOnNode(nodeMode, globalMode)(directivesMode)
      RuleComplianceLine (
          rule
        , rule.id
        , aggregate.compliance
        , JsTableData(details)
        , policyMode
        , explanation
      )

    }

    JsTableData(ruleComplianceLine.toList)
  }

  //////////////// Directive Report ///////////////

  // From Rule Point of view
  def getRuleByDirectivesComplianceDetails (
      report          : RuleStatusReport
    , rule            : Rule
    , allNodeInfos    : Map[NodeId, NodeInfo]
    , directiveLib    : FullActiveTechniqueCategory
    , globalMode      : GlobalPolicyMode
  ) : JsTableData[DirectiveComplianceLine] = {

    val lines = getDirectivesComplianceDetails(report.report.directives.values.toSet, directiveLib, globalMode, ComputePolicyMode.directiveModeOnRule(allNodeInfos.map(_._2.policyMode).toSet, globalMode))
    JsTableData(lines.toList)
  }

  // From Node Point of view
  private[this] def getDirectivesComplianceDetails (
      directivesReport : Set[DirectiveStatusReport]
    , directiveLib     : FullActiveTechniqueCategory
    , globalPolicyMode : GlobalPolicyMode
    , computeMode      : Option[PolicyMode]=> (String,String)
  ) : List[DirectiveComplianceLine] = {
    val directivesComplianceData = for {
      directiveStatus                  <- directivesReport
      (fullActiveTechnique, directive) <- directiveLib.allDirectives.get(directiveStatus.directiveId)
    } yield {
      val techniqueName    = fullActiveTechnique.techniques.get(directive.techniqueVersion).map(_.name).getOrElse("Unknown technique")
      val techniqueVersion = directive.techniqueVersion;
      val components       =  getComponentsComplianceDetails(directiveStatus.components.values.toSet, true)
      val (policyMode,explanation) = computeMode(directive.policyMode)

      DirectiveComplianceLine (
          directive
        , techniqueName
        , techniqueVersion
        , directiveStatus.compliance
        , components
        , policyMode
        , explanation
      )
    }

    directivesComplianceData.toList
  }
  //////////////// Component Report ///////////////

  // From Node Point of view
  private[this] def getComponentsComplianceDetails (
      components    : Set[ComponentStatusReport]
    , includeMessage: Boolean
  ) : JsTableData[ComponentComplianceLine] = {

    val componentsComplianceData = components.map { component =>

      val (noExpand, values) = if(!includeMessage) {
        (true, getValuesComplianceDetails(component.componentValues.values.toSet))
      } else {
        val noExpand  = component.componentValues.forall( x => x._1 == DEFAULT_COMPONENT_KEY)

        (noExpand, getValuesComplianceDetails(component.componentValues.values.toSet))
      }

      ComponentComplianceLine(
          component.componentName
        , component.compliance
        , values
        , noExpand
      )
    }

    JsTableData(componentsComplianceData.toList)
  }

  //////////////// Value Report ///////////////

  // From Node Point of view
  private[this] def getValuesComplianceDetails (
      values  : Set[ComponentValueStatusReport]
  ) : JsTableData[ValueComplianceLine] = {
    val valuesComplianceData = for {
      value <- values
    } yield {
      val severity = ReportType.getWorseType(value.messages.map( _.reportType)).severity
      val status = getDisplayStatusFromSeverity(severity)
      val key = value.unexpandedComponentValue
      val messages = value.messages.map(x => (x.reportType.severity, x.message.getOrElse("")))

      ValueComplianceLine(
          key
        , messages
        , value.compliance
        , status
        , severity
      )
    }
    JsTableData(valuesComplianceData.toList)
  }

   private[this] def getDisplayStatusFromSeverity(severity: String) : String = {
    S.?(s"reports.severity.${severity}")
  }

}<|MERGE_RESOLUTION|>--- conflicted
+++ resolved
@@ -264,6 +264,9 @@
  *
  */
 
+
+
+
 /*
  *   Javascript object containing all data to create a line about a change in the DataTable
  *   { "nodeName" : Name of the node [String]
@@ -282,21 +285,12 @@
 ) extends JsTableLine {
   val json = {
     JsObj (
-<<<<<<< HEAD
         ( "nodeName"      -> nodeName.getOrElse(report.nodeId.value) )
-      , ( "message"       -> report.message )
-      , ( "directiveName" -> directiveName.getOrElse(report.directiveId.value) )
-      , ( "component"     -> report.component )
-      , ( "value"         -> report.keyValue )
+      , ( "message"       -> escapeHTML(report.message) )
+      , ( "directiveName" -> escapeHTML(directiveName.getOrElse(report.directiveId.value)) )
+      , ( "component"     -> escapeHTML(report.component) )
+      , ( "value"         -> escapeHTML(report.keyValue) )
       , ( "executionDate" -> DateFormaterService.getFormatedDate(report.executionTimestamp ))
-=======
-        ( "nodeName" -> nodeName.getOrElse(report.nodeId.value) )
-      , ( "message" -> xml.Utility.escape(report.message) )
-      , ( "directiveName" -> xml.Utility.escape(directiveName.getOrElse(report.directiveId.value)) )
-      , ( "component"         -> xml.Utility.escape(report.component) )
-      , ( "value"    -> xml.Utility.escape(report.keyValue) )
-      , ( "executionDate"       -> DateFormaterService.getFormatedDate(report.executionTimestamp ))
->>>>>>> 972f7ac9
     )
   }
 }
@@ -352,7 +346,7 @@
 ) extends JsTableLine {
   val json = {
     JsObj (
-        ( "rule"       ->  xml.Utility.escape(rule.name) )
+        ( "rule"       -> escapeHTML(rule.name) )
       , ( "compliance" -> jsCompliance(compliance) )
       , ( "compliancePercent"       -> compliance.compliance)
       , ( "id"         -> rule.id.value )
@@ -393,10 +387,10 @@
 ) extends JsTableLine {
   val json =  {
     JsObj (
-        ( "directive"        -> xml.Utility.escape(directive.name) )
+        ( "directive"        -> escapeHTML(directive.name) )
       , ( "id"               -> directive.id.value )
-      , ( "techniqueName"    -> xml.Utility.escape(techniqueName) )
-      , ( "techniqueVersion" -> xml.Utility.escape(techniqueVersion.toString) )
+      , ( "techniqueName"    -> escapeHTML(techniqueName) )
+      , ( "techniqueVersion" -> escapeHTML(techniqueVersion.toString) )
       , ( "compliance"       -> jsCompliance(compliance))
       , ( "compliancePercent"       -> compliance.compliance)
       , ( "details"          -> details.json )
@@ -429,7 +423,7 @@
 ) extends JsTableLine {
   val json = {
     JsObj (
-        ( "node"       -> xml.Utility.escape(nodeInfo.hostname) )
+        ( "node"       -> escapeHTML(nodeInfo.hostname) )
       , ( "compliance" -> jsCompliance(compliance))
       , ( "compliancePercent"       -> compliance.compliance)
       , ( "id"         -> nodeInfo.id.value )
@@ -463,7 +457,7 @@
 
   val json = {
     JsObj (
-        ( "component"   -> xml.Utility.escape(component) )
+        ( "component"   -> escapeHTML(component) )
       , ( "compliance"  -> jsCompliance(compliance))
       , ( "compliancePercent"       -> compliance.compliance)
       , ( "details"     -> details.json )
@@ -495,10 +489,10 @@
 
   val json = {
     JsObj (
-        ( "value"       -> xml.Utility.escape(value) )
+        ( "value"       -> escapeHTML(value) )
       , ( "status"      -> status )
       , ( "statusClass" -> statusClass )
-      , ( "messages"    -> JsArray(messages.map{ case(s, m) => JsObj(("status" -> s), ("value" -> xml.Utility.escape(m)))}))
+      , ( "messages"    -> JsArray(messages.map{ case(s, m) => JsObj(("status" -> s), ("value" -> escapeHTML(m)))}))
       , ( "compliance"  -> jsCompliance(compliance))
       , ( "compliancePercent"       -> compliance.compliance)
       //unique id, usable as DOM id - rules, directives, etc can
