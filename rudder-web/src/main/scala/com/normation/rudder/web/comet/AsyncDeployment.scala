--- conflicted
+++ resolved
@@ -135,13 +135,8 @@
               <fieldset id="deploymentErrorMsg" style="display:none;"><legend><b>Technical details</b></legend>
                 <span>{error.split("<-").map(x => Text("⇨ " + x) ++ {<br/>})}<br/></span>
               </fieldset>
-<<<<<<< HEAD
-            case _ => <span>{failure.messageChain.split("<-").map(x => Text("=> " + x) ++ {<br/>})}</span>
+            case _ => <span>{failure.messageChain.split("<-").map(x => Text("⇨ " + x) ++ {<br/>})}</span>
           } }).apply(errorPopup)
-=======
-            case _ => <span>{failure.messageChain.split("<-").map(x => Text("⇨ " + x) ++ {<br/>})}</span>
-          } })(errorPopup)
->>>>>>> 0bdf0ab0
         }
     }
   }
