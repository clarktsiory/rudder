/*
*************************************************************************************
* Copyright 2013 Normation SAS
*************************************************************************************
*
* This program is free software: you can redistribute it and/or modify
* it under the terms of the GNU Affero General Public License as
* published by the Free Software Foundation, either version 3 of the
* License, or (at your option) any later version.
*
* In accordance with the terms of section 7 (7. Additional Terms.) of
* the GNU Affero GPL v3, the copyright holders add the following
* Additional permissions:
* Notwithstanding to the terms of section 5 (5. Conveying Modified Source
* Versions) and 6 (6. Conveying Non-Source Forms.) of the GNU Affero GPL v3
* licence, when you create a Related Module, this Related Module is
* not considered as a part of the work and may be distributed under the
* license agreement of your choice.
* A "Related Module" means a set of sources files including their
* documentation that, without modification of the Source Code, enables
* supplementary functions or services in addition to those offered by
* the Software.
*
* This program is distributed in the hope that it will be useful,
* but WITHOUT ANY WARRANTY; without even the implied warranty of
* MERCHANTABILITY or FITNESS FOR A PARTICULAR PURPOSE. See the
* GNU Affero General Public License for more details.
*
* You should have received a copy of the GNU Affero General Public License
* along with this program. If not, see <http://www.gnu.org/licenses/agpl.html>.
*
*************************************************************************************
*/
package com.normation.rudder.web.snippet.configuration

import net.liftweb.common._
import net.liftweb.http.DispatchSnippet
import net.liftweb.util._
import net.liftweb.util.Helpers._
import scala.xml._
import net.liftweb.http._
import net.liftweb.http.SHtml._
import net.liftweb.http.js._
import net.liftweb.http.js.JsCmds._
import bootstrap.liftweb.RudderConfig
import com.normation.rudder.domain.parameters.GlobalParameter
import com.normation.rudder.domain.parameters.ParameterName
import com.normation.eventlog.ModificationId
import org.joda.time.DateTime
import com.normation.rudder.web.model.CurrentUser
import com.normation.rudder.web.model.{
  WBTextField, FormTracker, WBTextAreaField, WBRadioField
}
import java.util.regex.Pattern
import net.liftweb.http.js.JE.JsRaw
import com.normation.rudder.web.components.popup.CreateOrUpdateGlobalParameterPopup
import net.liftweb.http.js.JE.JsVar
import com.normation.rudder.domain.workflows.ChangeRequestId
import com.normation.rudder.web.model.JsInitContextLinkUtil

class ParameterManagement extends DispatchSnippet with Loggable {

  private[this] val roParameterService = RudderConfig.roParameterService

  private[this] val gridName      = "globalParametersGrid"
  private[this] val gridContainer = "ParamGrid"
  private[this] val htmlId_form   = "globalParameterForm"

  // For the deletion popup
  private[this] val woParameterService = RudderConfig.woParameterService
  private[this] val uuidGen            = RudderConfig.stringUuidGenerator
  private[this] val userPropertyService= RudderConfig.userPropertyService
  private[this] val workflowEnabled    = RudderConfig.configService.rudder_workflow_enabled

  //the current GlobalParameterForm component
  private[this] val parameterPopup = new LocalSnippet[CreateOrUpdateGlobalParameterPopup]

  def dispatch = {
    case "display" => { _ =>  display }
  }

  def display() : NodeSeq = {
    (for {
      seq <- roParameterService.getAllGlobalParameters
      workflowEnabled <- RudderConfig.configService.rudder_workflow_enabled
    } yield {
      (seq, workflowEnabled)
    }) match {
      case Full((seq, workflowEnabled)) => displayGridParameters(seq, gridName, workflowEnabled)
      case eb:EmptyBox =>
        val e = eb ?~! "Error when trying to get global Parameters"
        logger.error(s"Error when trying to display global Parameters, casue is: ${e.messageChain}")
        <div class="error">{e.msg}</div>
    }
  }

  def displayGridParameters(params:Seq[GlobalParameter], gridName:String, workflowEnabled: Boolean) : NodeSeq  = {
    (
      "tbody *" #> ("tr" #> params.map { param =>
        val lineHtmlId = Helpers.nextFuncName
        ".parameterLine [jsuuid]" #> lineHtmlId &
        ".parameterLine [class]" #> Text("curspoint") &
        ".name *" #> <b>{param.name.value}</b> &
        ".value *" #> <pre>{param.value}</pre> &
        ".description *" #> <span><ul class="evlogviewpad"><li><b>Description:</b>{Text(param.description)}</li></ul></span> &
        ".description [id]" #> ("description-" + lineHtmlId) &
        ".overridable *" #> param.overridable &
        ".change *" #> <div >{
                       ajaxButton("Edit", () => showPopup("save", Some(param), workflowEnabled), ("class", "mediumButton"), ("align", "left")) ++
                       ajaxButton("Delete", () => showPopup("delete", Some(param), workflowEnabled), ("class", "mediumButton dangerButton"), ("style", "margin-left:5px;"))
                       }</div>
      }) &
      ".createParameter *" #> ajaxButton("Add Parameter", () => showPopup("create", None, workflowEnabled))
     ).apply(dataTableXml(gridName)) ++ Script(initJs)
  }



  private[this] def dataTableXml(gridName:String) = {
    <div id={gridContainer}>
      <div id="actions_zone">
        <div class="createParameter"/>
      </div>
      <table id={gridName} class="display" cellspacing="0">
        <thead>
          <tr class="head">
            <th>Name</th>
            <th>Value</th>
            <th>Change</th>
          </tr>
        </thead>

        <tbody>
          <tr class="parameterLine">
            <td class="name listopen">[name of parameter]</td>
            <td class="value">[value of parameter]</td>
            <div class="description" style="display:none;" >[description]</div>
            <td class="change">[change / delete]</td>
          </tr>
        </tbody>
      </table>

      <div id="parametersGrid_paginate_area" class="paginate"></div>

    </div>

  }

  private[this] def jsVarNameForId(tableId:String) = "oTable" + tableId

  private[this] def initJs() : JsCmd = {
    OnLoad(
        JsRaw(s"""
          /* Event handler function */
          ${jsVarNameForId(gridName)} = $$('#${gridName}').dataTable({
            "asStripeClasses": [ 'color1', 'color2' ],
            "bAutoWidth"   : false,
            "bFilter"      : true,
            "bPaginate"    : true,
            "bLengthChange": true,
            "bStateSave"   : true,
                    "fnStateSave": function (oSettings, oData) {
                      localStorage.setItem( 'DataTables_${gridName}', JSON.stringify(oData) );
                    },
                    "fnStateLoad": function (oSettings) {
                      return JSON.parse( localStorage.getItem('DataTables_${gridName}') );
                    },
            "sPaginationType": "full_numbers",
            "oLanguage": {
              "sZeroRecords": "No parameters!",
              "sSearch": ""
            },
            "bJQueryUI"    : true,
            "aaSorting"    : [[ 0, "asc" ]],
            "aoColumns": [
              { "sWidth": "300px" },
              { "sWidth": "600px" },
              { "sWidth": "140px" }
            ],
            "sDom": '<"dataTables_wrapper_top"fl>rt<"dataTables_wrapper_bottom"ip>'
          });
<<<<<<< HEAD
          $('.dataTables_filter input').attr("placeholder", "Filter");
          """.format(gridName).replaceAll("#table_var#",jsVarNameForId(gridName))
=======
          $$('.dataTables_filter input').attr("placeholder", "Search");
          """
>>>>>>> 5d0982fc
        ) &
        JsRaw("""
        /* Formating function for row details */
          function fnFormatDetails(id) {
            var sOut = '<span id="'+id+'" class="parametersDescriptionDetails"/>';
            return sOut;
          };

          $(#table_var#.fnGetNodes() ).each( function () {
            $(this).click( function (event) {
              var jTr = $(this);
              var opened = jTr.prop("open");
              var source = event.target || event.srcElement;
              if (!( $(source).is("button"))) {
                if (opened && opened.match("opened")) {
                  jTr.prop("open", "closed");
                  $(this).find("td.listclose").removeClass("listclose").addClass("listopen");
                  #table_var#.fnClose(this);
                } else {
                  jTr.prop("open", "opened");
                  $(this).find("td.listopen").removeClass("listopen").addClass("listclose");
                  var jsid = jTr.attr("jsuuid");
                  var color = 'color1';
                  if(jTr.hasClass('color2'))
                    color = 'color2';
                  var row = $(#table_var#.fnOpen(this, fnFormatDetails(jsid), 'details'));
                  $(row).addClass(color + ' parametersDescription');
                  $('#'+jsid).html($('#description-'+jsid).html());
                }
               }
            } );
          })


      """.replaceAll("#table_var#",jsVarNameForId(gridName))
      )
    )
  }

  private[this] def showPopup(
      action         : String
    , parameter      : Option[GlobalParameter]
    , workflowEnabled: Boolean
  ) : JsCmd = {
    parameterPopup.set(
        Full(
            new CreateOrUpdateGlobalParameterPopup(
                parameter
              , workflowEnabled
              , action
              , cr => workflowCallBack(action, workflowEnabled)(cr)
            )
        )
      )
    val popupHtml = createPopup
    SetHtml(CreateOrUpdateGlobalParameterPopup.htmlId_popupContainer, popupHtml) &
    JsRaw( """ createPopup("%s",300,600) """.format(CreateOrUpdateGlobalParameterPopup.htmlId_popup))

  }


  private[this] def workflowCallBack(action:String, workflowEnabled: Boolean)(returns : Either[GlobalParameter,ChangeRequestId]) : JsCmd = {
    if ((!workflowEnabled) & (action == "delete")) {
      JsRaw("$.modal.close();") & onSuccessDeleteCallback(workflowEnabled)
    } else {
      returns match {
        case Left(param) => // ok, we've received a parameter, do as before
          JsRaw("$.modal.close();") &  updateGrid(workflowEnabled) & successPopup
        case Right(changeRequestId) => // oh, we have a change request, go to it
          JsInitContextLinkUtil.redirectToChangeRequestLink(changeRequestId)
      }
    }
  }

  /**
    * Create the creation popup
    */
  def createPopup : NodeSeq = {
    parameterPopup.is match {
      case Failure(m,_,_) =>  <span class="error">Error: {m}</span>
      case Empty => <div>The component is not set</div>
      case Full(popup) => popup.popupContent()
    }
  }



  private[this] def updateGrid(workflowEnabled: Boolean) : JsCmd = {
    Replace(gridContainer, display()) & OnLoad(JsRaw("""correctButtons();"""))
  }

  ///////////// success pop-up ///////////////
  private[this] def successPopup : JsCmd = {
    JsRaw(""" callPopupWithTimeout(200, "successConfirmationDialog", 100, 350)
    """)
  }

  private[this] def onSuccessDeleteCallback(workflowEnabled: Boolean) : JsCmd = {
    updateGrid(workflowEnabled) & successPopup
  }



  private[this] def closePopup() : JsCmd = {
    JsRaw(""" $.modal.close();""")
  }


}<|MERGE_RESOLUTION|>--- conflicted
+++ resolved
@@ -179,13 +179,8 @@
             ],
             "sDom": '<"dataTables_wrapper_top"fl>rt<"dataTables_wrapper_bottom"ip>'
           });
-<<<<<<< HEAD
-          $('.dataTables_filter input').attr("placeholder", "Filter");
-          """.format(gridName).replaceAll("#table_var#",jsVarNameForId(gridName))
-=======
-          $$('.dataTables_filter input').attr("placeholder", "Search");
+          $$('.dataTables_filter input').attr("placeholder", "Filter");
           """
->>>>>>> 5d0982fc
         ) &
         JsRaw("""
         /* Formating function for row details */
