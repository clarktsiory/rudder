--- conflicted
+++ resolved
@@ -59,7 +59,6 @@
 import com.normation.rudder.reports.SyslogTCP
 import com.normation.rudder.reports.SyslogProtocol
 import com.normation.rudder.reports.GlobalComplianceMode
-import com.normation.rudder.services.reports.UnexpectedReportBehavior
 import com.normation.rudder.web.components.AgentPolicyModeEditForm
 import com.normation.rudder.AuthorizationType
 import com.normation.rudder.domain.nodes.NodeState
@@ -87,15 +86,10 @@
 
   def disableInputs = {
     //If user does not have the Edit("administration") right, all inputs are disabled
-<<<<<<< HEAD
-    val disable = !CurrentUser.checkRights(AuthorizationType.Administration.Edit)
-    S.appendJs(JsRaw(s"""$$("input, select").attr("disabled",${disable})"""))
-=======
     // else nothing is done because it enables what should not be.
-    if(!CurrentUser.checkRights(Edit("administration"))) {
+    if(!CurrentUser.checkRights(AuthorizationType.Administration.Edit)) {
       S.appendJs(JsRaw(s"""$$("input, select").attr("disabled", "true")"""))
     }
->>>>>>> df4babe2
     NodeSeq.Empty
   }
 
@@ -1066,7 +1060,6 @@
     } ) apply xml
   }
 
-<<<<<<< HEAD
   def nodeOnAcceptDefaultsConfiguration = { xml : NodeSeq =>
 
     val modes = SelectableOption[Option[PolicyMode]](None, "Use global value") :: PolicyMode.allModes.map { x =>
@@ -1138,8 +1131,8 @@
     }
 
     ("#nodeOnAcceptDefaults" #> process).apply(xml)
-
-=======
+  }
+
   def unexpectedReportInterpretation = { xml : NodeSeq =>
     import com.normation.rudder.services.reports.UnexpectedReportBehavior._
 
@@ -1197,6 +1190,5 @@
           <div class="error">{fail.messageChain}</div>
         } )
     } ) apply xml
->>>>>>> df4babe2
   }
 }