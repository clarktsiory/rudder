/*
*************************************************************************************
* Copyright 2011 Normation SAS
*************************************************************************************
*
* This program is free software: you can redistribute it and/or modify
* it under the terms of the GNU Affero General Public License as
* published by the Free Software Foundation, either version 3 of the
* License, or (at your option) any later version.
*
* In accordance with the terms of section 7 (7. Additional Terms.) of
* the GNU Affero GPL v3, the copyright holders add the following
* Additional permissions:
* Notwithstanding to the terms of section 5 (5. Conveying Modified Source
* Versions) and 6 (6. Conveying Non-Source Forms.) of the GNU Affero GPL v3
* licence, when you create a Related Module, this Related Module is
* not considered as a part of the work and may be distributed under the
* license agreement of your choice.
* A "Related Module" means a set of sources files including their
* documentation that, without modification of the Source Code, enables
* supplementary functions or services in addition to those offered by
* the Software.
*
* This program is distributed in the hope that it will be useful,
* but WITHOUT ANY WARRANTY; without even the implied warranty of
* MERCHANTABILITY or FITNESS FOR A PARTICULAR PURPOSE. See the
* GNU Affero General Public License for more details.
*
* You should have received a copy of the GNU Affero General Public License
* along with this program. If not, see <http://www.gnu.org/licenses/agpl.html>.
*
*************************************************************************************
*/

package com.normation.rudder.web.components

import com.normation.rudder.domain.policies._
import com.normation.rudder.services.policies.RuleTargetService
import com.normation.rudder.batch.{AsyncDeploymentAgent,AutomaticStartDeployment}
import com.normation.rudder.repository._
import com.normation.rudder.domain.policies._
import net.liftweb.http.js._
import JsCmds._
import com.normation.rudder.domain.nodes.{NodeGroup, NodeGroupCategoryId, NodeGroupCategory, NodeGroupId}
import com.normation.cfclerk.services.TechniqueRepository
import com.normation.cfclerk.domain.Technique
import JE._
import net.liftweb.common._
import net.liftweb.http._
import scala.xml._
import net.liftweb.util._
import net.liftweb.util.Helpers._
import com.normation.rudder.web.model._
import bootstrap.liftweb.LiftSpringApplicationContext.inject
import com.normation.utils.StringUuidGenerator
import com.normation.rudder.domain.eventlog.RudderEventActor
import com.normation.plugins.{SpringExtendableSnippet,SnippetExtensionKey}
import net.liftweb.json._
import com.normation.rudder.domain.eventlog.{
  DeleteRule,
  ModifyRule
}
import com.normation.rudder.web.services.JsTreeUtilService
import com.normation.rudder.web.services.UserPropertyService
import org.joda.time.DateTime
import com.normation.rudder.authorization._
import com.normation.rudder.domain.reports.bean._
import com.normation.rudder.services.reports.ReportingService
import com.normation.rudder.services.nodes.NodeInfoService
import com.normation.inventory.domain.NodeId
import com.normation.exceptions.TechnicalException
import net.liftweb.http.SHtml.BasicElemAttr
import com.normation.rudder.web.components.popup.CreateOrCloneRulePopup
import com.normation.eventlog.ModificationId

object RuleEditForm {
  
  /**
   * This is part of component static initialization.
   * Any page which contains (or may contains after an ajax request)
   * that component have to add the result of that method in it.
   */
  def staticInit:NodeSeq = 
    (for {
      xml <- Templates("templates-hidden" :: "components" :: "ComponentRuleEditForm" :: Nil)
    } yield {
      chooseTemplate("component", "staticInit", xml)
    }) openOr Nil
    
  private def body(tab :Int = 0) =
    (for {
      xml <- Templates("templates-hidden" :: "components" :: "ComponentRuleEditForm" :: Nil)
    } yield {
      chooseTemplate("component", "body", xml)
    }) openOr Nil

  private def crForm = 
    (for {
      xml <- Templates("templates-hidden" :: "components" :: "ComponentRuleEditForm" :: Nil)
    } yield {
      chooseTemplate("component", "form", xml)
    }) openOr Nil
    
  private def details =
    (for {
      xml <- Templates("templates-hidden" :: "components" :: "ComponentRuleEditForm" :: Nil)
    } yield {
      chooseTemplate("component", "details", xml)
    }) openOr Nil

  private def popupRemoveForm = 
    (for {
      xml <- Templates("templates-hidden" :: "components" :: "ComponentRuleEditForm" :: Nil)
    } yield {
      chooseTemplate("component", "popupRemoveForm", xml)
    }) openOr Nil

  private def popupDisactivateForm = 
    (for {
      xml <- Templates("templates-hidden" :: "components" :: "ComponentRuleEditForm" :: Nil)
    } yield {
      chooseTemplate("component", "popupDisactivateForm", xml)
    }) openOr Nil
    
  val htmlId_groupTree = "groupTree"
  val htmlId_activeTechniquesTree = "userPiTree"
}

/**
 * The form that handles Rule edition
 * (not creation)
 * - update name, description, etc
 * - update parameters 
 *
 * It handle save itself (TODO: see how to interact with the component parent)
 *
 * Parameters can not be null. 
 * 
 * Injection should not be used in components
 * ( WHY ? I will try to see...)
 * 
 */
class RuleEditForm(
  htmlId_rule:String, //HTML id for the div around the form
  var rule:Rule, //the Rule to edit
  //JS to execute on form success (update UI parts)
  //there are call by name to have the context matching their execution when called
  onSuccessCallback : () => JsCmd = { () => Noop },
  onFailureCallback : () => JsCmd = { () => Noop },
  onCloneCallback : (Rule) => JsCmd = { (r:Rule) => Noop }
) extends DispatchSnippet with SpringExtendableSnippet[RuleEditForm] with Loggable {
  import RuleEditForm._
  
  private[this] val htmlId_save = htmlId_rule + "Save"
  private[this] val htmlId_EditZone = "editRuleZone"
  private[this] val ruleRepository = inject[RuleRepository]
  private[this] val targetInfoService = inject[RuleTargetService]
  private[this] val directiveRepository = inject[DirectiveRepository]
  private[this] val activeTechniqueCategoryRepository = inject[ActiveTechniqueCategoryRepository]
  private[this] val activeTechniqueRepository = inject[ActiveTechniqueRepository]
  private[this] val techniqueRepository = inject[TechniqueRepository]
  private[this] val uuidGen = inject[StringUuidGenerator]
  private[this] val asyncDeploymentAgent = inject[AsyncDeploymentAgent]
    private[this] val reportingService = inject[ReportingService]
  private[this] val nodeInfoService = inject[NodeInfoService]
  private[this] var crCurrentStatusIsActivated = rule.isEnabledStatus

  private[this] var selectedTargets = rule.targets
  private[this] var selectedDirectiveIds = rule.directiveIds

  private[this] val groupCategoryRepository = inject[NodeGroupCategoryRepository]
  private[this] val nodeGroupRepository = inject[NodeGroupRepository]

  private[this] val rootCategoryId = groupCategoryRepository.getRootCategory.id
  private[this] val treeUtilService = inject[JsTreeUtilService]
  private[this] val userPropertyService = inject[UserPropertyService]

  //////////////////////////// public methods ////////////////////////////
  val extendsAt = SnippetExtensionKey(classOf[RuleEditForm].getSimpleName)
  
  def mainDispatch = Map(
    "showForm" -> { _:NodeSeq => showForm() },
    "showEditForm" -> { _:NodeSeq => showForm(1) }
  )

  private[this] def showForm(tab :Int = 0) : NodeSeq = {
    val form = if (CurrentUser.checkRights(Read("rule"))) {
    ("#details" #> showRuleDetails())(
    if (CurrentUser.checkRights(Edit("rule"))) { (

      "#editForm" #> showCrForm() &
      "#removeActionDialog" #> showRemovePopupForm() &
      "#disactivateActionDialog" #> showDisactivatePopupForm()
      )(body (tab))
    }
    else (
      "#editForm" #>  <div>You have no rights to see rules details, please contact your administrator</div>
      ) (body()))
    }
    else {
      <div>You have no rights to see rules details, please contact your administrator</div>
    } 
    form ++  Script(OnLoad(JsRaw("""$( "#editRuleZone" ).tabs();
          $( "#editRuleZone" ).tabs('select', %s);""".format(tab)) )&
          JsRaw("""
              | $("#%s").bind( "show", function(event, ui) {
              | if(ui.panel.id== '%s') { %s; }
              | });
              """.stripMargin('|').format("editRuleZone",
            "ruleComplianceTab",
            SHtml.ajaxCall(JsRaw("'"+rule.id.value+"'"),(v:String) => Replace("details",showRuleDetails()))._2.toJsCmd
      )))
  }
  
  private[this] def showRemovePopupForm() : NodeSeq = {    
   (
       "#removeActionDialog *" #> { (n:NodeSeq) => SHtml.ajaxForm(n) } andThen
       "#dialogRemoveButton" #> { removeButton % ("id", "removeButton") } &
       ".reasonsFieldsetPopup" #> { crReasonsRemovePopup.map { f =>
         "#explanationMessage" #> <div>{userPropertyService.reasonsFieldExplanation}</div> &
         "#reasonsField" #> f.toForm_!
       } } &
       "#errorDisplay *" #> { updateAndDisplayNotifications(formTrackerRemovePopup) }
   )(popupRemoveForm) 
  }
  
  private[this] def showDisactivatePopupForm() : NodeSeq = {    
   (
      "#desactivateActionDialog *" #> { (n:NodeSeq) => SHtml.ajaxForm(n) } andThen
      "#dialogDisactivateButton" #> { disactivateButton % ("id", "disactivateButton") } &
      "#dialogDeactivateTitle" #> { if(crCurrentStatusIsActivated) "Disable" else "Enable" } &
      "#dialogDisactivateLabel" #> { if(crCurrentStatusIsActivated) "disable" else "enable" } &
      ".reasonsFieldsetPopup" #> { crReasonsDisactivatePopup.map { f =>
         "#explanationMessage" #> <div>{userPropertyService.reasonsFieldExplanation}</div> &
         "#reasonsField" #> f.toForm_!
      } } &
      "#errorDisplay *" #> { updateAndDisplayNotifications(formTrackerDisactivatePopup) }
   )(popupDisactivateForm) 
  }

  private[this] def  showRuleDetails() : NodeSeq = {
    val updatedrule = ruleRepository.get(rule.id)
    (
      "#details *" #> { (n:NodeSeq) => SHtml.ajaxForm(n) } andThen
      "#nameField" #>    <div>{crName.displayNameHtml.getOrElse("Could not fetch rule name")} {updatedrule.map(_.name).openOr("could not fetch rule name")} </div> &
      "#rudderID" #> {rule.id.value.toUpperCase} &
      "#shortDescriptionField" #>  <div>{crShortDescription.displayNameHtml.getOrElse("Could not fetch short description")} {updatedrule.map(_.shortDescription).openOr("could not fetch rule short descritption")}</div> &
      "#longDescriptionField" #>  <div>{crLongDescription.displayNameHtml.getOrElse("Could not fetch description")} {updatedrule.map(_.longDescription).openOr("could not fetch rule long description")}</div> &
      "#compliancedetails" #> { updatedrule match {
        case Full(rule) => showCompliance(rule)
        case _ => logger.debug("Could not display rule details for rule %s".format(rule.id))
          <div>Could not fetch rule</div>
      }}
    )(details)
  }
 

  private[this] def showCrForm() : NodeSeq = {    
    (
      "#editForm *" #> { (n:NodeSeq) => SHtml.ajaxForm(n) } andThen
      ClearClearable &
      //activation button: show disactivate if activated
      "#disactivateButtonLabel" #> { if(crCurrentStatusIsActivated) "Disable" else "Enable" } &
      "#removeAction *" #> {
         SHtml.ajaxButton("Delete", () => createPopup("removeActionDialog",140,450),("type", "button"))
       } &
       "#desactivateAction *" #> {
         val status = crCurrentStatusIsActivated ? "Disable" | "Enable"
         SHtml.ajaxButton(   status, () => createPopup("desactivateActionDialog",100,450),("type", "button"))
       } &
      "#clone" #> SHtml.ajaxButton( 
                      { Text("Clone") }
                    , { () =>  onCloneCallback(rule) }
                    , ("type", "button")
      ) &
      "#nameField" #> crName.toForm_! &
      "#shortDescriptionField" #> crShortDescription.toForm_! &
      "#longDescriptionField" #> crLongDescription.toForm_! &
      ".reasonsFieldset" #> { crReasons.map { f =>
        "#explanationMessage" #> <div>{userPropertyService.reasonsFieldExplanation}</div> &
        "#reasonsField" #> f.toForm_!
      } } &
      "#selectPiField" #> {
        <div id={htmlId_activeTechniquesTree}>{
          activeTechniqueCategoryRepository.getActiveTechniqueLibrary match {
            case eb:EmptyBox =>
              val f = eb ?~! "Error when trying to get the root category of Active Techniques"
              logger.error(f.messageChain)
              f.rootExceptionCause.foreach { ex => 
                logger.error("Exception causing the error was:" , ex)
              }
              <span class="error">An error occured when trying to get information from the database. Please contact your administrator of retry latter.</span>
            case Full(root) =>
              <ul>{ activeTechniqueCategoryToJsTreeNode(
                  root
                ).toXml 
              }</ul>
          }     
        }</div> } &
      "#selectGroupField" #> { 
        <div id={htmlId_groupTree}>
          <ul>
            {nodeGroupCategoryToJsTreeNode(groupCategoryRepository.getRootCategory).toXml}
          </ul>
        </div> } &
      "#save" #> saveButton &
      "#notification *" #>  updateAndDisplayNotifications(formTracker) &
      "#editForm [id]" #> htmlId_rule
    )(crForm) ++ 
    Script(OnLoad(JsRaw("""
      correctButtons();
    """)))++ Script(
        //a function to update the list of currently selected PI in the tree
        //and put the json string of ids in the hidden field. 
        JsCrVar("updateSelectedPis", AnonFunc(JsRaw("""
          $('#selectedPis').val(JSON.stringify(
            $.jstree._reference('#%s').get_selected().map(function(){
              return this.id;
            }).get()));""".format(htmlId_activeTechniquesTree) 
        ))) &
        JsCrVar("updateSelectedTargets", AnonFunc(JsRaw("""
          $('#selectedTargets').val(JSON.stringify(
            $.jstree._reference('#%s').get_selected().map(function(){
              return this.id;
            }).get()));""".format(htmlId_groupTree) 
        ))) &
      OnLoad(
        //build jstree and
        //init bind callback to move
        JsRaw("buildGroupTree('#%1$s','%3$s', %2$s, 'on');".format(
            htmlId_groupTree,
            serializeTargets(selectedTargets.toSeq),
            S.contextPath
        )) &
        //function to update list of PIs before submiting form
        JsRaw("buildRulePIdepTree('#%1$s', %2$s,'%3$s');".format(  
            htmlId_activeTechniquesTree,
            serializedirectiveIds(selectedDirectiveIds.toSeq),
            S.contextPath
        )) &
        After(TimeSpan(50), JsRaw("""createTooltip();"""))
      )
    )
  }
  
  /*
   * from a list of PI ids, get a string.
   * the format is a JSON array: [ "id1", "id2", ...] 
   */
  private[this] def serializedirectiveIds(ids:Seq[DirectiveId]) : String = {
    implicit val formats = Serialization.formats(NoTypeHints)
    Serialization.write(ids.map( "jsTree-" + _.value ))
  }
  
  private[this] def serializeTargets(targets:Seq[RuleTarget]) : String = {
    implicit val formats = Serialization.formats(NoTypeHints)
    Serialization.write(
        targets.map { target => 
          target match { 
            case GroupTarget(g) => "jsTree-" + g.value
            case _ => "jsTree-" + target.target
          }
        }
    )
  }
  
  /*
   * from a JSON array: [ "id1", "id2", ...], get the list of
   * Directive Ids. 
   * Never fails, but returned an empty list. 
   */
  private[this] def unserializedirectiveIds(ids:String) : Seq[DirectiveId] = {
    implicit val formats = DefaultFormats 
    parse(ids).extract[List[String]].map( x => DirectiveId(x.replace("jsTree-","")) )
  }
  
  private[this] def unserializeTargets(ids:String) : Seq[RuleTarget] = {
    implicit val formats = DefaultFormats 
    parse(ids).extract[List[String]].map{x => 
      GroupTarget(NodeGroupId(x.replace("jsTree-","")))
    }
  }
 
  
  def createPopup(name:String,height:Int,width:Int) :JsCmd = {
    JsRaw("""createPopup("%s",%s,%s);""".format(name,height,width))
  }
  
  ////////////// Callbacks //////////////
  
  
  private[this] def onSuccess() : JsCmd = {
    //MUST BE THIS WAY, because the parent may change some reference to JsNode
    //and so, our AJAX could be broken
    onSuccessCallback() & updateFormClientSide() & 
    //show success popup
    successPopup
  }
  
  private[this] def onFailure() : JsCmd = {
    onFailureCallback() & 
    updateFormClientSide() & 
    JsRaw("""scrollToElement("notifications");""")
  }
  
  private[this] def onFailureRemovePopup() : JsCmd = {
    updateRemoveFormClientSide() & 
    onFailureCallback()
  }
  
  private[this] def onFailureDisablePopup() : JsCmd = {
    onFailureCallback() & 
    updateDisableFormClientSide()
  }
  
  ///////////// Remove ///////////// 
    
  private[this] def removeButton : Elem = {
    def removeCr() : JsCmd = {
      if(formTrackerRemovePopup.hasErrors) {
        onFailureRemovePopup
      } else {
        JsRaw("$.modal.close();") & 
<<<<<<< HEAD
        { 
          val modId = ModificationId(uuidGen.newUuid)
          (for {
            save   <- ruleRepository.delete(rule.id, modId, CurrentUser.getActor, 
                        crReasonsRemovePopup.map( _.is))
            deploy <- {
              asyncDeploymentAgent ! AutomaticStartDeployment(modId, RudderEventActor)
              Full("Deployment request sent")
            }
          } yield {
            save 
          }) match {
            case Full(x) => 
=======
        { ruleRepository.delete(rule.id, CurrentUser.getActor, 
                        crReasonsRemovePopup.map( _.is)) match { 
            case Full(x) =>
            // There is a delete diff, deploy
            asyncDeploymentAgent ! AutomaticStartDeployment(RudderEventActor)
>>>>>>> cfc6d12b
              onSuccessCallback() & 
              SetHtml("editRuleZone",
                <div id="editRuleZone">Rule successfully deleted</div>
              ) &
              SetHtml(htmlId_rule, 
                <div id={htmlId_rule}>Rule successfully deleted</div>
              ) & 
              //show success popup
              successPopup 
            case Empty => //arg. 
              formTrackerRemovePopup.addFormError(
                  error("An error occurred while deleting the Rule"))
              onFailure()
            case Failure(m,_,_) =>
              formTrackerRemovePopup.addFormError(
                  error("An error occurred while saving the Rule: " + m))
              onFailure()
          }
        }
      }
    }
    
    SHtml.ajaxSubmit("Delete", removeCr _ )
  }
  
  
  ///////////// Activation / disactivation ///////////// 
  
  
  private[this] def disactivateButton : Elem = {
    def switchActivation(status:Boolean)() : JsCmd = {
      if(formTrackerDisactivatePopup.hasErrors) {
        onFailureDisablePopup
      } else {
        crCurrentStatusIsActivated = status
        JsRaw("$.modal.close();") & 
        saveAndDeployRule(rule.copy(isEnabledStatus = status), crReasonsDisactivatePopup.map(_.is))
      }
    }
    
    if(crCurrentStatusIsActivated) {
      SHtml.ajaxSubmit("Disable", switchActivation(false) _ )
    } else {
      SHtml.ajaxSubmit("Enable", switchActivation(true) _ )
    }
  }
  
  /*
   * Create the ajax save button
   */
  private[this] def saveButton : NodeSeq = { 
    // add an hidden field to hold the list of selected directives
    val save = SHtml.ajaxSubmit("Save", onSubmit _) % ("id" -> htmlId_save) 
    // update onclick to get the list of directives and groups in the hidden 
    // fields before submitting

    val newOnclick = "updateSelectedPis(); updateSelectedTargets(); " + 
      save.attributes.asAttrMap("onclick")

    SHtml.hidden( { ids => 
        selectedDirectiveIds = unserializedirectiveIds(ids).toSet
      }, serializedirectiveIds(selectedDirectiveIds.toSeq) 
    ) % ( "id" -> "selectedPis") ++ 
    SHtml.hidden( { targets => 
        selectedTargets = unserializeTargets(targets).toSet
      }, serializeTargets(selectedTargets.toSeq) 
    ) % ( "id" -> "selectedTargets") ++ 
    save % ( "onclick" -> newOnclick)
  }
  
  
  /////////////////////////////////////////////////////////////////////////
  /////////////////////////////// Edit form ///////////////////////////////
  /////////////////////////////////////////////////////////////////////////

  ///////////// fields for Rule settings ///////////////////
  
  private[this] val crName = new WBTextField("Name", rule.name) {
    override def setFilter = notNull _ :: trim _ :: Nil
    override def className = "twoCol"
    override def validations = 
      valMinLen(3, "The name must have at least 3 characters") _ :: Nil
  }
  
  private[this] val crShortDescription = {
    new WBTextField("Short description", rule.shortDescription) {
      override def className = "twoCol"
      override def setFilter = notNull _ :: trim _ :: Nil
      override val maxLen = 255
      override def validations =  Nil
    }
  }
  
  private[this] val crLongDescription = {
    new WBTextAreaField("Description", rule.longDescription.toString) {
      override def setFilter = notNull _ :: trim _ :: Nil
      override def inputField = super.inputField  % 
        ("style" -> "height:10em")
    }
  }

  private[this] val crReasons = {
    import com.normation.rudder.web.services.ReasonBehavior._
    userPropertyService.reasonsFieldBehavior match {
      case Disabled => None
      case Mandatory => Some(buildReasonField(true, "subContainerReasonField"))
      case Optionnal => Some(buildReasonField(false, "subContainerReasonField"))
    }
  }
  
  private[this] val crReasonsDisactivatePopup = {
    import com.normation.rudder.web.services.ReasonBehavior._
    userPropertyService.reasonsFieldBehavior match {
      case Disabled => None
      case Mandatory => Some(buildReasonField(true, "subContainerReasonField"))
      case Optionnal => Some(buildReasonField(false, "subContainerReasonField"))
    }
  }
  
  private[this] val crReasonsRemovePopup = {
    import com.normation.rudder.web.services.ReasonBehavior._
    userPropertyService.reasonsFieldBehavior match {
      case Disabled => None
      case Mandatory => Some(buildReasonField(true, "subContainerReasonField"))
      case Optionnal => Some(buildReasonField(false, "subContainerReasonField"))
    }
  }
  
  def buildReasonField(mandatory:Boolean, containerClass:String = "twoCol") = {
    new WBTextAreaField("Message", "") {
      override def setFilter = notNull _ :: trim _ :: Nil
      override def inputField = super.inputField  % 
        ("style" -> "height:8em;")
      override def subContainerClassName = containerClass
      override def validations() = {
        if(mandatory){
          valMinLen(5, "The reason must have at least 5 characters.") _ :: Nil
        } else {
          Nil
        }
      }
    }
  }

  private[this] def addCurrentNodeGroup(group : NodeGroup): Unit = {
    selectedTargets = selectedTargets + GroupTarget(group.id)
  }

  private[this] val formTracker = {
    val fields = List(crName, crShortDescription, crLongDescription) ++ 
      crReasons.toList
    new FormTracker(fields) 
  }
  
  private[this] val formTrackerRemovePopup = {
    new FormTracker(crReasonsRemovePopup.toList) 
  }
  
  private[this] val formTrackerDisactivatePopup = {
    new FormTracker(crReasonsDisactivatePopup.toList) 
  }
  
  private[this] def activateButtonOnChange() : JsCmd = {
    JsRaw("""activateButtonOnFormChange("%s", "%s");  """.format(htmlId_rule,htmlId_save) )
  }
  
  private[this] def updateFormClientSide() : JsCmd = {
    Replace(htmlId_EditZone, this.showForm(1) )
  }

  private[this] def updateRemoveFormClientSide() : JsCmd = {
    val jsDisplayRemoveDiv = JsRaw("""$("#removeActionDialog").removeClass('nodisplay')""")
    Replace("removeActionDialog", this.showRemovePopupForm()) & 
    jsDisplayRemoveDiv &
    initJs
  }
  
  private[this] def updateDisableFormClientSide() : JsCmd = {
    val jsDisplayDisableDiv = JsRaw("""$("#desactivateActionDialog").removeClass('nodisplay')""")
    Replace("desactivateActionDialog", this.showDisactivatePopupForm()) & 
    jsDisplayDisableDiv &
    initJs
  }
  
  def initJs : JsCmd = {
    JsRaw("correctButtons();")
  }
  
  private[this] def error(msg:String) = <span class="error">{msg}</span>
  
    
  private[this] def onSubmit() : JsCmd = {
    if(formTracker.hasErrors) {
      onFailure
    } else { //try to save the rule
      val newCr = rule.copy(
        name = crName.is,
        shortDescription = crShortDescription.is,
        longDescription = crLongDescription.is,
        targets = selectedTargets,
        directiveIds = selectedDirectiveIds,
        isEnabledStatus = crCurrentStatusIsActivated
      )
      saveAndDeployRule(newCr, crReasons.map(_.is))
    }
  }
  
  private[this] def saveAndDeployRule(rule:Rule, reason: Option[String]) : JsCmd = {
<<<<<<< HEAD
    val modId = ModificationId(uuidGen.newUuid)
    (for {
      save <- ruleRepository.update(rule, modId, CurrentUser.getActor, reason)
      deploy <- {
        asyncDeploymentAgent ! AutomaticStartDeployment(modId, RudderEventActor)
        Full("Deployment request sent")
      }
    } yield {
      save 
    }) match {
      case Full(x) => 
=======
    ruleRepository.update(rule, CurrentUser.getActor, reason) match {
      case Full(optDiff) =>
        optDiff match {
          case Some(_) => // There is a modification diff, launch a deployment.
            asyncDeploymentAgent ! AutomaticStartDeployment(RudderEventActor)
          case None => // No change, don't launch a deployment
        }
>>>>>>> cfc6d12b
        this.rule = rule;
        onSuccess
      case Empty => //arg. 
        formTracker.addFormError(error("An error occurred while saving the Rule"))
        onFailure
      case f:Failure =>
        formTracker.addFormError(error(f.messageChain))
        onFailure
<<<<<<< HEAD
    }      
=======
      }     
>>>>>>> cfc6d12b
  }
  
  private[this] def updateAndDisplayNotifications(formTracker : FormTracker) : NodeSeq = {
    
    val notifications = formTracker.formErrors
    formTracker.cleanErrors
   
    if(notifications.isEmpty) {
      NodeSeq.Empty
    }
    else {
      val html = 
        <div id="notifications" class="notify">
          <ul class="field_errors">{notifications.map( n => <li>{n}</li>) }</ul>
        </div>
      html
    }
  }
  
  ///////////// success pop-up ///////////////
  private[this] def successPopup : JsCmd = {
    JsRaw(""" callPopupWithTimeout(200, "successConfirmationDialog", 100, 350)     
    """)
  }
    
 /********************************************
  * Utilitary methods for JS
  ********************************************/

  /**
   * Transform a NodeGroupCategory into category JsTree node :
   * - contains:
   *   - other categories
   *   - groups
   * -
   */

  private def nodeGroupCategoryToJsTreeNode(category:NodeGroupCategory) : JsTreeNode = {
    new JsTreeNode {
      override def body = {
        val tooltipid = Helpers.nextFuncName
          <a href="#">
          <span class="treeGroupCategoryName tooltipable" tooltipid={tooltipid} 
            title={category.description}>
            {category.name}
          </span>
        </a>
          <div class="tooltipContent" id={tooltipid}>
          <h3>{category.name}</h3>
          <div>{category.description}</div>
        </div>
      }
  
      override def children = {
        category.children.flatMap(x => nodeGroupCategoryIdToJsTreeNode(x)) ++ 
        category.items.map(x => policyTargetInfoToJsTreeNode(x))
      }
        
      override val attrs =
        ( "rel" -> { if(category.id == rootCategoryId) "root-category" else "category" } ) ::
        ( "catId" -> category.id.value ) ::
        ( "class" -> "" ) ::
        Nil
    }
  }


  //fetch node group category id and transform it to a tree node
  private def nodeGroupCategoryIdToJsTreeNode(id:NodeGroupCategoryId) : Box[JsTreeNode] = {
    groupCategoryRepository.getGroupCategory(id) match {
      //remove sytem category
      case Full(category) => category.isSystem match {
        case true => Empty
        case false => Full(nodeGroupCategoryToJsTreeNode(category))
      }
      case e:EmptyBox =>
        val f = e ?~! "Error while fetching Technique category %s".format(id)
        logger.error(f.messageChain)
        f
    }
  }

  //fetch node group id and transform it to a tree node
  private def policyTargetInfoToJsTreeNode(targetInfo:RuleTargetInfo) : JsTreeNode = {
    targetInfo.target match {
      case GroupTarget(id) =>
        nodeGroupRepository.getNodeGroup(id) match {
          case Full(group) => nodeGroupToJsTreeNode(group)
          case _ => new JsTreeNode {
            override def body = <span class="error">Can not find node {id.value}</span>
            override def children = Nil
          }
        }
      case x => new JsTreeNode {
         override def body =  {
           val tooltipid = Helpers.nextFuncName
           <span class="treeGroupName tooltipable" title="" tooltipid={tooltipid} >
             {targetInfo.name} 
             <span title={targetInfo.description} class="greyscala">
               (special)
             </span>
             <div class="tooltipContent" id={tooltipid}>
               <h3>{targetInfo.name}</h3>
               <div>{targetInfo.description}</div>
             </div>
           </span>
         }
                               
         override def children = Nil
         override val attrs = ( "rel" -> "special_target" ) :: Nil
      }
    }
  }


  /**
   * Transform a WBNodeGroup into a JsTree leaf.
   */
  private def nodeGroupToJsTreeNode(group : NodeGroup) : JsTreeNode = {
    new JsTreeNode {
      //ajax function that update the bottom
      def onClickNode() : JsCmd = {
        addCurrentNodeGroup(group)
        Noop
      }
  
      override def body = {
        val tooltipid = Helpers.nextFuncName
        SHtml.a(onClickNode _,
          <span class="treeGroupName tooltipable" tooltipid={tooltipid} 
          title={group.description}>
            {List(group.name,group.isDynamic?"dynamic"|"static").mkString(": ")}
          </span>
          <div class="tooltipContent" id={tooltipid}>
            <h3>{group.name}</h3>
            <div>{group.description}</div>
          </div>)    
      }
      
      override def children = Nil
      
      override val attrs =
        ( "rel" -> "group" ) ::
        ( "groupId" -> group.id.value ) ::
        ( "id" -> ("jsTree-" + group.id.value) ) ::
        Nil
    }
  }


  /**
   * Transform ActiveTechniqueCategory into category JsTree nodes in User Library:
   * - contains
   *   - other user categories
   *   - Active Techniques

   */
  private def activeTechniqueCategoryToJsTreeNode(category:ActiveTechniqueCategory) : JsTreeNode = {
    /*
     *converts activeTechniqueId into Option[(JsTreeNode, Option[Technique])]
     *returns some(something) if the technique has some derivated directives, else returns none
     * */
    def activeTechniqueIdToJsTreeNode(id : ActiveTechniqueId) : Option[(JsTreeNode, Option[Technique])] = { 
      
      def activeTechniqueToJsTreeNode(activeTechnique : ActiveTechnique, technique:Technique) : JsTreeNode = {
        
        //check Directive existence and transform it to a tree node
        def directiveIdToJsTreeNode(directiveId : DirectiveId) : (JsTreeNode,Option[Directive]) = {
          
          directiveRepository.getDirective(directiveId) match {
            case Full(directive) =>  (
              new JsTreeNode {
                override def body = {
                  val tooltipid = Helpers.nextFuncName
                  <a href="#">
                    <span class="treeDirective tooltipable" tooltipid={tooltipid} 
                      title={directive.shortDescription}>
                      {directive.name}
                    </span>
                    <div class="tooltipContent" id={tooltipid}>
                      <h3>{directive.name}</h3>
                      <div>{directive.shortDescription}</div>
                    </div>
                  </a>
                }
                override def children = Nil
                override val attrs = {
                  ( "rel" -> "directive") :: 
                  ( "id" -> ("jsTree-" + directive.id.value)) :: 
                  ( if(!directive.isEnabled) 
                      ("class" -> "disableTreeNode") :: Nil 
                    else Nil
                  )
               }
              },
              Some(directive)
            )
            case x =>
              logger.error("Error while fetching node %s: %s".format(directiveId, x.toString))
              (new JsTreeNode {
                override def body = 
                  <span class="error">Can not find node {directiveId.value}</span>
                override def children = Nil
              }, 
              None)
          }
        }
        
        new JsTreeNode {      
          override val attrs = {
            ( "rel" -> "template") :: Nil ::: 
            ( if(!activeTechnique.isEnabled) 
                ("class" -> "disableTreeNode") :: Nil 
              else Nil 
            )
          }
          override def body = {
            val tooltipid = Helpers.nextFuncName            
              <a href="#">
                <span class="treeActiveTechniqueName tooltipable" 
                  tooltipid={tooltipid} title={technique.description}>
                  {technique.name}
                </span>
                <div class="tooltipContent" id={tooltipid}>
                <h3>{technique.name}</h3>
                <div>{technique.description}</div>
                </div>
              </a>
          }
      
          override def children = 
            activeTechnique.directives
              .map(x => directiveIdToJsTreeNode(x)).toList
              .sortWith { 
                case ( (_, None) , _  ) => true
                case (  _ ,  (_, None)) => false
                case ( (node1, Some(pi1)), (node2, Some(pi2)) ) => 
                  treeUtilService.sortPi(pi1,pi2)
              }
              .map { case (node, _) => node }
        }
      }
      
      activeTechniqueRepository.getActiveTechnique(id) match {
        case Full(activeTechnique) => 
          techniqueRepository.getLastTechniqueByName(activeTechnique.techniqueName) match {
            case Some(refPt) if activeTechnique.directives.size>0 => 
              Some( activeTechniqueToJsTreeNode(activeTechnique,refPt), Some(refPt))
            case Some(refPt) if activeTechnique.directives.size==0 => None
            case None => 
              Some(new JsTreeNode {
                override def body = 
                  <span class="error">Can not find node {activeTechnique.techniqueName}</span>
                override def children = Nil
              }, None)
          }

        case x =>
          logger.error("Error while fetching node %s: %s".format(id, x.toString))
          Some(new JsTreeNode {
            override def body = <span class="error">Can not find node {id.value}</span>
            override def children = Nil
          }, None)
        }
    }

    
    //chech Active Technique category id and transform it to a tree node
    def activeTechniqueCategoryIdToJsTreeNode(id:ActiveTechniqueCategoryId) : 
      Box[(JsTreeNode,ActiveTechniqueCategory)] = {
      
      activeTechniqueCategoryRepository.getActiveTechniqueCategory(id) match {
        //remove sytem category
        case Full(cat) => cat.isSystem match {
          case true => Empty
          case false => Full((activeTechniqueCategoryToJsTreeNode(cat),cat))
        }
        case e:EmptyBox =>
          val f = e ?~! "Error while fetching for Technique category %s".format(id)
          logger.error(f.messageChain)
          f
      }
    }

    new JsTreeNode {
      override def body = {
        val tooltipid = Helpers.nextFuncName
        <a href="#">
          <span class="treeActiveTechniqueCategoryName tooltipable" 
              tooltipid={tooltipid} title={category.description}>
            {Text(category.name)}
          </span>
          <div class="tooltipContent" id={tooltipid}>
            <h3>{category.name}</h3>
            <div>{category.description}</div>
          </div>
        </a>
      }
      override def children = {
        /*
         * sortedActiveTechnique contains only techniques that have directives
         */
        val sortedActiveTechnique = {
          category.items
            .map(x => activeTechniqueIdToJsTreeNode(x)).toList.flatten
            .sortWith {
              case ( (_, None) , _ ) => true
              case ( _ , (_, None) ) => false
              case ( (node1, Some(refPt1)) , (node2, Some(refPt2)) ) => 
                treeUtilService.sortPt(refPt1,refPt2)
            }
            .map { case (node,_) => node }
        }
      
        val sortedCat = {
          category.children
            .filter { categoryId => 
              activeTechniqueCategoryRepository.containsDirective(categoryId)
            }
            .flatMap(x => activeTechniqueCategoryIdToJsTreeNode(x))
            .toList
            .sortWith { case ( (node1, cat1) , (node2, cat2) ) => 
              treeUtilService.sortActiveTechniqueCategory(cat1,cat2)
            }
            .map { case (node,_) => node }
        }
                              
        val res = sortedActiveTechnique ++ sortedCat
        res
      }
      override val attrs = ( "rel" -> "category") :: Nil
    }
  }

  //////////////// Compliance ////////////////

  /*
   * For each table : the subtable is contained in td : details
   * when + is clicked: it gets the content of td details then process it has a datatable
   */
  private[this] def showCompliance(rule: Rule) : NodeSeq = {

    /*
     * That javascript function gather all the data needed to display the details
     * They are stocked in the details row of the line (which is not displayed)
     */
    val FormatDetailsJSFunction = """
      function fnFormatDetails( oTable, nTr ) {
        var fnData = oTable.fnGetData( nTr );
        var oTable2 = fnData[fnData.length-1];
        var sOut ='<div class="innerDetails">'+oTable2+'</div>';
        return sOut;
      }"""

      /*
       * That Javascript function describe the behavior of the inner dataTable
       * On click it open or close its details
       * the content is dynamically computed
       */
    val innerClickJSFunction = """
      var componentPlusTd = $(this.fnGetNodes());
      componentPlusTd.each( function () {
        $(this).unbind();
        $(this).click( function (e) {
          if ($(e.target).hasClass('noexpand'))
            return false;
            var nTr = this;
            var i = $.inArray( nTr, anOpen );
            if ( i === -1 ) {
             $(this).find("td.listopen").removeClass("listopen").addClass("listclose");
              var nDetailsRow = Otable2.fnOpen( nTr, fnFormatDetails(Otable2, nTr), 'details' );
              $('div.innerDetails table', nDetailsRow).dataTable({
                "asStripeClasses": [ 'color1', 'color2' ],
                "bAutoWidth": false,
                "bFilter" : false,
                "bPaginate" : false,
                "bLengthChange": false,
                "bInfo" : false,
                "sPaginationType": "full_numbers",
                "bJQueryUI": true,
                "aaSorting": [[ 1, "asc" ]],
                "aoColumns": [
                  { "sWidth": "40px", "bSortable": false },
                  { "sWidth": "355px" },
                  { "sWidth": "50px" },
                  { "sWidth": "120px" },
                  { "sWidth": "10px" , "bSortable": false  , "bVisible":false}
                ]
              });
              $('div.dataTables_wrapper:has(table.noMarginGrid)').addClass('noMarginGrid');
              $('td.details', nDetailsRow).attr("colspan",5);
              $('div.innerDetails table', nDetailsRow).attr("style","");
              $('div.innerDetails', nDetailsRow).slideDown(300);
              anOpen.push( nTr );
            }
            else {
              $(this).find("td.listclose").removeClass("listclose").addClass("listopen");
              $('div.innerDetails', $(nTr).next()[0]).slideUp( 300,function () {
                oTable.fnClose( nTr );
                anOpen.splice( i, 1 );
              } );
            }
      } ); } );""".format(S.contextPath)
      /*
       * This is the main Javascript function to have cascaded DataTables
       */
   val ReportsGridClickFunction = """
     createTooltip();
     var plusTd = $($('#reportsGrid').dataTable().fnGetNodes());

     plusTd.each(function(i) {
       var nTr = this.parentNode;
       var i = $.inArray( nTr, anOpen );
         if ( i != -1 ) {
           $(nTr).next().find("table").dataTable().fnDraw();
         }
     } );

     plusTd.each( function () {
       $(this).unbind();
       $(this).click( function (e) {
         if ($(e.target).hasClass('noexpand'))
           return false;
         var nTr = this;
         var i = $.inArray( nTr, anOpen );
         if ( i === -1 ) {
               $(this).find("td.listopen").removeClass("listopen").addClass("listclose");
           var nDetailsRow = oTable.fnOpen( nTr, fnFormatDetails(oTable, nTr), 'details' );
           var Otable2 =  $('div.innerDetails table:first', nDetailsRow).dataTable({
             "asStripeClasses": [ 'color1', 'color2' ],
             "bAutoWidth": false,
             "bFilter" : false,
             "bPaginate" : false,
             "bLengthChange": false,
             "bInfo" : false,
             "sPaginationType": "full_numbers",
             "bJQueryUI": true,
             "aaSorting": [[ 2, "asc" ]],
             "aoColumns": [
               { "sWidth": "20px", "bSortable": false },
               { "sWidth": "375px" },
               { "sWidth": "50px" },
               { "sWidth": "120px" },
               { "sWidth": "10px", "bSortable": false  , "bVisible":false }
             ],
              "fnDrawCallback" : function( oSettings ) {%2$s}
           } );
           $('div.dataTables_wrapper:has(table.noMarginGrid)').addClass('noMarginGrid');
           $('div.innerDetails table:first', nDetailsRow).attr("style","");
           $('div.innerDetails', nDetailsRow).slideDown(300);
           anOpen.push( nTr );
         }
         else {
           $(this).find("td.listclose").removeClass("listclose").addClass("listopen");
           $('div.innerDetails', $(nTr).next()[0]).slideUp(300, function () {
             oTable.fnClose( nTr );
             anOpen.splice( i, 1 );
           } );
         }
   } ) } );""".format(S.contextPath,innerClickJSFunction)

    /*
     * It displays the report Detail of a Rule
     * It displays each Directive and prepare its components detail
     */
    def showReportDetail(batch : Option[ExecutionBatch]) : NodeSeq = {
      batch match {
        case None => NodeSeq.Empty
        case Some(reports) =>
          val directivesreport=reports.getRuleStatus().filter(dir => rule.directiveIds.contains(dir.directiveId))
          val tooltipid = Helpers.nextFuncName
          ( "#reportsGrid [class+]" #> "tablewidth" &
            "#reportLine" #> {
              directivesreport.flatMap { directiveStatus =>
                directiveRepository.getDirective(directiveStatus.directiveId) match {
                  case Full(directive)  => {
                    val tech = directiveRepository.getActiveTechnique(directive.id).map(act =>
                      techniqueRepository.getLastTechniqueByName(act.techniqueName).map(_.name).getOrElse("Unknown technique")).getOrElse("Unknown technique")
                    val techversion = directive.techniqueVersion;
                    val tooltipid = Helpers.nextFuncName
                    val components= showComponentsReports(directiveStatus.components)
                    val severity = ReportType.getSeverityFromStatus(directiveStatus.directiveReportType)
                    ( "#status [class+]" #> severity.replaceAll(" ", "") &
                      "#status *" #> <center>{severity}</center> &
                      "#plus *" #> <center><img src="/images/details_open.png"/></center> &
                      "#details *" #> components &
                      "#directive [class+]" #> "listopen" &
                      "#directive *" #>{
                        <b>{directive.name}</b>
                        <span class="tooltipable" tooltipid={tooltipid} title="">
                          <img   src="/images/icInfo.png" style="padding-left:4px"/>
                        </span>++{val xml = <img   src="/images/icTools.png" style="padding-left:4px" class="noexpand"/>
                          SHtml.a( {()=> RedirectTo("""/secure/configurationManager/directiveManagement#{"directiveId":"%s"}""".format(directive.id.value))},xml,("style","padding-left:4px"),("class","noexpand"))}++
                        <span/>
                        <div class="tooltipContent" id={tooltipid}>
                          Directive <b>{directive.name}</b> is based on technique
                          <b>{tech}</b> (version {techversion})
                        </div> }&
                      "#severity *" #> buildComplianceChart(directiveStatus)
                    ) (reportsLineXml)
                  }
                  case x:EmptyBox =>
                    logger.error( (x?~! "An error occured when trying to load directive %s".format(directiveStatus.directiveId.value)),x)
                    <div class="error">Node with ID "{directiveStatus.directiveId.value}" is invalid</div>
                }
              }
            }
          ) (reportsGridXml) ++ Script( JsRaw("""
                  %s
                  var anOpen = [];
                  var oTable = $('#reportsGrid').dataTable( {
                    "asStripeClasses": [ 'color1', 'color2' ],
                    "bAutoWidth": false,
                    "bFilter" : true,
                    "bPaginate" : true,
                    "bLengthChange": true,
                    "sPaginationType": "full_numbers",
                    "bJQueryUI": true,
                    "oLanguage": {
                      "sSearch": ""
                    },
                    "sDom": '<"dataTables_wrapper_top"fl>rt<"dataTables_wrapper_bottom"ip>',
                    "aaSorting": [[ 1, "asc" ]],
                    "aoColumns": [
                      { "sWidth": "403px" },
                      { "sWidth": "50px" },
                      { "sWidth": "120px" },
                      { "sWidth": "10px", "bSortable": false  , "bVisible":false }
                    ],
                    "fnDrawCallback" : function( oSettings ) {%s}
                  } );
                  $('.dataTables_filter input').attr("placeholder", "Search");
                  """.format(FormatDetailsJSFunction,ReportsGridClickFunction) ) )
      }
    }
  /*
   * Display component details of a directive and add its compoenent value details if needed
   */
  def showComponentsReports(components : Seq[ComponentRuleStatusReport]) : NodeSeq = {
    val worstseverity= ReportType.getSeverityFromStatus(ReportType.getWorseType(components.map(_.componentReportType))).replaceAll(" ", "")
    <table id={Helpers.nextFuncName} cellspacing="0" style="display:none" class="noMarginGrid tablewidth">
     <thead>
       <tr class="head tablewidth">
       <th class="emptyTd"><span/></th>
       <th >Component<span/></th>
       <th >Status<span/></th>
       <th >Compliance<span/></th>
       <th style="border-left:0;" ></th>
     </tr>
    </thead>
    <tbody>{
      components.flatMap { component =>
        val severity = ReportType.getSeverityFromStatus(component.componentReportType)
        ( "#status [class+]" #> severity.replaceAll(" ", "") &
          "#status *" #> <center>{severity}</center> &
          "#component *" #>  <b>{component.component}</b> &
          "#severity *" #>  buildComplianceChart(component)
          ) (
            if (component.componentValues.forall( x => x.componentValue =="None")) {
              // only None, we won't show the details, we don't need the plus and that td should not be clickable
              ("* [class+]" #> "noexpand") (componentDetails)
            } else {
              // standard  display that can be expanded
              val tooltipid = Helpers.nextFuncName
              val value = showComponentValueReport(component.componentValues,worstseverity)
              ( "#details *" #>  value &
                "tr [class+]" #> "cursor" &
                "#component [class+]" #>  "listopen"
              ) (componentDetails )
            }
      )  }  }
      </tbody>
    </table>
  }
  
  /*
   * Display component value details
   */
  def showComponentValueReport(values : Seq[ComponentValueRuleStatusReport],directiveSeverity:String) : NodeSeq = {
    val worstseverity= ReportType.getSeverityFromStatus(ReportType.getWorseType(values.map(_.cptValueReportType))).replaceAll(" ", "")
    <table id={Helpers.nextFuncName} cellspacing="0" style="display:none" class="noMarginGrid tablewidth ">
      <thead>
        <tr class="head tablewidth">
          <th class="emptyTd"><span/></th>
          <th >Value<span/></th>
          <th >Status<span/></th>
          <th >Compliance<span/></th>
          <th style="border-left:0;" ></th>
        </tr>
      </thead>
      <tbody>{
        values.flatMap { value =>
          val severity = ReportType.getSeverityFromStatus(value.cptValueReportType)
          ( "#valueStatus [class+]" #> severity.replaceAll(" ", "") &
            "#valueStatus *" #> <center>{severity}</center> &
            "#componentValue *" #>  <b>{value.componentValue}</b> &
            "#componentValue [class+]" #>  "firstTd" &
            "#keySeverity *" #> buildComplianceChart(value)
         ) (componentValueDetails) } }
      </tbody>
    </table>
  }

  def reportsGridXml : NodeSeq = {
    <table id="reportsGrid" cellspacing="0">
      <thead>
        <tr class="head tablewidth">
          <th >Directive<span/></th>
          <th >Status<span/></th>
          <th >Compliance<span/></th>
          <th style="border-left:0;" ></th>
        </tr>
      </thead>
      <tbody>
        <div id="reportLine"/>
      </tbody>
    </table>
  }

  def reportsLineXml : NodeSeq = {
    <tr class="cursor">
      <td id="directive" class="nestedImg"></td>
      <td id="status" class="firstTd"></td>
      <td name="severity" class="firstTd"><div id="severity" style="text-align:right;"/></td>
      <td id="details" ></td>
    </tr>
  }

  def componentDetails : NodeSeq = {
    <tr id="componentLine" class="detailedReportLine severity" >
      <td id="first" class="emptyTd"/>
      <td id="component" ></td>
      <td id="status" class="firstTd"></td>
      <td name="severity" class="firstTd"><div id="severity" style="text-align:right;"/></td>
      <td id="details"/>
    </tr>
  }

  def componentValueDetails : NodeSeq = {
    <tr id="valueLine"  class="detailedReportLine severityClass severity ">
      <td id="first" class="emptyTd"/>
      <td id="componentValue" class="firstTd"></td>
      <td id="valueStatus" class="firstTd"></td>
      <td name="keySeverity" class="firstTd"><div id="keySeverity" style="text-align:right;"/></td>
      <td/>
    </tr>
  }

 def buildComplianceChart(rulestatusreport:RuleStatusReport) : NodeSeq = {
    rulestatusreport.computeCompliance match {
      case Some(percent) =>  {
        val text = Text(percent.toString + "%")
        val attr = BasicElemAttr("class","noexpand")
        SHtml.a({() => showPopup(rulestatusreport)}, text,attr)
      }
      case None => Text("Not Applied")
    }
  }

  val batch = reportingService.findImmediateReportsByRule(rule.id)

  <div>
  <hr class="spacer" />
        {showReportDetail(batch)}
  </div>++ Script( OnLoad( After( TimeSpan(100), JsRaw("""createTooltip();"""))))
  }

  ///////////////// Compliance detail popup/////////////////////////

  private[this] def createPopup(directivebynode: RuleStatusReport) : NodeSeq = {


   /*
    * Node summary, treat all top level reports
    */
    def nodeGridXml : NodeSeq = {
        <table id={Helpers.nextFuncName}  cellspacing="0">
          <thead>
            <tr class="head">
              <th>Node<span/></th>
              <th >Status<span/></th>
            </tr>
          </thead>
          <tbody>
            <div id="reportLine"/>
          </tbody>
        </table>
        <div class="nodeReportGrid_pagination paginatescala">
          <div id="nodeReportGrid_paginate_area"/>
        </div>
        <hr class="spacer"/>
        <br/> ++ Script(OnLoad(JsRaw("""
          $('#nodeReportGrid').dataTable({
                "asStripeClasses": [ 'color1', 'color2' ],
                "bAutoWidth": false,
                "bFilter" : true,
                "bPaginate" : true,
                "bLengthChange": true,
                "sPaginationType": "full_numbers",
                "bJQueryUI": true,
                "oLanguage": {
                 "sSearch": ""
                },
                "sDom": '<"dataTables_wrapper_top"fl>rt<"dataTables_wrapper_bottom"ip>',
                "aoColumns": [
                  { "sWidth": "200px" },
                  { "sWidth": "100px" }
                ]
          } );""") ) )
    }

    def nodeLineXml : NodeSeq = {
      <tr class="noexpand">
        <td id="node"></td>
        <td id="severity"></td>
      </tr>
    }

    /*
     * Display a summary of every node
     * We only have node hostname, and it status
     */
    def showSummary(nodeReports : Seq[NodeReport]) : NodeSeq= {
      val nodes = nodeReports.map(_.node).distinct
      val nodeStatuses = nodes.map(node => NodeReport(node,ReportType.getWorseType(nodeReports.filter(_.node==node).map(stat => stat.reportType)),nodeReports.filter(_.node==node).flatMap(stat => stat.message).toList))
      nodeStatuses.toList match {
        case Nil => NodeSeq.Empty
        case nodeStatus :: rest =>
          val nodeReport = nodeInfoService.getNodeInfo(nodeStatus.node) match {
            case Full(nodeInfo) => {
              val tooltipid = Helpers.nextFuncName
                ("#node *" #>
                <a class="noexpand" href={"""/secure/nodeManager/searchNodes#{"nodeId":"%s"}""".format(nodeStatus.node.value)}>
                  <span class="curspoint">
                    {nodeInfo.hostname}
                  </span>
                </a> &
                "#severity *" #> <center>{ReportType.getSeverityFromStatus(nodeStatus.reportType)}</center> &
                "#severity [class+]" #> ReportType.getSeverityFromStatus(nodeStatus.reportType).replaceAll(" ", "")
                )(nodeLineXml)
            }
            case x:EmptyBox =>
              logger.error( (x?~! "An error occured when trying to load node %s".format(nodeStatus.node.value)),x)
              <div class="error">Node with ID "{nodeStatus.node.value}" is invalid</div>
          }
          nodeReport ++ showSummary(rest)
      }
    }

   def missingGridXml(id:String = "reports",message:String="") : NodeSeq = {

     <h3>Missing reports</h3>
      <div>The following reports are what Rudder expected to receive, but did not. This usually indicates a bug in the Technique being used.</div>
      <table id={id+"Grid"}  cellspacing="0" style="clear:both">
        <thead>
          <tr class="head">
            <th>Technique<span/></th>
            <th>Component<span/></th>
            <th>Value<span/></th>
          </tr>
        </thead>
        <tbody>
          <div id="reportLine"/>
        </tbody>
      </table>
      <br/>
    }

    def missingLineXml : NodeSeq = {
      <tr>
        <td id="technique"></td>
        <td id="component"></td>
        <td id="value"></td>
      </tr>
    }

    def showMissingReports(reports:Seq[MessageReport],gridId:String, tabid:Int, techniqueName:String,techniqueVersion:String) : NodeSeq = {
      def showMissingReport(report:(String,String)) : NodeSeq = {
              ( "#technique *" #>  "%s (%s)".format(techniqueName,techniqueVersion)&
                "#component *" #>  report._1&
                "#value *" #>  report._2 
              ) ( missingLineXml )
            }

      if (reports.size >0){
        val components:Seq[String] = reports.map(_.component).distinct
        val missingreports = components.flatMap(component => reports.filter(_.component==component).map(report => (component,report.value))).distinct
          ( "#reportLine" #> missingreports.flatMap(showMissingReport(_) )
          ) (missingGridXml(gridId) ) ++
            Script( JsRaw("""
             var oTable%1$s = $('#%2$s').dataTable({
               "asStripeClasses": [ 'color1', 'color2' ],
               "bAutoWidth": false,
               "bFilter" : true,
               "bPaginate" : true,
               "bLengthChange": true,
               "sPaginationType": "full_numbers",
               "bJQueryUI": true,
               "oLanguage": {
                 "sSearch": ""
               },
               "sDom": '<"dataTables_wrapper_top"fl>rt<"dataTables_wrapper_bottom"ip>',
               "aaSorting": [[ 0, "asc" ]],
               "aoColumns": [
                 { "sWidth": "150px" },
                 { "sWidth": "150px" },
                 { "sWidth": "150px" }
               ]
             } );
         """.format(tabid,gridId+"Grid") ) ) }
        else
          NodeSeq.Empty
        }

   def unexpectedGridXml(id:String = "reports",message:String="") : NodeSeq = {

     <h3>Unexpected reports</h3>

     <div>The following reports were received by Rudder, but did not match the reports declared by the Technique. This usually indicates a bug in the Technique being used.</div>

      <table id={id+"Grid"}  cellspacing="0" style="clear:both">
        <thead>
          <tr class="head">
            <th>Node<span/></th>
            <th>Technique<span/></th>
            <th>Component<span/></th>
            <th>Value<span/></th>
            <th>Message<span/></th>
          </tr>
        </thead>
        <tbody>
          <div id="reportLine"/>
        </tbody>
      </table>
      <br/>
    }

    def unexpectedLineXml : NodeSeq = {
      <tr>
        <td id="node"></td>
        <td id="technique"></td>
        <td id="component"></td>
        <td id="value"></td>
        <td id="message"></td>
      </tr>
    }

    def showUnexpectedReports(reports:Seq[MessageReport],gridId:String, tabid:Int, techniqueName:String,techniqueVersion:String) : NodeSeq = {
       def showUnexpectedReport(report:MessageReport) : NodeSeq = {
          nodeInfoService.getNodeInfo(report.report.node) match {
            case Full(nodeInfo)  => {
              ( "#node *" #>
                <a class="unfoldable" href={"""/secure/nodeManager/searchNodes#{"nodeId":"%s"}""".format(report.report.node.value)}>
                  <span class="curspoint noexpand">
                    {nodeInfo.hostname}
                  </span>
                </a> &
                "#technique *" #>  "%s (%s)".format(techniqueName,techniqueVersion)&
                "#component *" #>  report.component &
                "#value *" #>  report.value & 
                "#message *" #>  <ul>{report.report.message.map(msg => <li>{msg}</li>)}</ul>
              ) ( unexpectedLineXml )
            }
            case x:EmptyBox =>
              logger.error( (x?~! "An error occured when trying to load node %s".format(report.report.node.value)),x)
              <div class="error">Node with ID "{report.report.node.value}" is invalid</div>
          }
       }

       if (reports.size >0){
         ( "#reportLine" #> reports.flatMap(showUnexpectedReport(_) )
         ) (unexpectedGridXml(gridId) ) ++
            Script( JsRaw("""
             var oTable%1$s = $('#%2$s').dataTable({
               "asStripeClasses": [ 'color1', 'color2' ],
               "bAutoWidth": false,
               "bFilter" : true,
               "bPaginate" : true,
               "bLengthChange": true,
               "sPaginationType": "full_numbers",
               "bJQueryUI": true,
               "oLanguage": {
                 "sSearch": ""
               },
               "sDom": '<"dataTables_wrapper_top"fl>rt<"dataTables_wrapper_bottom"ip>',
               "aaSorting": [[ 0, "asc" ]],
               "aoColumns": [
                 { "sWidth": "100px" },
                 { "sWidth": "100px" },
                 { "sWidth": "100px" },
                 { "sWidth": "100px" },
                 { "sWidth": "200px" }
               ]
             } );
         """.format(tabid,gridId+"Grid") ) ) }
        else
          NodeSeq.Empty
        }

    /*
     * Detailled reporting, each line is a report message
     */
    def reportsGridXml(id:String = "reports",message:String="") : NodeSeq = {
      <center><b>{message}</b></center>
      <table id={id+"Grid"}  cellspacing="0" style="clear:both">
        <thead>
          <tr class="head">
            <th>Node<span/></th>
            <th>Status<span/></th>
          <th style="border-left:0;" ></th>
          </tr>
        </thead>
        <tbody>
          <div id="reportLine"/>
        </tbody>
      </table>
      <br/>
    }

    def reportLineXml : NodeSeq = {
      <tr class="cursor">
        <td id="node" class="listopen"></td>
        <td id="status"></td>
        <td id="details"/>
      </tr>
    }
    def messageLineXml : NodeSeq = {
      <tr class="cursor">
        <td class="emptyTd"/>
        <td id="component" class="listopen"></td>
        <td id="status"></td>
        <td id="details"></td>
      </tr>
    }
   def messageValueLineXml : NodeSeq = {
      <tr >
        <td class="emptyTd"/>
        <td id="value"></td>
        <td id="message"></td>
        <td id="status"></td>
      </tr>
    }

    def ShowReportsByType(report:RuleStatusReport ) : NodeSeq = {
 
      /*
       * reports are displayed in cascaded dataTables
       * Parameters:
       *  reports : the reports we need to show
       *  GridId  : the dataTable name
       *  tabid   : an identifier to ease javascript
       *  message : Message to display on top of the dataTable
       *
       */
      def showReports (reports:Seq[MessageReport],gridId:String, tabid:Int, message:String="") : NodeSeq = {
        /*
         * Show report about a node
         */
        def showNodeReport(nodeReport:(NodeId,Seq[(String,String,List[String],ReportType)])) : NodeSeq = {
          nodeInfoService.getNodeInfo(nodeReport._1) match {
            case Full(nodeInfo)  => {
              val status = ReportType.getSeverityFromStatus(ReportType.getWorseType(nodeReport._2.map(_._4)))
              ( "#node *" #>
                <a class="unfoldable" href={"""/secure/nodeManager/searchNodes#{"nodeId":"%s"}""".format(nodeReport._1.value)}>
                  <span class="curspoint noexpand">
                    {nodeInfo.hostname}
                  </span>
                </a>  &
                "#status *" #>  <center>{status}</center> &
                "#status [class+]" #>  status.replaceAll(" ","") &
                "#details *" #> showComponentReport(nodeReport._2)
              ) ( reportLineXml )
            }
            case x:EmptyBox =>
              logger.error( (x?~! "An error occured when trying to load node %s".format(nodeReport._1.value)),x)
              <div class="error">Node with ID "{nodeReport._1.value}" is invalid</div>
          }
        }
        def showComponentReport(componentReports:(Seq[(String,String,List[String],ReportType)])) : NodeSeq = {
          <table id={Helpers.nextFuncName} cellspacing="0" style="display:none" class=" noMarginGrid tablewidth ">
            <thead>
              <tr class="head tablewidth">
                <th class="emptyTd"><span/></th>
                <th >Component<span/></th>
                <th >Status<span/></th>
                <th ></th>
              </tr>
            </thead>
            <tbody>{
              val components = componentReports.map(_._1).distinct

              val valueReports = components.map(tr => (tr,componentReports.filter(_._1==tr).map(rep => (rep._2,rep._3,rep._4))))
              valueReports.flatMap{ report =>
                 val status = ReportType.getSeverityFromStatus(ReportType.getWorseType(report._2.map(_._3)))
                ( "#component *" #> report._1 &
                  "#componentPlus *" #> <center><img src="/images/details_open.png"/></center> &
                  "#status *" #>  <center>{status}</center> &
                  "#status [class+]" #>  status.replaceAll(" ","") &
                  "#details *" #>  showValueReport(report._2)
                ) ( messageLineXml ) } }
            </tbody>
          </table>
        }
        def showValueReport(valueReport:(Seq[(String,List[String],ReportType)])) : NodeSeq = {
          <table id={Helpers.nextFuncName} cellspacing="0" style="display:none" class="noMarginGrid tablewidth ">
            <thead>
              <tr class="head tablewidth">
                <th class="emptyTd"><span/></th>
                <th >Value<span/></th>
                <th >Message<span/></th>
                <th >Status<span/></th>
              </tr>
            </thead>
            <tbody>{
              valueReport.flatMap{ report =>
                val status = ReportType.getSeverityFromStatus(report._3)
                ( "#value *" #> report._1 &
                  "#status *" #> <center>{status}</center> &
                  "#status [class+]" #>  status.replaceAll(" ","") &
                  "#message *" #>  <ul>{report._2.map(msg => <li>{msg}</li>)}</ul>
                ) ( messageValueLineXml ) } }
            </tbody>
          </table>
        }
        if (reports.size >0){
          val nodes = reports.map(_.report.node).distinct
          val datas = nodes.map(node => {
            val report = reports.filter(_.report.node==node).map(report =>(report.component,report.value,report.report.message,report.report.reportType))
            (node,report) } )
            val innerJsFun = """
              var componentTab = $(this.fnGetNodes());
              componentTab.each( function () {
                $(this).unbind();
                $(this).click( function (e) {
                  if ($(e.target).hasClass('noexpand'))
                    return false;
                  var nTr = this;
                  var i = $.inArray( nTr, anOpen%1$s );
                    if ( i === -1 ) {
                    $(this).find("td.listopen").removeClass("listopen").addClass("listclose");
                    var nDetailsRow = Otable2.fnOpen( nTr, fnFormatDetails(Otable2, nTr), 'details' );
                    $('div.innerDetails table', nDetailsRow).dataTable({
                      "asStripeClasses": [ 'color1', 'color2' ],
                      "bAutoWidth": false,
                      "bFilter" : false,
                      "bPaginate" : false,
                      "bLengthChange": false,
                      "bInfo" : false,
                      "sPaginationType": "full_numbers",
                      "bJQueryUI": true,
                      "aaSorting": [[ 1, "asc" ]],
                      "aoColumns": [
                        { "sWidth": "40px", "bSortable": false },
                        { "sWidth": "110px" },
                        { "sWidth": "210px" },
                        { "sWidth": "50px" , "bSortable": false},
                      ]
                    } );
                    $('div.dataTables_wrapper:has(table.noMarginGrid)').addClass('noMarginGrid');
                    $('td.details', nDetailsRow).attr("colspan",4);
                    $('div.innerDetails table', nDetailsRow).attr("style","");
                    $('div.innerDetails', nDetailsRow).slideDown(300);
                    anOpen%1$s.push( nTr );
                    }
                    else {
                    $(this).find("td.listclose").removeClass("listclose").addClass("listopen");
                    $('div.innerDetails', $(nTr).next()[0]).slideUp( 300,function () {
                      oTable%1$s.fnClose( nTr );
                      anOpen%1$s.splice( i, 1 );
                    } );
                  }
                } ); } )""".format(tabid,S.contextPath)

            val jsFun = """
            var tab = $($('#%2$s').dataTable().fnGetNodes());
            tab.each( function () {
              $(this).unbind();
              $(this).click( function (e) {
                if ($(e.target).hasClass('noexpand'))
                  return false;
                var nTr = this;
                var i = $.inArray( nTr, anOpen%1$s );
                if ( i === -1 ) {
                  $(this).find("td.listopen").removeClass("listopen").addClass("listclose");
                  var fnData = oTable%1$s.fnGetData( nTr );
                  var nDetailsRow = oTable%1$s.fnOpen( nTr, fnFormatDetails%1$s(oTable%1$s, nTr), 'details' );
                  var Otable2 = $('div.innerDetails table:first', nDetailsRow).dataTable({
                    "asStripeClasses": [ 'color1', 'color2' ],
                    "bAutoWidth": false,
                    "bFilter" : false,
                    "bPaginate" : false,
                    "bLengthChange": false,
                    "bInfo" : false,
                    "sPaginationType": "full_numbers",
                    "bJQueryUI": true,
                    "aaSorting": [[ 1, "asc" ]],
                    "aoColumns": [
                      { "sWidth": "20px", "bSortable": false },
                      { "sWidth": "350px" },
                      { "sWidth": "50px" },
                      { "sWidth": "10px", "bSortable": false  , "bVisible":false }
                    ],
                 "fnDrawCallback" : function( oSettings ) {%4$s}
                  } );
                  $('div.innerDetails table:first', nDetailsRow).attr("style","");
                  $('div.innerDetails', nDetailsRow).slideDown(300);
                  $('div.dataTables_wrapper:has(table.noMarginGrid)').addClass('noMarginGrid');
                  anOpen%1$s.push( nTr );
                }
                else {
                   $(this).find("td.listclose").removeClass("listclose").addClass("listopen");
                    $('div.innerDetails', $(nTr).next()[0]).slideUp(300, function () {
                    oTable%1$s.fnClose( nTr );
                    anOpen%1$s.splice( i, 1 );
                  } );
                }
          } );} );""".format(tabid,gridId+"Grid",S.contextPath,innerJsFun)
            ( "#reportLine" #> datas.flatMap(showNodeReport(_) )
            ) (reportsGridXml(gridId,message) ) ++
            /*Sorry about the Javascript
             * but we need to have dynamic definition of those datatables
             * As we need to have several dynamic datables, we have to add a specific identifier, the tabid
             * Everything is based what has been done for the previous dataTable
             */
            Script( JsRaw("""
            function fnFormatDetails%1$s( oTable, nTr ) {
              var fnData = oTable.fnGetData( nTr );
              var oTable2 = fnData[fnData.length-1]
              var sOut ='<div class="innerDetails">'+oTable2+'</div>';
              return sOut;
            }
            var anOpen%1$s = [];
             var oTable%1$s = $('#%2$s').dataTable({
               "asStripeClasses": [ 'color1', 'color2' ],
               "bAutoWidth": false,
               "bFilter" : true,
               "bPaginate" : true,
               "bLengthChange": true,
               "sPaginationType": "full_numbers",
               "bJQueryUI": true,
               "oLanguage": {
                 "sSearch": ""
               },
               "sDom": '<"dataTables_wrapper_top"fl>rt<"dataTables_wrapper_bottom"ip>',
               "aaSorting": [[ 1, "asc" ]],
               "aoColumns": [
                 { "sWidth": "378px" },
                 { "sWidth": "50px" },
                 { "sWidth": "10px","bSortable": false  , "bVisible":false}
               ],
               "fnDrawCallback" : function( oSettings ) {%3$s}
             } );
                """.format(tabid,gridId+"Grid",jsFun) ) ) }
        else
          NodeSeq.Empty
        }
        def buildDisabled(toDisable:List[Int]):String = {
          toDisable match {
            case Nil => ""
            case value::Nil => value.toString()
            case value::rest => "%s, %s".format(value,buildDisabled(rest))
        } }

    val (reports,directiveId) = report match {
      case DirectiveRuleStatusReport(directiveId,components,_) =>
        (components.flatMap(_.componentValues),directiveId)
      case ComponentRuleStatusReport(directiveId,component,values,_) =>
        (values,directiveId)
      case value : ComponentValueRuleStatusReport =>
        (Seq(value),value.directiveid)
    }
    val tech = directiveRepository.getActiveTechnique(directiveId).map(tech => techniqueRepository.getLastTechniqueByName(tech.techniqueName).map(_.name).getOrElse("Unknown Technique")).getOrElse("Unknown Technique")
    val techVersion = directiveRepository.getDirective(directiveId).map(_.techniqueVersion.toString).getOrElse("N/A")
    val error = reports.flatMap(report => report.processMessageReport(_.reportType==ErrorReportType))
    val missing = reports.flatMap(report => report.processMessageReport(nreport => nreport.reportType==UnknownReportType&nreport.message.size==0))
    val unexpected = reports.flatMap(report => report.processMessageReport(nreport => nreport.reportType==UnknownReportType&nreport.message.size!=0))
    val repaired = reports.flatMap(report => report.processMessageReport(_.reportType==RepairedReportType))
    val success = reports.flatMap(report => report.processMessageReport(_.reportType==SuccessReportType))
    val all = reports.flatMap(report => report.processMessageReport(report => true))

    val xml =        showReports(all,"report",0)++showMissingReports(missing,"missing",1,tech,techVersion)++showUnexpectedReports(unexpected,"unexpected",2,tech,techVersion)

    xml
    }

   <div class="simplemodal-title">
     <h1>Node compliance detail</h1>
     <hr/>
   </div>
   <div class="simplemodal-content" style="max-height:500px;overflow-y:auto;" >{  val xml = directivebynode match {
       case d:DirectiveRuleStatusReport =>
         val directive = directiveRepository.getDirective(d.directiveId)
         <div>
           <ul>
             <li> <b>Rule:</b> {rule.name}</li>
             <li><b>Directive:</b> {directive.map(_.name).getOrElse("can't find directive name")}</li>
           </ul>
         </div>
       case c:ComponentRuleStatusReport =>
         val directive = directiveRepository.getDirective(c.directiveid)
         <div>
           <ul>
             <li> <b>Rule:</b> {rule.name}</li>
             <li><b>Directive:</b> {directive.map(_.name).getOrElse("can't find directive name")}</li>
             <li><b>Component:</b> {c.component}</li>
           </ul>
         </div>
       case ComponentValueRuleStatusReport(directiveId,component,value,_,_) =>
         val directive = directiveRepository.getDirective(directiveId)
         <div>
           <ul>
             <li> <b>Rule:</b> {rule.name}</li>
             <li><b>Directive:</b> {directive.map(_.name).getOrElse("can't find directive name")}</li>
             <li><b>Component:</b> {component}</li>
             <li><b>Value:</b> {value}</li>
           </ul>
         </div>
       }
      val tab =  ShowReportsByType(directivebynode)
         xml++tab
     }
   
  </div>
  <div class="simplemodal-bottom">
    <hr/>
    <div class="popupButton">
      <span>
        <button class="simplemodal-close" onClick="return false;">
          Close
        </button>
      </span>
    </div>
  </div>
  }
  val htmlId_rulesGridZone = "rules_grid_zone"
  val htmlId_reportsPopup = "popup_" + htmlId_rulesGridZone
  val htmlId_modalReportsPopup = "modal_" + htmlId_rulesGridZone
  
  private[this] def showPopup(directiveStatus: RuleStatusReport) : JsCmd = {

    val popupHtml = createPopup(directiveStatus)
    SetHtml(htmlId_reportsPopup, popupHtml) & OnLoad(
        JsRaw("""
            $('.dataTables_filter input').attr("placeholder", "Search");
            """
        ) //&  initJsCallBack(tableId)
    ) &
    JsRaw( """ createPopup("%s",600,900)""".format(htmlId_modalReportsPopup))
  }
  
}
  <|MERGE_RESOLUTION|>--- conflicted
+++ resolved
@@ -421,27 +421,12 @@
         onFailureRemovePopup
       } else {
         JsRaw("$.modal.close();") & 
-<<<<<<< HEAD
-        { 
-          val modId = ModificationId(uuidGen.newUuid)
-          (for {
-            save   <- ruleRepository.delete(rule.id, modId, CurrentUser.getActor, 
-                        crReasonsRemovePopup.map( _.is))
-            deploy <- {
-              asyncDeploymentAgent ! AutomaticStartDeployment(modId, RudderEventActor)
-              Full("Deployment request sent")
-            }
-          } yield {
-            save 
-          }) match {
-            case Full(x) => 
-=======
-        { ruleRepository.delete(rule.id, CurrentUser.getActor, 
+        { val modId = ModificationId(uuidGen.newUuid)
+          ruleRepository.delete(rule.id, modId, CurrentUser.getActor, 
                         crReasonsRemovePopup.map( _.is)) match { 
             case Full(x) =>
             // There is a delete diff, deploy
-            asyncDeploymentAgent ! AutomaticStartDeployment(RudderEventActor)
->>>>>>> cfc6d12b
+            asyncDeploymentAgent ! AutomaticStartDeployment(modId, RudderEventActor)
               onSuccessCallback() & 
               SetHtml("editRuleZone",
                 <div id="editRuleZone">Rule successfully deleted</div>
@@ -650,28 +635,15 @@
   }
   
   private[this] def saveAndDeployRule(rule:Rule, reason: Option[String]) : JsCmd = {
-<<<<<<< HEAD
     val modId = ModificationId(uuidGen.newUuid)
-    (for {
-      save <- ruleRepository.update(rule, modId, CurrentUser.getActor, reason)
-      deploy <- {
-        asyncDeploymentAgent ! AutomaticStartDeployment(modId, RudderEventActor)
-        Full("Deployment request sent")
-      }
-    } yield {
-      save 
-    }) match {
-      case Full(x) => 
-=======
-    ruleRepository.update(rule, CurrentUser.getActor, reason) match {
+    ruleRepository.update(rule, modId, CurrentUser.getActor, reason) match {
       case Full(optDiff) =>
         optDiff match {
           case Some(_) => // There is a modification diff, launch a deployment.
-            asyncDeploymentAgent ! AutomaticStartDeployment(RudderEventActor)
+            asyncDeploymentAgent ! AutomaticStartDeployment(modId, RudderEventActor)
           case None => // No change, don't launch a deployment
         }
->>>>>>> cfc6d12b
-        this.rule = rule;
+        this.rule = rule
         onSuccess
       case Empty => //arg. 
         formTracker.addFormError(error("An error occurred while saving the Rule"))
@@ -679,11 +651,7 @@
       case f:Failure =>
         formTracker.addFormError(error(f.messageChain))
         onFailure
-<<<<<<< HEAD
-    }      
-=======
-      }     
->>>>>>> cfc6d12b
+      }
   }
   
   private[this] def updateAndDisplayNotifications(formTracker : FormTracker) : NodeSeq = {
