/*
*************************************************************************************
* Copyright 2011 Normation SAS
*************************************************************************************
*
* This file is part of Rudder.
*
* Rudder is free software: you can redistribute it and/or modify
* it under the terms of the GNU General Public License as published by
* the Free Software Foundation, either version 3 of the License, or
* (at your option) any later version.
*
* In accordance with the terms of section 7 (7. Additional Terms.) of
* the GNU General Public License version 3, the copyright holders add
* the following Additional permissions:
* Notwithstanding to the terms of section 5 (5. Conveying Modified Source
* Versions) and 6 (6. Conveying Non-Source Forms.) of the GNU General
* Public License version 3, when you create a Related Module, this
* Related Module is not considered as a part of the work and may be
* distributed under the license agreement of your choice.
* A "Related Module" means a set of sources files including their
* documentation that, without modification of the Source Code, enables
* supplementary functions or services in addition to those offered by
* the Software.
*
* Rudder is distributed in the hope that it will be useful,
* but WITHOUT ANY WARRANTY; without even the implied warranty of
* MERCHANTABILITY or FITNESS FOR A PARTICULAR PURPOSE.  See the
* GNU General Public License for more details.
*
* You should have received a copy of the GNU General Public License
* along with Rudder.  If not, see <http://www.gnu.org/licenses/>.

*
*************************************************************************************
*/

package com.normation.rudder.web.components

import scala.xml.NodeSeq
import com.normation.exceptions.TechnicalException
import com.normation.inventory.domain.AcceptedInventory
import com.normation.inventory.domain.FullInventory
import com.normation.inventory.domain.NodeId
import com.normation.rudder.domain.nodes.NodeInfo
import com.normation.rudder.repository.FullNodeGroupCategory
import com.normation.rudder.web.services.DisplayNode
import com.normation.rudder.web.services.DisplayNodeGroupTree
import com.normation.rudder.reports.AgentRunInterval
import com.normation.eventlog.ModificationId
import com.normation.rudder.web.model.CurrentUser
import com.normation.rudder.batch.AutomaticStartDeployment
import bootstrap.liftweb.RudderConfig
import net.liftweb.common._
import net.liftweb.http.DispatchSnippet
import net.liftweb.http.S
import net.liftweb.http.Templates
import net.liftweb.http.js.JE.JsRaw
import net.liftweb.http.js.JsCmds._
import net.liftweb.http.js.JsExp
import net.liftweb.util.Helpers._
import com.normation.rudder.domain.nodes.Node
import com.normation.plugins.ExtendableSnippet
import com.normation.plugins.SnippetExtensionKey
import com.normation.plugins.SpringExtendableSnippet
import com.normation.rudder.reports.HeartbeatConfiguration
import com.normation.rudder.web.model.JsNodeId

object ShowNodeDetailsFromNode {

  private val htmlId_crTree = "crTree"

  private def serverPortletPath = List("templates-hidden", "server", "server_details")
  private def serverPortletTemplateFile() =  Templates(serverPortletPath) match {
    case Empty | Failure(_,_,_) =>
      throw new TechnicalException("Template for node details not found. I was looking for %s.html".format(serverPortletPath.mkString("/")))
    case Full(n) => n
  }
  private def serverDetailsTemplate = chooseTemplate("detail","server",serverPortletTemplateFile)
}

class ShowNodeDetailsFromNode(
    val nodeId : NodeId
  , groupLib   : FullNodeGroupCategory
) extends DispatchSnippet with SpringExtendableSnippet[ShowNodeDetailsFromNode] with Loggable {
  import ShowNodeDetailsFromNode._

  private[this] val nodeInfoService      = RudderConfig.nodeInfoService
  private[this] val serverAndMachineRepo = RudderConfig.fullInventoryRepository
  private[this] val reportDisplayer      = RudderConfig.reportDisplayer
  private[this] val logDisplayer         = RudderConfig.logDisplayer
  private[this] val uuidGen              = RudderConfig.stringUuidGenerator
  private[this] val nodeRepo             = RudderConfig.woNodeRepository
  private[this] val asyncDeploymentAgent = RudderConfig.asyncDeploymentAgent
  private[this] val configService = RudderConfig.configService

  def extendsAt = SnippetExtensionKey(classOf[ShowNodeDetailsFromNode].getSimpleName)

  //val nodeInfo = nodeInfoService.getNodeInfo(nodeId)

   def complianceModeEditForm = new ComplianceModeEditForm(
        () => getHeartBeat
      , saveHeart
      , () => Unit
      , () => Some(configService.rudder_compliance_heartbeatPeriod)
    )

  def getHeartBeat : Box[(String,Int, Boolean)] = {
    for {
      complianceMode <- configService.rudder_compliance_mode_name
      gHeartbeat <- configService.rudder_compliance_heartbeatPeriod
      nodeInfo <- nodeInfoService.getNodeInfo(nodeId)
    } yield {
      // If heartbeat is not overriden, we revert to the default one
      val defaultHeartBeat = HeartbeatConfiguration(false, gHeartbeat)

      val hbConf = nodeInfo.nodeReportingConfiguration.heartbeatConfiguration.getOrElse(defaultHeartBeat)
      (complianceMode,hbConf.heartbeatPeriod,hbConf.overrides)
    }
  }


  def saveHeart(complianceMode : String, frequency: Int, overrides : Boolean) : Box[Unit] = {
    val heartbeatConfiguration = HeartbeatConfiguration(overrides, frequency)
    val modId = ModificationId(uuidGen.newUuid)
    for {
      result <- nodeRepo.updateNodeHeartbeat(nodeId, heartbeatConfiguration, modId, CurrentUser.getActor, None)
    } yield {
      asyncDeploymentAgent ! AutomaticStartDeployment(modId, CurrentUser.getActor)
    }
  }



   def agentScheduleEditForm = new AgentScheduleEditForm(
        () => getSchedule
      , saveSchedule
      , () => Unit
      , () => Some(getGlobalSchedule)
    )

  def getGlobalSchedule() : Box[AgentRunInterval] = {
    for {
      starthour <- configService.agent_run_start_hour
      startmin  <- configService.agent_run_start_minute
      splaytime <- configService.agent_run_splaytime
      interval  = configService.agent_run_interval
    } yield {
      AgentRunInterval(
            None
          , interval
          , startmin
          , starthour
          , splaytime
        )
    }
  }

  val emptyInterval = AgentRunInterval(Some(false), 5, 0, 0, 0) // if everything fails, we fall back to the default entry
  def getSchedule : Box[AgentRunInterval] = {
    for {
      nodeInfo <- nodeInfoService.getNodeInfo(nodeId)
    } yield {
      nodeInfo.nodeReportingConfiguration.agentRunInterval.getOrElse(getGlobalSchedule.getOrElse(emptyInterval))
    }
  }

  def saveSchedule(schedule: AgentRunInterval) : Box[Unit] = {
    val modId =  ModificationId(uuidGen.newUuid)
    val user  =  CurrentUser.getActor
    for {
      result  <- nodeRepo.updateAgentRunPeriod(nodeId, schedule, modId, user, None)
    } yield {
      asyncDeploymentAgent ! AutomaticStartDeployment(modId, CurrentUser.getActor)
    }
  }

  def mainDispatch = Map(
    "displayInPopup"    -> { _:NodeSeq => privateDisplay(true)  }
  , "displayMainWindow" -> { _:NodeSeq => privateDisplay(false) }
  )

  def display(withinPopup : Boolean = false) : NodeSeq = {
    if(withinPopup) dispatch("displayInPopup")(NodeSeq.Empty)
    else dispatch("displayMainWindow")(NodeSeq.Empty)
  }

  private[this] def privateDisplay(withinPopup : Boolean = false) : NodeSeq = {
    nodeInfoService.getNode(nodeId) match {
      case Empty =>
        <div class="error">Node with id {nodeId.value} was not found</div>
      case f@Failure(_,_,_) =>
        logger.debug("Root exception:", f)
        <div class="error">
          <p>Node with id {nodeId.value} was not found</p>
          <p>Error message was: {f.messageChain}</p>
        </div>
      case Full(node) => // currentSelectedNode = Some(server)
        serverAndMachineRepo.get(node.id, AcceptedInventory) match {
          case Full(sm) =>
            bindNode(node, sm, withinPopup) ++ Script(OnLoad(
              DisplayNode.jsInit(node.id, sm.node.softwareIds, "") &
              OnLoad(buildJsTree(htmlId_crTree))
            ))
          case e:EmptyBox =>
            val msg = "Can not find inventory details for node with ID %s".format(node.id.value)
            logger.error(msg, e)
            <div class="error">{msg}</div>
        }
    }
  }

  /**
   * Show the content of a node in the portlet
   * @param server
   * @return
   */
<<<<<<< HEAD
  private def bindNode(node : Node, inventory: FullInventory, withinPopup : Boolean = false) : NodeSeq = {
=======
  private def bindNode(node : NodeInfo, inventory: FullInventory, withinPopup : Boolean = false) : NodeSeq = {

    val template =
      bind(
          "server"
        , serverDetailsTemplate
        , "header" ->
              <div id="node_header" class="nodeheader">
                <div class="nodeheadercontent ui-corner-top"> Node Details - {inventory.node.main.hostname}
                 (last updated { inventory.node.inventoryDate.map(DateFormaterService.getFormatedDate(_)).getOrElse("Unknown")}) </div>
              </div>
        , "jsTree" ->
              <div id={htmlId_crTree}>
                <ul>{DisplayNodeGroupTree.buildTreeKeepingGroupWithNode(groupLib, node)}</ul>
              </div>
        , "nodeDetails" -> DisplayNode.showNodeDetails(inventory, Some(node.creationDate), AcceptedInventory, isDisplayingInPopup = withinPopup)
        , "inventory" -> DisplayNode.show(inventory, false)
        , "extraHeader" -> DisplayNode.showExtraHeader(inventory)
        , "extraContent" -> DisplayNode.showExtraContent(inventory)
        , "reports" -> reportDisplayer.asyncDisplay(node)
        , "logs" -> logDisplayer.asyncDisplay(node.id, withinPopup)
      )
>>>>>>> ba2fb94b
    val id = JsNodeId(node.id)
    ( "#node_name " #> s"${inventory.node.main.hostname} (last updated ${ inventory.node.inventoryDate.map(DateFormaterService.getFormatedDate(_)).getOrElse("Unknown")})" &
      "#groupTree *" #>
        <div id={htmlId_crTree}>
          <ul>{DisplayNodeGroupTree.buildTreeKeepingGroupWithNode(groupLib, node.id)}</ul>
        </div> &
      "#nodeDetails *" #> DisplayNode.showNodeDetails(inventory, Some(node.creationDate), AcceptedInventory, isDisplayingInPopup = withinPopup) &
      "#nodeInventory *" #> DisplayNode.show(inventory, false) &
      "#reportsDetails *" #> reportDisplayer.asyncDisplay(node) &
      "#logsDetails *" #> logDisplayer.asyncDisplay(node.id)&
      "#node_parameters -*" #>  agentScheduleEditForm.cfagentScheduleConfiguration &
      "#node_parameters *+" #> complianceModeEditForm.complianceModeConfiguration &
      "#extraHeader" #> DisplayNode.showExtraHeader(inventory) &
      "#extraContent" #> DisplayNode.showExtraContent(Some(node), inventory) &
      "#node_tabs [id]" #> s"details_${id}"
    ).apply(serverDetailsTemplate)
  }


  /**
   * Javascript to initialize a tree.
   * htmlId is the id of the div enclosing tree datas
   */
  private def buildJsTree(htmlId:String) : JsExp = JsRaw(
    """buildGroupTree('#%s', '%s')""".format(htmlId,S.contextPath)
  )

}<|MERGE_RESOLUTION|>--- conflicted
+++ resolved
@@ -215,32 +215,7 @@
    * @param server
    * @return
    */
-<<<<<<< HEAD
   private def bindNode(node : Node, inventory: FullInventory, withinPopup : Boolean = false) : NodeSeq = {
-=======
-  private def bindNode(node : NodeInfo, inventory: FullInventory, withinPopup : Boolean = false) : NodeSeq = {
-
-    val template =
-      bind(
-          "server"
-        , serverDetailsTemplate
-        , "header" ->
-              <div id="node_header" class="nodeheader">
-                <div class="nodeheadercontent ui-corner-top"> Node Details - {inventory.node.main.hostname}
-                 (last updated { inventory.node.inventoryDate.map(DateFormaterService.getFormatedDate(_)).getOrElse("Unknown")}) </div>
-              </div>
-        , "jsTree" ->
-              <div id={htmlId_crTree}>
-                <ul>{DisplayNodeGroupTree.buildTreeKeepingGroupWithNode(groupLib, node)}</ul>
-              </div>
-        , "nodeDetails" -> DisplayNode.showNodeDetails(inventory, Some(node.creationDate), AcceptedInventory, isDisplayingInPopup = withinPopup)
-        , "inventory" -> DisplayNode.show(inventory, false)
-        , "extraHeader" -> DisplayNode.showExtraHeader(inventory)
-        , "extraContent" -> DisplayNode.showExtraContent(inventory)
-        , "reports" -> reportDisplayer.asyncDisplay(node)
-        , "logs" -> logDisplayer.asyncDisplay(node.id, withinPopup)
-      )
->>>>>>> ba2fb94b
     val id = JsNodeId(node.id)
     ( "#node_name " #> s"${inventory.node.main.hostname} (last updated ${ inventory.node.inventoryDate.map(DateFormaterService.getFormatedDate(_)).getOrElse("Unknown")})" &
       "#groupTree *" #>
