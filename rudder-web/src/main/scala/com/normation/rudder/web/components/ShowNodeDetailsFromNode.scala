--- conflicted
+++ resolved
@@ -127,13 +127,8 @@
     }
   }
 
-<<<<<<< HEAD
   def saveHeart(complianceMode : NodeComplianceMode) : Box[Unit] = {
     val heartbeatConfiguration = HeartbeatConfiguration(complianceMode.overrideGlobal, complianceMode.heartbeatPeriod)
-=======
-  def saveHeart(complianceMode : String, frequency: Int, overrides : Boolean) : Box[Unit] = {
-    val heartbeatConfiguration = HeartbeatConfiguration(overrides, frequency)
->>>>>>> 494d565f
     val modId = ModificationId(uuidGen.newUuid)
     for {
       result <- nodeRepo.updateNodeHeartbeat(nodeId, heartbeatConfiguration, modId, CurrentUser.getActor, None)
