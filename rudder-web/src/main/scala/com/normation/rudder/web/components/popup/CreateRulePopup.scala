--- conflicted
+++ resolved
@@ -204,11 +204,8 @@
           , isEnabledStatus = !clonedRule.isDefined
       )
 
-<<<<<<< HEAD
       woRuleRepository.create(rule, ModificationId(uuidGen.newUuid),CurrentUser.actor, reason.map( _.get )) match {
-=======
       var createRule = woRuleRepository.create(rule, ModificationId(uuidGen.newUuid),CurrentUser.getActor, reason.map( _.get )) match {
->>>>>>> 871d0485
           case Full(x) =>
             onSuccessCallback(rule) & closePopup()
           case Empty =>
