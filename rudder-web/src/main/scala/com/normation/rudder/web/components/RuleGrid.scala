/*
*************************************************************************************
* Copyright 2011 Normation SAS
*************************************************************************************
*
* This program is free software: you can redistribute it and/or modify
* it under the terms of the GNU Affero General Public License as
* published by the Free Software Foundation, either version 3 of the
* License, or (at your option) any later version.
*
* In accordance with the terms of section 7 (7. Additional Terms.) of
* the GNU Affero GPL v3, the copyright holders add the following
* Additional permissions:
* Notwithstanding to the terms of section 5 (5. Conveying Modified Source
* Versions) and 6 (6. Conveying Non-Source Forms.) of the GNU Affero GPL v3
* licence, when you create a Related Module, this Related Module is
* not considered as a part of the work and may be distributed under the
* license agreement of your choice.
* A "Related Module" means a set of sources files including their
* documentation that, without modification of the Source Code, enables
* supplementary functions or services in addition to those offered by
* the Software.
*
* This program is distributed in the hope that it will be useful,
* but WITHOUT ANY WARRANTY; without even the implied warranty of
* MERCHANTABILITY or FITNESS FOR A PARTICULAR PURPOSE. See the
* GNU Affero General Public License for more details.
*
* You should have received a copy of the GNU Affero General Public License
* along with this program. If not, see <http://www.gnu.org/licenses/agpl.html>.
*
*************************************************************************************
*/

package com.normation.rudder.web.components

import com.normation.rudder.domain.policies._
import com.normation.rudder.services.policies.RuleTargetService
import com.normation.rudder.repository._
import com.normation.rudder.domain.nodes.NodeGroupId
import com.normation.rudder.domain.policies._
import net.liftweb.http.js._
import JsCmds._
import com.normation.rudder.services.reports.ReportingService
import com.normation.inventory.domain.NodeId
import com.normation.rudder.services.nodes.NodeInfoService
import JE._
import net.liftweb.common._
import net.liftweb.http._
import scala.xml._
import net.liftweb.util._
import net.liftweb.util.Helpers._
import com.normation.rudder.web.model._
import com.normation.utils.StringUuidGenerator
import com.normation.exceptions.TechnicalException
import com.normation.utils.Control.sequence
import com.normation.utils.HashcodeCaching
import com.normation.rudder.domain.eventlog.RudderEventActor
import com.normation.cfclerk.domain.Technique
import com.normation.cfclerk.services.TechniqueRepository
import com.normation.rudder.domain.reports.bean._
import com.normation.eventlog.ModificationId
import bootstrap.liftweb.RudderConfig


object RuleGrid {
  def staticInit =
    <head>
      <script type="text/javascript" language="javascript" src="/javascript/datatables/js/jquery.dataTables.js"></script>
      <style type="text/css">
        #actions_zone , .dataTables_length , .dataTables_filter {{ display: inline-block; }}
      </style>
    </head>
}

class RuleGrid(
    htmlId_rulesGridZone : String,
    rules : Seq[Rule],
    //JS callback to call when clicking on a line
    detailsCallbackLink : Option[(Rule,String) => JsCmd],
    showCheckboxColumn:Boolean = true
) extends DispatchSnippet with Loggable {

  private[this] val targetInfoService   = RudderConfig.ruleTargetService
  private[this] val directiveRepository = RudderConfig.roDirectiveRepository
  private[this] val roRuleRepository    = RudderConfig.roRuleRepository
  private[this] val woRuleRepository    = RudderConfig.woRuleRepository
  private[this] val uuidGen             = RudderConfig.stringUuidGenerator
  private[this] val techniqueRepository = RudderConfig.techniqueRepository
  private[this] val reportingService    = RudderConfig.reportingService
  private[this] val nodeInfoService     = RudderConfig.nodeInfoService

  private[this] val htmlId_rulesGridId = "grid_" + htmlId_rulesGridZone

  private[this] val htmlId_reportsPopup = "popup_" + htmlId_rulesGridZone
  private[this] val htmlId_modalReportsPopup = "modal_" + htmlId_rulesGridZone
  private[this] val tableId_reportsPopup = "popupReportsGrid"

  private[this] val directiveCache = scala.collection.mutable.Map[DirectiveId, Box[(ActiveTechnique, Directive)]]()

  def templatePath = List("templates-hidden", "reports_grid")
  def template() =  Templates(templatePath) match {
    case Empty | Failure(_,_,_) =>
      throw new TechnicalException("Template for report grid not found. I was looking for %s.html".format(templatePath.mkString("/")))
    case Full(n) => n
  }
  def reportTemplate = chooseTemplate("reports", "report", template)

  def dispatch = {
    case "rulesGrid" => { _:NodeSeq => rulesGrid() }
  }

  def jsVarNameForId(tableId:String) = "oTable" + tableId

  def rulesGrid(popup:Boolean = false, linkCompliancePopup:Boolean = true) : NodeSeq = {
    (
        <div id={htmlId_rulesGridZone}>
          <div id={htmlId_modalReportsPopup} class="nodisplay">
            <div id={htmlId_reportsPopup} ></div>
          </div>
          <table id={htmlId_rulesGridId} class="display" cellspacing="0">
            <thead>
              <tr class="head">
                <th>Name</th>
                <th>Status</th>
                <th>Deployment status</th>
                <th>Directives</th>
                <th>Target node groups</th>
                <th>Compliance</th>
                { if (!popup) <th>Details</th><th>Parameters</th> else NodeSeq.Empty }
                { if(showCheckboxColumn) <th></th> else NodeSeq.Empty }
              </tr>
            </thead>
            <tbody>
            {showRulesDetails(popup,rules,linkCompliancePopup)}
            </tbody>
          </table>
          <div class={htmlId_rulesGridId +"_pagination, paginatescala"} >
            <div id={htmlId_rulesGridId +"_paginate_area"}></div>
          </div>
        </div>
    ) ++ Script(
      JsRaw("""
        var #table_var#;
      """.replaceAll("#table_var#",jsVarNameForId(htmlId_rulesGridId))) &
      //pop-ups for multiple Directives
      JsRaw( """var openMultiPiPopup = function(popupid) {
          createPopup(popupid);
     }""") &
     OnLoad(JsRaw("""
      /* Event handler function */
      #table_var# = $('#%1$s').dataTable({
        "asStripeClasses": [ 'color1', 'color2' ],
        "bAutoWidth": false,
        "bFilter" : true,
        "bPaginate" : true,
        "bLengthChange": true,
        "sPaginationType": "full_numbers",
        "bJQueryUI": true,
        "oLanguage": {
          "sZeroRecords": "No matching rules!",
          "sSearch": ""
        },
        "aaSorting": [[ 0, "asc" ]],
        "aoColumns": [
          { "sWidth": "95px" },
          { "sWidth": "60px"  },
          { "sWidth": "115px" },
          { "sWidth": "100px" },
          { "sWidth": "120px", "sType": "html" },
          { "sWidth": "60px"  }
         %2$s
         %3$s
        ],
        "sDom": '<"dataTables_wrapper_top"fl>rt<"dataTables_wrapper_bottom"ip>'
      });
      $('.dataTables_filter input').attr("placeholder", "Search");

      createTooltip();""".format(
          htmlId_rulesGridId
        , { if(!popup) """, { "sWidth": "20px", "bSortable" : false }, { "sWidth": "20px", "bSortable" : false }""" else "" }
        , { if(showCheckboxColumn) """, { "sWidth": "30px" }""" else "" }
      ).replaceAll("#table_var#",jsVarNameForId(htmlId_rulesGridId))
    )))
  }


  /////////////////////////////////////////////////////////////////////////////////////////////////////////////////////

  private[this] def showRulesDetails(popup:Boolean, rules:Seq[Rule],linkCompliancePopup:Boolean) : NodeSeq = {
    sealed trait Line { val rule:Rule }

    case class OKLine(
        rule:Rule,
        compliance:Option[ComplianceLevel],
        trackerVariables: Seq[(Directive,ActiveTechnique,Technique)],
        targets:Set[RuleTargetInfo]
    ) extends Line with HashcodeCaching

    case class ErrorLine(
        rule:Rule,
        trackerVariables: Box[Seq[(Directive,ActiveTechnique,Technique)]],
        targets:Box[Set[RuleTargetInfo]]
    ) extends Line with HashcodeCaching

    sealed trait ApplicationStatus
    sealed trait NotAppliedStatus extends ApplicationStatus
    sealed trait AppliedStatus extends ApplicationStatus

    final case object NotAppliedNoPI extends NotAppliedStatus
    final case object NotAppliedNoTarget extends NotAppliedStatus
    final case object NotAppliedCrDisabled extends NotAppliedStatus

    final case object FullyApplied extends AppliedStatus
    final case class PartiallyApplied(disabled: Seq[(Directive, ActiveTechnique, Technique)]) extends AppliedStatus


    //is a cr applied for real ?
    def isApplied(
        cr:Rule,
        trackerVariables: Seq[(Directive, ActiveTechnique, Technique)],
        target:Set[RuleTargetInfo]
    ) : ApplicationStatus = {

      if(cr.isEnabled) {

        val isAllTargetsEnabled = target.filter(x => !x.isEnabled).isEmpty
        val nodeTargetSize = (target.flatMap(target => targetInfoService.getNodeIds(target.target).map(_.size)):\ 0)  ((res,acc) => res+acc)
        if (nodeTargetSize !=0)
          if(isAllTargetsEnabled) {
            val disabled = trackerVariables.filterNot { case (pi,upt, pt) => pi.isEnabled && upt.isEnabled }
            if(disabled.size == 0) {
              FullyApplied
            }
            else if(trackerVariables.size - disabled.size > 0) {
              PartiallyApplied(disabled)
            }
            else {
              NotAppliedNoPI
            }
          } else {
            NotAppliedNoTarget
          }
        else
          NotAppliedNoTarget
      } else {
        NotAppliedCrDisabled
      }
    }

    /*
     * For the Directive:
     * - if none defined => "None"
     * - if one define => <a href="Directive">Directive name</a>
     * - if more than one => <a href="Directive">Directive name</a>, ... + tooltip with the full list
     */

    def displayPis(popup:Boolean, seq:Seq[(Directive,ActiveTechnique,Technique)]) : NodeSeq = {
      def piLink(directive:Directive) = if (popup) directive.name + (if (directive.isEnabled) "" else " (disabled)") else <a href={"""/secure/configurationManager/directiveManagement#{"directiveId":"%s"}""".format(directive.id.value)}>{
          directive.name + (if (directive.isEnabled) "" else " (disabled)")
        }</a>

      if(seq.size < 1) <i>None</i>
      else {
        val popupId = Helpers.nextFuncName
        val tableId_listPI = Helpers.nextFuncName
        <span class={if(popup)"" else "curspoint"} onclick={"openMultiPiPopup('"+popupId+"') ; return false;"}>{seq.head._1.name + (if (seq.size > 1) ", ..." else "")}</span> ++
        <div id={popupId} class="nodisplay">
          <div class="simplemodal-title">
            <h1>List of Directives</h1>
            <hr/>
          </div>
          <div class="simplemodal-content">
            <br/>
            <h2>Click on a Directive name to go to its configuration screen</h2>
            <hr class="spacer"/>
            <br/>
            <br/>
            <table id={tableId_listPI} cellspacing="0">
              <thead>
                <tr class="head">
                 <th>Directive<span/></th>
                 <th>Technique<span/></th>
                </tr>
              </thead>
              <tbody>
            {
              (
                "span" #> seq.map { case(directive,activeTechnique,technique) => "#link" #> <tr><td>{piLink(directive)}</td><td>{technique.name}</td></tr> }
              ).apply(<span id="link"/>
              )
            }
              </tbody>
            </table>
            <hr class="spacer" />
          </div>
          <div class="simplemodal-bottom">
             <hr/>
             <div class="popupButton">
               <span>
                 <button class="simplemodal-close" onClick="return false;">
                   Close
                 </button>
               </span>
           </div>
         </div>
        </div> ++
        Script(OnLoad(JsRaw("""
          %1$s_tableId = $('#%2$s').dataTable({
            "asStripeClasses": [ 'color1', 'color2' ],
            "bAutoWidth": false,
            "bFilter" : true,
            "bPaginate" : true,
            "bLengthChange": true,
            "sPaginationType": "full_numbers",
            "bJQueryUI": true,
            "oLanguage": {
              "sSearch": ""
            },
            "sDom": '<"dataTables_wrapper_top"fl>rt<"dataTables_wrapper_bottom"ip>',
            "aaSorting": [[ 0, "asc" ]],
            "aoColumns": [
              { "sWidth": "200px" },
              { "sWidth": "300px" }
            ]
          });dropFilterArea('#%2$s');""".format( tableId_listPI, tableId_listPI))) )
      }
    }

    def displayTarget(target:Option[RuleTargetInfo]) = {
       target match {
            case None => <i>None</i>
            case Some(targetInfo) => targetInfo.target match {
              case GroupTarget(groupId) => <a href={ """/secure/nodeManager/groups#{"groupId":"%s"}""".format(groupId.value)}>{
                  targetInfo.name + (if (targetInfo.isEnabled) "" else " (disabled)")
                }</a>
              case _ => Text({ targetInfo.name + (if (targetInfo.isEnabled) "" else " (disabled)") })
             }
          }
    }

    def displayTargets(targets: Set[RuleTargetInfo]) = {
      def groupLink(t:RuleTargetInfo) = if(popup) t.name + (if (t.isEnabled) "" else " (disabled)") else{
        val content = {t.name + (if (t.isEnabled) "" else " (disabled)")}
        t.target match {
          case GroupTarget(groupId) =>
            val link = """/secure/nodeManager/groups#{"groupId":"%s"}""".format(groupId.value)
            <a href={link}>{content}</a>
          case x => {content}
        }
      }

      if(targets.size < 1) {
        <i>None</i>
      }
      else {
        val popupId = Helpers.nextFuncName
        val tableId_listPI = Helpers.nextFuncName
        <span class={if(popup)"" else "curspoint"} onclick={"openMultiPiPopup('" + popupId + "') ; return false;"}>
          {targets.head.name + (if (targets.size > 1) ", ..." else "")}
        </span>
        <div id={popupId} class="nodisplay">
          <div class="simplemodal-title">
            <h1>List of Groups</h1>
            <hr/>
          </div>
          <div class="simplemodal-content">
            <br/>
            <h2>Click on a Group name to go to its configuration screen</h2>
            <hr class="spacer"/>
            <br/>
            <br/>
            <table id={tableId_listPI} cellspacing="0">
              <thead>
                <tr class="head">
                 <th>Group<span/></th>
                 <th>Description<span/></th>
                </tr>
              </thead>
              <tbody>
            {
              (
                "span" #> targets.map { target => "#link" #>
                <tr><td>{groupLink(target)}</td><td>{target.description}</td></tr> }
              ).apply(<span id="link"/>
              )
            }
              </tbody>
            </table>
            <hr class="spacer" />
          </div>
          <div class="simplemodal-bottom">
             <hr/>
             <div class="popupButton">
               <span>
                 <button class="simplemodal-close" onClick="return false;">
                   Close
                 </button>
               </span>
           </div>
         </div>
        </div> ++
        Script(OnLoad(JsRaw("""
          %1$s_tableId = $('#%2$s').dataTable({
            "asStripeClasses": [ 'color1', 'color2' ],
            "bAutoWidth": false,
            "bFilter" : true,
            "bPaginate" : true,
            "bLengthChange": true,
            "sPaginationType": "full_numbers",
            "bJQueryUI": true,
            "oLanguage": {
              "sSearch": ""
            },
            "sDom": '<"dataTables_wrapper_top"fl>rt<"dataTables_wrapper_bottom"ip>',
            "aaSorting": [[ 0, "asc" ]],
            "aoColumns": [
              { "sWidth": "200px" },
              { "sWidth": "300px" }
            ]
          });dropFilterArea('#%2$s');""".format( tableId_listPI, tableId_listPI))) )
      }
    }

    {

    }
    //for each rule, get all the required info and display them
    val lines:Seq[Line] = rules.map { rule =>

      val trackerVariables: Box[Seq[(Directive,ActiveTechnique,Technique)]] =
        sequence(rule.directiveIds.toSeq) { id =>
          directiveCache.getOrElseUpdate(id, directiveRepository.getActiveTechniqueAndDirective(id)) match {
            case Full((activeTechnique, directive)) =>
              techniqueRepository.getLastTechniqueByName(activeTechnique.techniqueName) match {
                case None => Failure("Can not find Technique for activeTechnique with name %s referenced in Rule with ID %s".format(activeTechnique.techniqueName, rule.id))
                case Some(technique) => Full((directive,activeTechnique,technique))
              }
              case e:EmptyBox => //it's an error if the directive ID is defined and found but it is not attached to an activeTechnique
                val error = e ?~! "Can not find Directive or Active Technique for Directive with ID %s referenced in Rule with ID %s".format(id, rule.id)
                logger.debug(error.messageChain, error)
                error
            }
        }

      val targetsInfo = sequence(rule.targets.toSeq) { target =>
        targetInfoService.getTargetInfo(target)
      }.map(x => x.toSet)

      (trackerVariables, targetsInfo) match {
        case (Full(seq), Full(targets)) =>
          val compliance = isApplied(rule, seq, targets) match {
            case _:NotAppliedStatus => Full(None)
            case _ =>  computeCompliance(rule)
          }
          compliance match {
            case e:EmptyBox => ErrorLine(rule, trackerVariables, targetsInfo)
            case Full(value) =>  OKLine(rule, value, seq, targets)
          }
        case (x,y) =>
          //the Rule has some error, try to disactivate it
          woRuleRepository.update(rule.copy(isEnabledStatus=false), ModificationId(uuidGen.newUuid), RudderEventActor,
            Some("Rule automatically disabled because it contains error (bad target or bad directives)"))
          ErrorLine(rule, x, y)
      }
    }


    //now, build html lines
    if(lines.isEmpty) {
      NodeSeq.Empty
    } else {
      lines.map { l => l match {
      case line:OKLine =>
        <tr>
          <td>{ // NAME
            if(popup) <a href={"""/secure/configurationManager/ruleManagement#{"ruleId":"%s"}""".format(line.rule.id.value)}>{detailsLink(line.rule, line.rule.name)}</a> else detailsLink(line.rule, line.rule.name)
          }</td>
          <td>{ // OWN STATUS
            if (line.rule.isEnabledStatus) "Enabled" else "Disabled"
          }</td>
          <td><b>{ // EFFECTIVE STATUS
            isApplied(line.rule, line.trackerVariables, line.targets) match {
              case FullyApplied => Text("In application")
              case PartiallyApplied(seq) =>
                  val tooltipId = Helpers.nextFuncName
                  val why = seq.map { case (pi, upt, pt) => "Policy " + pi.name + " disabled" }.mkString(", ")

                 <span class="tooltip tooltipable" title="" tooltipid={tooltipId}>Partially applied</span>
                 <div class="tooltipContent" id={tooltipId}><h3>Reason(s)</h3><div>{why}</div></div>
              case x:NotAppliedStatus =>
                val isAllTargetsEnabled = line.targets.filter(t => !t.isEnabled).isEmpty
                val nodeSize = (line.targets.flatMap(targetInfo => targetInfoService.getNodeIds(targetInfo.target).map(_.size)) :\ 0) ((res,acc) => res+acc)
                val conditions = Seq(
                    ( line.rule.isEnabled, "rule disabled" ),
                    ( line.trackerVariables.size > 0, "No policy defined"),
                    ( isAllTargetsEnabled, "Group disabled"),
                    ( nodeSize!=0, "Empty groups")
                 ) ++ line.trackerVariables.flatMap { case (pi, upt,pt) => Seq(
                    ( pi.isEnabled, "Policy " + pi.name + " disabled") ,
                    ( upt.isEnabled, "Technique for '" + pi.name + "' disabled")
                 )}

                val why =  conditions.collect { case (ok, label) if(!ok) => label }.mkString(", ")
                <span class="tooltip tooltipable" title="" tooltipid={line.rule.id.value}>Not applied</span>
                 <div class="tooltipContent" id={line.rule.id.value}><h3>Reason(s)</h3><div>{why}</div></div>
            }
          }</b></td>
          <td>{ //  Directive: <not defined> or PIName [(disabled)]
            displayPis(popup,line.trackerVariables)
           }</td>
          <td>{ //  TARGET NODE GROUP
            displayTargets(line.targets)
          }</td>
          <td style="text-align:right;">{ //  COMPLIANCE
            buildComplianceChart(line.compliance, line.rule, linkCompliancePopup)
          }</td>
          { if (!popup)
            <td class="complianceTd">{ //  DETAILLED COMPLIANCE
              detailsCallbackLink match {
                case None => Text("No details")
                case Some(callback) =>  SHtml.ajaxButton(<img src="/images/icPolicies.jpg"/>, {
                  () =>  callback(line.rule,"showForm")
                  }, ("class", "smallButton"))
                }
              }
            </td>
            <td class="parametersTd">{ //  RULE PARAMETERS
              detailsCallbackLink match {
                case None => Text("No parameters")
                case Some(callback) =>  SHtml.ajaxButton(<img src="/images/icTools.jpg"/>, {
                  () =>  callback(line.rule,"showEditForm")
                  }, ("class", "smallButton"))
                }
              }
            </td>
            else NodeSeq.Empty
          }
          { // CHECKBOX
            if(showCheckboxColumn) <td><input type="checkbox" name={line.rule.id.value} /></td> else NodeSeq.Empty
          }
        </tr>

      case line:ErrorLine =>
        <tr class="error">
          <td>{ // NAME
            if(popup) <a href={"""/secure/configurationManager/ruleManagement#{"ruleId":"%s"}""".format(line.rule.id.value)}>{detailsLink(line.rule, line.rule.name)}</a> else detailsLink(line.rule, line.rule.name)
          }</td>
          <td>{ // OWN STATUS
            "N/A"
          }</td>
          <td>{ // DEPLOYMENT STATUS
            "N/A"
          }</td>
          <td>{ //  Directive: <not defined> or PIName [(disabled)]
            line.trackerVariables.map(displayPis(popup,_)).getOrElse("ERROR")
           }</td>
          <td>{ //  TARGET NODE GROUP
            line.targets.map(displayTargets(_)).getOrElse("ERROR")
          }</td>
          <td style="text-align:right;">{ //  COMPLIANCE
            "N/A"
          }</td>{
            //detail and parameter only if not in a pop-up
            val detailsAndParam = if(popup) {
              NodeSeq.Empty
            } else {
          <td class="complianceTd">{ //  DETAIL
              detailsCallbackLink match {
      case None => Text("No details")
      case Some(callback) =>  SHtml.ajaxButton(<img src="/images/icPolicies.jpg"/>, {
                      () =>  callback(line.rule,"showForm")
                    }, ("class", "smallButton")) }
          }</td>
          <td class="parametersTd">{
              detailsCallbackLink match {
      case None => Text("No parameters")
      case Some(callback) =>  SHtml.ajaxButton(<img src="/images/icTools.jpg"/>, {
                      () =>  callback(line.rule,"showEditForm")
                    }, ("class", "smallButton")) }
          }</td>
            }

<<<<<<< HEAD
          { // CHECKBOX
            if(showCheckboxColumn) <td><input type="checkbox" name={line.rule.id.value} /></td> else NodeSeq.Empty
=======
            // CHECKBOX
            val checkbox = if(showCheckboxColumn) {
              <td><input type="checkbox" name={line.rule.id.value} /></td>
            } else {
              NodeSeq.Empty
            }

            detailsAndParam ++ checkbox
>>>>>>> 730846d9
          }
        </tr>
      } }
    }
  }

  private[this] def computeCompliance(rule: Rule) : Box[Option[ComplianceLevel]] = {
    reportingService.findImmediateReportsByRule(rule.id) match {
      case e:EmptyBox => e
      case Full(None) => Full(Some(Applying)) // when we have a rule but nothing in the database, it means that it is currently being deployed
      case Full(Some(x)) if (x.directivesOnNodesExpectedReports.size==0) => Full(None)
      case Full(Some(x)) if x.getNodeStatus().exists(x => x.nodeReportType == PendingReportType ) => Full(Some(Applying))
      case Full(Some(x)) =>  Full(Some(new Compliance((100 * x.getNodeStatus().filter(x => x.nodeReportType == SuccessReportType).size) / x.getNodeStatus().size)))
    }
  }

  private[this] def detailsLink(rule:Rule, text:String) : NodeSeq = {
    detailsCallbackLink match {
      case None => Text(text)
      case Some(callback) => SHtml.a( () => callback(rule,"showForm"), Text(text))
    }
  }

  private[this] def buildComplianceChart(level:Option[ComplianceLevel], rule: Rule, linkCompliancePopup:Boolean) : NodeSeq = {
    level match {
      case None => Text("N/A")
      case Some(Applying) => Text("Applying")
      case Some(NoAnswer) => Text("No answer")
      case Some(Compliance(percent)) =>  {
        val text = Text(percent.toString + "%")
        if(linkCompliancePopup) SHtml.a({() => showPopup(rule)}, text)
        else text
      }
    }
  }

/*********************************************
  Popup for the reports
 ************************************************/
  private[this] def createPopup(rule: Rule) : NodeSeq = {

    def showReportDetail(batch : Box[Option[ExecutionBatch]]) : NodeSeq = {
    ( "#reportLine" #> {batch match {
            case e:EmptyBox => <div class="error">Could not fetch reporting info from database</div>
            case Full(None) => Text("No Reports")
            case Full(Some(reports)) =>
              reports.getNodeStatus().map {
                nodeStatus =>
                   nodeInfoService.getNodeInfo(nodeStatus.nodeId) match {
                     case Full(nodeInfo)  => {
                      val tooltipid = Helpers.nextFuncName
                      val xml:NodeSeq = (
                              "#node *" #>
                                <a class="unfoldable" href={"""/secure/nodeManager/searchNodes#{"nodeId":"%s"}""".format(nodeStatus.nodeId.value)}>
                                  <span class="curspoint">
                                    {nodeInfo.hostname}
                                  </span>
                                </a> &
                              "#severity *" #> ReportType.getSeverityFromStatus(nodeStatus.nodeReportType) &
                              "#severity [class+]" #> ReportType.getSeverityFromStatus(nodeStatus.nodeReportType).replaceAll(" ", "")
                       )(nodeLineXml)
                       xml
                     }
                     case x:EmptyBox =>
                     logger.error( (x?~! "An error occured when trying to load node %s".format(nodeStatus.nodeId.value)),x)
                     <div class="error">Node with ID "{nodeStatus.nodeId.value}" is invalid</div>
                   }
              }
    }}
    ).apply(reportsGridXml)
    }


    def reportsGridXml : NodeSeq = {
    <table id="popupReportsGrid" cellspacing="0">
      <thead>
        <tr class="head">
          <th>Node<span/></th>
          <th class="severityWidth">Status<span/></th>
        </tr>
      </thead>
      <tbody>
        <div id="reportLine"/>
      </tbody>
    </table>
  }


    def nodeLineXml : NodeSeq = {
    <tr class="unfoldable">
      <td id="node"></td>
      <td id="severity" class="severityWidth" style="text-align:center;"></td>
    </tr>
  }


  val batch = reportingService.findImmediateReportsByRule(rule.id)

  <div class="simplemodal-title">
    <h1>List of nodes having the {Text(rule.name)} Rule</h1>
    <hr/>
  </div>
  <div class="simplemodal-content"> { bind("lastReportGrid",reportTemplate,
        "crName" -> Text(rule.name),
        "lines" -> showReportDetail(batch)
         )
    }
  <hr class="spacer" />
  </div>
  <div class="simplemodal-bottom">
    <hr/>
    <div class="popupButton">
      <span>
        <button class="simplemodal-close" onClick="return false;">
          Close
        </button>
      </span>
    </div>
  </div>
  }

  private[this] def showPopup(rule: Rule) : JsCmd = {
    val popupHtml = createPopup(rule)
    SetHtml(htmlId_reportsPopup, popupHtml) &
      JsRaw("""
        var #table_var#;
        /* Formating function for row details */
        function fnFormatDetails ( id ) {
          var sOut = '<div id="'+id+'" class="reportDetailsGroup"/>';
          return sOut;
        }
      """.replaceAll("#table_var#",jsVarNameForId(tableId_reportsPopup))
    ) & OnLoad(
        JsRaw("""
          /* Event handler function */
          #table_var# = $('#%1$s').dataTable({
            "asStripeClasses": [ 'color1', 'color2' ],
            "bAutoWidth": false,
            "bFilter" : true,
            "bPaginate" : true,
            "bLengthChange": true,
            "sPaginationType": "full_numbers",
            "bJQueryUI": true,
            "oLanguage": {
              "sSearch": ""
            },
            "sDom": '<"dataTables_wrapper_top"fl>rt<"dataTables_wrapper_bottom"ip>',
            "aaSorting": [[ 0, "asc" ]],
            "aoColumns": [
              { "sWidth": "200px" },
              { "sWidth": "300px" }
            ]
          });
            moveFilterAndFullPaginateArea('#%1$s');""".format( tableId_reportsPopup).replaceAll("#table_var#",jsVarNameForId(tableId_reportsPopup))
        ) //&  initJsCallBack(tableId)
    ) &
    JsRaw( s""" createPopup("${htmlId_modalReportsPopup}")""")
  }

}

sealed trait ComplianceLevel


case object Applying extends ComplianceLevel
case object NoAnswer extends ComplianceLevel
case class Compliance(val percent:Int) extends ComplianceLevel with HashcodeCaching



<|MERGE_RESOLUTION|>--- conflicted
+++ resolved
@@ -581,10 +581,6 @@
           }</td>
             }
 
-<<<<<<< HEAD
-          { // CHECKBOX
-            if(showCheckboxColumn) <td><input type="checkbox" name={line.rule.id.value} /></td> else NodeSeq.Empty
-=======
             // CHECKBOX
             val checkbox = if(showCheckboxColumn) {
               <td><input type="checkbox" name={line.rule.id.value} /></td>
@@ -593,7 +589,6 @@
             }
 
             detailsAndParam ++ checkbox
->>>>>>> 730846d9
           }
         </tr>
       } }
