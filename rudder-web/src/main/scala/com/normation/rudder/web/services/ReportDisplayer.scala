/*
*************************************************************************************
* Copyright 2011 Normation SAS
*************************************************************************************
*
* This file is part of Rudder.
*
* Rudder is free software: you can redistribute it and/or modify
* it under the terms of the GNU General Public License as published by
* the Free Software Foundation, either version 3 of the License, or
* (at your option) any later version.
*
* In accordance with the terms of section 7 (7. Additional Terms.) of
* the GNU General Public License version 3, the copyright holders add
* the following Additional permissions:
* Notwithstanding to the terms of section 5 (5. Conveying Modified Source
* Versions) and 6 (6. Conveying Non-Source Forms.) of the GNU General
* Public License version 3, when you create a Related Module, this
* Related Module is not considered as a part of the work and may be
* distributed under the license agreement of your choice.
* A "Related Module" means a set of sources files including their
* documentation that, without modification of the Source Code, enables
* supplementary functions or services in addition to those offered by
* the Software.
*
* Rudder is distributed in the hope that it will be useful,
* but WITHOUT ANY WARRANTY; without even the implied warranty of
* MERCHANTABILITY or FITNESS FOR A PARTICULAR PURPOSE.  See the
* GNU General Public License for more details.
*
* You should have received a copy of the GNU General Public License
* along with Rudder.  If not, see <http://www.gnu.org/licenses/>.

*
*************************************************************************************
*/

package com.normation.rudder.web.services

import scala.xml.NodeSeq
import scala.xml.NodeSeq.seqToNodeSeq
import com.normation.cfclerk.services.TechniqueRepository
import com.normation.exceptions.TechnicalException
import com.normation.rudder.domain.nodes.NodeInfo
import com.normation.rudder.domain.reports._
import com.normation.rudder.repository.RoDirectiveRepository
import com.normation.rudder.repository.RoRuleRepository
import com.normation.rudder.services.reports.ReportingService
import bootstrap.liftweb.RudderConfig
import net.liftweb.common._
import net.liftweb.http.S
import net.liftweb.http.SHtml
import net.liftweb.http.Templates
import net.liftweb.http.js.JE._
import net.liftweb.http.js.JsCmd
import net.liftweb.http.js.JsCmds._
import net.liftweb.util.Helpers._
import com.normation.inventory.domain.NodeId
import com.normation.rudder.domain.policies.Rule
import com.normation.rudder.repository.FullActiveTechniqueCategory
import com.normation.rudder.domain.policies.RuleId
import com.normation.rudder.domain.nodes.Node
import com.normation.rudder.web.model.JsNodeId
import com.normation.rudder.services.reports._
import com.normation.rudder.repository.NodeConfigIdInfo
import org.joda.time.format.DateTimeFormat

/**
 * Display the last reports of a server
 * Based on template : templates-hidden/reports_server
 */
class ReportDisplayer(
    ruleRepository      : RoRuleRepository
  , directiveRepository : RoDirectiveRepository
  , reportingService    : ReportingService
  , techniqueRepository : TechniqueRepository
) extends Loggable {

  private[this] val getAllNodeInfos = RudderConfig.nodeInfoService.getAll _

  private[this] val templateByNodePath = List("templates-hidden", "reports_server")
  private def templateByNode() =  Templates(templateByNodePath) match {
    case Empty | Failure(_,_,_) =>
      throw new TechnicalException("Template for execution batch history not found. I was looking for %s.html".format(templateByNodePath.mkString("/")))
    case Full(n) => n
  }

  def reportByNodeTemplate = chooseTemplate("batches", "list", templateByNode)
  def directiveDetails = chooseTemplate("directive", "foreach", templateByNode)

  /**
   * Main entry point to display the tab with reports of a node.
   * It build up to 3 tables:
   * - general compliance table (displayed by rules)
   * - missing reports table if such reports exists
   * - unknown reports table if such reports exists
   */
  def asyncDisplay(node : NodeInfo) : NodeSeq = {
    val id = JsNodeId(node.id)
    val callback =  SHtml.ajaxInvoke(() => SetHtml("reportsDetails",displayReports(node)) )
    Script(OnLoad(JsRaw(
      s"""
        $$("#details_${id}").bind( "show", function(event, ui) {
          if(ui.panel.id== 'node_reports') { ${callback.toJsCmd} }
        });
       """
    )))
  }

  /**
   * Refresh the main compliance table
   */
  def refreshReportDetail(node : NodeInfo) = {
    def refreshData : Box[JsCmd] = {
      for {
        report  <- reportingService.findNodeStatusReport(node.id)
        data    <- getComplianceData(node.id, report)
      } yield {
        import net.liftweb.util.Helpers.encJs
        val intro = encJs(displayIntro(report).toString)
        JsRaw(s"""refreshTable("reportsGrid",${data.json.toJsCmd}); $$("#node-compliance-intro").replaceWith(${intro})""")
      }
    }

    val ajaxCall = {
      SHtml.ajaxCall(
          JsNull
        , (s) => refreshData.getOrElse(Noop)
      )
    }

    AnonFunc(ajaxCall)
  }


  private[this] def displayIntro(report: NodeStatusReport): NodeSeq = {
    def explainCompliance(info: RunAndConfigInfo): NodeSeq = {
      val dateFormat = DateTimeFormat.forPattern("YYYY-MM-dd HH:mm:ss")

      def currentConfigId(expectedConfigId: NodeConfigIdInfo) = {
        s"Current configuration ID for the node is '${expectedConfigId.configId.value}' (generated on ${expectedConfigId.creation.toString(dateFormat)})"
      }

      info match {
        case ComputeCompliance(lastRunDateTime, lastRunConfigId, expectedConfigId, expirationDateTime, missingReportStatus) =>
          (
            <p>{currentConfigId(expectedConfigId)}.</p>
            <p>Last complete agent run has correct configuration ID, started on node at {lastRunDateTime.toString(dateFormat)}.</p>
          )

        case Pending(expectedConfigId, optLastRun, expirationDateTime, missingReportStatus) =>
          val runInfo = optLastRun match {
            case None => "No recent runs received for this node"
            case Some((date, id)) =>
              s"Last run for node started at ${date.toString(dateFormat)} for configuration ID ${id.configId.value} " +
              (id.endOfLife match {
                case None => ""
                case Some(exp) => s"which expired at ${exp.toString(dateFormat)}"
              })
          }
          (
            <p>{currentConfigId(expectedConfigId)}.</p>
            <p>The node is expected to send a report for that configuration ID before {expirationDateTime.toString(dateFormat)} but no reports
               have been received yet. If that state persists, check that the agent is running.</p>
            <p>{runInfo}</p>
          )

        case NoReportInInterval(expectedConfigId) =>
          (
            <p>{currentConfigId(expectedConfigId)}.</p>
            <p>No recent runs were received for node, and the grace period to receive them expired.</p>
          )

        case NoRunNoInit =>
          <p>No configuration ID and no run received for that node. It may have been accepted after the last policy regeneration.</p>

        case VersionNotFound(lastRunDateTime, lastRunConfigId) =>
          val configIdmsg = lastRunConfigId match {
            case None     =>  "without any configuration ID, when one was required"
            case Some(id) => s"with configuration ID '${id.value}' that is unknown in Rudder base"
          }

          <p>The node sent a run (started at {lastRunDateTime.toString(dateFormat)}) {configIdmsg}. Either that configuration ID was deleted from Rudder DB or
             the node is sending a corrupted configuration ID. You should update node policies with "rudder agent update -f", and if the problem persists,
             try to regenerate policies with the "clear cache" action.</p>

        case UnexpectedVersion(lastRunDateTime, lastRunConfigId, lastRunExpiration, expectedConfigId, expectedExpiration) =>
          (
            <p>{currentConfigId(expectedConfigId)} but we received a run, started at {lastRunDateTime.toString(dateFormat)}, with a different configuration ID ({lastRunConfigId.configId.value}).</p>
            <p>The time since generation of the new configuration is longer than the grace period, so all received reports will be mark as unexpected.
               Please check that the node is able to get its new policies by running 'rudder agent update' on the node.</p>
          )

        case UnexpectedNoVersion(lastRunDateTime, lastRunConfigId, lastRunExpiration, expectedConfigId, expectedExpiration) =>
          (
            <p>{currentConfigId(expectedConfigId)} but we received a run, started at {lastRunDateTime.toString(dateFormat)}, without any configuration ID.</p>
            <p>The time since generation of the new configuration is longer than the grace period, so all received reports will be marked as unexpected.
               Please check that the node is able to get its new policies.</p>
          )

        case ReportsDisabledInInterval(expectedConfigId) =>
          (
            <p>{currentConfigId(expectedConfigId)} and reports are disabled for that node.</p>
          )
      }

    }
    import com.normation.rudder.domain.logger.ComplianceDebugLogger.RunAndConfigInfoToLog
    //what we print before all the tables
    val nbAttention = report.compliance.noAnswer + report.compliance.error + report.compliance.missing + report.compliance.unexpected

    //depending on the kind of report, choose the background.

    val background = report.runInfo match {
<<<<<<< HEAD
      case _: Pending =>
          "bg-info text-info"
      case _: ReportsDisabledInInterval =>
          "progress-bar-reportsdisabled"
=======
      case _: Pending => "bg-info text-info"
>>>>>>> 532f8460
      case _: ComputeCompliance =>
        if(nbAttention > 0) {
          "bg-warning text-warning"
        } else {
          "bg-success text-success"
        }
      case _          =>
          "bg-danger text-danger"
    }


    <div class="tw-bs">
      <div id="node-compliance-intro" class={background}>
        <p>{explainCompliance(report.runInfo)}</p>{
        if(report.compliance.total <= 0) {
          NodeSeq.Empty
        } else {
          <p>{
            if(nbAttention > 0) {
              s"There are ${nbAttention} out of ${report.compliance.total} reports that require attention"
            } else if(report.compliance.pc_pending > 0) {
              "Policy update in progress"
            } else {
              "All the last execution reports for this server are ok"
            }
          }</p>
        }
      }</div>
    </div>
  }


  private[this] def displayReports(node : NodeInfo) : NodeSeq = {
    val boxXml = (
      for {
        report       <- reportingService.findNodeStatusReport(node.id)
        directiveLib <- directiveRepository.getFullDirectiveLibrary
      } yield {

        val missing    = getComponents(MissingReportType   , report, directiveLib).toSet
        val unexpected = getComponents(UnexpectedReportType, report, directiveLib).toSet

        bind("lastreportgrid", reportByNodeTemplate
          , "intro"      -> displayIntro(report)
          , "grid"       -> showReportDetail(report, node)
          , "missing"    -> showMissingReports(missing)
          , "unexpected" -> showUnexpectedReports(unexpected)
        )
      }
    )

    boxXml match {
      case e:EmptyBox =>

        logger.error(e)
        <div class="error">Could not fetch reports information</div>
      case Full(xml) => xml
    }
  }

  private[this] def showReportDetail(reports: NodeStatusReport, node: NodeInfo): NodeSeq = {
    val data = getComplianceData(node.id, reports).map(_.json).getOrElse(JsArray())

    <table id="reportsGrid" class="fixedlayout tablewidth" cellspacing="0"></table> ++
    Script(JsRaw(s"""
      createRuleComplianceTable("reportsGrid",${data.toJsCmd},"${S.contextPath}", ${refreshReportDetail(node).toJsCmd});
      createTooltip();
    """))
  }

  private[this] def getComplianceData(nodeId: NodeId, reportStatus: NodeStatusReport) = {
    for {
      directiveLib <- directiveRepository.getFullDirectiveLibrary
      allNodeInfos <- getAllNodeInfos()
      rules        <- ruleRepository.getAll(true)
    } yield {
      ComplianceData.getNodeByRuleComplianceDetails(nodeId, reportStatus, allNodeInfos, directiveLib, rules)
    }
  }

  def showMissingReports(reports:Set[((String,String,List[String]),String,String)]) : NodeSeq = {
    def showMissingReport(report:((String,String, List[String]),String,String)) : NodeSeq = {
      val techniqueName =report._2
      val techniqueVersion = report._3
      val reportValue = report._1

      ( "#technique *" #>  "%s (%s)".format(techniqueName,techniqueVersion)
      & "#component *" #>  reportValue._1
      & "#value *"     #>  reportValue._2
      ) (
        <tr>
          <td id="technique"></td>
          <td id="component"></td>
          <td id="value"></td>
        </tr>
      )
    }

    /*
     * NOTE : a missing report is an unknown report with no message
     */
    val missingComponents = reports.filter(r => r._1._3.isEmpty)
    if (missingComponents.size >0){
      ( "#reportLine" #> missingComponents.flatMap(showMissingReport(_) )).apply(
      <h3>Missing reports</h3>
      <div>The following reports are what Rudder expected to receive, but did not. This usually indicates a bug in the Technique being used.</div>
      <table id="missingGrid"  cellspacing="0" style="clear:both">
        <thead>
          <tr class="head">
            <th>Technique<span/></th>
            <th>Component<span/></th>
            <th>Value<span/></th>
          </tr>
        </thead>
        <tbody>
          <div id="reportLine"/>
        </tbody>
      </table>
      <br/>
      ) ++
      buildTable(
          "missing"
         ,"missingGrid"
         , """{ "sWidth": "150px" },
              { "sWidth": "150px" },
              { "sWidth": "150px" }"""
      )
    } else {
      NodeSeq.Empty
    }
  }

  def showUnexpectedReports(reports:Set[((String,String,List[String]),String,String)]) : NodeSeq = {
    def showUnexpectedReport(report:((String,String,List[String]),String,String)) : NodeSeq = {
      val techniqueName =report._2
      val techniqueVersion = report._3
      val reportValue = report._1

      ( "#technique *"  #>  "%s (%s)".format(techniqueName,techniqueVersion)
      &  "#component *" #>  reportValue._1
      & "#value *"      #>  reportValue._2
      & "#message *"    #>  <ul>{reportValue._3.map(msg => <li>{msg}</li>)}</ul>
      ) (
        <tr><td id="technique"></td><td id="component"></td><td id="value"></td><td id="message"></td></tr>
      )
    }

   /*
    * Note: unexpected reports are only the one with messages
    */
    val missingComponents = reports.filter(r => r._1._3.nonEmpty)
    if (missingComponents.size >0){
      ( "#reportLine" #> missingComponents.flatMap(showUnexpectedReport(_) )).apply(
      <h3>Unexpected reports</h3>
      <div>The following reports were received by Rudder, but did not match the reports declared by the Technique. This usually indicates a bug in the Technique being used.</div>

      <table id="unexpectedGrid"  cellspacing="0" style="clear:both">
        <thead>
          <tr class="head">
            <th>Technique<span/></th>
            <th>Component<span/></th>
            <th>Value<span/></th>
            <th>Message<span/></th>
          </tr>
        </thead>
        <tbody>
          <div id="reportLine"/>
        </tbody>
      </table>
      <br/> ) ++
      buildTable("unexpected"
        ,"unexpectedGrid"
        , """{ "sWidth": "100px" },
             { "sWidth": "100px" },
             { "sWidth": "100px" },
             { "sWidth": "200px" }"""
      )
    } else {
     NodeSeq.Empty
    }
  }

  private[this] def getComponents(status: ReportType, nodeStatusReports: NodeStatusReport, directiveLib: FullActiveTechniqueCategory) = {
   /*
    * Note:
    * - missing reports are unexpected without error message
    * - unexpected reports are only the one with messages
    *
    * To get unexpected reports we have to find them in each node report
    * So we have to go the value level, get the messages
    * and also get technique details at directive level for each report
    * we could add more information at each level (directive name? rule name?)
    */
    for {
      (_, directive) <- nodeStatusReports.report.directives
      value          <- directive.getValues(v => v.status == status)
    } yield {
      val (techName, techVersion) = directiveLib.allDirectives.get(value._1).map { case(tech,dir) =>
        (tech.techniqueName.value, dir.techniqueVersion.toString)
      }.getOrElse(("Unknown technique", "N/A"))

      ((value._2, value._3.componentValue, value._3.messages.flatMap(_.message)), techName, techVersion)
    }
  }

  private[this] def buildTable(name1: String, name2: String, colums: String): NodeSeq = {
    Script( JsRaw(s"""
     var oTable${name1} = $$('#${name2}').dataTable({
       "asStripeClasses": [ 'color1', 'color2' ],
       "bAutoWidth": false,
       "bFilter" : true,
       "bPaginate" : true,
       "bLengthChange": true,
       "bStateSave": true,
                    "fnStateSave": function (oSettings, oData) {
                      localStorage.setItem( 'DataTables_${name2}', JSON.stringify(oData) );
                    },
                    "fnStateLoad": function (oSettings) {
                      return JSON.parse( localStorage.getItem('DataTables_${name2}') );
                    },
       "sPaginationType": "full_numbers",
       "bJQueryUI": true,
       "oLanguage": {
         "sSearch": ""
       },
       "sDom": '<"dataTables_wrapper_top"fl>rt<"dataTables_wrapper_bottom"ip>',
       "aaSorting": [[ 0, "asc" ]],
       "aoColumns": [
         ${colums}
       ]
     } );
    """) )
  }

}<|MERGE_RESOLUTION|>--- conflicted
+++ resolved
@@ -212,14 +212,10 @@
     //depending on the kind of report, choose the background.
 
     val background = report.runInfo match {
-<<<<<<< HEAD
       case _: Pending =>
           "bg-info text-info"
       case _: ReportsDisabledInInterval =>
           "progress-bar-reportsdisabled"
-=======
-      case _: Pending => "bg-info text-info"
->>>>>>> 532f8460
       case _: ComputeCompliance =>
         if(nbAttention > 0) {
           "bg-warning text-warning"
