--- conflicted
+++ resolved
@@ -84,36 +84,24 @@
   private val gridName = "logsGrid"
 
 
-<<<<<<< HEAD
   def asyncDisplay(nodeId : NodeId) : NodeSeq = {
-
-    val ajaxRefresh = SHtml.ajaxCall(JsRaw(""),(v:String) => refreshData(nodeId) )._2.toJsCmd
+    val id = JsNodeId(nodeId)
+    val ajaxRefresh =  SHtml.ajaxInvoke( () => refreshData(nodeId))
 
     Script(
       OnLoad(
         // set static content
         SetHtml("logsDetails",content) &
         // Create empty table
-        JsRaw(s"""createTechnicalLogsTable("${gridName}",[], "${S.contextPath}",function() {${ajaxRefresh}});""") &
+        JsRaw(s"""createTechnicalLogsTable("${gridName}",[], "${S.contextPath}",function() {${ajaxRefresh.toJsCmd}});""") &
         // Load data asynchronously
-        JsRaw(s"""
-        $$("#node_tabs").bind( "show", function(event, ui) {
-          if(ui.panel.id== 'node_logs') { ${ajaxRefresh}; }
-        });"""
-    )))
-=======
-  def asyncDisplay(nodeId : NodeId, withinPopup : Boolean) : NodeSeq = {
-
-    val id = JsNodeId(nodeId)
-    val callback =  SHtml.ajaxInvoke( () => SetHtml("logsDetails",display(nodeId))& initJs(withinPopup) )
-    Script(OnLoad(JsRaw(
+        JsRaw(
       s"""
         $$("#details_${id}").bind( "show", function(event, ui) {
-          if(ui.panel.id== 'node_logs') { ${callback.toJsCmd} }
+          if(ui.panel.id== 'node_logs') { ${ajaxRefresh.toJsCmd} }
         });
        """
-     )))
->>>>>>> 8f429425
+    )))
   }
 
   /**
