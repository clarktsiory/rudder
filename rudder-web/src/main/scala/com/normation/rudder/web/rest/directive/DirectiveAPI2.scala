--- conflicted
+++ resolved
@@ -95,19 +95,11 @@
 
     case Put(Nil, req) => {
       implicit var action = "createDirective"
-<<<<<<< HEAD
-      for {
-        restDirective <- restExtractor.extractDirective(req) ?~! s"Could not extract values from request."
+      val response = for {
+        restDirective <- restExtractor.extractDirective(req) ?~! s"Could not extract values from request"
         directiveId <- restExtractor.extractId(req)(x => Full(DirectiveId(x))).map(_.getOrElse(DirectiveId(uuidGen.newUuid)))
         optCloneId <- restExtractor.extractString("source")(req)(x => Full(DirectiveId(x)))
-        result = optCloneId match {
-=======
-     val response = for {
-        restDirective <- restExtractor.extractDirective(req) ?~! s"Could not extract values from request"
-        directiveId <- restExtractor.extractId(req)(DirectiveId).map(_.getOrElse(DirectiveId(uuidGen.newUuid)))
-        optCloneId <- restExtractor.extractString("source")(req)(DirectiveId)
         result <- optCloneId match {
->>>>>>> 0eb33839
           case None =>
             apiV2.createDirective(directiveId,restDirective)
           case Some(cloneId) =>
@@ -115,7 +107,6 @@
             apiV2.cloneDirective(directiveId, restDirective, cloneId)
         }
       } yield {
-        val id = Some(directiveId.value)
         result
       }
 
