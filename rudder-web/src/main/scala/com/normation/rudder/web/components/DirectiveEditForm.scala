/*
*************************************************************************************
* Copyright 2011 Normation SAS
*************************************************************************************
*
* This file is part of Rudder.
*
* Rudder is free software: you can redistribute it and/or modify
* it under the terms of the GNU General Public License as published by
* the Free Software Foundation, either version 3 of the License, or
* (at your option) any later version.
*
* In accordance with the terms of section 7 (7. Additional Terms.) of
* the GNU General Public License version 3, the copyright holders add
* the following Additional permissions:
* Notwithstanding to the terms of section 5 (5. Conveying Modified Source
* Versions) and 6 (6. Conveying Non-Source Forms.) of the GNU General
* Public License version 3, when you create a Related Module, this
* Related Module is not considered as a part of the work and may be
* distributed under the license agreement of your choice.
* A "Related Module" means a set of sources files including their
* documentation that, without modification of the Source Code, enables
* supplementary functions or services in addition to those offered by
* the Software.
*
* Rudder is distributed in the hope that it will be useful,
* but WITHOUT ANY WARRANTY; without even the implied warranty of
* MERCHANTABILITY or FITNESS FOR A PARTICULAR PURPOSE.  See the
* GNU General Public License for more details.
*
* You should have received a copy of the GNU General Public License
* along with Rudder.  If not, see <http://www.gnu.org/licenses/>.

*
*************************************************************************************
*/

package com.normation.rudder.web.components

import com.normation.rudder.domain.policies._
import com.normation.rudder.web.services.DirectiveEditorService
import com.normation.cfclerk.domain.Technique
import net.liftweb.http.js._
import JsCmds._
import net.liftweb.util._
import Helpers._
import net.liftweb.http._
import com.normation.rudder.services.policies._
import com.normation.rudder.domain.eventlog.RudderEventActor
import JE._
import net.liftweb.common._
import scala.xml._
import net.liftweb.util.Helpers._
import com.normation.rudder.web.model._
import com.normation.rudder.repository._
import com.normation.rudder.domain.RudderLDAPConstants
import com.normation.rudder.web.model.CurrentUser
import com.normation.rudder.domain.eventlog._
import com.normation.eventlog.EventActor
import com.normation.rudder.web.services.UserPropertyService
import com.normation.rudder.web.components.popup.CreateCloneDirectivePopup
import com.normation.eventlog.ModificationId
import com.normation.utils.StringUuidGenerator
import bootstrap.liftweb.RudderConfig
import com.normation.rudder.domain.workflows._
import org.joda.time.DateTime
import com.normation.cfclerk.domain.TechniqueName
import com.normation.rudder.web.components.popup.ModificationValidationPopup
import com.normation.cfclerk.domain.TechniqueId
import com.normation.cfclerk.domain.TechniqueVersion
import com.normation.rudder.web.rest.settings._
import com.normation.rudder.domain.policies.PolicyMode._
import com.normation.rudder.domain.policies.PolicyModeOverrides.Always
import com.normation.rudder.domain.policies.PolicyModeOverrides.Unoverridable

object DirectiveEditForm {

  /**
   * This is part of component static initialization.
   * Any page which contains (or may contains after an ajax request)
   * that component have to add the result of that method in it.
   */
  def staticInit: NodeSeq = RuleGrid.staticInit

  private def body =
    (for {
      xml <- Templates("templates-hidden" :: "components" :: "ComponentDirectiveEditForm" :: Nil)
    } yield {
      chooseTemplate("component", "body", xml)
    }) openOr Nil

  private def crForm =
    (for {
      xml <- Templates("templates-hidden" :: "components" :: "ComponentDirectiveEditForm" :: Nil)
    } yield {
      chooseTemplate("component", "form", xml)
    }) openOr Nil
}

/**
 * The form that handles Directive edition (not creation)
 * - update name, description, parameters
 *
 * Parameters can not be null.
 */
class DirectiveEditForm(
    htmlId_policyConf       : String
  , technique               : Technique
  , activeTechnique         : ActiveTechnique
  , fullActiveTechnique     : FullActiveTechnique
  , val directive           : Directive
  , oldDirective            : Option[Directive]
  , workflowEnabled         : Boolean
  , globalMode              : GlobalPolicyMode
  , onSuccessCallback       : (Either[Directive,ChangeRequestId]) => JsCmd = { (Directive) => Noop }
  , onMigrationCallback     : (Directive, Option[Directive]) => JsCmd
  , onFailureCallback       : () => JsCmd = { () => Noop }
  , isADirectiveCreation    : Boolean = false
  , onRemoveSuccessCallBack : () => JsCmd = { () => Noop }
) extends DispatchSnippet with Loggable {

  import DirectiveEditForm._

  val currentDirectiveSettingForm = new LocalSnippet[DirectiveEditForm]

  private[this] val directiveEditorService = RudderConfig.directiveEditorService
  private[this] val woChangeRequestRepo    = RudderConfig.woChangeRequestRepository
  private[this] val roChangeRequestRepo    = RudderConfig.roChangeRequestRepository
  private[this] val techniqueRepo          = RudderConfig.techniqueRepository
  private[this] val roRuleRepo             = RudderConfig.roRuleRepository
  private[this] val roRuleCategoryRepo     = RudderConfig.roRuleCategoryRepository
  private[this] val configService          = RudderConfig.configService

  private[this] val htmlId_save = htmlId_policyConf + "Save"
  private[this] val parameterEditor = {
    directiveEditorService.get(technique.id, directive.id, directive.parameters) match {
      case Full(pe) => pe
      case Empty => {
        val errMsg = "Can not initialize the parameter editor for Directive %s " +
            "(template %s). No error returned"
        throw new IllegalArgumentException(errMsg.format(directive.id, technique.id))
      }
      case Failure(m, _, _) => {
        val errMsg = "Can not initialize the parameter editor for Directive %s " +
            "(template %s). Error message: %s"
        throw new IllegalArgumentException(errMsg.format(directive.id, technique.id, m))
      }
    }
  }

  val rules = roRuleRepo.getAll(false).getOrElse(Seq()).toList
  val rootCategory = roRuleCategoryRepo.getRootCategory.get
  val directiveApp = new DirectiveApplicationManagement(directive,rules,rootCategory)
  def dispatch = {
    case "showForm" => { _ => showForm }
  }

  def showForm(): NodeSeq = {
    staticInit ++
    (
      "#container [id]" #> htmlId_policyConf &
      "#editForm" #> showDirectiveForm()
    )(body)
  }

  def migrateButton(version : => TechniqueVersion, text: String, id:String = "migrationButton") = {
    SHtml.ajaxSubmit(
        text
      , () => {
          val newDirective = directive.copy(techniqueVersion = version)
          onMigrationCallback(newDirective,Some(directive))
        }
      , ("id" -> id)
      , ("class" -> "btn btn-default")
    )
  }

  val displayDeprecationWarning = technique.deprecrationInfo match {
    case Some(info) =>
      ( "#deprecation-message *" #> info.message &
        "#migrate-button *" #> migrateButton(fullActiveTechnique.techniques.keys.max,"Migrate now!","deprecation-migration")
      )
    case None =>
      ("#deprecation-warning [class+]" #> "hidden" )
  }

  def showDirectiveForm(): NodeSeq = {

    val ruleDisplayer = {
      new RuleDisplayer(
          Some(directiveApp)
        , "view"
        , (_ :Rule,_ : String)  => Noop
        , (_ : Rule)         => Noop
        , (_ : Option[Rule]) => Noop
        , DisplayColumn.FromConfig
        , DisplayColumn.FromConfig
        ).display
    }

    val versionSelect = directiveVersion
    val currentVersion = showDeprecatedVersion(directive.techniqueVersion)
    // It is always a Full, but in case add a warning
    val versionSelectId = versionSelect.uniqueFieldId match {
      case Full(id) => id
      case _ =>
        logger.warn("could not find id for migration select version")
        "id_not_found"
    }
    val (osCompatibility,agentCompatibility) : (NodeSeq,NodeSeq) = {
      val osCompEmpty : NodeSeq =
        <span>
          Can be used on any system.
        </span>

      val agentCompEmpty : NodeSeq =
        <span>
          Can be used on any agent.
        </span>
      technique.compatible match {
        case None =>
          (osCompEmpty,agentCompEmpty)
        case Some(comp) =>
          val osComp =  comp.os match {
            case Seq() =>
              osCompEmpty
            case oses =>
                <span>
                  {oses.mkString(", ")}
                </span>
          }
          val agentComp = comp.agents match {
            case Seq() =>
              agentCompEmpty
            case agent =>
                <span>
                  {agent.mkString(", ")}
                </span>
          }
          (osComp,agentComp)
      }
    }
    (
      "#editForm *" #> { (n: NodeSeq) => SHtml.ajaxForm(n) } andThen
      // don't show the action button when we are creating a popup
      "#pendingChangeRequestNotification" #> { xml:NodeSeq =>
          PendingChangeRequestDisplayer.checkByDirective(xml, directive.id, workflowEnabled)
        } &
      "#existingPrivateDrafts" #> displayPrivateDrafts &
      "#existingChangeRequests" #> displayChangeRequests &
      ".topLevelAction" #> ( (xml:NodeSeq) =>
        if (isADirectiveCreation) NodeSeq.Empty
        else xml ) andThen
      ClearClearable &
      //activation button: show disactivate if activated
      "#directiveTitle *" #> s"Directive '${directive.name}'" &
      "#disactivateButtonLabel" #> {
        if (directive.isEnabled) "Disable" else "Enable"
       } &
       "#removeAction *" #> {
         SHtml.ajaxSubmit("Delete", () => onSubmitDelete(),("class" ,"btn btn-danger"))
       } &
       "#desactivateAction *" #> {
         val status = directive.isEnabled ? ModificationValidationPopup.Disable | ModificationValidationPopup.Enable
         SHtml.ajaxSubmit(status.displayName, () => onSubmitDisable(status), ("class" ,"btn btn-default"))
       } &
       "#clone" #> SHtml.ajaxButton(
            { Text("Clone") },
            { () =>  clone() },
            {("class", "btn btn-default")},
            {("type", "button")}
       ) &
       //form and form fields
      "#techniqueName *" #>
        <a href={ "/secure/administration/techniqueLibraryManagement/" +
          technique.id.name.value }>
          { technique.name } version {technique.id.version}
        </a> &
      "#techniqueDescription *" #> technique.description &
      "#nameField" #> {piName.toForm_!} &
      "#rudderID *" #> {directive.id.value} &
      "#shortDescriptionField" #> piShortDescription.toForm_! &
      "#longDescriptionField" #> piLongDescription.toForm_! &
      "#priority" #> piPriority.toForm_! &
      "#policyModes" #> policyModes.toForm_! &
      "#version" #> versionSelect.toForm_! &
      "#migrate" #> migrateButton(directiveVersion.is,"Migrate") &
      "#parameters" #> parameterEditor.toFormNodeSeq &
      "#directiveRulesTab *" #> ruleDisplayer &
      "#save" #> { SHtml.ajaxSubmit("Save", onSubmitSave _) % ("id" -> htmlId_save) % ("class","btn btn-success") } &
      "#notifications *" #> updateAndDisplayNotifications() &
      "#showTechnical *" #> SHtml.a(() => JsRaw("$('#technicalDetails').show(400);") & showDetailsStatus(true), Text("Show technical details"), ("class","listopen")) &
      "#isSingle *" #> showIsSingle &
      "#compatibilityOs" #> osCompatibility &
      "#compatibilityAgent" #> agentCompatibility &
      displayDeprecationWarning
    )(crForm) ++
    Script(OnLoad(
      JsRaw("""activateButtonOnFormChange("%s", "%s");  """
        .format(htmlId_policyConf, htmlId_save)) &
      JsRaw(s"""$$('#technicalDetails').hide();""") &
      JsRaw(s"""
          $$("input").not("#treeSearch").keydown( function(event) {
            processKey(event , '${htmlId_save}');
          } );
          checkMigrationButton("${currentVersion}","${versionSelectId}");

          $$('#${versionSelect.uniqueFieldId.getOrElse("id_not_found")}').change(
            function () {
              checkMigrationButton("${currentVersion}","${versionSelectId}")
            }
          );
          """)

    )
    )
  }

  private[this] def showDetailsStatus(hide:Boolean) : JsCmd = {
    val name = if (hide) "Hide" else "Show"
    val classAttribute = ("class", if (hide) "listclose" else "listopen")
    SetHtml("showTechnical",SHtml.a(() => JsRaw("$('#technicalDetails').toggle(400);") & showDetailsStatus(!hide), Text(s"$name technical details"), classAttribute))
  }

  private[this] def clone(): JsCmd = {
    SetHtml(CreateCloneDirectivePopup.htmlId_popup,
        newCreationPopup(technique, activeTechnique)) &
    JsRaw(s""" createPopup("${CreateCloneDirectivePopup.htmlId_popup}"); """)
  }

  ////////////// Callbacks //////////////

  private[this] def onFailure(): JsCmd = {
    formTracker.addFormError(error("There was problem with your request."))
    showErrorNotifications()
  }

  private[this] def onNothingToDo() : JsCmd = {
    formTracker.addFormError(error("There are no modifications to save."))
    showErrorNotifications()
  }

  private[this] def showErrorNotifications() : JsCmd = {
    onFailureCallback() & Replace("editForm", showDirectiveForm) &
    //restore user to the update parameter tab
    JsRaw("""scrollToElement("notifications", "#directiveDetails");""")
  }

  private[this] def showIsSingle(): NodeSeq = {
    <span>
      {
        if (technique.isMultiInstance) {
          Text("Multi instance: Several Directives based on this Technique can be applied on any given node")
        } else {
          Text("Unique: Only ONE Directive based on this Technique can be applied on any given node")
        }
      }
    </span>
  }

  private[this] def displayPrivateDrafts : Option[NodeSeq] = {
//TODO
//    for {
//      drafts <- roDraftChangeRequestRepository.getAll(actor, directive.id)
//    }
    None
  }

  private[this] def displayChangeRequests : Option[NodeSeq] = {
    None
  }

  ///////////// fields for Directive settings ///////////////////

  private[this] val piName = new WBTextField("Name", directive.name) {
    override def setFilter = notNull _ :: trim _ :: Nil
    override def className = "form-control"
    override def labelClassName = "col-xs-12"
    override def subContainerClassName = "col-xs-12"
    override def validations =
      valMinLen(3, "The name must have at least 3 characters") _ :: Nil
  }

  private[this] val piShortDescription = {
    new WBTextField("Short description", directive.shortDescription) {
      override def className = "form-control"
      override def labelClassName = "col-xs-12"
      override def subContainerClassName = "col-xs-12"
      override def setFilter = notNull _ :: trim _ :: Nil
      override val maxLen = 255
      override def validations = Nil
    }
  }

  private[this] val piLongDescription = {
    new WBTextAreaField("Description", directive.longDescription.toString) {
      override def setFilter = notNull _ :: trim _ :: Nil
      override def className = "form-control"
      override def labelClassName = "col-xs-12"
      override def subContainerClassName = "col-xs-12"
    }
  }

  private[this] val piPriority =
    new WBSelectObjField(
        "Priority"
      , (0 to 10).map(i => (i, i.toString))
      , defaultValue = directive.priority
    ) {
      override val displayHtml =
        <div>
<<<<<<< HEAD
          <b>Priority</b>
          <span class="tw-bs">
            <span tooltipid="priorityId" class="ruddericon tooltipable glyphicon glyphicon-question-sign" title=""></span>
            <div class="tooltipContent" id="priorityId">
              <h4> Priority </h4>
              <p>Priority determines which <b> unique </b> Directive will be applied.</p>
              <p>Unique Directives can be applied only once (ie. Time Settings), so only the highest priority will be appllied.</p>
              <p>Highest Priority is 0.</p>
            </div>
          </span>
        </div>
      override def className = "form-control"
      override def labelClassName = "col-xs-12"
      override def subContainerClassName = "col-xs-12"
=======
        <b>Priority:</b>
        <span class="tw-bs">
          <span tooltipid="priorityId" class="ruddericon tooltipable glyphicon glyphicon-question-sign" title=""></span>
          <div class="tooltipContent" id="priorityId">
            <h4> Priority </h4>
            Priority determines which <b> unique </b> Directive will be applied.
            <br/>
            Unique Directives can be applied only once (ie. Time Settings), so only the highest priority will be appllied.
            <br/>
            Highest Priority is 0
          </div>
        </span>
      </div>
      override def className = "twoCol"
      override def labelClassName = "threeCol directiveInfo"

>>>>>>> b4c978b2
    }

  def showDeprecatedVersion (version : TechniqueVersion) = {
    val deprecationInfo = fullActiveTechnique.techniques(version).deprecrationInfo match {
      case Some(_) => "(deprecated)"
      case None => ""
    }
    s"${version} ${deprecationInfo}"
  }
  private[this] val globalOverrideText = globalMode.overridable match {
    case Always  =>
      <div>
        You may override the agent policy mode on this directive.
        If set to <b>Audit</b> this directive will never be enforced.
        If set to <b>Enforce</b> this directive will appply necessary changes except on Nodes with a <b>Verify</b> override setting.
      </div>
    case Unoverridable =>
      <p>
        Currrent global settings do not allow this mode to be overriden on a per-directive bases. You may change this in <b>Settings</b>,
        or contact your Rudder administrator about this.
      </p>
  }
    private[this] val policyModes = {
      val policyName = directive.policyMode.getOrElse(globalMode.mode).name
      val l = Seq(
          None -> s"Use global default mode (currently ${globalMode.mode.name})"
        , Some(Enforce) -> "Override to Enforce"
        , Some(Audit) -> "Override to Audit"
      )
      new WBSelectObjField(
        "Policy mode"
      , l
      , defaultValue = directive.policyMode
    ) {
      override val displayHtml =
        <div>
          <b>Policy mode</b>
          <span class="tw-bs">
            <span tooltipid="policyModeId" class="ruddericon tooltipable glyphicon glyphicon-question-sign" title=""></span>
            <div class="tooltipContent" id="policyModeId">
              <h4>Policy mode</h4>
              <p>Configuration rules in Rudder can operate in one of two modes:</p>
              <ol>
                <li><b>Audit</b>: the agent will examine configurations and report any differences, but will not make any changes</li>
                <li><b>Enforce</b>: the agent will make changes to fix any configurations that differ from your directives</li>
              </ol>
              <p>
                By default all nodes and all directives operate in the global default mode defined in
                <b> Settings</b>, which is currently <b>{globalMode.mode.name}</b>.
              </p>
              {globalOverrideText}
            </div>
          </span>
        </div>
      override def className = "form-control"
      override def labelClassName = "col-xs-12"
      override def subContainerClassName = "col-xs-12"
    }
  }

  val versions = fullActiveTechnique.techniques.keys.map(v => (v,showDeprecatedVersion(v))).toSeq.sortBy(_._1)

  private[this] val directiveVersion =
    new WBSelectObjField(
        "Technique version"
      , versions
      , directive.techniqueVersion
      , Seq(("id" -> "selectVersion"))
    ) {

      override def className = "form-control"
      override def labelClassName = "col-xs-12"
      override def subContainerClassName = "col-xs-12"
    }

  private[this] val formTracker = {
    val l = List(piName, piShortDescription, piLongDescription) //++ crReasons
    new FormTracker(l)
  }

  private[this] def error(msg: String) = <span class="error">{ msg }</span>

  private[this] def checkVariables(): Unit = {
    for (vars <- parameterEditor.mapValueSeq) {
      try {
        val s = Seq((parameterEditor.variableSpecs(vars._1).toVariable(vars._2)))
        RudderLDAPConstants.variableToSeq(s)
      }
      catch {
        case e: Exception => formTracker.addFormError(error(e.getMessage))
      }
    }
  }

  private[this] def onSubmitSave(): JsCmd = {
    parameterEditor.removeDuplicateSections

    checkVariables()

    if (formTracker.hasErrors) {
      onFailure
    } else {
      val (addRules,removeRules)= directiveApp.checkRulesToUpdate
      val baseRules = (addRules ++ removeRules).sortBy(_.id.value)

      val finalAdd = addRules.map(r => r.copy(directiveIds =  r.directiveIds + directive.id ))
      val finalRem = removeRules.map(r => r.copy(directiveIds =  r.directiveIds - directive.id ))
      val updatedRules = (finalAdd ++ finalRem).sortBy(_.id.value)

      if (isADirectiveCreation) {

        // On creation, don't create workflow
        //does some rules are assigned to that new directive ?
        val action = if(baseRules.toSet == updatedRules.toSet) {
          ModificationValidationPopup.CreateSolo
        } else {
          ModificationValidationPopup.CreateAndModRules
        }

        val newDirective = directive.copy(
            parameters       = parameterEditor.mapValueSeq
          , name             = piName.is
          , shortDescription = piShortDescription.is
          , priority         = piPriority.is
          , longDescription  = piLongDescription.is
          , _isEnabled       = directive.isEnabled
          , policyMode       = policyModes.is
        )

        displayConfirmationPopup(
            action
          , newDirective
          , baseRules
          , updatedRules
        )
      } else {
        //check if it's a migration - old directive present with a different technique version
        val isMigration = oldDirective.map( _.techniqueVersion != directive.techniqueVersion).getOrElse(false)

        val updatedDirective = directive.copy(
            parameters       = parameterEditor.mapValueSeq
          , name             = piName.is
          , shortDescription = piShortDescription.is
          , priority         = piPriority.is
          , longDescription  = piLongDescription.is
          , policyMode       = policyModes.is
        )

        if ((!isMigration && directive == updatedDirective && updatedRules.isEmpty)) {
          onNothingToDo()
        } else {
          displayConfirmationPopup(
              ModificationValidationPopup.Save
            , updatedDirective
            , baseRules
            , updatedRules
          )
        }
      }

      //display confirmation pop-up that also manage workflows

    }
  }

  //action must be 'enable' or 'disable'
  private[this] def onSubmitDisable(action: ModificationValidationPopup.Action): JsCmd = {
    displayConfirmationPopup(
        action
      , directive.copy(_isEnabled = !directive._isEnabled)
      , Nil
      , Nil
    )
  }

  private[this] def onSubmitDelete(): JsCmd = {
    displayConfirmationPopup(
        ModificationValidationPopup.Delete
      , directive
      , Nil
      , Nil
    )
  }

  /*
   * Create the confirmation pop-up
   */
  private[this] def displayConfirmationPopup(
      action      : ModificationValidationPopup.Action
    , newDirective : Directive
    , baseRules    : List[Rule]
    , updatedRules : List[Rule]
  ) : JsCmd = {
    val optOriginal = { if(isADirectiveCreation) None else if(oldDirective.isEmpty) Some(directive) else oldDirective }
    // Find old root section if there is an initial State
    val rootSection = optOriginal.flatMap(old => techniqueRepo.get(TechniqueId(activeTechnique.techniqueName,old.techniqueVersion)).map(_.rootSection)).getOrElse(technique.rootSection)

    val popup = {
      // if it's not a creation and we have workflow, then we redirect to the CR
      val (successCallback, failureCallback) = {
        if(workflowEnabled) {
          (
              (crId: ChangeRequestId) => onSuccessCallback(Right(crId))
            , (xml: NodeSeq) => JsRaw("$('#confirmUpdateActionDialog').bsModal('hide');") & onFailure
          )
        } else {
          val success = {
            if (action == ModificationValidationPopup.Delete) {
              val nSeq = <div id={ htmlId_policyConf }>Directive successfully deleted</div>
              (_: ChangeRequestId) => JsRaw("$('#confirmUpdateActionDialog').bsModal('hide');") & onRemoveSuccessCallBack() & SetHtml(htmlId_policyConf, nSeq) &
              successPopup(NodeSeq.Empty)
            } else {
              (_: ChangeRequestId)  => JsRaw("$('#confirmUpdateActionDialog').bsModal('hide');") & successPopup(NodeSeq.Empty) & onSuccessCallback(Left(newDirective))
            }
          }

          (
              success
            , (xml: NodeSeq) => JsRaw("$('#confirmUpdateActionDialog').bsModal('hide');") & onFailure
          )
        }
      }

      new ModificationValidationPopup(
          Left(technique.id.name,activeTechnique.id, rootSection, newDirective, optOriginal, baseRules, updatedRules)
        , action
        , workflowEnabled
        , onSuccessCallback = successCallback
        , onFailureCallback = failureCallback
        , onCreateSuccessCallBack = ( result => onSuccessCallback(result) & successPopup(NodeSeq.Empty))
        , onCreateFailureCallBack = onFailure
        , parentFormTracker = formTracker
      )
    }

    popup.popupWarningMessages match {
      case None =>
        popup.onSubmit
      case Some(_) =>
        SetHtml("confirmUpdateActionDialog", popup.popupContent) &
        JsRaw("""createPopup("confirmUpdateActionDialog")""")
    }
  }

  private[this] def updateAndDisplayNotifications() : NodeSeq = {

    val notifications = formTracker.formErrors
    formTracker.cleanErrors

    if(notifications.isEmpty) {
      NodeSeq.Empty
    }
    else {
      <div id="notifications" class="notify">
        <ul class="field_errors">{notifications.map( n => <li>{n}</li>) }</ul>
      </div>
    }
  }

  private[this] def newCreationPopup(
    technique:Technique, activeTechnique:ActiveTechnique) : NodeSeq = {

    val popup = new CreateCloneDirectivePopup(
      technique.name, technique.description,
      technique.id.version, directive,
      onSuccessCallback =  dir => onSuccessCallback(Left(dir)))

    popup.popupContent
  }

  ///////////// success pop-up ///////////////

  private[this] def successPopup(message: NodeSeq) : JsCmd = {
    JsRaw(""" callPopupWithTimeout(200, "successConfirmationDialog") """) &
    JsRaw(s""" $$("#successDialogContent").html('${message}') """)
  }

  private[this] def failurePopup(message: NodeSeq) : JsCmd = {
    JsRaw(""" callPopupWithTimeout(200, "successConfirmationDialog") """) &
    JsRaw(s""" $$("#successDialogContent").html('${message}') """)
  }
}<|MERGE_RESOLUTION|>--- conflicted
+++ resolved
@@ -409,7 +409,6 @@
     ) {
       override val displayHtml =
         <div>
-<<<<<<< HEAD
           <b>Priority</b>
           <span class="tw-bs">
             <span tooltipid="priorityId" class="ruddericon tooltipable glyphicon glyphicon-question-sign" title=""></span>
@@ -424,24 +423,6 @@
       override def className = "form-control"
       override def labelClassName = "col-xs-12"
       override def subContainerClassName = "col-xs-12"
-=======
-        <b>Priority:</b>
-        <span class="tw-bs">
-          <span tooltipid="priorityId" class="ruddericon tooltipable glyphicon glyphicon-question-sign" title=""></span>
-          <div class="tooltipContent" id="priorityId">
-            <h4> Priority </h4>
-            Priority determines which <b> unique </b> Directive will be applied.
-            <br/>
-            Unique Directives can be applied only once (ie. Time Settings), so only the highest priority will be appllied.
-            <br/>
-            Highest Priority is 0
-          </div>
-        </span>
-      </div>
-      override def className = "twoCol"
-      override def labelClassName = "threeCol directiveInfo"
-
->>>>>>> b4c978b2
     }
 
   def showDeprecatedVersion (version : TechniqueVersion) = {
