--- conflicted
+++ resolved
@@ -67,10 +67,10 @@
 
   var _nodeGroupCategory = nodeGroupCategory.copy()
 
-<<<<<<< HEAD
   val groupCategoryRepository = inject[NodeGroupCategoryRepository]
   
-  val categories = groupCategoryRepository.getAllNonSystemCategories.open_!.filter(x => x.id != _nodeGroupCategory.id)
+  private[this] val categoryHierarchyDisplayer = inject[CategoryHierarchyDisplayer]
+
   val parentCategory = groupCategoryRepository.getParentGroupCategory(nodeGroupCategory.id )
   
   val parentCategoryId = parentCategory match {
@@ -79,20 +79,6 @@
   }
   
   def dispatch = { 
-=======
-	val groupCategoryRepository = inject[GroupCategoryRepository]
-	
-	private[this] val categoryHierarchyDisplayer = inject[CategoryHierarchyDisplayer]
-  
-	val parentCategory = groupCategoryRepository.getParentGroupCategory(nodeGroupCategory.id )
-	
-	val parentCategoryId = parentCategory match {
-		case Full(x) =>  x.id.value
-		case _ => ""
-	}
-	
-	def dispatch = { 
->>>>>>> c84e9fc0
     case "showForm" => { _ => showForm }
   }
   
@@ -242,31 +228,17 @@
     }
   )
   }
-<<<<<<< HEAD
   
   /**
    * If there is no parent, it is its own parent
    */
   private[this] val piContainer = parentCategory match {
     case x:EmptyBox => new WBSelectField("Parent category: ", Seq(_nodeGroupCategory.id.value -> _nodeGroupCategory.name), _nodeGroupCategory.id .value, Seq("disabled"->"true")) {
-      //  override def setFilter = notNull _ :: trim _ :: Nil
       }
-    case Full(category) => new WBSelectField("Parent category: ", categories.map(x => (x.id.value -> x.name)), parentCategoryId) {
-      //  override def setFilter = notNull _ :: trim _ :: Nil
-      }    
-=======
-	
-	/**
-	 * If there is no parent, it is its own parent
-	 */
-	private[this] val piContainer = parentCategory match {
-		case x:EmptyBox => new WBSelectField("Parent category: ", Seq(_nodeGroupCategory.id.value -> _nodeGroupCategory.name), _nodeGroupCategory.id .value, Seq("disabled"->"true")) {
-			}
-		case Full(category) => new WBSelectField("Parent category: "
-		    , categoryHierarchyDisplayer.getCategoriesHierarchy().
-		        map { case (id, name) => (id.value -> name)}, parentCategoryId) {
-			}    
->>>>>>> c84e9fc0
+    case Full(category) => new WBSelectField("Parent category: "
+        , categoryHierarchyDisplayer.getCategoriesHierarchy().
+            map { case (id, name) => (id.value -> name)}, parentCategoryId) {
+      }        
   }
   
   
