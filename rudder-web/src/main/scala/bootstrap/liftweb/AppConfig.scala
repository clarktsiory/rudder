--- conflicted
+++ resolved
@@ -159,15 +159,8 @@
 import com.normation.rudder.ncf.TechniqueWriter
 import com.normation.rudder.ncf.TechniqueArchiverImpl
 import scala.concurrent.duration._
-<<<<<<< HEAD
 import com.normation.rudder.api.ApiAcl
 import java.nio.charset.StandardCharsets
-=======
-import com.normation.rudder.web.snippet.IndexExtension
-import org.springframework.context.ApplicationContextAware
-import org.springframework.beans.factory.InitializingBean
-import org.springframework.context.ApplicationContext
->>>>>>> e975d9fb
 
 /**
  * Define a resource for configuration.
@@ -731,7 +724,6 @@
 
   val techniqueArchiver = new TechniqueArchiverImpl(gitRepo,   new File(RUDDER_DIR_GITROOT) , prettyPrinter, "/", gitModificationRepository, personIdentService)
   val ncfTechniqueWriter = new TechniqueWriter(techniqueArchiver, updateTechniqueLibrary, interpolationCompiler, prettyPrinter, RUDDER_DIR_GITROOT)
-<<<<<<< HEAD
 
   val ApiVersions =
     ApiVersion(7  , true ) ::
@@ -761,38 +753,6 @@
       , new RuleApi(restExtractorService, ruleApiService2, ruleApiService6, stringUuidGenerator)
       , new UserApi(restExtractorService, roApiAccountRepository, woApiAccountRepository, tokenGenerator, stringUuidGenerator)
         // info api must be resolved latter, because else it misses plugin apis !
-=======
-  val ncfAPI = new NcfApi9(ncfTechniqueWriter, restExtractorService, stringUuidGenerator, userService)
-  // First working version with support for rules, directives, nodes and global parameters
-  val apiV2 : List[RestAPI] = ruleApi2 :: directiveApi2 :: groupApi2 :: nodeApi2 :: parameterApi2 :: Nil
-  // Add change request support
-  val apiV3 : List[RestAPI] = changeRequestApi3 :: apiV2
-  // Add inventory support on nodes
-  val apiV4 : List[RestAPI] = nodeApi4 :: apiV3.filter( _ != nodeApi2)
-  // Allow empty query for groups, add key-values support on nodes
-  val apiV5 : List[RestAPI] = nodeApi5 :: groupApi5 :: apiV4.filter( _ != nodeApi4).filter( _ != groupApi2)
-  // Add compliance and technique endpoint and filtering off node/rule/group results
-  val apiV6 : List[RestAPI] = techniqueApi6 ::complianceApi6 :: nodeApi6 :: ruleApi6 :: groupApi6 :: apiV5.filter( _ != nodeApi5).filter( _ != ruleApi2).filter( _ != groupApi5)
-  // apiv7 just add compatible changes on compliances, adding "level" option and "compliance mode" attribute in response
-  val apiV7 = complianceApi7 :: apiV6.filter( _ != complianceApi6)
-  // apiv8 add policy mode in node API and settings API
-  val apiV8 = nodeApi8 :: settingsApi8 :: apiV7.filter( _ != nodeApi6)
-  // apiv9 add ncf api
-  val apiV9 = ncfAPI :: apiV8
-  // apiv10 removes skipIdentify in the settings API
-  val apiV10 = settingsApi10 :: apiV9.filter( _ != settingsApi8)
-
-  val apis = {
-    Map (
-        //Rudder 3.2
-        ( ApiVersion(7,true) -> apiV7 )
-        //Rudder 4.0 - 4.1
-      , ( ApiVersion(8,false) -> apiV8 )
-        //Rudder 4.2
-      , ( ApiVersion(9,false) -> apiV9 )
-        // Rudder 4.3
-      , ( ApiVersion(10,false) -> apiV10 )
->>>>>>> e975d9fb
     )
 
     val api = new LiftHandler(apiDispatcher, ApiVersions, new AclApiAuthorization(userService), None)
