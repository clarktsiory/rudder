/*
*************************************************************************************
* Copyright 2011 Normation SAS
*************************************************************************************
*
* This file is part of Rudder.
*
* Rudder is free software: you can redistribute it and/or modify
* it under the terms of the GNU General Public License as published by
* the Free Software Foundation, either version 3 of the License, or
* (at your option) any later version.
*
* In accordance with the terms of section 7 (7. Additional Terms.) of
* the GNU General Public License version 3, the copyright holders add
* the following Additional permissions:
* Notwithstanding to the terms of section 5 (5. Conveying Modified Source
* Versions) and 6 (6. Conveying Non-Source Forms.) of the GNU General
* Public License version 3, when you create a Related Module, this
* Related Module is not considered as a part of the work and may be
* distributed under the license agreement of your choice.
* A "Related Module" means a set of sources files including their
* documentation that, without modification of the Source Code, enables
* supplementary functions or services in addition to those offered by
* the Software.
*
* Rudder is distributed in the hope that it will be useful,
* but WITHOUT ANY WARRANTY; without even the implied warranty of
* MERCHANTABILITY or FITNESS FOR A PARTICULAR PURPOSE.  See the
* GNU General Public License for more details.
*
* You should have received a copy of the GNU General Public License
* along with Rudder.  If not, see <http://www.gnu.org/licenses/>.

*
*************************************************************************************
*/

package bootstrap.liftweb

import com.normation.inventory.domain._
import com.normation.inventory.services.core._
import com.normation.inventory.ldap.core._
import com.normation.inventory.services._
import com.normation.rudder.batch._
import com.normation.rudder.services.nodes._
import com.normation.rudder.repository._
import com.normation.rudder.services.queries._
import com.normation.rudder.services.servers._
import com.normation.rudder.services.system._
import com.normation.rudder.services.policies._
import com.normation.rudder.services.reports._
import com.normation.rudder.domain.queries._
import bootstrap.liftweb.checks._
import com.normation.cfclerk.services._
import org.springframework.context.annotation.Lazy
import org.springframework.context.annotation.{ Bean, Configuration, Import, ImportResource }
import org.springframework.beans.factory.annotation.Value
import org.springframework.context.{ ApplicationContext, ApplicationContextAware }
import org.springframework.context.annotation.AnnotationConfigApplicationContext
import com.normation.spring.ScalaApplicationContext
import com.normation.ldap.sdk._
import com.normation.rudder.domain._
import com.normation.rudder.web.services._
import com.normation.rudder.web.model._
import com.normation.utils.StringUuidGenerator
import com.normation.utils.StringUuidGeneratorImpl
import com.normation.rudder.repository.ldap._
import java.io.File
import org.joda.time.DateTime
import com.normation.rudder.services.eventlog._
import com.normation.cfclerk.xmlparsers._
import com.normation.cfclerk.services.impl._
import scala.collection.JavaConversions._
import com.normation.rudder.repository.ldap._
import com.normation.rudder.repository.xml._
import com.normation.rudder.repository.jdbc._
import com.normation.rudder.repository._
import net.liftweb.common.Loggable
import com.normation.rudder.services.eventlog.HistorizationServiceImpl
import com.normation.rudder.services.policies.DeployOnTechniqueCallback
import com.normation.rudder.services.marshalling._
import com.normation.utils.ScalaLock
import com.normation.rudder.web.rest._
import com.normation.rudder.services.user.TrivialPersonIdentService
import com.normation.rudder.services.eventlog.EventLogFactoryImpl
import com.normation.rudder.migration.ControlEventLogsMigration_2_3
import com.normation.rudder.migration.EventLogsMigration_2_3
import com.normation.rudder.migration.MigrationEventLogRepository
import com.normation.rudder.migration.EventLogMigration_2_3
import com.normation.rudder.migration.XmlMigration_2_3
import com.normation.rudder.web.services.UserPropertyService
import java.lang.IllegalArgumentException
import com.normation.rudder.domain.logger.ApplicationLogger
import logger.MigrationLogger
import com.normation.rudder.migration.DefaultXmlEventLogMigration
import net.liftweb.common._
import com.normation.rudder.repository.jdbc.SquerylConnectionProvider
import com.normation.rudder.repository.squeryl._
import com.normation.rudder.repository._
import com.normation.rudder.services.modification.ModificationService
import com.typesafe.config.Config
import com.typesafe.config.ConfigFactory
import scala.util.Try
import com.normation.rudder.repository.inmemory.InMemoryChangeRequestRepository
import com.normation.cfclerk.xmlwriters.SectionSpecWriter
import com.normation.cfclerk.xmlwriters.SectionSpecWriterImpl
import com.normation.rudder.services.modification.DiffServiceImpl
import com.normation.rudder.services.modification.DiffService
import com.normation.rudder.services.user.PersonIdentService
import com.normation.rudder.services.workflows._
import com.normation.rudder.web.rest.RestExtractorService
import com.normation.rudder.web.rest.rule._
import com.normation.rudder.web.rest.directive._
import com.normation.rudder.web.rest.group._
import com.normation.rudder.web.rest.node._
import com.normation.rudder.api.ApiAccount
import com.normation.rudder.api.RoLDAPApiAccountRepository
import com.normation.rudder.api.WoApiAccountRepository
import com.normation.rudder.api.RoApiAccountRepository
import com.normation.rudder.api.WoLDAPApiAccountRepository
import com.normation.rudder.api.TokenGeneratorImpl
import com.normation.rudder.migration.XmlMigration_3_4
import com.normation.rudder.migration.ControlXmlFileFormatMigration_3_4
import com.normation.rudder.migration.EventLogMigration_3_4
import com.normation.rudder.migration.ChangeRequestsMigration_3_4
import com.normation.rudder.migration.ChangeRequestMigration_3_4
import com.normation.rudder.migration.EventLogsMigration_3_4
import com.normation.rudder.migration._
import com.normation.rudder.web.rest.parameter._
import com.normation.rudder.web.rest.changeRequest._
import com.normation.rudder.reports.execution._
import com.normation.rudder.reports.statusUpdate._
import com.normation.rudder.domain.policies.RuleId
import com.normation.rudder.appconfig._
import com.normation.rudder.rule.category._
import com.normation.rudder.rule.category.GitRuleCategoryArchiverImpl
import com.normation.rudder.services.policies.nodeconfig._
import com.normation.rudder.reports.ComplianceModeService
import com.normation.rudder.reports.ComplianceModeServiceImpl
import com.normation.rudder.reports.AgentRunIntervalService
import com.normation.rudder.reports.AgentRunIntervalServiceImpl
import com.normation.rudder.web.rest.compliance.ComplianceAPI7
import com.normation.rudder.web.rest.compliance.ComplianceAPIService
import com.normation.rudder.services.policies.write.Cf3PromisesFileWriterServiceImpl
import com.normation.rudder.services.policies.write.PathComputerImpl
import com.normation.rudder.services.policies.write.PrepareTemplateVariablesImpl
import com.typesafe.config.ConfigException
import org.apache.commons.io.FileUtils

import com.normation.rudder.web.rest.technique._
/**
 * Define a resource for configuration.
 * For now, config properties can only be loaded from either
 * a file in the classpath, or a file in the file system.
 */
sealed trait ConfigResource
final case class ClassPathResource(name: String) extends ConfigResource
final case class FileSystemResource(file: File) extends ConfigResource

final case class AuthenticationMethods(name: String) {
  val path = s"applicationContext-security-auth-${name}.xml"
  val configFile = s"classpath:${path}"
  val springBean = s"${name}AuthenticationProvider"
}

/**
 * User defined configuration variable
 * (from properties file or alike)
 */
object RudderProperties {

  val JVM_CONFIG_FILE_KEY = "rudder.configFile"
  val DEFAULT_CONFIG_FILE_NAME = "configuration.properties"

  /**
   * Where to go to look for properties
   */
  val configResource = System.getProperty(JVM_CONFIG_FILE_KEY) match {
      case null | "" => //use default location in classpath
        ApplicationLogger.info("JVM property -D%s is not defined, use configuration file in classpath".format(JVM_CONFIG_FILE_KEY))
        ClassPathResource(DEFAULT_CONFIG_FILE_NAME)
      case x => //so, it should be a full path, check it
        val config = new File(x)
        if(config.exists && config.canRead) {
          ApplicationLogger.info("Use configuration file defined by JVM property -D%s : %s".format(JVM_CONFIG_FILE_KEY, config.getPath))
          FileSystemResource(config)
        } else {
          ApplicationLogger.error("Can not find configuration file specified by JVM property %s: %s ; abort".format(JVM_CONFIG_FILE_KEY, config.getPath))
          throw new javax.servlet.UnavailableException("Configuration file not found: %s".format(config.getPath))
        }
    }

  val config : Config = {
    configResource match {
      case ClassPathResource(name) => ConfigFactory.load(name)
      case FileSystemResource(file) => ConfigFactory.load(ConfigFactory.parseFile(file))
    }
  }

  //some logic for the authentication providers
  val authenticationMethods: Seq[AuthenticationMethods] = {
    val names = try {
      //config.getString can't be null by contract
      config.getString("rudder.auth.provider").split(",").toSeq.map( _.trim).collect { case s if(s.size > 0) => s}
    } catch {
      //if the property is missing, use the default "file" value
      //it can be a migration.
      case ex: ConfigException.Missing =>  Seq("file")
    }

    //always add "rootAdmin" has the first method
    //and de-duplicate methods
    val auths = ("rootAdmin" +: names).distinct.map(AuthenticationMethods(_))

    //for each methods, check that the provider file is present, or log an error and
    //disable that provider
    auths.flatMap { a =>
      if(a.name == "rootAdmin") {
        Some(a)
      } else {
        //try to instantiate
        val cpr = new org.springframework.core.io.ClassPathResource(a.path)
        if(cpr.exists) {
          Some(a)
        } else {
          ApplicationLogger.error(s"The authentication provider '${a.name}' will not be loaded because the spring ressource file '${a.configFile}' was not found")
          None
        }
      }
    }

  }

}

/**
 * Static initialization of Rudder services.
 * This is not a cake-pattern, more an ad-hoc replacement
 * for Spring AppConfig, which is so slow.
 */
object RudderConfig extends Loggable {
  import RudderProperties.config

  //
  // Public properties
  // Here, we define static nouns for all theses properties
  //

  private[this] val filteredPasswords = scala.collection.mutable.Buffer[String]()

  //the LDAP password used for authentication is not used here, but should not appear nonetheless
  filteredPasswords += "rudder.auth.ldap.connection.bind.password"

  //other values

  val LDAP_HOST = config.getString("ldap.host")
  val LDAP_PORT = config.getInt("ldap.port")
  val LDAP_AUTHDN = config.getString("ldap.authdn")
  val LDAP_AUTHPW = config.getString("ldap.authpw") ; filteredPasswords += "ldap.authpw"
  val LDAP_INVENTORIES_ACCEPTED_BASEDN = config.getString("ldap.inventories.accepted.basedn")
  val LDAP_INVENTORIES_PENDING_BASEDN = config.getString("ldap.inventories.pending.basedn")
  val LDAP_INVENTORIES_REMOVED_BASEDN = config.getString("ldap.inventories.removed.basedn")
  val LDAP_INVENTORIES_SOFTWARE_BASEDN = config.getString("ldap.inventories.software.basedn")
  val LDAP_RUDDER_BASE = config.getString("ldap.rudder.base")
  val LDAP_NODE_BASE = config.getString("ldap.node.base")
  val RUDDER_DIR_BACKUP = config.getString("rudder.dir.backup")
  val RUDDER_DIR_DEPENDENCIES = config.getString("rudder.dir.dependencies")
  val RUDDER_DIR_UPLOADED_FILE_SHARING = config.getString("rudder.dir.uploaded.file.sharing")
  val RUDDER_DIR_LOCK = config.getString("rudder.dir.lock") //TODO no more used ?
  val RUDDER_DIR_SHARED_FILES_FOLDER = config.getString("rudder.dir.shared.files.folder")
  val RUDDER_DIR_LICENSESFOLDER = config.getString("rudder.dir.licensesFolder")
  val RUDDER_ENDPOINT_CMDB = config.getString("rudder.endpoint.cmdb")
  val RUDDER_WEBDAV_USER = config.getString("rudder.webdav.user")
  val RUDDER_WEBDAV_PASSWORD = config.getString("rudder.webdav.password") ; filteredPasswords += "rudder.webdav.password"
  val RUDDER_COMMUNITY_PORT = config.getInt("rudder.community.port")
  val RUDDER_COMMUNITY_CHECKPROMISES_COMMAND = config.getString("rudder.community.checkpromises.command")
  val RUDDER_NOVA_CHECKPROMISES_COMMAND = config.getString("rudder.nova.checkpromises.command")
  val RUDDER_CFENGINE_RELOAD_SERVER_COMMAND = config.getString("rudder.cfengine.reload.server.command")
  val RUDDER_JDBC_DRIVER = config.getString("rudder.jdbc.driver")
  val RUDDER_JDBC_URL = config.getString("rudder.jdbc.url")
  val RUDDER_JDBC_USERNAME = config.getString("rudder.jdbc.username")
  val RUDDER_JDBC_PASSWORD = config.getString("rudder.jdbc.password") ; filteredPasswords += "rudder.jdbc.password"
  val RUDDER_JDBC_MAX_POOL_SIZE = config.getInt("rudder.jdbc.maxPoolSize")
  val RUDDER_DIR_GITROOT = config.getString("rudder.dir.gitRoot")
  val RUDDER_DIR_TECHNIQUES = config.getString("rudder.dir.techniques")
  val RUDDER_BATCH_DYNGROUP_UPDATEINTERVAL = config.getInt("rudder.batch.dyngroup.updateInterval") //60 //one hour
  val RUDDER_BATCH_TECHNIQUELIBRARY_UPDATEINTERVAL = config.getInt("rudder.batch.techniqueLibrary.updateInterval") //60 * 5 //five minutes
  val RUDDER_BATCH_REPORTSCLEANER_ARCHIVE_TTL = config.getInt("rudder.batch.reportscleaner.archive.TTL") //AutomaticReportsCleaning.defaultArchiveTTL
  val RUDDER_BATCH_REPORTSCLEANER_DELETE_TTL = config.getInt("rudder.batch.reportscleaner.delete.TTL") //AutomaticReportsCleaning.defaultDeleteTTL
  val RUDDER_BATCH_REPORTSCLEANER_FREQUENCY = config.getString("rudder.batch.reportscleaner.frequency") //AutomaticReportsCleaning.defaultDay
  val RUDDER_BATCH_DATABASECLEANER_RUNTIME_HOUR = config.getInt("rudder.batch.databasecleaner.runtime.hour") //AutomaticReportsCleaning.defaultHour
  val RUDDER_BATCH_DATABASECLEANER_RUNTIME_MINUTE = config.getInt("rudder.batch.databasecleaner.runtime.minute") //AutomaticReportsCleaning.defaultMinute
  val RUDDER_BATCH_DATABASECLEANER_RUNTIME_DAY = config.getString("rudder.batch.databasecleaner.runtime.day") //"sunday"
  val RUDDER_BATCH_REPORTS_LOGINTERVAL = config.getInt("rudder.batch.reports.logInterval") //1 //one minute
  val RUDDER_TECHNIQUELIBRARY_GIT_REFS_PATH = config.getString("rudder.techniqueLibrary.git.refs.path")
  val RUDDER_AUTOARCHIVEITEMS = config.getBoolean("rudder.autoArchiveItems") //true
  val RUDDER_SYSLOG_PORT = config.getInt("rudder.syslog.port") //514
  val RUDDER_REPORTS_EXECUTION_MAX_DAYS = config.getInt("rudder.batch.storeAgentRunTimes.maxDays") // In days : 5
  val RUDDER_REPORTS_EXECUTION_INTERVAL = config.getInt("rudder.batch.storeAgentRunTimes.updateInterval") // In seconds : 5

  val BIN_EMERGENCY_STOP = config.getString("bin.emergency.stop")
  val HISTORY_INVENTORIES_ROOTDIR = config.getString("history.inventories.rootdir")
  val UPLOAD_ROOT_DIRECTORY = config.getString("upload.root.directory")

  //used in spring security "applicationContext-security.xml", be careful if you change its name
  val RUDDER_REST_ALLOWNONAUTHENTICATEDUSER = config.getBoolean("rudder.rest.allowNonAuthenticatedUser")

  val RUDDER_DEBUG_NODE_CONFIGURATION_PATH = config.getString("rudder.debug.nodeconfiguration.path")

  // Roles definitions
  val RUDDER_SERVER_ROLES = Seq(
      //each time, it's (role name, key in the config file)
      RudderServerRole("rudder-ldap", config.getString("rudder.server-roles.ldap"))
    , RudderServerRole("rudder-inventory-endpoint", config.getString("rudder.server-roles.inventory-endpoint"))
    , RudderServerRole("rudder-db", config.getString("rudder.server-roles.db"))
    , RudderServerRole("rudder-relay-top", config.getString("rudder.server-roles.relay-top"))
    , RudderServerRole("rudder-web", config.getString("rudder.server-roles.web"))
    , RudderServerRole("rudder-relay-promises-only", config.getString("rudder.server-roles.relay-promises-only"))
    , RudderServerRole("rudder-cfengine-mission-portal", config.getString("rudder.server-roles.cfengine-mission-portal"))
  )

  val licensesConfiguration = "licenses.xml"
  val logentries = "logentries.xml"
  val prettyPrinter = new RudderPrettyPrinter(Int.MaxValue, 2)
  val userLibraryDirectoryName = "directives"
  val groupLibraryDirectoryName = "groups"
  val rulesDirectoryName = "rules"
  val ruleCategoriesDirectoryName = "ruleCategories"
  val parametersDirectoryName = "parameters"

  //deprecated
  val BASE_URL = Try(config.getString("base.url")).getOrElse("")

  //
  // Theses services can be called from the outer worl/
  // They must be typed with there abstract interface, as
  // such service must not expose implementation details
  //

  val pendingNodesDit: InventoryDit = pendingNodesDitImpl
  val acceptedNodesDit: InventoryDit = acceptedNodesDitImpl
  val nodeDit: NodeDit = nodeDitImpl
  val rudderDit: RudderDit = rudderDitImpl
  val roLDAPConnectionProvider: LDAPConnectionProvider[RoLDAPConnection] = roLdap
  val roRuleRepository: RoRuleRepository = roLdapRuleRepository
  val woRuleRepository: WoRuleRepository = woLdapRuleRepository
  val woNodeRepository: WoNodeRepository = woLdapNodeRepository
  val roNodeGroupRepository: RoNodeGroupRepository = roLdapNodeGroupRepository
  val woNodeGroupRepository: WoNodeGroupRepository = woLdapNodeGroupRepository
  val techniqueRepository: TechniqueRepository = techniqueRepositoryImpl
  val updateTechniqueLibrary: UpdateTechniqueLibrary = techniqueRepositoryImpl
  val roDirectiveRepository: RoDirectiveRepository = roLdapDirectiveRepository
  val woDirectiveRepository: WoDirectiveRepository = woLdapDirectiveRepository
  val readOnlySoftwareDAO: ReadOnlySoftwareDAO = softwareInventoryDAO
  val eventLogRepository: EventLogRepository = logRepository
  val eventLogDetailsService: EventLogDetailsService = eventLogDetailsServiceImpl
  val reportingService: ReportingService = reportingServiceImpl
  lazy val asyncComplianceService : AsyncComplianceService = new AsyncComplianceService(reportingService)
  val stringUuidGenerator: StringUuidGenerator = uuidGen
  val quickSearchService: QuickSearchService = quickSearchServiceImpl
  val cmdbQueryParser: CmdbQueryParser = queryParser
  val getBaseUrlService: GetBaseUrlService = baseUrlService
  val fileManager: FileManager = fileManagerImpl
  val startStopOrchestrator: StartStopOrchestrator = startStopOrchestratorImpl
  val inventoryHistoryLogRepository: InventoryHistoryLogRepository = diffRepos
  val inventoryEventLogService: InventoryEventLogService = inventoryLogEventServiceImpl
  val ruleApplicationStatus: RuleApplicationStatusService = ruleApplicationStatusImpl
  val newNodeManager: NewNodeManager = newNodeManagerImpl
  val nodeGrid: NodeGrid = nodeGridImpl
  val nodeSummaryService: NodeSummaryService = nodeSummaryServiceImpl
  val jsTreeUtilService: JsTreeUtilService = jsTreeUtilServiceImpl
  val directiveEditorService: DirectiveEditorService = directiveEditorServiceImpl
  val userPropertyService: UserPropertyService = userPropertyServiceImpl
  val eventListDisplayer: EventListDisplayer = eventListDisplayerImpl
  val asyncDeploymentAgent: AsyncDeploymentAgent = asyncDeploymentAgentImpl
  val policyServerManagementService: PolicyServerManagementService = psMngtService
  val updateDynamicGroups: UpdateDynamicGroups = dyngroupUpdaterBatch
  val databaseManager: DatabaseManager = databaseManagerImpl
  val automaticReportsCleaning: AutomaticReportsCleaning = dbCleaner
  val checkTechniqueLibrary: CheckTechniqueLibrary = techniqueLibraryUpdater
  val automaticReportLogger: AutomaticReportLogger = autoReportLogger
  val nodeConfigurationService: NodeConfigurationService = nodeConfigurationServiceImpl
  val removeNodeService: RemoveNodeService = removeNodeServiceImpl
  val nodeInfoService: NodeInfoService = nodeInfoServiceImpl
  val reportDisplayer: ReportDisplayer = reportDisplayerImpl
  val dependencyAndDeletionService: DependencyAndDeletionService =  dependencyAndDeletionServiceImpl
  val itemArchiveManager: ItemArchiveManager = itemArchiveManagerImpl
  val personIdentService: PersonIdentService = personIdentServiceImpl
  val gitRevisionProvider: GitRevisionProvider = gitRevisionProviderImpl
  val logDisplayer: LogDisplayer  = logDisplayerImpl
  val fullInventoryRepository: LDAPFullInventoryRepository = ldapFullInventoryRepository
  val acceptedNodeQueryProcessor: QueryProcessor = queryProcessor
  val categoryHierarchyDisplayer: CategoryHierarchyDisplayer = categoryHierarchyDisplayerImpl
  val dynGroupService: DynGroupService = dynGroupServiceImpl
  val ditQueryData: DitQueryData = ditQueryDataImpl
  val reportsRepository : ReportsRepository = reportsRepositoryImpl
  val eventLogDeploymentService: EventLogDeploymentService = eventLogDeploymentServiceImpl
  val allBootstrapChecks : BootstrapChecks = allChecks
  lazy val srvGrid = new SrvGrid(roAgentRunsRepository, asyncComplianceService)
  val findExpectedReportRepository : FindExpectedReportRepository = findExpectedRepo
  val historizationRepository : HistorizationRepository =  historizationJdbcRepository
  val roApiAccountRepository : RoApiAccountRepository = roLDAPApiAccountRepository
  val woApiAccountRepository : WoApiAccountRepository = woLDAPApiAccountRepository

  val roWorkflowRepository : RoWorkflowRepository = new RoWorkflowJdbcRepository(jdbcTemplate)
  val woWorkflowRepository : WoWorkflowRepository = new WoWorkflowJdbcRepository(jdbcTemplate, roWorkflowRepository)

  lazy val roAgentRunsRepository : RoReportsExecutionRepository = cachedAgentRunRepository
  lazy val woAgentRunsRepository : WoReportsExecutionRepository = cachedAgentRunRepository

  //all cache that need to be cleared are stored here
  lazy val clearableCache: Seq[CachedRepository] = Seq(
      cachedAgentRunRepository
    , recentChangesService
    , reportingServiceImpl
    , nodeInfoServiceImpl
  )

  val inMemoryChangeRequestRepository : InMemoryChangeRequestRepository = new InMemoryChangeRequestRepository
  val ldapInventoryMapper = inventoryMapper

  val roChangeRequestRepository : RoChangeRequestRepository = {
    //a runtime checking of the workflow to use
    new EitherRoChangeRequestRepository(
        configService.rudder_workflow_enabled
      , new RoChangeRequestJdbcRepository(
            jdbcTemplate
          , new ChangeRequestsMapper(changeRequestChangesUnserialisation)
        )
      , inMemoryChangeRequestRepository
    )
  }

  val woChangeRequestRepository : WoChangeRequestRepository = {
    //a runtime checking of the workflow to use
    new EitherWoChangeRequestRepository(
        configService.rudder_workflow_enabled
      , new WoChangeRequestJdbcRepository(
            jdbcTemplate
          , changeRequestChangesSerialisation
          , roChangeRequestRepository
        )
      , inMemoryChangeRequestRepository
    )
  }

  val roRuleCategoryRepository : RoRuleCategoryRepository = roLDAPRuleCategoryRepository
  val ruleCategoryService      : RuleCategoryService = new RuleCategoryService()
  val woRuleCategoryRepository : WoRuleCategoryRepository = woLDAPRuleCategoryRepository

  val changeRequestEventLogService : ChangeRequestEventLogService = new ChangeRequestEventLogServiceImpl(eventLogRepository)

  val xmlSerializer = XmlSerializerImpl(
      ruleSerialisation
    , directiveSerialisation
    , nodeGroupSerialisation
    , globalParameterSerialisation
    ,ruleCategorySerialisation
  )

  val xmlUnserializer = XmlUnserializerImpl(
      ruleUnserialisation
    , directiveUnserialisation
    , nodeGroupUnserialisation
    , globalParameterUnserialisation
    , ruleCategoryUnserialisation
  )
  val workflowEventLogService =    new WorkflowEventLogServiceImpl(eventLogRepository,uuidGen)
  val diffService: DiffService = new DiffServiceImpl()
  val commitAndDeployChangeRequest : CommitAndDeployChangeRequestService =
    new CommitAndDeployChangeRequestServiceImpl(
        uuidGen
      , roChangeRequestRepository
      , woChangeRequestRepository
      , roDirectiveRepository
      , woDirectiveRepository
      , roNodeGroupRepository
      , woNodeGroupRepository
      , roRuleRepository
      , woRuleRepository
      , roLDAPParameterRepository
      , woLDAPParameterRepository
      , asyncDeploymentAgent
      , dependencyAndDeletionService
      , configService.rudder_workflow_enabled
      , xmlSerializer
      , xmlUnserializer
      , sectionSpecParser
    )
  val asyncWorkflowInfo = new AsyncWorkflowInfo
  val workflowService: WorkflowService = {
    new EitherWorkflowService(
        configService.rudder_workflow_enabled
      , new TwoValidationStepsWorkflowServiceImpl(
            workflowEventLogService
          , commitAndDeployChangeRequest
          , roWorkflowRepository
          , woWorkflowRepository
          , asyncWorkflowInfo
          , configService.rudder_workflow_self_validation
          , configService.rudder_workflow_self_deployment
        )
      , new NoWorkflowServiceImpl(
            commitAndDeployChangeRequest
          , inMemoryChangeRequestRepository
        )
    )
  }

  val changeRequestService: ChangeRequestService = new ChangeRequestServiceImpl (
      roChangeRequestRepository
    , woChangeRequestRepository
    , changeRequestEventLogService
    , uuidGen
    , configService.rudder_workflow_enabled
  )

  val roParameterService : RoParameterService = roParameterServiceImpl
  val woParameterService : WoParameterService = woParameterServiceImpl

  //////////////////////////////////////////////////////////////////////////////////////////
  ///////////////////////////////////////// REST ///////////////////////////////////////////
  //////////////////////////////////////////////////////////////////////////////////////////

  val restExtractorService =
    RestExtractorService (
        roRuleRepository
      , roDirectiveRepository
      , roNodeGroupRepository
      , techniqueRepository
      , queryParser
      , userPropertyService
      , workflowService
    )

  val tokenGenerator = new TokenGeneratorImpl(32)

  val restDeploy = new RestDeploy(asyncDeploymentAgentImpl, uuidGen)
  val restDyngroupReload = new RestDyngroupReload(dyngroupUpdaterBatch)
  val restTechniqueReload = new RestTechniqueReload(techniqueRepositoryImpl, uuidGen)
  val restArchiving = new RestArchiving(itemArchiveManagerImpl,personIdentServiceImpl, uuidGen)
  val restGetGitCommitAsZip = new RestGetGitCommitAsZip(gitRepo)
  val restApiAccounts = new RestApiAccounts(roApiAccountRepository,woApiAccountRepository,restExtractorService,tokenGenerator, uuidGen)
  val restDataSerializer = RestDataSerializerImpl(techniqueRepository,diffService, configService.api_compatibility_mode)

  val ruleApiService2 =
    new RuleApiService2(
        roRuleRepository
      , woRuleRepository
      , uuidGen
      , asyncDeploymentAgent
      , changeRequestService
      , workflowService
      , restExtractorService
      , configService.rudder_workflow_enabled
      , restDataSerializer
    )

  val ruleApi2 =
    new RuleAPI2 (
        roRuleRepository
      , restExtractorService
      , ruleApiService2
    )

    val ruleApiService6 =
    new RuleApiService6 (
        roRuleCategoryRepository
      , roRuleRepository
      , woRuleCategoryRepository
      , ruleCategoryService
      , restDataSerializer
    )

  val ruleApi6 =
    new RuleAPI6 (
        ruleApiService6
      , ruleApi2
      , restExtractorService
      , uuidGen
    )

   val directiveApiService2 =
    new DirectiveAPIService2 (
        roDirectiveRepository
      , woDirectiveRepository
      , uuidGen
      , asyncDeploymentAgent
      , changeRequestService
      , workflowService
      , restExtractorService
      , configService.rudder_workflow_enabled
      , directiveEditorService
      , restDataSerializer
      , techniqueRepositoryImpl
    )

  val directiveApi2 =
    new DirectiveAPI2 (
        roDirectiveRepository
      , restExtractorService
      , directiveApiService2
    )

  val TechniqueApiService6 =
    new TechniqueAPIService6 (
        roDirectiveRepository
      , restDataSerializer
      , techniqueRepositoryImpl
    )

  val techniqueApi6 =
    new TechniqueAPI6 (
        restExtractorService
      , TechniqueApiService6
    )

  val groupApiService2 =
    new GroupApiService2 (
        roNodeGroupRepository
      , woNodeGroupRepository
      , uuidGen
      , asyncDeploymentAgent
      , changeRequestService
      , workflowService
      , restExtractorService
      , queryProcessor
      , configService.rudder_workflow_enabled
      , restDataSerializer
    )

  val groupApiService5 = new GroupApiService5 (groupApiService2)

  val groupApi2 =
    new GroupAPI2 (
        roNodeGroupRepository
      , restExtractorService
      , groupApiService2
    )

  val groupApi5 =
    new GroupAPI5 (
        restExtractorService
      , groupApi2
      , groupApiService5
    )

    val groupApiService6 =
    new GroupApiService6 (
        roNodeGroupRepository
      , woNodeGroupRepository
      , restDataSerializer
    )

  val groupApi6 =
    new GroupAPI6 (
        groupApiService6
      , groupApi5
      , restExtractorService
      , uuidGen
    )

    val nodeApiService2 =
      NodeApiService2 (
        newNodeManager
      , nodeInfoService
      , removeNodeService
      , uuidGen
      , restExtractorService
      , restDataSerializer
      , false
    )

  val nodeApi2 =
    NodeAPI2 (
        nodeApiService2
      , restExtractorService
    )

  val nodeApi4 = {
    val fixedApiService2 = nodeApiService2.copy(fixedTag = true)
    val fixedApi2 = nodeApi2.copy(apiV2 = fixedApiService2)
    new NodeAPI4 (
        fixedApi2
      , new NodeApiService4 (
            fullInventoryRepository
          , nodeInfoService
          , softwareInventoryDAO
          , uuidGen
          , restExtractorService
          , restDataSerializer
        )
      , restExtractorService
    )
  }

  val nodeApi5 = {
    new NodeAPI5 (
        nodeApi4
      , new NodeApiService5(
            woNodeRepository
          , nodeInfoService
          , uuidGen
          , restExtractorService
        )
      , restExtractorService
    )
  }

  val nodeApi6 = {
    new NodeAPI6 (
        nodeApi5
      , new NodeApiService6(
            nodeInfoService
          , fullInventoryRepository
          , softwareInventoryDAO
          , restExtractorService
          , restDataSerializer
          , queryProcessor
        )
      , restExtractorService
    )
  }

  val parameterApiService2 =
    new ParameterApiService2 (
        roLDAPParameterRepository
      , woLDAPParameterRepository
      , uuidGen
      , changeRequestService
      , workflowService
      , restExtractorService
      , configService.rudder_workflow_enabled
      , restDataSerializer
    )

  val parameterApi2 =
    new ParameterAPI2 (
        restExtractorService
      , parameterApiService2
    )

  val changeRequestApiService3 =
    new ChangeRequestAPIService3 (
        roChangeRequestRepository
      , woChangeRequestRepository
      , roWorkflowRepository
      , woWorkflowRepository
      , techniqueRepository
      , changeRequestService
      , workflowService
      , commitAndDeployChangeRequest
      , restExtractorService
      , restDataSerializer
      , configService.rudder_workflow_enabled
    )

  val changeRequestApi3 =
    new ChangeRequestAPI3 (
        restExtractorService
      , changeRequestApiService3
    )

  private[this] val complianceAPIService = new ComplianceAPIService(
          roRuleRepository
        , nodeInfoService
        , roNodeGroupRepository
        , reportingService
        , globalComplianceModeService.getGlobalComplianceMode _
      )

  val complianceApi6 = new ComplianceAPI7(restExtractorService, complianceAPIService, v6compatibility = true)
  val complianceApi7 = new ComplianceAPI7(restExtractorService, complianceAPIService)

  // First working version with support for rules, directives, nodes and global parameters
  val apiV2 : List[RestAPI] = ruleApi2 :: directiveApi2 :: groupApi2 :: nodeApi2 :: parameterApi2 :: Nil
  // Add change request support
  val apiV3 : List[RestAPI] = changeRequestApi3 :: apiV2
  // Add inventory support on nodes
  val apiV4 : List[RestAPI] = nodeApi4 :: apiV3.filter( _ != nodeApi2)
  // Allow empty query for groups, add key-values support on nodes
  val apiV5 : List[RestAPI] = nodeApi5 :: groupApi5 :: apiV4.filter( _ != nodeApi4).filter( _ != groupApi2)
  // Add compliance and technique endpoint and filtering off node/rule/group results
  val apiV6 : List[RestAPI] = techniqueApi6 ::complianceApi6 :: nodeApi6 :: ruleApi6 :: groupApi6 :: apiV5.filter( _ != nodeApi5).filter( _ != ruleApi2).filter( _ != groupApi5)
  // apiv7 just add compatible changes on compliances, adding "level" option and "compliance mode" attribute in response
  val apiV7 = complianceApi7 :: apiV6.filter( _ != complianceApi6)

  val apis = {
    Map (
        //Rudder 2.7
        ( ApiVersion(2,true) -> apiV2 )
        //Rudder 2.8
      , ( ApiVersion(3,true) -> apiV3 )
        //Rudder 2.10
      , ( ApiVersion(4,true) -> apiV4 )
        //Rudder 3.0
      , ( ApiVersion(5,false) -> apiV5 )
        //Rudder 3.1
      , ( ApiVersion(6,false) -> apiV6 )
        //Rudder 3.2
      , ( ApiVersion(7,false) -> apiV7 )
    )
  }

  val apiDispatcher = APIDispatcher(apis, restExtractorService)

  lazy val configService: ReadConfigService with UpdateConfigService =
    new LDAPBasedConfigService(
        config
      , new LdapConfigRepository(rudderDit, rwLdap, ldapEntityMapper, eventLogRepository, stringUuidGenerator)
      , asyncWorkflowInfo
  )

  lazy val recentChangesService = new CachedNodeChangesServiceImpl(new NodeChangesServiceImpl(reportsRepository))

  //////////////////////////////////////////////////////////////////////////////////////////
  //////////////////////////////////////////////////////////////////////////////////////////

  /**
   * A method to call to force initialisation of all object and services.
   * This is a good place to check boottime things, and throws
   * "application broken - can not start" exception
   *
   * Important: if that method is not called, RudderConfig will be
   * lazy and will only be initialised on the first call to one
   * of its (public) methods.
   */
  def init() : Unit = {
    import scala.collection.JavaConverters._
    val config = RudderProperties.config
    if(ApplicationLogger.isInfoEnabled) {
      //sort properties by key name
      val properties = config.entrySet.asScala.toSeq.sortBy( _.getKey ).map{ x =>
        //the log line: registered property: property_name=property_value
        s"registered property: ${x.getKey}=${if(filteredPasswords.contains(x.getKey)) "**********" else x.getValue.render}"
      }
      ApplicationLogger.info("List of registered properties:")
      properties.foreach { p =>
        ApplicationLogger.info(p)
      }
    }
  }

  //
  // Concrete implementation.
  // They are private to that object, and they can refer to other
  // private implementation as long as they conform to interface.
  //

  private[this] lazy val roLDAPApiAccountRepository = new RoLDAPApiAccountRepository(
      rudderDitImpl
    , roLdap
    , ldapEntityMapper
  )

  private[this] lazy val woLDAPApiAccountRepository = new WoLDAPApiAccountRepository(
      rudderDitImpl
    , rwLdap
    , ldapEntityMapper
    , ldapDiffMapper
    , logRepository
    , personIdentServiceImpl
  )

  private[this] lazy val ruleApplicationStatusImpl: RuleApplicationStatusService = new RuleApplicationStatusServiceImpl()
  private[this] lazy val acceptedNodesDitImpl: InventoryDit = new InventoryDit(LDAP_INVENTORIES_ACCEPTED_BASEDN, LDAP_INVENTORIES_SOFTWARE_BASEDN, "Accepted inventories")
  private[this] lazy val pendingNodesDitImpl: InventoryDit = new InventoryDit(LDAP_INVENTORIES_PENDING_BASEDN, LDAP_INVENTORIES_SOFTWARE_BASEDN, "Pending inventories")
  private[this] lazy val removedNodesDitImpl = new InventoryDit(LDAP_INVENTORIES_REMOVED_BASEDN,LDAP_INVENTORIES_SOFTWARE_BASEDN,"Removed Servers")
  private[this] lazy val rudderDitImpl: RudderDit = new RudderDit(LDAP_RUDDER_BASE)
  private[this] lazy val nodeDitImpl: NodeDit = new NodeDit(LDAP_NODE_BASE)
  private[this] lazy val inventoryDitService: InventoryDitService = new InventoryDitServiceImpl(pendingNodesDitImpl, acceptedNodesDitImpl,removedNodesDitImpl)
  private[this] lazy val uuidGen: StringUuidGenerator = new StringUuidGeneratorImpl
  private[this] lazy val systemVariableSpecService = new SystemVariableSpecServiceImpl()
  private[this] lazy val variableBuilderService: VariableBuilderService = new VariableBuilderServiceImpl()
  private[this] lazy val ldapEntityMapper = new LDAPEntityMapper(rudderDitImpl, nodeDitImpl, acceptedNodesDitImpl, queryParser, inventoryMapper)

  ///// items serializer - service that transforms items to XML /////
  private[this] lazy val ruleSerialisation: RuleSerialisation = new RuleSerialisationImpl(Constants.XML_CURRENT_FILE_FORMAT.toString)
  private[this] lazy val ruleCategorySerialisation: RuleCategorySerialisation = new RuleCategorySerialisationImpl(Constants.XML_CURRENT_FILE_FORMAT.toString)
  private[this] lazy val rootSectionSerialisation : SectionSpecWriter = new SectionSpecWriterImpl()
  private[this] lazy val activeTechniqueCategorySerialisation: ActiveTechniqueCategorySerialisation =
    new ActiveTechniqueCategorySerialisationImpl(Constants.XML_CURRENT_FILE_FORMAT.toString)
  private[this] lazy val activeTechniqueSerialisation: ActiveTechniqueSerialisation =
    new ActiveTechniqueSerialisationImpl(Constants.XML_CURRENT_FILE_FORMAT.toString)
  private[this] lazy val directiveSerialisation: DirectiveSerialisation =
    new DirectiveSerialisationImpl(Constants.XML_CURRENT_FILE_FORMAT.toString)
  private[this] lazy val nodeGroupCategorySerialisation: NodeGroupCategorySerialisation =
    new NodeGroupCategorySerialisationImpl(Constants.XML_CURRENT_FILE_FORMAT.toString)
  private[this] lazy val nodeGroupSerialisation: NodeGroupSerialisation =
    new NodeGroupSerialisationImpl(Constants.XML_CURRENT_FILE_FORMAT.toString)
  private[this] lazy val deploymentStatusSerialisation : DeploymentStatusSerialisation =
    new DeploymentStatusSerialisationImpl(Constants.XML_CURRENT_FILE_FORMAT.toString)
  private[this] lazy val globalParameterSerialisation: GlobalParameterSerialisation =
    new GlobalParameterSerialisationImpl(Constants.XML_CURRENT_FILE_FORMAT.toString)
  private[this] lazy val apiAccountSerialisation: APIAccountSerialisation =
    new APIAccountSerialisationImpl(Constants.XML_CURRENT_FILE_FORMAT.toString)
  private[this] lazy val propertySerialization: GlobalPropertySerialisation =
    new GlobalPropertySerialisationImpl(Constants.XML_CURRENT_FILE_FORMAT.toString)
  private[this] lazy val changeRequestChangesSerialisation : ChangeRequestChangesSerialisation =
    new ChangeRequestChangesSerialisationImpl(
        Constants.XML_CURRENT_FILE_FORMAT.toString
      , nodeGroupSerialisation
      , directiveSerialisation
      , ruleSerialisation
      , globalParameterSerialisation
      , techniqueRepositoryImpl
      , rootSectionSerialisation
    )
  private[this] lazy val eventLogFactory = new EventLogFactoryImpl(
      ruleSerialisation
    , directiveSerialisation
    , nodeGroupSerialisation
    , activeTechniqueSerialisation
    , globalParameterSerialisation
    , apiAccountSerialisation
    , propertySerialization
  )
  private[this] lazy val pathComputer = new PathComputerImpl(
      Constants.NODE_PROMISES_PARENT_DIR_BASE
    , Constants.NODE_PROMISES_PARENT_DIR
    , RUDDER_DIR_BACKUP
    , Constants.CFENGINE_COMMUNITY_PROMISES_PATH
    , Constants.CFENGINE_NOVA_PROMISES_PATH
  )
  private[this] lazy val baseUrlService: GetBaseUrlService = new DefaultBaseUrlService(BASE_URL)

  /*
   * For now, we don't want to query server other
   * than the accepted ones.
   */
  private[this] lazy val ditQueryDataImpl = new DitQueryData(acceptedNodesDitImpl, nodeDit)
  private[this] lazy val queryParser = new CmdbQueryParser with DefaultStringQueryParser with JsonQueryLexer {
    override val criterionObjects = Map[String, ObjectCriterion]() ++ ditQueryDataImpl.criteriaMap
  }
  private[this] lazy val inventoryMapper: InventoryMapper = new InventoryMapper(inventoryDitService, pendingNodesDitImpl, acceptedNodesDitImpl, removedNodesDitImpl)
  private[this] lazy val fullInventoryFromLdapEntries: FullInventoryFromLdapEntries = new FullInventoryFromLdapEntriesImpl(inventoryDitService, inventoryMapper)
  private[this] lazy val ldapDiffMapper = new LDAPDiffMapper(ldapEntityMapper, queryParser)

  private[this] lazy val activeTechniqueCategoryUnserialisation = new ActiveTechniqueCategoryUnserialisationImpl
  private[this] lazy val activeTechniqueUnserialisation = new ActiveTechniqueUnserialisationImpl
  private[this] lazy val directiveUnserialisation = new DirectiveUnserialisationImpl
  private[this] lazy val nodeGroupCategoryUnserialisation = new NodeGroupCategoryUnserialisationImpl
  private[this] lazy val nodeGroupUnserialisation = new NodeGroupUnserialisationImpl(queryParser)
  private[this] lazy val ruleUnserialisation = new RuleUnserialisationImpl
  private[this] lazy val ruleCategoryUnserialisation = new RuleCategoryUnserialisationImpl
  private[this] lazy val globalParameterUnserialisation = new GlobalParameterUnserialisationImpl
  private[this] lazy val changeRequestChangesUnserialisation = new ChangeRequestChangesUnserialisationImpl(
      nodeGroupUnserialisation
    , directiveUnserialisation
    , ruleUnserialisation
    , globalParameterUnserialisation
    , techniqueRepository
    , sectionSpecParser
  )

  private[this] lazy val deploymentStatusUnserialisation = new DeploymentStatusUnserialisationImpl

  private[this] lazy val entityMigration =
    new DefaultXmlEventLogMigration(
        xmlMigration_2_3
      , xmlMigration_3_4
      , xmlMigration_4_5
      , xmlMigration_5_6
    )
  private[this] lazy val xmlMigration_2_3 = new XmlMigration_2_3()
  private[this] lazy val xmlMigration_3_4 = new XmlMigration_3_4()
  private[this] lazy val xmlMigration_4_5 = new XmlMigration_4_5()
  private[this] lazy val xmlMigration_5_6 = new XmlMigration_5_6()

  private[this] lazy val eventLogDetailsServiceImpl = new EventLogDetailsServiceImpl(
      queryParser
    , new DirectiveUnserialisationImpl
    , new NodeGroupUnserialisationImpl(queryParser)
    , new RuleUnserialisationImpl
    , new ActiveTechniqueUnserialisationImpl
    , new DeploymentStatusUnserialisationImpl
    , new GlobalParameterUnserialisationImpl
    , new ApiAccountUnserialisationImpl
  )

  //////////////////////////////////////////////////////////
  //  non pure services that could perhaps be
  //////////////////////////////////////////////////////////

  // => rwLdap is only used to repair an error, that could be repaired elsewhere.

  // => because of systemVariableSpecService
  // metadata.xml parser
  private[this] lazy val variableSpecParser = new VariableSpecParser
  private[this] lazy val sectionSpecParser = new SectionSpecParser(variableSpecParser)
  private[this] lazy val techniqueParser = {
    new TechniqueParser(variableSpecParser,sectionSpecParser,systemVariableSpecService)
  }

  private[this] lazy val userPropertyServiceImpl = new StatelessUserPropertyService(
      configService.rudder_ui_changeMessage_enabled
    , configService.rudder_ui_changeMessage_mandatory
    , configService.rudder_ui_changeMessage_explanation
  )

  ////////////////////////////////////
  //  non pure services
  ////////////////////////////////////

  ///// end /////
  private[this] lazy val logRepository = new EventLogJdbcRepository(jdbcTemplate,eventLogFactory)
  private[this] lazy val inventoryLogEventServiceImpl = new InventoryEventLogServiceImpl(logRepository)
  private[this] lazy val licenseRepository = new LicenseRepositoryXML(RUDDER_DIR_LICENSESFOLDER + "/" + licensesConfiguration)
  private[this] lazy val gitRepo = new GitRepositoryProviderImpl(RUDDER_DIR_GITROOT)
  private[this] lazy val gitRevisionProviderImpl = new LDAPGitRevisionProvider(rwLdap, rudderDitImpl, gitRepo, RUDDER_TECHNIQUELIBRARY_GIT_REFS_PATH)
  private[this] lazy val techniqueReader: TechniqueReader = {
    //find the relative path from gitRepo to the ptlib root
    val gitSlash = new File(RUDDER_DIR_GITROOT).getPath + "/"
    if(!RUDDER_DIR_TECHNIQUES.startsWith(gitSlash)) {
      ApplicationLogger.error("The Technique library root directory must be a sub-directory of '%s', but it is configured to be: '%s'".format(RUDDER_DIR_GITROOT, RUDDER_DIR_TECHNIQUES))
      throw new RuntimeException("The Technique library root directory must be a sub-directory of '%s', but it is configured to be: '%s'".format(RUDDER_DIR_GITROOT, RUDDER_DIR_TECHNIQUES))
    }

    //create a demo default-directive-names.conf if none exists
    val defaultDirectiveNames = new File(RUDDER_DIR_TECHNIQUES, "default-directive-names.conf")
    if(!defaultDirectiveNames.exists) {
      FileUtils.writeStringToFile(defaultDirectiveNames, """
        |#
        |# This file contains the default name that a directive gets in Rudder UI creation pop-up.
        |# The file format is a simple key=value file, with key being the techniqueName
        |# or techniqueName/version and the value being the name to use.
        |# An empty value will lead to an empty default name.
        |# For a new Directive, we will try to lookup "TechniqueName/version" and if not
        |# available "TechniqueName" from this file. If neither key is available, the
        |# pop-up will use the actual Technique name as default.
        |# Don't forget to commit the file to have modifications seen by Rudder.
        |#
        |
        |# Default pattern for new directive from "userManagement" technique:
        |userManagement=User: <name> Login: <login>
        |# For userManagement version 2.0, prefer that pattern in new Directives:
        |userManagement/2.0: User 2.0 [LOGIN]
        |""".stripMargin)
    }

    val relativePath = RUDDER_DIR_TECHNIQUES.substring(gitSlash.size, RUDDER_DIR_TECHNIQUES.size)
    new GitTechniqueReader(
        techniqueParser
      , gitRevisionProviderImpl
      , gitRepo
      , "metadata.xml", "category.xml", "expected_reports.csv"
      , Some(relativePath)
      , "default-directive-names.conf"
    )
  }
  private[this] lazy val historizationJdbcRepository = new HistorizationJdbcRepository(squerylDatasourceProvider)
  private[this] lazy val startStopOrchestratorImpl: StartStopOrchestrator = {
    if (!(new File(BIN_EMERGENCY_STOP)).exists)
      ApplicationLogger.error("The 'red button' program is not present at: '%s'. You will experience error when trying to use that functionnality".format(BIN_EMERGENCY_STOP))
    new SystemStartStopOrchestrator(BIN_EMERGENCY_STOP)
  }

  private[this] lazy val roLdap =
    new ROPooledSimpleAuthConnectionProvider(
      host = LDAP_HOST,
      port = LDAP_PORT,
      authDn = LDAP_AUTHDN,
      authPw = LDAP_AUTHPW,
      poolSize = 2)
  private[this] lazy val rwLdap =
    new RWPooledSimpleAuthConnectionProvider(
      host = LDAP_HOST,
      port = LDAP_PORT,
      authDn = LDAP_AUTHDN,
      authPw = LDAP_AUTHPW,
      poolSize = 2)

  //query processor for accepted nodes
  private[this] lazy val queryProcessor = new AccepetedNodesLDAPQueryProcessor(
    nodeDitImpl,
    acceptedNodesDitImpl,
    new InternalLDAPQueryProcessor(roLdap, acceptedNodesDitImpl, ditQueryDataImpl, ldapEntityMapper),
    nodeInfoServiceImpl
  )

  //we need a roLdap query checker for nodes in pending
  private[this] lazy val inventoryQueryChecker = new PendingNodesLDAPQueryChecker(new InternalLDAPQueryProcessor(roLdap, pendingNodesDitImpl, new DitQueryData(pendingNodesDitImpl, nodeDit), ldapEntityMapper))
  private[this] lazy val dynGroupServiceImpl = new DynGroupServiceImpl(rudderDitImpl, roLdap, ldapEntityMapper, inventoryQueryChecker)

  private[this] lazy val ldapFullInventoryRepository = new FullInventoryRepositoryImpl(inventoryDitService, inventoryMapper, rwLdap)
  private[this] lazy val unitRefuseGroup: UnitRefuseInventory = new RefuseGroups(
    "refuse_node:delete_id_in_groups",
    roLdapNodeGroupRepository, woLdapNodeGroupRepository)
  private[this] lazy val acceptInventory: UnitAcceptInventory with UnitRefuseInventory = new AcceptInventory(
    "accept_new_server:inventory",
    pendingNodesDitImpl,
    acceptedNodesDitImpl,
    ldapFullInventoryRepository)
  private[this] lazy val acceptNodeAndMachineInNodeOu: UnitAcceptInventory with UnitRefuseInventory = new AcceptFullInventoryInNodeOu(
    "accept_new_server:ou=node",
    nodeDitImpl,
    rwLdap,
    ldapEntityMapper,
    PendingInventory)

  private[this] lazy val acceptHostnameAndIp: UnitAcceptInventory = new AcceptHostnameAndIp(
      "accept_new_server:check_hostname_unicity"
    , AcceptedInventory
    , queryProcessor
    , ditQueryDataImpl
    , psMngtService
  )

  private[this] lazy val historizeNodeStateOnChoice: UnitAcceptInventory with UnitRefuseInventory = new HistorizeNodeStateOnChoice(
      "accept_or_refuse_new_node:historize_inventory"
    , ldapFullInventoryRepository
    , diffRepos
    , PendingInventory
  )
  private[this] lazy val nodeGridImpl = new NodeGrid(ldapFullInventoryRepository, nodeInfoServiceImpl)

  private[this] lazy val modificationService = new ModificationService(logRepository,gitModificationRepository,itemArchiveManagerImpl,uuidGen)
  private[this] lazy val eventListDisplayerImpl = new EventListDisplayer(
      eventLogDetailsServiceImpl
    , logRepository
    , roLdapNodeGroupRepository
    , roLdapDirectiveRepository
    , nodeInfoServiceImpl
    , roLDAPRuleCategoryRepository
    , modificationService
    , personIdentServiceImpl
  )
  private[this] lazy val fileManagerImpl = new FileManager(UPLOAD_ROOT_DIRECTORY)
  private[this] lazy val databaseManagerImpl = new DatabaseManagerImpl(reportsRepositoryImpl, updateExpectedRepo)
  private[this] lazy val softwareInventoryDAO: ReadOnlySoftwareDAO = new ReadOnlySoftwareDAOImpl(inventoryDitService, roLdap, inventoryMapper)
  private[this] lazy val nodeSummaryServiceImpl = new NodeSummaryServiceImpl(inventoryDitService, inventoryMapper, roLdap)
  private[this] lazy val diffRepos: InventoryHistoryLogRepository =
    new InventoryHistoryLogRepository(HISTORY_INVENTORIES_ROOTDIR, new FullInventoryFileMarshalling(fullInventoryFromLdapEntries, inventoryMapper))
//  private[this] lazy val serverPolicyDiffService = new NodeConfigurationDiffService

  private[this] lazy val personIdentServiceImpl = new TrivialPersonIdentService
//  private[this] lazy val ldapNodeConfigurationMapper = new LDAPNodeConfigurationMapper(rudderDitImpl, acceptedNodesDitImpl, systemVariableSpecService, techniqueRepositoryImpl, variableBuilderService, rwLdap)
//  private[this] lazy val ldapNodeConfigurationRepository = new LDAPNodeConfigurationRepository(rwLdap, rudderDitImpl, ldapNodeConfigurationMapper)

  private[this] lazy val roParameterServiceImpl = new RoParameterServiceImpl(roLDAPParameterRepository)
  private[this] lazy val woParameterServiceImpl = new WoParameterServiceImpl(roParameterServiceImpl, woLDAPParameterRepository, asyncDeploymentAgentImpl)

  ///// items archivers - services that allows to transform items to XML and save then on a Git FS /////
  private[this] lazy val gitModificationRepository = new GitModificationSquerylRepository(squerylDatasourceProvider)
  private[this] lazy val gitRuleArchiver: GitRuleArchiver = new GitRuleArchiverImpl(
      gitRepo
    , new File(RUDDER_DIR_GITROOT)
    , ruleSerialisation
    , rulesDirectoryName
    , prettyPrinter
    , gitModificationRepository
  )
  private[this] lazy val gitRuleCategoryArchiver: GitRuleCategoryArchiver = new GitRuleCategoryArchiverImpl(
      gitRepo
    , new File(RUDDER_DIR_GITROOT)
    , ruleCategorySerialisation
    , ruleCategoriesDirectoryName
    , prettyPrinter
    , gitModificationRepository
  )
  private[this] lazy val gitActiveTechniqueCategoryArchiver: GitActiveTechniqueCategoryArchiver = new GitActiveTechniqueCategoryArchiverImpl(
      gitRepo
    , new File(RUDDER_DIR_GITROOT)
    , activeTechniqueCategorySerialisation
    , userLibraryDirectoryName
    , prettyPrinter
    , gitModificationRepository
  )
  private[this] lazy val gitActiveTechniqueArchiver: GitActiveTechniqueArchiverImpl = new GitActiveTechniqueArchiverImpl(
      gitRepo
    , new File(RUDDER_DIR_GITROOT)
    , activeTechniqueSerialisation
    , userLibraryDirectoryName
    , prettyPrinter
    , gitModificationRepository
  )
  private[this] lazy val gitDirectiveArchiver: GitDirectiveArchiver = new GitDirectiveArchiverImpl(
      gitRepo
    , new File(RUDDER_DIR_GITROOT)
    , directiveSerialisation
    , userLibraryDirectoryName
    , prettyPrinter
    , gitModificationRepository
  )
  private[this] lazy val gitNodeGroupArchiver: GitNodeGroupArchiver = new GitNodeGroupArchiverImpl(
      gitRepo
    , new File(RUDDER_DIR_GITROOT)
    , nodeGroupSerialisation
    , nodeGroupCategorySerialisation
    , groupLibraryDirectoryName
    , prettyPrinter
    , gitModificationRepository
  )
  private[this] lazy val gitParameterArchiver: GitParameterArchiver = new GitParameterArchiverImpl(
      gitRepo
    , new File(RUDDER_DIR_GITROOT)
    , globalParameterSerialisation
    , parametersDirectoryName
    , prettyPrinter
    , gitModificationRepository
  )
  ////////////// MUTEX FOR rwLdap REPOS //////////////

  private[this] lazy val uptLibReadWriteMutex = ScalaLock.java2ScalaRWLock(new java.util.concurrent.locks.ReentrantReadWriteLock(true))
  private[this] lazy val groupLibReadWriteMutex = ScalaLock.java2ScalaRWLock(new java.util.concurrent.locks.ReentrantReadWriteLock(true))
  private[this] lazy val nodeReadWriteMutex = ScalaLock.java2ScalaRWLock(new java.util.concurrent.locks.ReentrantReadWriteLock(true))
  private[this] lazy val parameterReadWriteMutex = ScalaLock.java2ScalaRWLock(new java.util.concurrent.locks.ReentrantReadWriteLock(true))

  private[this] lazy val roLdapDirectiveRepository = new RoLDAPDirectiveRepository(
        rudderDitImpl, roLdap, ldapEntityMapper, techniqueRepositoryImpl, uptLibReadWriteMutex)
  private[this] lazy val woLdapDirectiveRepository = {{
      val repo = new WoLDAPDirectiveRepository(
          roLdapDirectiveRepository,
        rwLdap,
        ldapDiffMapper,
        logRepository,
        uuidGen,
        gitDirectiveArchiver,
        gitActiveTechniqueArchiver,
        gitActiveTechniqueCategoryArchiver,
        personIdentServiceImpl,
        RUDDER_AUTOARCHIVEITEMS
      )

      gitActiveTechniqueArchiver.uptModificationCallback += new UpdatePiOnActiveTechniqueEvent(
          gitDirectiveArchiver,
        techniqueRepositoryImpl,
        roLdapDirectiveRepository
      )

      techniqueRepositoryImpl.registerCallback(new SaveDirectivesOnTechniqueCallback("SaveDirectivesOnTechniqueCallback", 100, directiveEditorServiceImpl, roLdapDirectiveRepository, repo))

      repo
    }
  }
  private[this] lazy val roLdapRuleRepository = new RoLDAPRuleRepository(rudderDitImpl, roLdap, ldapEntityMapper)

  private[this] lazy val woLdapRuleRepository: WoRuleRepository = new WoLDAPRuleRepository(
      roLdapRuleRepository
    , rwLdap
    , ldapDiffMapper
    , roLdapNodeGroupRepository
    , logRepository
    , gitRuleArchiver
    , personIdentServiceImpl
    , RUDDER_AUTOARCHIVEITEMS
  )

  private[this] lazy val woLdapNodeRepository: WoNodeRepository = new WoLDAPNodeRepository(
      nodeDitImpl
    , ldapEntityMapper
    , rwLdap
    , logRepository
  )

  private[this] lazy val roLdapNodeGroupRepository = new RoLDAPNodeGroupRepository(
      rudderDitImpl, roLdap, ldapEntityMapper, groupLibReadWriteMutex
  )
  private[this] lazy val woLdapNodeGroupRepository = new WoLDAPNodeGroupRepository(
      roLdapNodeGroupRepository
    , rwLdap
    , ldapDiffMapper
    , uuidGen
    , logRepository
    , gitNodeGroupArchiver
    , personIdentServiceImpl
    , RUDDER_AUTOARCHIVEITEMS
  )

  private[this] lazy val roLDAPRuleCategoryRepository = {
    new RoLDAPRuleCategoryRepository(
        rudderDitImpl
      , roLdap
      , ldapEntityMapper
      , groupLibReadWriteMutex
    )
  }
  private[this] lazy val woLDAPRuleCategoryRepository = {
    new WoLDAPRuleCategoryRepository(
        roLDAPRuleCategoryRepository
      , rwLdap
      , uuidGen
      , gitRuleCategoryArchiver
      , personIdentServiceImpl
      , RUDDER_AUTOARCHIVEITEMS
    )
  }

  private[this] lazy val roLDAPParameterRepository = new RoLDAPParameterRepository(
      rudderDitImpl, roLdap, ldapEntityMapper, parameterReadWriteMutex
  )
  private[this] lazy val woLDAPParameterRepository = new WoLDAPParameterRepository(
      roLDAPParameterRepository
    , rwLdap
    , ldapDiffMapper
    , logRepository
    , gitParameterArchiver
    , personIdentServiceImpl
    , RUDDER_AUTOARCHIVEITEMS
  )

  private[this] lazy val itemArchiveManagerImpl = new ItemArchiveManagerImpl(
      roLdapRuleRepository
    , woLdapRuleRepository
    , roLDAPRuleCategoryRepository
    , roLdapDirectiveRepository
    , roLdapNodeGroupRepository
    , roLDAPParameterRepository
    , woLDAPParameterRepository
    , gitRepo
    , gitRevisionProvider
    , gitRuleArchiver
    , gitRuleCategoryArchiver
    , gitActiveTechniqueCategoryArchiver
    , gitActiveTechniqueArchiver
    , gitNodeGroupArchiver
    , gitParameterArchiver
    , parseRules
    , ParseActiveTechniqueLibrary
    , parseGlobalParameter
    , parseRuleCategories
    , importTechniqueLibrary
    , parseGroupLibrary
    , importGroupLibrary
    , importRuleCategoryLibrary
    , logRepository
    , asyncDeploymentAgentImpl
    , gitModificationRepository
  )

  private[this] lazy val globalComplianceModeService : ComplianceModeService =
    new ComplianceModeServiceImpl(
        configService.rudder_compliance_mode_name _
      , configService.rudder_compliance_heartbeatPeriod
    )
  private[this] lazy val globalAgentRunService : AgentRunIntervalService =
    new AgentRunIntervalServiceImpl(
        nodeInfoServiceImpl
      , () => Full(configService.agent_run_interval)
      , configService.agent_run_start_hour
      , configService.agent_run_start_minute
      , configService.agent_run_splaytime
      , configService.rudder_compliance_heartbeatPeriod
    )

  private[this] lazy val systemVariableService: SystemVariableService = new SystemVariableServiceImpl(
      systemVariableSpecService
    , psMngtService
    , RUDDER_DIR_DEPENDENCIES
    , RUDDER_ENDPOINT_CMDB
    , RUDDER_COMMUNITY_PORT
    , RUDDER_DIR_SHARED_FILES_FOLDER
    , RUDDER_WEBDAV_USER
    , RUDDER_WEBDAV_PASSWORD
    , RUDDER_SYSLOG_PORT
    , RUDDER_DIR_GITROOT
    , RUDDER_SERVER_ROLES
    , configService.cfengine_server_denybadclocks _
    , configService.cfengine_server_skipidentify _
    , configService.cfengine_modified_files_ttl _
    , configService.cfengine_outputs_ttl _
    , configService.rudder_store_all_centralized_logs_in_file _
    , configService.send_server_metrics _
    , configService.rudder_syslog_protocol _
  )
  private[this] lazy val rudderCf3PromisesFileWriterService = new Cf3PromisesFileWriterServiceImpl(
      techniqueRepositoryImpl
    , pathComputer
    , new NodeConfigurationLoggerImpl(RUDDER_DEBUG_NODE_CONFIGURATION_PATH)
    , new PrepareTemplateVariablesImpl(techniqueRepositoryImpl, systemVariableSpecService)
    , RUDDER_COMMUNITY_CHECKPROMISES_COMMAND
    , RUDDER_NOVA_CHECKPROMISES_COMMAND
    , RUDDER_CFENGINE_RELOAD_SERVER_COMMAND
  )

  //must be here because of circular dependency if in techniqueRepository
  techniqueRepositoryImpl.registerCallback(new TechniqueAcceptationUpdater(
      "UpdatePTAcceptationDatetime"
    , 50
    , roLdapDirectiveRepository
    , woLdapDirectiveRepository
    , techniqueRepository
    , uuidGen
  ))

  private[this] lazy val techniqueRepositoryImpl = {
    val service = new TechniqueRepositoryImpl(
        techniqueReader,
      Seq(),
      uuidGen
    )
    service
  }
  private[this] lazy val interpolationCompiler = new InterpolatedValueCompilerImpl()
  private[this] lazy val ruleValService: RuleValService = new RuleValServiceImpl(interpolationCompiler)

  private[this] lazy val psMngtService: PolicyServerManagementService = new PolicyServerManagementServiceImpl(
    roLdapDirectiveRepository, woLdapDirectiveRepository)
  private[this] lazy val historizationService = new HistorizationServiceImpl(historizationJdbcRepository)

  private[this] lazy val asyncDeploymentAgentImpl: AsyncDeploymentAgent = {
    val deploymentService = {
      new PromiseGenerationServiceImpl(
          roLdapRuleRepository
        , woLdapRuleRepository
        , ruleValService
        , systemVariableService
        , nodeConfigurationServiceImpl
        , nodeInfoServiceImpl
        , licenseRepository
        , updateExpectedReports
        , historizationService
        , roNodeGroupRepository
        , roDirectiveRepository
        , ruleApplicationStatusImpl
        , roParameterServiceImpl
        , interpolationCompiler
        , ldapFullInventoryRepository
        , globalComplianceModeService
        , globalAgentRunService
        , reportingServiceImpl
        , rudderCf3PromisesFileWriterService
        , configService.agent_run_interval
        , configService.agent_run_splaytime
        , configService.agent_run_start_hour
        , configService.agent_run_start_minute
<<<<<<< HEAD
   )}
=======
        , configService.rudder_featureSwitch_directiveScriptEngine
    )}
>>>>>>> 98225b2b
    val agent = new AsyncDeploymentAgent(
        deploymentService
      , eventLogDeploymentServiceImpl
      , deploymentStatusSerialisation)
    techniqueRepositoryImpl.registerCallback(
        new DeployOnTechniqueCallback("DeployOnPTLibUpdate", 1000, agent)
    )
    agent
  }

  private[this] lazy val newNodeManagerImpl = {
    //the sequence of unit process to accept a new inventory
    val unitAcceptors =
      historizeNodeStateOnChoice ::
      acceptNodeAndMachineInNodeOu ::
      acceptInventory ::
      acceptHostnameAndIp ::
      Nil

    //the sequence of unit process to refuse a new inventory
    val unitRefusors =
      historizeNodeStateOnChoice ::
      unitRefuseGroup ::
      acceptNodeAndMachineInNodeOu ::
      acceptInventory ::
      Nil

    new NewNodeManagerImpl(
        roLdap
      , pendingNodesDitImpl
      , acceptedNodesDitImpl
      , nodeSummaryServiceImpl
      , ldapFullInventoryRepository
      , unitAcceptors
      , unitRefusors
      , inventoryHistoryLogRepository
      , eventLogRepository
      , dyngroupUpdaterBatch
      , List(nodeInfoServiceImpl)
    )
  }

  private[this] lazy val nodeConfigurationServiceImpl: NodeConfigurationService = new NodeConfigurationServiceImpl(
      rudderCf3PromisesFileWriterService
    , new LdapNodeConfigurationCacheRepository(rudderDit, rwLdap)
  )
//  private[this] lazy val licenseService: NovaLicenseService = new NovaLicenseServiceImpl(licenseRepository, ldapNodeConfigurationRepository, RUDDER_DIR_LICENSESFOLDER)
  private[this] lazy val reportingServiceImpl = new CachedReportingServiceImpl(
      new ReportingServiceImpl(
          findExpectedRepo
        , reportsRepositoryImpl
        , roAgentRunsRepository
        , findExpectedRepo
        , globalAgentRunService
        , globalComplianceModeService.getGlobalComplianceMode _
      )
    , nodeInfoServiceImpl
  )

  private[this] lazy val updateExpectedReports = new ExpectedReportsUpdateImpl(
      updateExpectedRepo
    , updateExpectedRepo
  )
  private[this] lazy val pgIn = new PostgresqlInClause(70)
  private[this] lazy val findExpectedRepo = new FindExpectedReportsJdbcRepository(jdbcTemplate, pgIn)
  private[this] lazy val updateExpectedRepo = new UpdateExpectedReportsJdbcRepository(jdbcTemplate, transactionManager, findExpectedRepo, findExpectedRepo)
  private[this] lazy val reportsRepositoryImpl = new ReportsJdbcRepository(jdbcTemplate)
  private[this] lazy val dataSourceProvider = new RudderDatasourceProvider(RUDDER_JDBC_DRIVER, RUDDER_JDBC_URL, RUDDER_JDBC_USERNAME, RUDDER_JDBC_PASSWORD, RUDDER_JDBC_MAX_POOL_SIZE)
  private[this] lazy val squerylDatasourceProvider = new SquerylConnectionProvider(dataSourceProvider.datasource)
  private[this] lazy val jdbcTemplate = {
    val template = new org.springframework.jdbc.core.JdbcTemplate(dataSourceProvider.datasource)
    template
  }

  private[this] lazy val transactionManager = new org.springframework.jdbc.datasource.DataSourceTransactionManager(dataSourceProvider.datasource)

  private[this] lazy val parseRules : ParseRules = new GitParseRules(
      ruleUnserialisation
    , gitRepo
    , entityMigration
    , rulesDirectoryName
  )
  private[this] lazy val ParseActiveTechniqueLibrary : ParseActiveTechniqueLibrary = new GitParseActiveTechniqueLibrary(
      activeTechniqueCategoryUnserialisation
    , activeTechniqueUnserialisation
    , directiveUnserialisation
    , gitRepo
    , entityMigration
    , userLibraryDirectoryName
  )
  private[this] lazy val importTechniqueLibrary : ImportTechniqueLibrary = new ImportTechniqueLibraryImpl(
     rudderDitImpl
   , rwLdap
   , ldapEntityMapper
   , uptLibReadWriteMutex
  )
  private[this] lazy val parseGroupLibrary : ParseGroupLibrary = new GitParseGroupLibrary(
      nodeGroupCategoryUnserialisation
    , nodeGroupUnserialisation
    , gitRepo
    , entityMigration
    , groupLibraryDirectoryName
  )
  private[this] lazy val parseGlobalParameter : ParseGlobalParameters = new GitParseGlobalParameters(
      globalParameterUnserialisation
    , gitRepo
    , entityMigration
    , parametersDirectoryName
  )
  private[this] lazy val parseRuleCategories : ParseRuleCategories = new GitParseRuleCategories(
      ruleCategoryUnserialisation
    , gitRepo
    , entityMigration
    , ruleCategoriesDirectoryName
  )
  private[this] lazy val importGroupLibrary : ImportGroupLibrary = new ImportGroupLibraryImpl(
     rudderDitImpl
   , rwLdap
   , ldapEntityMapper
   , groupLibReadWriteMutex
  )
  private[this] lazy val importRuleCategoryLibrary : ImportRuleCategoryLibrary = new ImportRuleCategoryLibraryImpl(
     rudderDitImpl
   , rwLdap
   , ldapEntityMapper
   , groupLibReadWriteMutex
  )
  private[this] lazy val eventLogDeploymentServiceImpl = new EventLogDeploymentService(logRepository, eventLogDetailsServiceImpl)
  private[this] lazy val nodeInfoServiceImpl = new NodeInfoServiceCachedImpl(
      roLdap
    , nodeDitImpl
    , acceptedNodesDitImpl
    , removedNodesDitImpl
    , pendingNodesDitImpl
    , ldapEntityMapper
    , inventoryMapper
  )
  private[this] lazy val dependencyAndDeletionServiceImpl: DependencyAndDeletionService = new DependencyAndDeletionServiceImpl(
        roLdap
      , rudderDitImpl
      , roLdapDirectiveRepository
      , woLdapDirectiveRepository
      , woLdapRuleRepository
      , woLdapNodeGroupRepository
      , ldapEntityMapper
  )
  private[this] lazy val quickSearchServiceImpl = new QuickSearchServiceImpl(
    roLdap, nodeDitImpl, acceptedNodesDitImpl, ldapEntityMapper,
    //nodeAttributes
    Seq(
        LDAPConstants.A_NAME
      , LDAPConstants.A_NODE_UUID
      , LDAPConstants.A_MANUFACTURER
      , LDAPConstants.A_LIST_OF_IP
    ),
    //serverAttributes
    Seq(
        LDAPConstants.A_HOSTNAME
      , LDAPConstants.A_OS_NAME
      , LDAPConstants.A_OS_FULL_NAME
      , LDAPConstants.A_OS_VERSION
      , LDAPConstants.A_OS_SERVICE_PACK
      , LDAPConstants.A_OS_KERNEL_VERSION
    ))
  private[this] lazy val logDisplayerImpl: LogDisplayer = new LogDisplayer(reportsRepositoryImpl, roLdapDirectiveRepository, roLdapRuleRepository)
  private[this] lazy val categoryHierarchyDisplayerImpl: CategoryHierarchyDisplayer = new CategoryHierarchyDisplayer()
  private[this] lazy val dyngroupUpdaterBatch: UpdateDynamicGroups = new UpdateDynamicGroups(
      dynGroupServiceImpl
    , new DynGroupUpdaterServiceImpl(roLdapNodeGroupRepository, woLdapNodeGroupRepository, queryProcessor)
    , asyncDeploymentAgentImpl
    , uuidGen
    , RUDDER_BATCH_DYNGROUP_UPDATEINTERVAL
  )

  private[this] lazy val dbCleaner: AutomaticReportsCleaning = {
    val cleanFrequency = AutomaticReportsCleaning.buildFrequency(
        RUDDER_BATCH_REPORTSCLEANER_FREQUENCY
      , RUDDER_BATCH_DATABASECLEANER_RUNTIME_MINUTE
      , RUDDER_BATCH_DATABASECLEANER_RUNTIME_HOUR
      , RUDDER_BATCH_DATABASECLEANER_RUNTIME_DAY) match {
      case Full(freq) => freq
      case eb:EmptyBox => val fail = eb ?~! "automatic reports cleaner is not correct"
        val exceptionMsg = "configuration file (/opt/rudder/etc/rudder-webapp.conf) is not correctly set, cause is %s".format(fail.msg)
        throw new RuntimeException(exceptionMsg)
    }

    new AutomaticReportsCleaning(
      databaseManagerImpl
    , RUDDER_BATCH_REPORTSCLEANER_DELETE_TTL
    , RUDDER_BATCH_REPORTSCLEANER_ARCHIVE_TTL
    , cleanFrequency
  )}

  private[this] lazy val techniqueLibraryUpdater = new CheckTechniqueLibrary(
      techniqueRepositoryImpl
    , asyncDeploymentAgent
    , uuidGen
    , RUDDER_BATCH_TECHNIQUELIBRARY_UPDATEINTERVAL
  )

  private[this] lazy val jsTreeUtilServiceImpl = new JsTreeUtilService(roLdapDirectiveRepository, techniqueRepositoryImpl)
  private[this] lazy val removeNodeServiceImpl = new RemoveNodeServiceImpl(
        nodeDitImpl
      , rudderDitImpl
      , rwLdap
      , ldapEntityMapper
      , roLdapNodeGroupRepository
      , woLdapNodeGroupRepository
      , nodeInfoServiceImpl
      , ldapFullInventoryRepository
      , logRepository
      , nodeReadWriteMutex
      , nodeInfoServiceImpl
  )

  /**
   * Event log migration
   */

  private[this] lazy val migrationRepository = new MigrationEventLogRepository(squerylDatasourceProvider)

  private[this] lazy val eventLogsMigration_2_3 = new EventLogsMigration_2_3(
      jdbcTemplate        = jdbcTemplate
    , individualMigration = new EventLogMigration_2_3(xmlMigration_2_3)
    , batchSize           = 1000
  )

  private[this] lazy val eventLogsMigration_2_3_Management = new ControlEventLogsMigration_2_3(
          migrationEventLogRepository = migrationRepository
        , Seq(eventLogsMigration_2_3)
  )

  private[this] lazy val eventLogsMigration_3_4 = new EventLogsMigration_3_4(
      jdbcTemplate
    , new EventLogMigration_3_4(xmlMigration_3_4)
    , eventLogsMigration_2_3
  )

  private[this] lazy val controlXmlFileFormatMigration_3_4 = new ControlXmlFileFormatMigration_3_4(
      migrationEventLogRepository = migrationRepository
    , batchMigrators              = Seq(eventLogsMigration_3_4
                                      , new ChangeRequestsMigration_3_4(
                                          jdbcTemplate
                                        , new ChangeRequestMigration_3_4(xmlMigration_3_4)
                                      )
                                    )
    , previousMigrationController = Some(eventLogsMigration_2_3_Management)
  )

  private[this] lazy val eventLogsMigration_4_5 = new EventLogsMigration_4_5(
      jdbcTemplate
    , new EventLogMigration_4_5(xmlMigration_4_5)
    , eventLogsMigration_3_4
  )

  private[this] lazy val controlXmlFileFormatMigration_4_5 = new ControlXmlFileFormatMigration_4_5(
      migrationEventLogRepository = migrationRepository
    , batchMigrators              = Seq(eventLogsMigration_4_5
                                      , new ChangeRequestsMigration_4_5(
                                          jdbcTemplate
                                        , new ChangeRequestMigration_4_5(xmlMigration_4_5)
                                      )
                                    )
    , previousMigrationController = Some(controlXmlFileFormatMigration_3_4)
  )

  private[this] lazy val eventLogsMigration_5_6 = new EventLogsMigration_5_6(
      jdbcTemplate
    , new EventLogMigration_5_6(xmlMigration_5_6)
    , eventLogsMigration_4_5
  )

  private[this] lazy val controlXmlFileFormatMigration_5_6 = new ControlXmlFileFormatMigration_5_6(
      migrationEventLogRepository = migrationRepository
    , batchMigrators              = Seq(eventLogsMigration_5_6
                                      , new ChangeRequestsMigration_5_6(
                                          jdbcTemplate
                                        , new ChangeRequestMigration_5_6(xmlMigration_5_6)
                                      )
                                    )
    , previousMigrationController = Some(controlXmlFileFormatMigration_4_5)
  )

  /**
   * *************************************************
   * Bootstrap check actions
   * **************************************************
   */

  private[this] lazy val ruleCategoriesDirectory = new File(new File(RUDDER_DIR_GITROOT),ruleCategoriesDirectoryName)

  private[this] lazy val allChecks = new SequentialImmediateBootStrapChecks(
      new CheckDIT(pendingNodesDitImpl, acceptedNodesDitImpl, removedNodesDitImpl, rudderDitImpl, rwLdap)
    , new CheckInitUserTemplateLibrary(
        rudderDitImpl, rwLdap, techniqueRepositoryImpl,
        roLdapDirectiveRepository, woLdapDirectiveRepository, uuidGen, asyncDeploymentAgentImpl) //new CheckDirectiveBusinessRules()
    , new CheckMigrationXmlFileFormat5_6(controlXmlFileFormatMigration_5_6)
    , new CheckInitXmlExport(itemArchiveManagerImpl, personIdentServiceImpl, uuidGen)
    , new CheckRootRuleCategoryExport (itemArchiveManager, ruleCategoriesDirectory,  personIdentServiceImpl, uuidGen)
    , new CheckMigrationDirectiveInterpolatedVariablesHaveRudderNamespace(roLdapDirectiveRepository, woLdapDirectiveRepository, uuidGen)
    // Check technique library reload needs to be achieved after modification in configuration (like migration of CFEngine variables)
    , new CheckTechniqueLibraryReload(
          techniqueRepositoryImpl
        , asyncDeploymentAgent
        , uuidGen
      )
    , new CheckSystemGroups (
          rudderDitImpl
        , roLdap
        , ldapEntityMapper
        , groupLibReadWriteMutex
        , woNodeGroupRepository
        , uuidGen
      )
    , new ResumePolicyUpdateRunning(
          asyncDeploymentAgent
        , uuidGen
      )
  )

  //////////////////////////////////////////////////////////////////////////////////////////
  ////////////////////////////// Directive Editor and web fields //////////////////////////////
  //////////////////////////////////////////////////////////////////////////////////////////

  import com.normation.rudder.web.model._
  import org.joda.time.format.DateTimeFormat
  import java.util.Locale
  import com.normation.cfclerk.domain._

  val frenchDateFormatter = DateTimeFormat.forPattern("dd/MM/yyyy").withLocale(Locale.FRANCE)
  val frenchTimeFormatter = DateTimeFormat.forPattern("kk:mm:ss").withLocale(Locale.FRANCE)

  object FieldFactoryImpl extends DirectiveFieldFactory {
    //only one field

    override def forType(v: VariableSpec, id: String): DirectiveField = {
      val prefixSize = "size-"
      v match {
        case selectOne: SelectOneVariableSpec => new SelectOneField(id, selectOne.valueslabels)
        case select: SelectVariableSpec => new SelectField(id, select.valueslabels)
        case input: InputVariableSpec => v.constraint.typeName match {
          case str: SizeVType => new InputSizeField(id, str.name.substring(prefixSize.size))
          case UploadedFileVType => new UploadedFileField(UPLOAD_ROOT_DIRECTORY)(id)
          case DestinationPathVType => default(id)
          case DateVType(r) => new DateField(frenchDateFormatter)(id)
          case TimeVType(r) => new TimeField(frenchTimeFormatter)(id)
          case PermVType => new FilePermsField(id)
          case BooleanVType => new CheckboxField(id)
          case TextareaVType(r) => new TextareaField(id)
          // Same field type for password and MasterPassword, difference is that master will have slave/used derived passwords, and password will not have any slave/used field
          case PasswordVType(algos) => new PasswordField(id, algos, input.constraint.mayBeEmpty)
          case MasterPasswordVType(algos) => new PasswordField(id, algos, input.constraint.mayBeEmpty)
          case AixDerivedPasswordVType => new DerivedPasswordField(id, HashAlgoConstraint.DerivedPasswordType.AIX)
          case LinuxDerivedPasswordVType => new DerivedPasswordField(id, HashAlgoConstraint.DerivedPasswordType.Linux)
          case _ => default(id)
        }
        case predefinedField: PredefinedValuesVariableSpec => new ReadOnlyTextField(id)

        case _ =>
          logger.error("Unexpected case : variable %s should not be displayed. Only select1, select or input can be displayed.".format(v.name))
          default(id)
      }
    }

    override def default(id: String) = new TextField(id)
  }

  private[this] lazy val section2FieldService: Section2FieldService = {
      def translators = {
        val t = new Translators()
        t.add(StringTranslator)
        t.add(new DateTimeTranslator(frenchDateFormatter, frenchTimeFormatter)) //TODO: how that can be session dependent ?
        t.add(FilePermsTranslator)
        t.add(FileTranslator)
        t.add(DestinationFileTranslator)
        t.add(SelectFieldTranslator)
        t
      }
    new Section2FieldService(FieldFactoryImpl, translators)
  }
  private[this] lazy val directiveEditorServiceImpl: DirectiveEditorService =
    new DirectiveEditorServiceImpl(techniqueRepositoryImpl, section2FieldService)
  private[this] lazy val reportDisplayerImpl = new ReportDisplayer(
      roLdapRuleRepository
    , roLdapDirectiveRepository
    , reportingServiceImpl
    , techniqueRepositoryImpl)
  private[this] lazy val propertyRepository = new RudderPropertiesSquerylRepository(
      squerylDatasourceProvider
    , reportsRepository )
  private[this] lazy val autoReportLogger = new AutomaticReportLogger(
      propertyRepository
    , reportsRepositoryImpl
    , roLdapRuleRepository
    , roLdapDirectiveRepository
    , nodeInfoServiceImpl
    , RUDDER_BATCH_REPORTS_LOGINTERVAL )

//  ////////////////////// Snippet plugins & extension register //////////////////////
//  import com.normation.plugins.{ SnippetExtensionRegister, SnippetExtensionRegisterImpl }
//  private[this] lazy val snippetExtensionRegister: SnippetExtensionRegister = new SnippetExtensionRegisterImpl()

  /*
   * Agent runs: we use a cache for them.
   */
  private[this] lazy val cachedAgentRunRepository = {
    val roRepo = new RoReportsExecutionJdbcRepository(jdbcTemplate, pgIn)
    new CachedReportsExecutionRepository(
        roRepo
      , new WoReportsExecutionSquerylRepository(squerylDatasourceProvider, roRepo )
    )
  }

  val updatesEntryJdbcRepository = new StatusUpdateSquerylRepository(squerylDatasourceProvider)

  val executionService = {
    val max   = if (RUDDER_REPORTS_EXECUTION_MAX_DAYS > 0) {
                  RUDDER_REPORTS_EXECUTION_MAX_DAYS
                } else {
                  logger.error("'rudder.aggregateReports.maxDays' property is not correctly set using 5 as default value, please check /opt/rudder/etc/rudder-web.properties")
                  5
                }

    new ReportsExecutionService(
      reportsRepository
    , woAgentRunsRepository
    , updatesEntryJdbcRepository
    , recentChangesService
    , reportingServiceImpl
    , max
    )
  }

 val aggregateReportScheduler = new FindNewReportsExecution(executionService,RUDDER_REPORTS_EXECUTION_INTERVAL)
}

/**
 * Spring configuration for services
 */
@Configuration
@Import(Array(classOf[AppConfigAuth]))
class AppConfig extends Loggable {

  ////////////////////// Snippet plugins & extension register //////////////////////
  import com.normation.plugins.{ SnippetExtensionRegister, SnippetExtensionRegisterImpl }
  @Bean
  def snippetExtensionRegister: SnippetExtensionRegister = new SnippetExtensionRegisterImpl()

}<|MERGE_RESOLUTION|>--- conflicted
+++ resolved
@@ -1424,12 +1424,8 @@
         , configService.agent_run_splaytime
         , configService.agent_run_start_hour
         , configService.agent_run_start_minute
-<<<<<<< HEAD
-   )}
-=======
         , configService.rudder_featureSwitch_directiveScriptEngine
     )}
->>>>>>> 98225b2b
     val agent = new AsyncDeploymentAgent(
         deploymentService
       , eventLogDeploymentServiceImpl
