/*
*************************************************************************************
* Copyright 2011 Normation SAS
*************************************************************************************
*
* This file is part of Rudder.
*
* Rudder is free software: you can redistribute it and/or modify
* it under the terms of the GNU General Public License as published by
* the Free Software Foundation, either version 3 of the License, or
* (at your option) any later version.
*
* In accordance with the terms of section 7 (7. Additional Terms.) of
* the GNU General Public License version 3, the copyright holders add
* the following Additional permissions:
* Notwithstanding to the terms of section 5 (5. Conveying Modified Source
* Versions) and 6 (6. Conveying Non-Source Forms.) of the GNU General
* Public License version 3, when you create a Related Module, this
* Related Module is not considered as a part of the work and may be
* distributed under the license agreement of your choice.
* A "Related Module" means a set of sources files including their
* documentation that, without modification of the Source Code, enables
* supplementary functions or services in addition to those offered by
* the Software.
*
* Rudder is distributed in the hope that it will be useful,
* but WITHOUT ANY WARRANTY; without even the implied warranty of
* MERCHANTABILITY or FITNESS FOR A PARTICULAR PURPOSE.  See the
* GNU General Public License for more details.
*
* You should have received a copy of the GNU General Public License
* along with Rudder.  If not, see <http://www.gnu.org/licenses/>.

*
*************************************************************************************
*/
@-moz-document url-prefix() {
  fieldset { display: table-cell; }
}
/**********************************
 *Node inventory details
 **********************************/
.hostnamecurs{
  cursor:pointer;
  text-decoration:underline;
}
.querylinecolor{
  color:#EEEEEE;
}
.sInventory {
  margin: 0px;
  padding: 0px;
}

.sInventory div {
  margin: 0px;
  padding: 0px;
}

.details {
  margin: 0px;
  padding: 0px;
}

.sInventory table {
  margin: 0px;
  padding: 0px;
}

.overflow_auto {
  overflow: auto;
}

div.innerDetails {
  display: none;
    background : #DEDEDE;
    padding-left:5%;
}

/**********************************
 * Node details
 **********************************/


#nodeDetails {
 padding:10px;
}

#node_summary #nodeDetails {
 float:left;
 width:50%;
 border-right : 2px #b2b2b2 solid;
}

#node_summary #nodeGroups {
 float:left;
 width:50%;
 padding:10px;
}

table.nomargin {
 margin: 0px;
 width: 100%;
}
td.crTree {
  border-top: 0px;
  width: 32%;
  vertical-align: top;
}

td.nodeIndernal {
  border-top: 0px;
  width: 56%;
  vertical-align: top;
}

.showParameters {
  margin-top:5px;
  margin-bottom:3px;
  text-decoration:underline;
}

/**********************************
 *          formulaire            *
 **********************************/

.directiveTechnicalInfo{
  padding-top: 12px;
  margin-left:10px;
}

.portlet-header .ui-icon {
   float: right;
   cursor: pointer;
}

.inner-portlet div.intro {
   margin: 5px 0px 0px 0px !important;
}

div.intro {
   margin: 0px 0px 0px 0px;
   padding: 0px;
   width: 100%;
   font-size: 1.1em;
   line-height: 1.5em;
   color: #414141;
   background-color: #FFF9E1;
   z-index: 1;
}

div.intro div {
  padding: 5px 5px 5px 15px;
}

div.intro div ul {
   padding: 0 0 0 20px;
}

form a {
   color: #333333;
}

form table a {
   color: black;
}

form h2 {
   padding: 0 10px;
   font-size: 1.2em;
   line-height: 1.5em;
   font-weight: bold;
}
form h3 {
   padding: 0 15px;
   font-size: 1.1em;
   line-height: 1.5em;
   font-weight: bold;
}
form p {
   margin: 15px 0;
   padding: 0 10px;
   font-size: 1.1em;
}

.directiveInfo{
   margin-left:10px;
}

form hr {
   margin: 0 15px;
   width: 95%;
   clear: both;
}
form select {
   width: 130px;
   padding: 2px;
   background-color: #f8f8f8;
   border: 1px solid #b4b3a8;
}
form label.champ {
   float: left;
   padding-right: 20px;
   width: 25%;
   text-align: right;
}
form input {
   width: 130px;
   padding: 2px;
   background-color: #f8f8f8;
   border: 1px solid #b4b3a8;
}

td.directiveVarValue > input {
  width: 500px;
}

form input[type=checkbox] {
   width:auto;
   padding:0px;
}

form textarea {
  padding: 2px;
  border: 1px solid #b4b3a8;
}

form input.radio {
  width: auto;
  border: 0px;
}

.compositionCheckbox input {
  margin-left : 5px;
  vertical-align: middle;
  margin-bottom: 2px;
}

.composition input {
  vertical-align: middle;
}

form button {
   width: 130px;
   padding: 0.2em;
   background-color: #f8f8f8;
   border: 1px solid #b4b3a8;
}

button.ui-state-default {
   width: 130px;

}

.dangerButton {
  color: #990000 !important;
}

.dangerButton:hover {
  background-color: #B33630 !important;
    background-image: linear-gradient(#DC5F59, #B33630) !important;
    background-repeat: repeat-x !important;
    border-color: #CD504A !important;
    color: #FFFFFF !important;
    text-shadow: 0 -1px 0 rgba(0, 0, 0, 0.3) !important;
}

button.largeButton {
  width:250px !important;
}

.popupButton button {
   background: linear-gradient(#FAFAFA, #EAEAEA) repeat scroll 0 0 transparent;
   border: 1px solid #b4b3a8;
   transition: none 0s ease 0s;
   margin: 2px 0px 2px 0px;
}

.popupButton button:hover {
   background-color: #EEEBE7;
   font-weight: bold;
   color: #000;
   background: none;
   border-color: #FBCB09;
}

.popupButton input {
   background-color: #f8f8f8;
   border: 1px solid #b4b3a8;
}

form .center input {
   color: #000;
   background-color: #fba511;
   border: 1px solid #ff7200;
}
form span.inputDetail {
   color: #666;
   font-weight: 500;
}
form input.button {
   margin: 10px 0;
   padding: 10px;
   color: #fff;
   font-weight: bold;
   border: none;
   background: url(../images/fdBtnUpdate.jpg) no-repeat left 50%;
}
form div.entete {
   margin: 10px;
   background-color: #fff3c9;
}
form .entete p {
   float: left;
   margin: 5px;
   padding: 0 5px;
}
form p.search {
   float: right;
}
form input.btnSearch {
   width: 22px;
   height: 20px;
   background: url(../images/icLoupe.jpg) no-repeat;
   border: none;
}


#searchControl {
  margin-top:10px;
}
#searchControl span {
  margin-left: 10px;
  margin-right: 10px;
}

form select.selectComparator {
   width: 150px;
}

form select.selectField {
   width: 220px;
}

input.queryInputValue, select.queryInputValue {
  width:280px !important;
  margin: 0px !important;
  padding: 0px !important;

}

.cursor{
  cursor:pointer;
}

.listEmpty{
  padding-left: 15px;
}

.listopen:before{
  content:url('../images/tableau/flecheDroiteGris.png');
  padding-right: 3px;
}

.listclose:before{
  content:url('../images/tableau/flecheBasGris.png');
  padding-right: 3px;
}

input.hasDatepicker {
  width:90px !important;
}

button.ui-datepicker-trigger {
  width: 25px !important;
}

form input.removeLineButton {
   padding: 0em 0.3em;
   width:18px !important;
}

input.deleteNetwork * {
       padding: 0 !important;
}
#lift__noticesContainer___notice ul {
  padding: 10px 20px;
}

/**************************************
Tableau
**************************************/
#acceptNodeGrid {
  width:100%;
  border-left: 1px solid #B4B3A8;
  border-right: 1px solid #B4B3A8;
}
#pending_server_history {
  width:100%;
  border-left: 1px solid #B4B3A8;
  border-right: 1px solid #B4B3A8;
}

.sgridbph{
  border:0;
  padding:0;
  height:200px;
}

.titleId{
  padding-left: 15px;
}

.tablewidth{
  width:100%;
}

.reportTableTitleWidth{
  width:auto;
}

.reportbiggerWidth{
    width:110px;
}
.reportTitleWidth{
  width:92px;
}
.autotablewidth{
  width:auto;
}
.tablepadding{
  padding-left:15px;
  padding-top:5px;
}
.tablemargin{
  margin-top:5px;
}

.dataTables_wrapper table {
  width:100%;
  border-right: 1px solid #B4B3A8;
  border-left: 1px solid #B4B3A8;
}

#grid_rules_grid_zone {
  width:100%;
}

#acceptNodeGrid_wrapper {
  margin: 10px;
}

caption {
   display: none;
}

th, tr, td {
   padding: 4px 3px;
   text-align: left;
}
tr.head, tr.foot {
   color: #fff;
   font-weight: bold;
}
tr.foot {
   background: url(../images/tableau/cCentrebas.jpg) bottom left;
}
tr.head {
  background-image: -webkit-linear-gradient(top, #888, #555);
  background-image: -moz-linear-gradient(top, #888, #555);
  background-color: #666;
}

.head th.first {
   padding: 5px 10px;
   background: url(../images/tableau/cGhaut.jpg) no-repeat top left;
}
.head th.last {
   background: url(../images/tableau/cDhaut.jpg) no-repeat top right;
}
.foot td.first {
   padding: 5px 10px;
   background: url(../images/tableau/cGbas.jpg) no-repeat bottom left;
}
.foot td.last {
   background: url(../images/tableau/cDbas.jpg) no-repeat bottom right;
}
th a {
   color: #fff;
   font-weight: bold;
   text-decoration: none;
}
tr.color1 {
   background-color: #eee;
}

tr.color2 {
   background-color: #fff;
}


td.center, .center {
 text-align : center;
}

td.right {
 text-align : right;
}

.warning {
   color: #c00;
}

a.warning {
   color: #c00;
   padding-left: 30px;
}

table.dataTable td img, table.dataTable th img {
   float: none;
   margin: 0;
   padding: 4px 0 0 0;
}

.openDetail {
   border: none;
   background: none;
   text-decoration: underline;
   color: #000;
   cursor: pointer;
}
.openDetail:hover {
   text-decoration: none;
}
div#Detail {
   height: auto;
   min-height: 100%;
   background: url(../images/popin/fdLoginFootG.png) no-repeat left bottom;
   display: block;
   min-height: 107px;
}
#Detail div {
   padding: 10px;
}

.head th input, .foot td input {
   padding: 0.1em;
   background-color: #f8f8f8;
   border: 1px solid #b4b3a8;
}

.field_errors, .error, .errors {
  color: red;
}

.field_errors {
  margin-top:4px;
}

.field_errors li {
  list-style-position:inside;
}



/**********************
* Custom for DataTable
***********************/

.dataTables_filter {
  text-align:right;
  width:50%;
  float:right;
}

.newFilter .dataTables_filter {
  float:left;
  text-align:left;
}

.dataTables_filter input {
  padding: 2px;
  border: 1px solid #ccc;
}

.newFilter .dataTables_filter input {
  padding: 8px 5px 8px 30px;
  border: 1px solid #ccc;
}

.dataTables_length select {
  padding: 1px;
  border: 1px solid #B4B3A8;
  width: auto;
}

.dataTables_length {
  width:27%;
  float:left;
}

.dataTables_refresh{
  float:right;
  width:50%;
  text-align:right
}
.recentChange_refresh {
    float: right;
    width: 10%;
    text-align: right;
}
.dataTables_refresh .refreshButton img,.recentChange_refresh .refreshButton img{
  margin: 0;
  float:none;
}

.dataTables_refresh .refreshButton,.recentChange_refresh .refreshButton {
  height: auto;
  width: auto;
  margin: 0;
  padding: 0;
}

.dataTables_refresh .refreshButton .ui-button-text, .recentChange_refresh .refreshButton span {
  padding: 8px;
  line-height: 0;
}

.paginate {
  width : 50%;
  align:left;
  height:20px;
}
.sorting span,.sorting_asc span,.sorting_desc span   {
  float:right;
  width:14px;
}
.sorting {
  cursor: pointer;
}
.sorting_asc {
  cursor: pointer;
}
.sorting_desc {
  cursor: pointer;
}

/**********************************
 * Pagination nested
 **********************************/

.dataTables_paginate {
  float: right;
  text-align: right;
}

.dataTables_info {
  float: left;
  width: 27%;
  padding: 3px 0px 3px 0px;
}

.dataTables_wrapper {
  margin-top: 10px;
}


table.noMarginGrid {
  border-left : 0 ;
    border-right : 0 ;
}
.noMarginGrid {
  margin: 0;
}
#reportsGrid_wrapper {
  margin: 0;
}
<<<<<<< HEAD
#explanationMessage{
    display: inline-block;
}
.dataTables_wrapper_top {
  padding: 6px;
  overflow: hidden;
  display: block;
  border-top: 1px solid #B4B3A8;
  border-left: 1px solid #B4B3A8;
  border-right: 1px solid #B4B3A8;
  border-top-left-radius: 4px;
  border-top-right-radius: 4px;
=======
@media screen and (min-width: 993px) {
  #reportsGrid tr>th:last-child,#reportsGrid tr>td:last-child{
    width:30% !important;
    white-space:nowrap;
  }
}
@media screen and (max-width: 992px) {
  #reportsGrid tr>th:last-child,#reportsGrid tr>td:last-child{
    width:40% !important;
    white-space:nowrap;
  }
}
@media screen and (max-width: 768px) {
  #reportsGrid tr>th:last-child,#reportsGrid tr>td:last-child{
    width:50% !important;
    white-space:nowrap;
  }
}
#reportsGrid tr>th:first-child,#reportsGrid tr>td:first-child{
  width:auto !important;
}
#reportsGrid td .tw-bs .progress-bar {
  float: inherit;
  display: inline-block;
>>>>>>> 62e6e7e5
}

.dataTables_wrapper_bottom {
  padding: 6px;
  overflow: hidden;
  display: inline-block;
  display: block;
  border-bottom: 1px solid #B4B3A8;
  border-left: 1px solid #B4B3A8;
  border-right: 1px solid #B4B3A8;
  border-bottom-left-radius: 4px;
  border-bottom-right-radius: 4px;
}

#grid_rules_grid_zone {
  border-right: 1px solid #B4B3A8;
  width: 100%;
}

.paginate_disabled_previous, .paginate_enabled_previous, .paginate_disabled_next, .paginate_enabled_next {
  height: 19px;
  width: 19px;
  margin-left: 3px;
  float: right;

}

.paginate_disabled_previous {
  background-image: url('../images/back_disabled.jpg');
}

.paginate_enabled_previous {
  background-image: url('../images/back_enabled.jpg');
}

.paginate_disabled_next {
  background-image: url('../images/forward_disabled.jpg');
}

.paginate_enabled_next {
  background-image: url('../images/forward_enabled.jpg');
}

.reportIcon {
  padding-left: 6px !important;
}

/********************
* Directive display
********************/
.inlineml{
  display:inline;
  margin-left:3px;
}
.inlinenotop{
  display:inline;
  padding-top:0px;
}
.cpiefsave{
  float:right;
}
.pimversionspad{
  padding:20px;
}
.wbBaseField * {
  vertical-align: middle;
}

.wbBaseField {
  vertical-align: middle;
  margin-top: 7px;
}

.wbBaseFieldLabel {
  margin-top: 5px;
}
.policyDisplay {
  font-size: 12px;
  font-family: Trebuchet MS,Tahoma,Verdana,Arial,sans-serif;
}
.greytooltip{
  border-bottom:dotted 1 px grey;
}
.policyDisplay * {
  font-size: 12px;
  font-family: Trebuchet MS,Tahoma,Verdana,Arial,sans-serif;
}

.variableDefinition {
  margin: 3px;
  padding:3px;
  font-size: 12px;
  font-family: Trebuchet MS,Tahoma,Verdana,Arial,sans-serif;
}

.variableDefinition td {
  border-bottom:dotted 1 px lightgrey;

}

.variableDefinition span,
.variableDefinition td,
.variableDefinition input {
  font-size: 12px;
  font-family: Trebuchet MS,Tahoma,Verdana,Arial,sans-serif;
  vertical-align: baseline;
}

.variableDefinition sup {
  font-size: 10px;
}

.policyVariables {
  width:75%;
  display:table;
  border-bottom : solid 1px;
}


.policyReports {
  padding:0;
  margin:0;
  width:20%;
  float:right;
}

.policyReports img {
  padding:0;
  margin:0;
}
.policyField {
  width:75%;
}

/**********************************
 *define the group/section table
 **********************************/

fieldset.sectionFieldset {
  padding: 1px 10px 1px 10px;
}

fieldset.groupFieldset {
  padding: 1px 10px 1px 10px;
}

fieldset.techniqueDetailsFieldset {
  margin: 10px;
  padding: 1px 10px 1px 10px;
}

div.foldableSection div.section-title {
  cursor: pointer;
}

div.unfoldedSection div.section-title:before {
  content: url("../images/tableau/flecheBasGris.png");
  padding-right: 3px;
}

div.foldedSection div.section-title:before {
  content: url("../images/tableau/flecheDroiteGris.png");
  padding-right: 3px;
}
#querySearchSection:hover{
    cursor: pointer;
}
#querySearchSection:before {
  content: url("../images/tableau/flecheDroiteGris.png");
  padding-right: 3px;
}
#querySearchSection.unfoldedSectionQuery:before {
  content: url("../images/tableau/flecheBasGris.png");
  padding-right: 3px;
}
.foldedSection table, .foldedSection div {
  display:none;
}

.foldedSection div.section-title {
  display:block;
}

/**********************************
 *add / remove group
 **********************************/

.lopaddscala{
  padding:0px
}
.createitem{
  text-align: right;
}

div.directiveDeleteGroup {
  float:left;
}

div.directiveAddGroup {
  float:right;
}


td.directiveVarLabel {
  width:25%;
  margin-right:2px;
  text-align: left;
  font-size: 12px;
  font-family: Trebuchet MS,Tahoma,Verdana,Arial,sans-serif;
}

td.directiveVarLabel span {
  font-size: 12px;
  font-family: Trebuchet MS,Tahoma,Verdana,Arial,sans-serif;
}

td.directiveVarValue  {
  width:70%;
  margin-right:2px;
}

.textareaField {
  height: 300px;
}

/**********************************
 * Temporal information
 *********************************/

.executionPlanning div.planningDetail {
  margin: 3px;
  padding:3px;
}
.executionPlanningTitle {
  font-size: 1.1em;
  font-weight: bold;
}

form .executionPlanningTitle {
padding:0 20px;
}


#weeklyPeriod {
  padding:0 20px;
}

.variableDefinition td {
   border-top: 0px;
}


/*
.variableDefinitionTitle {
  font-size: 1.1em;
  font-weight: bold;
  padding:0 20px;
}
*/

/*********************************
* Search servers
*********************************/

.nodeheader {
    font-weight: bold;
    font-size: medium;
    text-align: center;
}

.nodeheadercontent {
    color: #FFFFFF;
    display: inline-block;
     padding : 3px 10px;
     background-color: #2E2D2D;
}
}
.paddscala{
  padding: 0px 0px 0px 15px;
}
.catdelete{
  font-size:0.9em;
  margin-left: 5px;
}
.margins{
  margin: 15px 0px 8px 0px;
}
.spacerscala{
  float:right;
}
.paginatescala{
  float:left;
  margin-top: 4px;
}
.notify{
  text-align:center;
}

.pull-left {
  float:left
}

.pull-right {
  float:right
}

fieldset.searchNodes {
  padding:5px;
  clear: both;
}

.reasonNode {
  padding:8px;
  margin:5px;
  width: 550px;
  clear: both;
}


fieldset.groupCategoryUpdateComponent {
  padding:5px;
  margin:5px;
  width: 580px;

}
fieldset.groupUpdateComponent {
  padding:8px;
  margin:5px;
  width: 580px;
}

tr.query_line, .query_line td {
  padding: 4px 1px;
  text-align: center;
}

.composition {
  padding: 5px 0px 0px 5px;
  margin: 0px 0px 0px 0px;
}

.composition span {
  display: inline-block;
}

.compositionRadio {
  display: table-row-group !important;
  text-align:left;
}

table#serverGrid tbody td {
  border-left: solid 1px #ABABAB;
  border-bottom: solid 1px #ABABAB;
  border-top: 0px;
}

#serverGrid_wrapper table {
  margin:0;
}


.desactivatedGrid {
  color: #AAAAAA;
}

.dataTables_scrollHeadInner table {
  margin:0px;
}

.dataTables_scrollHeadInner {
  background:url("../images/tableau/fdTaboHead.jpg") repeat-x scroll left top transparent;
}

.dataTables_scrollBody table {
  margin:0px;
}

#serverGrid_paginate_area {
  float:left;
}
div.dataTables_scroll {
  clear: both;
}

#serverGrid_info_area {
  margin:0 0 0 5px;
}

#serverGrid_info_area div {
  display:inline-block;
}

#serverGrid_tooManyResult {
  width: 748px;
  margin:0 0 0 10px;
  border: solid 1px #ABABAB;
}


.paginate_button {
  padding: 2px 6px;
  margin: 0;
  cursor: pointer;
  font-size:12px;
}

.paginate_button:hover {
  background-color: #FFF3C9;
  text-decoration: underline;
}

.paginate_button_disabled {
  padding: 2px 6px;
  margin: 0;
}

.paginate_active {
  padding: 1px 5px 2px 5px;
  margin: 0;
  color: #333333;
  font-size:13px;
}


/************************
 * Search groups
 ************************/

fieldset.hierarchy {
  width:300px;
  margin:5px;
  padding:5px;
  /*float: left;*/
  display: inline-block;
  vertical-align: top;
}

fieldset.groupCategory {
  width:600px;
  margin:5px;
  padding:5px;
  float: left;

}

.nodeGroupSubmitSearch {
   margin: 0 ;
   padding: 5px 0 5px 0;
}


fieldset.crEditHierarchy {
  width:45%;
  margin:5px;
  padding:5px;
  display: inline-block;
  vertical-align: top;
}
/* Firefox specific behavior cause bug https://bugzilla.mozilla.org/show_bug.cgi?id=504622 https://bugzilla.mozilla.org/show_bug.cgi?id=261037 */
@-moz-document url-prefix() {
  fieldset.crEditHierarchy {
    display: table-column;
  }
}

div.hierarchySpacer {
  width:5%;
  display: inline-block;
}
/*

*/
* {
   margin:0;
   padding: 0;
   list-style: none;
}
body {
   font-size: 12px;
   font-family: Tahoma, Geneva, Arial, Helvetica, sans-serif;
   background-color: #2e2d2d;
   height:100%;
}

html {
   height:100%;
}

img {
   border: none;
}
a:focus {
   border: none;
   outline: none;
}

/**************************************
structure
**************************************/
.subContainerReasonField {
    padding: 0 4px 0 4px;
}

div#prelude {
   display: none;
}

div#navigation {
   float: left;
   background-color: #1e1e1e;
   border-top-right-radius: 10px;
   border-bottom-right-radius: 10px;
}

#deploymentLastStatus  {
  float:left
}

#deploymentProcessing {
  float:left
}
div.pendingModificationStatus {
  float:right;
  width:200px;
  padding-bottom:10px;
}

div.pendingModificationStatus a {
  font-size:1.1em;
  color:white;
}

/**************************************
header - haut de page
**************************************/
.logoutbutwidth{
  width:130px;
}
div#infosUser {
   padding: 10px 5px;
   height: 30px;
   color: #f79d10;
}
#infosUser p {
   float: left;
}
#infosUser .whoUser {
   margin-left: 30px;
   font-size: 1.4em;
   font-weight: bold;
   color: #f79d10;
}
*html #infosUser .whoUser {
   margin-left: 20px;
}
#infosUser .detailsUser {
   padding-top: 0.2em;
   font-size: 1.1em;
   color: #999;
}
#infosUser .whoUser a {
   margin: 0;
   padding: 0;
   color: #f79d10;
   text-decoration: underline;
}
#infosUser .detailsUser a {
   margin: 0;
   padding: 0;
   font-weight: normal;
   color: #999;
   text-decoration: underline;
   cursor: pointer;
}

#documentation {
  float: right;
  font-size: 14px;
  font-weight: bold;
  padding-right: 20px;
}

#documentation a {
    color: #999;
}


.automaticCleanDetail {
  padding : 5px 5px 0;
} 

#create-user {
   border: none;
   font-size: 1em;
   font-weight: normal;
   color: #f79d10;
   text-decoration: none;
}
span.ui-button-text {
   background: none;
   border: none;
}
#opener {
   border: none;
   background: none;
   text-decoration: underline;
   color: #999;
   cursor: pointer;
}
#opener:hover {
   text-decoration: none;
}
#openerAccount {
   border: none;
   background: none;
   text-decoration: underline;
   color: #f79d10;
   cursor: pointer;
}
#openerAccount:hover {
   text-decoration: none;
}

.deploymentButton {
  background: #DDDDDD !important;
}

.modificationsDisplayer {
  float:right;
  margin-right: 50px;
  margin-top: 10px;
}

.modificationsDisplayer span {
  margin-right: 30px;
  padding: 0;
  font-weight: normal;
  color: #FFFFFF;
  font-size: 14px;
  font-weight: bold;
  clear : both;
  float : left;
}
.modificationsDisplayer a{
  text-decoration: underline;
  cursor: pointer;
}

/**************************************
menu principal
**************************************/

div#menu {
   padding-top :7px;
   padding-top/*\**/: 3px\9;
   height: 55px;
   color: #000;
   background: #2e2d2d url(../images/fondMenu.jpg) repeat-x;
}
*html div#menu {
   margin: 0;
   padding-top: 0;
}
#menu ul {
   margin: 0 0 0 30px;
   padding: 0;
   height: 50px;
   display: block;
}
#menu li {
   padding: 0 12px 55px 0;
   font-size: 1.4em;
   font-weight: 800;
   display: inline;
   vertical-align: middle;
}
#menu a {
   padding: 7px 10px 30px 10px;
   height: 30px;
   color: #000;
   text-decoration: none;
}
#menu a:hover {
   padding: 7px 0 30px 0;
   color: #f79d10;
   background: url(../images/menuFdDroite.jpg) no-repeat top right;
}
#menu a:hover span {
   padding: 7px 10px 30px 10px;
   background: url(../images/menuFdGauche.jpg) no-repeat top left;
}

#menu .onMenu a {
   padding: 7px 0 30px 0;
   background: url(../images/menuFdDroite.jpg) no-repeat top right;
}
#menu .onMenu span {
   padding: 7px 10px 30px 10px;
   color: #f79d10;
   background: url(../images/menuFdGauche.jpg) no-repeat top left;
}
#menu a, #menu a:hover, #menu a:hover span, #menu .onMenu a, #menu .onMenu span {
   padding-top/*\**/: 0\9;
}

*html #menu a, *html #menu a:hover, *html #menu a:hover span, *html #menu .onMenu, *html #menu .onMenu span {
   padding-top: 0;
}

#menu ul li ul {
  display: none;
}

/**************************************
menu secondaire
**************************************/

#contenu.maximized {
   width: 94%;
   padding-right: 1%;
}
#navigation.minimized {
   width: 2%;
   border-radius: 0 0 0 0;
}
}

.portlet {
  border-radius: 0 !important;
}
*html #navigation.minimized #slickbox {
   width: 10px;
}
*html #contenu.maximized {
   margin-left: 30px;
   width: 85%;
}
#navigation.minimized ul, #navigation.minimized h2 {
   display: none;
}
div#slickbox {
   margin-bottom: 20px;
   width: 186px;
   height: 100%;
   background-color: #2e2d2d;
}
#slickbox h2 {
   padding-top: 7px;
   padding-left: 12px;
   height: 36px;
   color: #fff;
   font-size: 1.5em;
   background: url(../images/fondTitMenu.jpg) no-repeat;
}
#slickbox h2 a {
   color: #f79d10;
   text-decoration: none;
}
#slickbox a {
   color: #f79d10;
   text-decoration: none;
   display: block;
}
#slickbox a:hover {
   text-decoration: underline;
}
#slickbox ul {
   width: 186px;
   background-color: #2e2d2d;
   border-bottom: 1px solid #2d2d2d;
}
#slickbox .niv1 a {
   padding: 10px 0 10px 24px;
   height: 20px;
   color: #f79d10;
   font-size: 1.2em;
   border-top: 1px solid #2d2d2d;
   background: url(../images/puceMenuGrise.jpg) no-repeat left top;
}
#slickbox .niv1 a:hover {
   height: 20px;
   background: #585757 url(../images/puceFlecheHoverNiv1.jpg) no-repeat right center;
}
#slickbox span :not(.niv1) {
   padding: 10px 0 10px 24px;
   color: #fff;
   font-size: 1.2em;
   border-top: 1px solid #2d2d2d;
   background: url(../images/puceMenuGrise.jpg) no-repeat left top;
   display: block;
}
#slickbox .niv2 a {
   padding: 10px 0 10px 36px;
   height: 20px;
   color: #f79d10;
   font-size: 1.2em;
   border-top: 1px solid #2d2d2d;
   background: url(../images/puceNiv2.jpg) no-repeat left top;
}
#slickbox .niv2 a:hover {
   height: 20px;
   background: #585757 url(../images/puceFlecheHover.jpg) no-repeat right center;
}
.menuHide img {
   float: left;
   padding-right: 10px;
   vertical-align: middle;
   border: none;
   text-decoration: none;
}
a.menuHide {
   color: #f79d10;
   padding: 12px 0;
   display: block;
   border-top-right-radius: 10px;
}
div.minimized a.menuHide {
margin: 0;
padding: 0;
}
a:focus.menuHide, a:active.menuHide {
   border: none;
}

/**************************************
contenu
**************************************/

div#contenu {
   margin: 0 auto;
   position: relative;
   float: left;
   width: 94%;
   padding-left: 3%;
   background-color: #2e2d2d;
}
#contenu h1 {
   margin: 0 0 5px 0;
   color: #fff;
}
p#filAriane {
   padding: 0 5px 10px 0;
   font-size: 1em;
   color: #f79d10;
   background-color: #2e2d2d;
}
#filAriane a {
   color: #f79d10;
}

/**************************************
Home portlet
**************************************/

.column {
   width: 50%;
   float: left;
}

.portlet img {
   float: left;
   margin: 0px 20px 20px 10px;
}

p img {
   float: none !important;
   margin: 0px !important;
}

.evlogviewpad {
   margin-left: 15px;
}

*html .portlet ul {
   padding: 20px 0 15px 0;
}
.portlet li {
   list-style-type: none;
}

.portlet-header {
   padding: 5px 0 5px 15px;
   font-size: 1.4em;
   font-weight: bold;
   cursor: default;
   background: none;
}

.page-title {
  font-size: 17px;
  font-weight: bold;
  cursor: default;
  background: none;
  border-bottom: 1px solid #F79D10;
  padding: 5px 0 2px 5px;
  text-transform:uppercase;
}

.section-title {
  font-size: 15px;
  cursor: default;
  background: none;
  border-bottom: 1px solid #F79D10;
  padding: 5px 0 2px 5px;
}

.inner-portlet-content {
  padding: 5px 0 2px 5px;
}

.arrondishaut {
  border-top-left-radius: 4px;
  border-top-right-radius: 4px;
}

*html .portlet-header {
}

.inner-portlet {
   margin: 7px 10px 10px 10px;
   background-color: #fff;
   background:  url(../images/fondPortlet.jpg) repeat-x\9;
}

.portlet-header .ui-icon {
   float: right;
   cursor: pointer;
}
.portlet-content {
   background-color: #fff;
}
.ui-sortable-placeholder {
   border: 1px dotted black;
   visibility: visible !important;
   height: 50px !important;
}
.ui-sortable-placeholder * {
   visibility: hidden;
   visibility: hidden;
}

/**************************************
popin
**************************************/

div#login,
div#account,
#addPopupContent {
   height: auto;
   background: url(../images/popin/fdLoginFootG.png) no-repeat left bottom;
   display: block;
   min-height: 107px;
}
/********************
* Popup
********************/
#actions_zone{
  margin:10px 10px 0px 5px;
}
.popcurs{
  text-decoration: underline;
  cursor:pointer;
}
.curspoint{
  cursor:pointer;
}
.newservertable{
  max-height: 300px;
  overflow-y: scroll;
}
.newservercell{
  overflow:scroll;
  max-height: 100px;
}

#ui-dialog-title-addPopup{
  height: 25px;
    width:90%;
    }

.ui-dialog-title, .ui-dialog-titlebar-close {
  height: 25px;
}

.popupButton {
  padding: 5px;
  float: right;
}

.popupButton span {
  float: none;
}
#succesConfirmationDialog{
    z-index : 9995;
}
/**************************************
popin Login
**************************************/

#dialogLogOut {
  display:none;
}

#dialogLogOut a:hover {
   text-decoration: underline;
}
#login {
   padding-right: 15px;
}
#login p {
   font-size: 1.2em;
   font-weight: 800;
   text-align: center;
}
#login a {
   color: #000;
}
#login a:hover {
   text-decoration: none;
}


/**************************************
popin Account
**************************************/
.userinfowidth{
  width:130px;
}
#account h2 {
   color: #f79d10;
   font-size: 2em;
   font-weight: 800;
}
#account div {
   padding: 10px 10px 20px 10px;
}
#account p {
   margin: 10px 0;
   font-size: 1.2em;
   font-weight: 800;
}
#account p.right {
   margin-right: 10px;
}
#account p.right a {
   font-size: 0.8em;
}
#account p.validateTips {
   margin: 15px 0;
}
#account label {
   float: left;
   padding: 5px 10px 0 0;
   width: 20%;
   text-align: right;
}
#account input {
   width: 210px;
   border: 1px solid #b4b3a8;
   background-color: #f8f8f8;
}
#account input#acSubmit {
   margin: 10px 0;
   padding: 10px;
   color: #fff;
   font-weight: bold;
   border: none;
   background: url(../images/fdBtnUpdate.jpg) no-repeat 50% 50%;
}
#account textarea {
   margin-top: 5px;
   width: 465px;
   color: #666;
}
#account a {
   color: #000;
}
#account a:hover {
   text-decoration: none;
}
span.verifError {
   padding: 0 0 5px 40px;
   color: #c00;
   background: url(../images/icError.jpg) no-repeat;
}
span.verifValid {
   padding: 0 0 5px 40px;
   color: #b4b3a8;
   background: url(../images/icValid.jpg) no-repeat;
}

/**************************************
popin Alert
**************************************/

#dialogAlert {
  display:none;
  }
#simplemodal-container {
  color:#000000;
  background-color:#FFFFFF;
  border:4px solid #F79D10;
  padding:0px;
  font-family: Trebuchet MS,Tahoma,Verdana,Arial,sans-serif;
    }
#simplemodal-container .simplemodal-data {
  padding:0px;
  }
#simplemodal-container .simplemodal-title hr {
 margin: 0px;
 width:100%;
}
#simplemodal-container .simplemodal-title h1 {
 margin: 4px 0 2px 10px;
}
#simplemodal-container .simplemodal-bottom {
  align: right;
}
#simplemodal-container .simplemodal-bottom button,
#simplemodal-container .simplemodal-bottom input {
  width:130px;
  text-align: center;
}

#simplemodal-container .simplemodal-bottom input.wideButton {
  width:190px;
  text-align: center;
}

#simplemodal-container .simplemodal-bottom hr {
 margin: 0px;
 width:100%;
}

#simplemodal-container .simplemodal-bottom p {
 margin: 3px 0px 3px -5px;
 padding:0px;
 width:100%;
}

#simplemodal-container .simplemodal-content {
  padding:10px;
  font-size: 1.1em;
}
#simplemodal-container .simplemodal-content-no-zoom {
  padding:6px;
}
#simplemodal-container code {
  background:#141414;
  border-left:3px solid #65B43D;
  color:#bbb;
  display:block;
  font-size:12px;
  margin-bottom:12px;
  padding:4px 6px 6px;
}
#simplemodal-container a.modalCloseImg {
  background:url("../images/popin/croix.png") no-repeat;
  width:31px;
  height:30px;
  display:inline;
  z-index:3200;
  position:absolute;
  top:-15px;
  right:-16px;
  cursor:pointer;
}
#simplemodal-overlay {
    background-color: #777777;
}


/*****************************************
* Popup creation groupe/category
******************************************/

.createContainer {
  height: 300px;
}
.createGroup {
  height: 400px;
}

#openAlert .ui-button-text{
  padding:0px !important;
  // this is because of the button()
}

#openAlert {
   border: none;
   background: none;
   text-decoration: underline;
   color: #999999;
   cursor: pointer;
   width: auto;
}
#openAlert:hover {
   text-decoration: none;
}
#Alerte p {
   font-size: 1.2em;
   font-weight: 800;
   text-align: center;
}
#Alerte a {
   color: #000;
}
#Alerte a:hover {
   text-decoration: none;
}
/*************************
*  plugins         *
**************************/

.pluginpadd{
  padding: 0 10px;
}

/*************************
*   Divers
**************************/

/*
 * Underlined, dotted grey: that text has a tooltip
 */
.tooltip {
    color: DimGray;
    padding-top: 0px;
}

.spacing-title {
  padding-top:0;
  margin-bottom:5px;
  margin-top:5px;
}

#tooltip {
  position: absolute;
  z-index: 3000;
  border: 1px solid #666;
  background-color: #eee;
  padding: 5px;
  opacity: 0.85;
  padding: 4px;
}
#tooltip h3, #tooltip div {
  margin: 0;
}

/* tooltip styling.  */

.tooltipContent {
  display:none;

}

.red {
color: #FF0000 !important;
}

.smallButton {
  width: 40px !important;
  margin-top: 0 !important;
  margin-down: 0 !important;
  padding-top: 2px !important;
  padding-down: 2px !important;
  font-size : 11px !important;
  font-weight:100 !important;
}

.smallButton span {
  padding-top: 0px !important;
  padding-bottom: 2px !important;
  padding-left: 0px !important;
  padding-right: 0px !important;
}

td.complianceTd, td.parametersTd {
  text-align: center !important;
}

.smallButton img {
  height: 15px;
}

.mediumButton {
  width: 65px !important;
  height: 22px !important;
}

.mediumButton span {
  padding-top: 0px !important;
  padding-bottom: 0px !important;
  padding-left: 0px !important;
  padding-right: 0px !important;
}

.mediumButton img {
  height: 15px;
}
.autoWidthButton {
  width: auto !important;
}

/* others */

.errorscala{
  border-bottom:1px solid red;
  cursor:pointer;
}
.tree li.filteredNode {
  display:none;
}
.deca{
  padding: 10px;
}

.inline{
  display:inline;
}
.iconscala{
  float:left;
  margin-right:5px;
  margin-top:2px;
}

.err{
  padding-left: 50px;
}
.green{
  color:green;
  margin:5px;
  font-style:italic;
  font-size: 0.9em;
}
.warnicon{
  float:left;
  margin-right:9px;
}
.erroricon{
  float:left;
  margin-right:10px;
}
.icon{
  float:left;
  margin-right:20px;
}
.greenscala{
  color:green
}
.centertext{
  text-align:center;
}
.greyscala{
  color:grey;
  border-bottom:1px dotted grey;
}
.checkbox{
  float:right;
  margin:0 30px 0 10px;
  height:20px;
}
.nodisplay{
  display:none;
}
.ajaxloader{
  position: fixed;
    top: 50%;
    left: 50%;
    text-align:center;
    padding:10px;
    margin-left: -50px;
    margin-top: -50px;
    z-index:9999;
    overflow: auto;
    display:none;
}

/**************************************
footer - bas de page
**************************************/

div#footer {
   padding: 0px 5px 0px 30px;
   height: 40px;
   color: #999;
   font-size: 1.3em;
   background: #2e2d2d url(../images/fondBody.jpg) repeat-x top left;
   position:absolute;
   bottom:0;
   width:100%;
}
#footer a {
   color: #999;
}

#footer p {
    padding-top: 11px
}
/**************************************
classes annexes
**************************************/

.right {
   float: right;
   margin: 0 0 5px 5px;
}
.center {
   text-align: center;
}
hr.spacer {
   visibility: hidden;
   clear: both;
}

.float-inherit{
    float: inherit !important;
}
.twoCol {
    float:left;
    width:67%;
}

.twoColPopup {
    float:left;
    width:66%;
}

.rudderBaseFieldClassName {
    width:99%;
}

.rudderBaseFieldSelectClassName {
    width:101%;
}

.twoColParentCategory {
    float:left;
    width:62%;
    margin-right: 2px;
}

.threeCol {
    float:left;
    width:30%;
    margin-right: 4px;
}

.threeColReason {
    float:left;
    width:30%;
    margin-right: 2px;
    margin-bottom: 5px;
}

.threeColErrors {
    float:left;
    margin-right: 2px;
}

.smallCol {
   float:left;
   margin-right: 2px;
   width:20%;
}
.largeCol {
   float:left;
   margin-right: 2px;
   width:60%;
}

.align-radio span {
  display:inline-block;
  margin-right:5px;
}

.align-radio-generate-input span {
  display:inline-block;
}

.radioTextLabel {
  margin-right:6px;
  margin-left:3px;
}

.groupDiv {
   margin-top: 5px;
   margin-bottom: 10px;
}

legend {
  padding-left: 5px;
  padding-right: 5px;
}

#createANewItem {
  margin: 5px 0px 9px 0px;
}

#createANewItemContentForm div {
/*   margin-top:3px; */
}

/************************************
Portlet content for object details
(for example, details about a Directive
template, a Directive, etc)
************************************/

.object-details {
    padding:10px;
}

.object-details > * {
    margin:10px;
}

.object-details fieldset {
    padding-left: 2px;
    padding-right: 20px;
}


/************************************
Descriptions
************************************/

ul.descriptif li {
   padding: 0 12px 5px 5px;
  list-style-type: none;
}

.inform div {
  /*display:inline-block;*/ /* for some reason, it breaks the display in a popup?*/
  vertical-align: middle;
}
.inform div.inform_logo {
  width:64px;
  height:64px;
  background: url(../images/icOK.png) no-repeat;
}

.warn div {
  /*display:inline-block;*/
  vertical-align: middle;
}
.warn div.warn_logo {
  width:64px;
  height:64px;
  background: url(../images/icWarn.png) no-repeat;
}

div.serverDetail {
  font-weight:bold;
  text-align:center;
}


div.tabInform {
  padding:5px;
}

.reportLine {
    background: url("../images/tableau/fdTaboHead.jpg") repeat-x scroll left top transparent;
    color: #FFFFFF;
    float: left;
    margin-top: 4px;
    padding: 5px;
}

.filter {
  float : right;
  margin-right : 14px;
}
/***********************************
 *Directive display
************************************/

.policyTitle {
  font-size:1.3em;
  font-weight:bold;
  text-align:center;
}

.policyDescription {
   font-weight:bold;
}

#policyDetails {
  margin : 10px;
  padding : 5px;
  border: 1px solid #2d2d2d;
}

.directiveContainer {
  margin : 5px;
}

.directiveTitle {
  font-weight:bold;
}

#parameters {
/*   margin-top: 3px; */
/*   margin-left: 5px; */
}

tr.parametersDescription {
  border-bottom: 1px solid #ABABAB;
  border-top: 0px;
  height: 30px;
}

.parametersDescriptionDetails {
  padding:15px;
}
/***********************************
 *Reports display
************************************/
.evlogviewpad {
  padding:5px;
}

.emptyTd {
  border: 0pt none !important;
  background : #DEDEDE !important;
}

.reportTable {
border-bottom : 2pt ridge;
}

.detailReport {
    border: 0pt none;
}
.firstTd {

  border-left: 1px ridge #ABABAB !important;
}

td.nestedImg{
  padding: 0px 3px !important;
}
.evlogviewpad li{
  list-style-type: disc;
}
.evloglmargin{
  margin: 7px;
}
.reportsList {
  margin : 10px;
  padding : 5px;
}

.reportsTitle {
  font-size:1.3em;
  font-weight:bold;
}

.reportsGroup {
  margin : 10px;
  padding : 5px;
  border: 1px solid #2d2d2d;
}

.reportsNode {
  margin : 10px;
  padding : 5px;
}

.reportsHeader {
   margin: 15px 0;
   padding: 0 10px;
   font-size: 1.1em;
}

.reportDetailsGroup {
   padding: 0 20px;
   border-left:1px dotted;
   border-right:1px dotted;
}

tr.Success {
  background-color:#5cb85c;
}
tr.Applying {
  background-color:#5bc0de;
}
tr.Repaired {
  background-color:#FFFF66;
}
tr.Warn {
  background-color:#FF9147;
}
tr.Unknown {
    background-color: #FF6600;
}
tr.Error {
  background-color:#d9534f;
}
tr.NoAnswer {
  background-color:#b4b4b4;
}
tr.NotApplicable {
  background-color:#8dcd8d;
}

td.Success {
  background-color:#5cb85c;
}
td.Applying {
  background-color:#5bc0de;
}
td.Repaired {
  background-color:#FFFF66;
}
td.Warn {
  background-color:#FF9147;
}
td.Unknown {
    background-color: #ff6600;
}
td.Error {
  background-color:#d9534f;
}
td.NoAnswer {
  background-color:#b4b4b4;
}
td.NotApplicable {
  background-color:#8dcd8d;
}
td.Missing {
  background-color:#FF9147;
}

td.details{
  border:none;
}

li.eventLogUpdatePolicy {
  list-style-position: inside;
  list-style-type: none;
}

table.eventLogUpdatePolicy {
  width: 50%;
  margin-top: 0px;
  margin-left: 0px;
}



table.detailedReport {
  margin : 0;
  padding: 0 0 0 100px;
  width: 100%
}

span.detailedReportTitle {
    position:absolute;
}

table.fixedlayout{
    table-layout:fixed;
    word-wrap:break-word
    }

tr.detailedReportLine, td.detailedReportLine {
  padding: 0;
  margin: 0;
  border: 0;
}

td.severityWidth, th.severityWidth {
  width: 200px;
}

tr.unfoldable {
  cursor:pointer;
}

.diffOldValue {
    text-decoration:line-through;
}

/***********************************
 * Quick search
************************************/

.quickSearch {
  text-align: center;
  margin-top: 5px;
}

.topQuickSearch {
  float: right;
  margin-right: 10px;
  margin-top: -3px;
}

.topQuickSearch .ac_input {
  width:250px;
  font-size:10px;
  background: url("../images/icMagnify.png") no-repeat scroll left center white;
  padding: 5px 3px 5px 30px;
}




.topQuickSearchResults ul li {
  font-size: 10px;
}

div.topQuickSearchResults.ac_results {
  width: 200px !important;
}

/***********************************
 * Trees
************************************/

#categoryTree.jstree-rudder a {
  vertical-align: middle;
}

.treefilternodecursor{
  cursor:pointer;
  cursor:hand;
}

.treeActiveTechniqueName , .treeActiveTechniqueCategoryName , .treeGroupCategoryName, .treeRuleCategoryName {
  font-weight: bold;
}


li.disableTreeNode > a {
  color: grey;
  font-style:italic;
}

tr.disabledRule > td {
  color: grey;
  font-style:italic;
}

tr.disabledRule a {
  color: grey;
}

ins.jstree-icon {
    float: left;
}

.jstree-default.jstree-focused {
    background: none repeat scroll 0 0 #FFFFFF !important;
}


a>.jstree-icon
{
    background-position: 0!important;
}

.homePageBlock {
  margin: 10px;
}

.homePageBlock li {
  list-style-type: disc;
  list-style-position:inside;
}

del {
  text-decoration: none;
  background: #FFD6D6;
}

ins {
  text-decoration: none;
  background: #D6FFD6;
}

table thead th div.DataTables_sort_wrapper {
  position: relative;
  padding-right: 20px;
}

table thead th div.DataTables_sort_wrapper span {
  position: absolute;
  top: 50%;
  margin-top: -8px;
  right: 0;
}

#grid_remove_popup_grid,#grid_dependentRulesGrid{
    border-left: 1px solid #B4B3A8;
    border-right: 1px solid #B4B3A8;
    font-size: 12px;
    margin-bottom: 0;
}

table thead th {
  border-top: none !important;
  border-right: none !important;
}

.fg-button {
  border-top: 1px solid #B4B3A8;
  border-right: none !important;
  font-weight: normal !important;
}

.paginate_button_disabled, .paginate_button, .paginate_active {
  border-top: 1px solid #B4B3A8;
  border-bottom: 1px solid #B4B3A8;
  border-left: 1px solid #B4B3A8;
  border-right: none;
  display:inline-block;
}

.dataTables_paginate .ui-state-default {
  text-decoration: none !important;
}

.dataTables_wrapper table {
  border-collapse: collapse;
}

#serverGrid_wrapper .dataTables_wrapper_top {
  border-top-left-radius: 0px !important;
  border-top-right-radius: 0px !important;
}


#SearchNodes {
  margin: 0px 0px 0px 0px;
}

.dataTables_paginate .last {
  border-right: 1px solid #B4B3A8 !important;
}

#allowedNetworksForm {
  margin-top: -7px;
}

.database-info-table {
  width: auto;
}

.database-info-table td {
  border: none !important;
}

#reportFromDate, #archiveReports {
  margin-left: 7px;
}

div.ac_results {
  width: 304px !important;
}

.ac_over {
  background-color: #414141 !important;
  color: white !important;
}

fieldset {
  border: 1px solid #B4B3A8;
}

.note {
  color: #555555;
  margin: 5px 0px 0px 0px;
}

.groupCategoryUpdateComponent {
  width: 450px;
}

#ajaxItemContainer {
  float:left;
  width: 66%
}

/**
 * Rollback
 */

.rollbackFieldSet {
  float : right;
  padding : 10px 0px;
  width : 400px;
  text-align : center;
}

.rollbackFieldSet legend{
  margin-left : 10px;
}

.alignRollback {
  vertical-align:50%
}

/**
 * Pending change request
 */

#changeRequestList {
  padding-left: 15px;
}

#changeRequestList li {
  list-style-type: disc;
}

img.targetRemove {
  margin : 0 0 -3px 5px;
  float  : none;
  cursor : pointer
}

img.targetIcon {
  margin : 0 0 -3px 0;
  float  : none;
}

.targetDisplay {
  display          : block;
  float            : left;
  padding          : 5px;
  margin           : 0 0px 5px 5px;
  background-color : rgba(255, 255, 255, 0.8);
}

.targetContainer {
  border      : 1px solid #B4B3A8;
  padding-top : 5px
}

.targetHeader {
  font-size   : 1.3em;
  font-weight : bold;
}

img.treeAction {
  margin : 0 5px 0 0;
  cursor : pointer
}

img.treeAction.noRight {
  margin-right : 0;
}

.treeActions {
  float        : left;
  padding-top  : 1px;
  padding-left : 5px
}

li.included a {
  background: none repeat scroll 0 0 #DDFFDD !important;
  border: 1px dotted #48A648 !important;
  padding: 0 2px 0 1px;
}

li.excluded a{
  background: none repeat scroll 0 0 #FFDDDD !important;
  border: 1px dotted #A64848 !important;
  padding: 0 2px 0 1px;
}

.title-link {
 font-size : 12px;
}

.ui-tooltip {
  max-width: 600px !important;
    border: 1px solid #DDDDDD !important;
    color: #333333 !important;
}

.techniqueEditorLink {
  float:right;
  text-decoration:none;
  font-weight:bold;
  font-size:13px;
  margin-top:-5px;
}

.simplemodal-bottom {
  height:45px;
}

.searchNodes tr td {
  padding: 0 5px;
}

.deprecatedTechniqueIcon {
  margin-left : 3px;
}

#displayDeprecation {
  margin-right:5px;
  margin-top : 2px;
}

table.directiveGroupDef, table.directiveVarDef, table.directiveSectionDef {
  width:100%;
}

#cfagentSchedule h4 {
  margin-bottom: 10px;
  margin-top: 10px;
  font-size: 14px;
  font-weight: 500;
  line-height: 1.1;
}

#cfagentSchedule #scheduleMessage {
  margin:10px 0 0 15px;
}

.form-group select {
  width: auto;
}

.animate-hide {
  -webkit-transition: all linear 0.5s;
  transition: all linear 0.5s;
  opacity: 1;
}

.animate-hide.ng-hide {
  opacity: 0;
}

.animate-hide.ng-hide-add, .animate-hide.ng-hide-remove {
  /* this needs to be here to make it visible during the animation
     since the .ng-hide class is already on the element rendering
     it as hidden. */
  display:block!important;
}

input[type="number"] {
    padding: 5px 0 5px 5px;
    margin-top:-5px;
}

#clone {
  margin-left:20px;
  padding-right: 40px;
  padding-left: 40px;
}

* {
  box-sizing: border-box;
  -moz-box-sizing: border-box;
}

.c3-tooltip td.name {
    padding-right: 3px;
}

.filterIcon {
  margin-bottom:-3px;
}


.ui-button-disabled  {
    opacity: 0.5;
}

#backButton {
  float: left;
  margin: 10px 40px;
  font-style:bold;
}

#CRStatus {
  background-color:#2E2D2D;
  color:#F79D10;
  float: right;
  font-size: 15px;
  font-weight: bold;
  padding: 7px;
  margin-right: 40px;
  cursor:default;
  box-shadow: 0 1px 0 rgba(255, 255, 255, 0.1) inset, 0 1px 2px rgba(0, 0, 0, 0.25);
}

#nameTitle {
  margin-left: 40px;
  font-weight: bold;
  font-size: 25px;
}

#CRLastAction {
  margin-left: 40px;
  font-size: 15px;
  margin-bottom:5px;
  font-style:italic;
}

#recentChanges {
  /** If we want to scroll correctly to recent changes we need to set a minimum height,
      or else when the graph appear (just after the scroll) we will only the the recent change section title
  */
  min-height: 300px;
}
#recentChanges .alert-info{
	font-size:14px;
}
#recentChanges .alert-info .glyphicon{
	font-size:16px;
}
#selectedPeriod{
	font-size:14px;
}
body.cursorPointer{
	cursor:pointer;
}
path.c3-bar.c3-shape.c3-bar-highlighted{
  stroke: rgb(63, 185, 243) !important;
  fill: rgb(63, 185, 243) !important;
}
button.recentChangeGraph{
	position: relative;
    top: -8px;
    right: -10px;
}
button.buttonMargin {
 margin: 0 10px;
}

.c3-legend-item-hidden {
  opacity : 1;
}

#generation-status .glyphicon {
  top 0;
  font-size : 11px;
}

[ng\:cloak], [ng-cloak], [data-ng-cloak], [x-ng-cloak], .ng-cloak, .x-ng-cloak {
  display: none !important;
}


label span.text-fit{
    font-weight: normal !important;
}

.bs-text-danger{
  color:#a94442;
}

#node-compliance-intro{
  padding: 10px 15px;
  margin: 10px;
}

#generation-status .glyphicon {
	top 0;
	font-size : 11px;
}<|MERGE_RESOLUTION|>--- conflicted
+++ resolved
@@ -675,7 +675,6 @@
 #reportsGrid_wrapper {
   margin: 0;
 }
-<<<<<<< HEAD
 #explanationMessage{
     display: inline-block;
 }
@@ -688,7 +687,6 @@
   border-right: 1px solid #B4B3A8;
   border-top-left-radius: 4px;
   border-top-right-radius: 4px;
-=======
 @media screen and (min-width: 993px) {
   #reportsGrid tr>th:last-child,#reportsGrid tr>td:last-child{
     width:30% !important;
@@ -713,7 +711,6 @@
 #reportsGrid td .tw-bs .progress-bar {
   float: inherit;
   display: inline-block;
->>>>>>> 62e6e7e5
 }
 
 .dataTables_wrapper_bottom {
@@ -2926,23 +2923,23 @@
   min-height: 300px;
 }
 #recentChanges .alert-info{
-	font-size:14px;
+  font-size:14px;
 }
 #recentChanges .alert-info .glyphicon{
-	font-size:16px;
+  font-size:16px;
 }
 #selectedPeriod{
-	font-size:14px;
+  font-size:14px;
 }
 body.cursorPointer{
-	cursor:pointer;
+  cursor:pointer;
 }
 path.c3-bar.c3-shape.c3-bar-highlighted{
   stroke: rgb(63, 185, 243) !important;
   fill: rgb(63, 185, 243) !important;
 }
 button.recentChangeGraph{
-	position: relative;
+  position: relative;
     top: -8px;
     right: -10px;
 }
@@ -2978,6 +2975,6 @@
 }
 
 #generation-status .glyphicon {
-	top 0;
-	font-size : 11px;
+  top 0;
+  font-size : 11px;
 }