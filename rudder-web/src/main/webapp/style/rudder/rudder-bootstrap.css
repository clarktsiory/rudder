/*
*************************************************************************************
* Copyright 2014 Normation SAS
*************************************************************************************
*
* This file is part of Rudder.
*
* Rudder is free software: you can redistribute it and/or modify
* it under the terms of the GNU General Public License as published by
* the Free Software Foundation, either version 3 of the License, or
* (at your option) any later version.
*
* In accordance with the terms of section 7 (7. Additional Terms.) of
* the GNU General Public License version 3, the copyright holders add
* the following Additional permissions:
* Notwithstanding to the terms of section 5 (5. Conveying Modified Source
* Versions) and 6 (6. Conveying Non-Source Forms.) of the GNU General
* Public License version 3, when you create a Related Module, this
* Related Module is not considered as a part of the work and may be
* distributed under the license agreement of your choice.
* A "Related Module" means a set of sources files including their
* documentation that, without modification of the Source Code, enables
* supplementary functions or services in addition to those offered by
* the Software.
*
* Rudder is distributed in the hope that it will be useful,
* but WITHOUT ANY WARRANTY; without even the implied warranty of
* MERCHANTABILITY or FITNESS FOR A PARTICULAR PURPOSE.  See the
* GNU General Public License for more details.
*
* You should have received a copy of the GNU General Public License
* along with Rudder.  If not, see <http://www.gnu.org/licenses/>.

*
*************************************************************************************
*/
.tw-bs .tooltip.in {
  z-index: 99999;
}

.tw-bs .modal{
  overflow-x: hidden;
  overflow-y: auto;
}
.tw-bs .row.no-margin{
  margin-right: 0;
  margin-left: 0;
}
.tw-bs .row.small-margin{
  margin-right: -5px;
  margin-left: -5px;
}
@media (min-width: 768px){
  .tw-bs .nav.navbar-nav:first-child > li:last-child{
    margin-right : 10px;
  }
}

.tw-bs .modal-header {
    background-color: #f08004;
    font-family: sans-serif;
    font-weight: bold;
    color: #fff;
    border-radius: 0;
}

.tw-bs .modal-body {
  font-size : 14px;
}

.tw-bs .navbar-rudder  {
  background-color: #ee7f00;
  background-image: linear-gradient(#ffa033, #ee7f00 50%, #b86200);
  border: none;
  font-family: sans-serif;
  font-size: 13px;
  font-weight:bold;
}

.tw-bs .navbar-rudder .navbar-nav > li > a, .tw-bs .navbar-rudder .navbar-nav li.dropdown > a {
  color : #2e2d2d;
}

.tw-bs  .navbar-form {
  padding:0;
  font-size:13px; 
}

.tw-bs .navbar-rudder .navbar-nav > .active > a, .tw-bs .navbar-rudder .navbar-nav > .active > a:hover, .tw-bs .navbar-rudder .navbar-nav > .active > a:focus,
.tw-bs .navbar-rudder .navbar-nav .dropdown.active > a, .tw-bs .navbar-rudder .navbar-nav .dropdown.active > a:hover, .tw-bs .navbar-rudder .navbar-nav .dropdown.active > a:focus {
  background-color: #2e2d2d;
  color: #e78f08;
}
.tw-bs .nav > li > a:hover, .tw-bs .nav > li > a:focus,
.tw-bs .nav li.dropdown > a:hover, .tw-bs .nav li.dropdown > a:focus {
  background-color: #2e2d2d;
  color: #e78f08;
  text-decoration:none;
}
.tw-bs .navbar-rudder.navbar-fixed-top {
  border: none;
}
.tw-bs .navbar-nav li.dropdown {
  float: left;
}
.tw-bs .navbar-nav li.dropdown > a {
  padding: 15px 8px;
  line-height: 20px;
  display:block;
  position:relative;
}
.tw-bs .navbar-nav > li > a {
  padding: 15px 8px;
}

.tw-bs .nav > li > a:hover .glyphicon, .tw-bs .nav > li > a:focus .glyphicon,
.tw-bs .nav li.dropdown > a:hover .glyphicon, .tw-bs .nav li.dropdown > a:focus .glyphicon {
  color: #e78f08;
}

.tw-bs .nav > li > a:hover .badge, .tw-bs .nav > li > a:focus .badge,
.tw-bs .nav li.dropdown > a:hover .badge, .tw-bs .nav li.dropdown > a:focus .badge {
  background-color: #2e2d2d;
}

.tw-bs .badge {
  background-color: #2e2d2d;
}

.tw-bs .badge a {
  color: #e78f08;
  font-weight:bold;
}

.tw-bs a .badge .glyphicon{
  color: #eee;
  font-size:12px;
}

.tw-bs a .badge .glyphicon.glyphicon-ok{
  color:#4f8a10;
}

.tw-bs a .badge .glyphicon.glyphicon-remove{
  color:#d8000c;
}


.tw-bs .nav li.dropdown > a:hover .badge .glyphicon, .tw-bs .nav li.dropdown > a:focus .badge .glyphicon {
  color: #eee;
}

.tw-bs .nav li.dropdown > a:hover .badge .glyphicon.glyphicon-ok, .tw-bs .nav li.dropdown > a:focus .badge .glyphicon.glyphicon-ok {
  color: #4f8a10;
}

.tw-bs .nav li.dropdown > a:hover .badge .glyphicon.glyphicon-remove, .tw-bs .nav li.dropdown > a:focus .badge .glyphicon.glyphicon-remove {
  color: #d8000c;
}

.tw-bs .navbar-nav .glyphicon {
  color: #2e2d2d;
}

.tw-bs .form-control {
  font-size:12px;
}

.tw-bs .navbar-form .form-control:focus {
  border-color: #cccccc;
  outline: 0;
  -webkit-box-shadow: inset 0 1px 1px rgba(0, 0, 0, 0.075), 0 0 8px rgba(219, 219, 219, 0.71);
  box-shadow: inset 0 1px 1px rgba(0, 0, 0, 0.075), 0 0 8px rgba(219, 219, 219, 0.71);
}
.rudder_col{
  float: left;
  position: static;
  height:100%;
  background-color:#2e2d2d;
  width:100%;
  padding: 15px 25px 0;
}

* {
  box-sizing: border-box;
}

.container {
  height:100%;
  padding:80px 0 30px;
  margin: -90px 0 0;
}

.container:before {
  content: '';
  display: block;
  float: left;
  height: 100%;
}

.col {
  background-color:#fff;
  float: left;
  overflow: auto;
  position: static;
  height:100%;
  padding-left:15px;
  padding-right:15px;
}

.col-sm {
	width:30%;
	float: left;
}


.col-xl {
  width:70%;
}

.fixed-footer {
  text-align: center;
  background-color: white;
  position: fixed;
  bottom: 50px;
  padding-top: 10px;
  border-left-width: 0px;
  margin-left: 0px;
  padding-bottom: 10px;
  border-top:5px #DDDDDD solid;
  border-right:5px #DDDDDD solid;
  margin-left:-15px;
  padding-left:15px;
  padding-right:15px;
  /* augment index of footer so it always on top of other elements (ie, password fields over footer #8800 */
  z-index : 3;
}

.directive-footer{
  width:65.8%
}

.rule-footer{
  width:96%;
  left:25px;
  margin-left:0px;
  bottom: 50px;
  border-right:0;
}

#editRuleZone form {
  padding-bottom:40px;
}

@media (max-width:1280px) {
  .container {
    padding:120px 0 30px;
    margin: -130px 0 0;
  }
  .fixed-footer {
    bottom: 40px;
  }
}

#generation-status{
  padding-top:2px;
  padding-bottom:2px;
}

.bs-callout {
  -moz-border-bottom-colors: none;
  -moz-border-left-colors: none;
  -moz-border-right-colors: none;
  -moz-border-top-colors: none;
  border-color: #eee;
  border-image: none;
  border-radius: 3px;
  border-style: solid;
  border-width: 1px 1px 1px 5px;
  padding: 10px;
}
.bs-callout h4 {
  margin-bottom: 5px;
  margin-top: 0;
}
.bs-callout p:last-child {
  margin-bottom: 0;
}
.bs-callout code {
  border-radius: 3px;
}.bs-callout + .bs-callout {
  margin-top: -5px;
}
.bs-callout-danger {
  border-left-color: #d9534f;
}
.bs-callout-danger h4 {
  color: #d9534f;
}
.bs-callout-warning {
  border-left-color: #f0ad4e;
}
.bs-callout-warning h4 {
  color: #f0ad4e;
}
.bs-callout-info {
  border-left-color: #5bc0de;
}
.bs-callout-info h4 {
  color: #5bc0de;
}
.tw-bs .bs-callout h4 {
  font-size:14px;
}
.tw-bs .ruddericon {
  color:#999;
}
.tw-bs .tooltipable.ruddericon:hover {
  color:#666;
}
.tw-bs .form-group, .form-group {
  margin-bottom:5px;
}
.pull-left {
  float:left !important
}
.col-sm-1 {
  width: 8.333333%;
  float: left;
  min-height: 1px;
  padding-left: 15px;
  padding-right: 15px;
  position: relative;
}

.form-horizontal .form-group:after,.form-horizontal .form-group:before {
  clear:both;
  content: " ";
  display: table;
}

.tw-bs .control-label{
  font-weight: normal;
}

#cfagentSchedule .control-label.col-sm-1 {
  width:150px;
  text-align:right;
}

.control-label {
  padding-left: 15px;
  padding-right: 15px;
}

.tw-bs input[type="number"]{
  padding-right:0;
}

.form-control {
  width:100%;
}

#globalCompliance .progress {
  height:80px;
  margin: 33px 30px;
}

#globalCompliance .progress .progress-bar {
<<<<<<< HEAD
    line-height:80px;
    font-size: 25px;
=======
    line-height: 90px;
    font-size: 16px;
>>>>>>> 1fe5052e
    font-weight: 600;
}

#complianceGauge {
    max-width: 100%;
    width:420px;
}
#gauge-value {
    font-weight: bold;
    text-align: center;
    font-size:30px;
    float: left;
    width: 100%;
}

.tw-bs .nav-pills.navbar-rudder {
  padding-right : 0px;
  background-color: #fff;
  background-image:none;
}

.tw-bs .panel-heading {
  font-size:18px;
}

.modal-dialog {
  z-index:1050;
}

.tw-bs .modal .table#grid_dependentRulesGrid {
    margin-bottom: 0; 
}

.tw-bs .modal .modal-content {
  border-radius: 4px;
  border-top-left-radius: 6px;
  border-top-right-radius: 6px;
}
.tw-bs .modal .modal-header {
    border-top-left-radius: 4px;
    border-top-right-radius: 4px;
}
.tw-bs .modal .modal-body {
    overflow-y: auto;
    max-height: 76vh;
    overflow-x: hidden;
}
.tw-bs .modal .tooltip {
    opacity: 1; 
}
.tw-bs .modal .dataTable tr.head{
    background-image: none;
    background-image: none;
    background-color: #DAD9D9;
}
.tw-bs .modal tr.head th{
    color: #000 !important;
    border-bottom: none;
    width: 20%;
    font-size: 14px;
}
.tw-bs .modal .dataTables_paginate a {
    background: rgb(255, 255, 255);
}
.tw-bs .modal #pendingNodeConfirm_wrapper table{
    box-shadow: none;
}
.tw-bs .modal table{
    border: none;
    box-shadow: 0 -5px 5px -5px #CCCCCC;
}
.tw-bs .modal .dataTables_refresh .refreshButton {
    background-color: #fff;
}
.tw-bs .modal .dataTables_wrapper_top {
    background-color: #fff;
}

.tw-bs .modal .table-striped > tbody > tr:nth-child(odd) > td.dataTables_empty{
    background-color: #FFFFFF;
    border: none;
}
.tw-bs .modal .space-top{
    margin-top: 30px !important;
}
.tw-bs .modal .space-bottom{
    margin-bottom: 30px !important;
}
.tw-bs .modal .space-right{
    margin-right: 10px !important;
}
.tw-bs .form-control.errorInput {
    border-color: #A94442;
}

.tw-bs .form-control.errorInput {
    border-color: #A94442;
}
.tw-bs .form-control.errorInput:focus {
    border-color: #843534;
    -webkit-box-shadow: inset 0 1px 1px rgba(0,0,0,.075),0 0 6px #ce8483;
    box-shadow: inset 0 1px 1px rgba(0,0,0,.075),0 0 6px #ce8483;
}
.tw-bs .modal .well.jstree-rudder.jstree-focused, .tw-bs .modal .well.jstree-rudder {
    background: #FBFBFB;
}
.tw-bs #grid_remove_popup_grid a,.tw-bs #grid_dependentRulesGrid a {
    color: #2E2D2D;
    text-decoration: underline;
    transition-duration: .1s;
}
.tw-bs #grid_remove_popup_grid a:hover,.tw-bs #grid_dependentRulesGrid a:hover {
    color: #ec8e0c;
}
.tw-bs .modal table thead th {
    border-right: 1px solid #B4B3A8 !important;
}
.tw-bs .modal #pendingNodeConfirm_wrapper table thead th {
    border-bottom: 1px solid #B4B3A8 !important;
    border-right: none !important;
}
.tw-bs .modal .dataTables_wrapper_bottom{
    font-size: 12px;
    background-color: rgb(213, 213, 213);
}
.tw-bs .modal .dataTables_wrapper_top {
    padding: 0 6px;
    line-height: 37px;
}
.tw-bs .modal #remove_popup_grid * {
    border-color: #d8d8d8 !important;
}
form .tw-bs input {
  width: auto;
}
.tw-bs .modal #CRStatus {
    background-color: #f5f5f5; 
    font-size: 15px;
    font-weight: bold;
    padding: 7px;
    margin-right: 0; 
    cursor: not-allowed;
    box-shadow:none;
    width: 100%;
    color:#797979;
    display: inline-block;
    border: 1px solid #C1BEBE;
}
.tw-bs .modal .form-control.vresize {
  resize: vertical; 
}
.tw-bs label.valign, .tw-bs .valign{
    line-height: 28px;
}
.tw-bs .navbar-nav .glyphicon.text-danger{
    color: #a94442;
}
.tw-bs .panel-group a .panel-heading {
    color: #565656;
    background-color: #fff;
}
/* PopUp error details */


.tw-bs #showhidetechnicalerrors{
    margin-left: 65%;
}
.tw-bs #deploymentErrorMsg.list-group {
    margin-bottom: 0;
    font-weight: normal;
}
.tw-bs .modal #validationForm span.col-xs-offset-0.col-sm-offset-0{
    margin-left:0;
    width:100%;
}
@media (min-width: 1200px){
    .tw-bs .modal .subContainerReasonField textarea.form-control.col-lg-12 {
        width: 75%;
    }
}
@media (max-width: 1200px){
    .tw-bs .modal .text-right.wbBaseFieldLabel{
        text-align: left;
    }
}
.tw-bs .modal .field_errors,.tw-bs .modal .error,.tw-bs .modal .errors {
    color: #A94442;
}
.tw-bs .modal .btn.wideButton{
    width: auto;
}
.tw-bs .modal .alert .glyphicon{
    top: 5px;
    font-size: 20px;
}

.tw-bs .modal h4.audit-title{
    padding-left: 20px;
    padding-bottom: 8px;
    margin-bottom: 25px;
    border-bottom: 1px solid #F38D17;
    margin-top: 20px;
    font-size: 17.5px;
}
.tw-bs hr.css-fix{
    margin:0;
    border: none;
}
.tw-bs .modal .errors-container{
    margin-top: 4px;
    font-size: 12px;
    padding: 0;
    font-weight: bold;
}
.tw-bs .modal .space-top-sm{
    margin-top: 4px;
}
.tw-bs .panel-group a:hover, .tw-bs .panel-group a:focus{
    text-decoration:none;
}
.tw-bs .panel-group a #showhidetechnicalerrors{
    transition-duration: .5s;
}
.tw-bs .panel-group a #showhidetechnicalerrors{
    transform: rotate(0deg);
}
.tw-bs .panel-group a #showhidetechnicalerrors.up{
    transform: rotate(180deg);    
}
.tw-bs .font-bold {
    font-weight: bold !important;
}
.tw-bs .modal .align-radio-generate-input {
    height: 34px;
}
.tw-bs .modal #pendingNodeConfirm thead tr{
    background: #DAD9D9;
}
.tw-bs .modal tr.color1 {
   background-color: #fff;
}

.tw-bs .password-section .btn{
  outline: none !important;
}

.tw-bs .password-section .reveal-password:hover,.tw-bs .password-section .reveal-password:active,.tw-bs .password-section .reveal-password:focus{
  background-color: #fff;
  border-color: #ccc;
}
.tw-bs .password-section .btn-default.active:hover{
}
.tw-bs .password-section .input-group[class*=col-]{
  padding:0 15px;
}
.tw-bs .password-section .reveal-password>span{
  font-size: 16px;
  padding: 2px 0;
}

.tw-bs .password-section .input-group-btn .btn{
  margin-left: -3px
}

.tw-bs .text-section.input-group input{
  margin-left: -3px
}

.tw-bs .password-section textarea, .tw-bs .text-section textarea, .tw-bs .textarea {
    resize: vertical;
    border-radius: 4px !important;
}

.animate-show {
  line-height: 20px;
  opacity: 1;
  padding: 10px;
  border: 1px solid black;
  background: white;
}

.animate-show.ng-hide-add, .animate-show.ng-hide-remove {
  transition: all linear 0.5s;
}

.animate-show.ng-hide {
  line-height: 0;
  opacity: 0;
  padding: 0 10px;
}

#password-actions {
  padding: 0 15px 15px;
}

.tw-bs .padding-form {
  padding-bottom: 15px;
}

.tw-bs .input-group-btn  .dropdown-toggle {
  height : 34px;
}

.tw-bs .input-group-btn > .btn:hover, .tw-bs .input-group-btn > .btn:focus, .tw-bs .input-group-btn > .btn:active {
  z-index: 0;
}

.tw-bs .btn.btn-default.reveal-password {
  padding : 5px 12px;
}

.tw-bs .table-responsive {
  overflow-x: visible
}

.tw-bs.homePage {
  background-color: rgb(236, 240, 245);
}

.tw-bs .jstree {
	margin-top: 5px;
}

.tw-bs .text-section.row {
	margin-left: -13px
}

.tw-bs .text-section.row .btn-group .btn {
  margin-bottom : 2px;
}

.tw-bs .text-section .btn {
  background-color: #eee;
}
/* TECHNIQUE EDITOR PAGE */
#editor-iframe{
  width: calc(100% + 30px);
  border: none;
  margin-left: -15px;
  height:calc(100vh - 95px);
}
@media (max-width:768px) {
  #editor-iframe{
    height:calc(100vh - 145px);
  }
}

#new_servers_tab #lift__noticesContainer___error{
  color: #a94442;
  background-color: #f2dede;
  border-color: #ebccd1;
  margin-left: 6px;
  margin-right: 6px;
  padding: 15px;
  border: 1px solid transparent;
  border-radius: 4px;
}
#new_servers_tab #lift__noticesContainer___error ul{
  margin-bottom:0;
}
.tw-bs .monospace-font{
  font-family: Menlo,Monaco,Consolas,"Courier New",monospace;
  word-break: break-all;
  word-wrap: break-word;
}
.tw-bs textarea.monospace-font{
  min-height:100px;
}<|MERGE_RESOLUTION|>--- conflicted
+++ resolved
@@ -367,13 +367,8 @@
 }
 
 #globalCompliance .progress .progress-bar {
-<<<<<<< HEAD
-    line-height:80px;
-    font-size: 25px;
-=======
     line-height: 90px;
     font-size: 16px;
->>>>>>> 1fe5052e
     font-weight: 600;
 }
 
