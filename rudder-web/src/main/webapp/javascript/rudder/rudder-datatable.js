--- conflicted
+++ resolved
@@ -1067,11 +1067,7 @@
         var nodeLink = $(el);
         link.append(nodeLink);
         var icon = $("<i>");
-<<<<<<< HEAD
-        icon.addClass("fa fa-search space-left");
-=======
         icon.addClass("fa fa-search space-left node-details");
->>>>>>> e21add08
         link.append(icon);
         $(nTd).empty();
         $(nTd).append(link);
