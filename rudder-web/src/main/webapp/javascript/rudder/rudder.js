/*
*************************************************************************************
* Copyright 2011 Normation SAS
*************************************************************************************
*
* This program is free software: you can redistribute it and/or modify
* it under the terms of the GNU Affero General Public License as
* published by the Free Software Foundation, either version 3 of the
* License, or (at your option) any later version.
*
* In accordance with the terms of section 7 (7. Additional Terms.) of
* the GNU Affero GPL v3, the copyright holders add the following
* Additional permissions:
* Notwithstanding to the terms of section 5 (5. Conveying Modified Source
* Versions) and 6 (6. Conveying Non-Source Forms.) of the GNU Affero GPL v3
* licence, when you create a Related Module, this Related Module is
* not considered as a part of the work and may be distributed under the
* license agreement of your choice.
* A "Related Module" means a set of sources files including their
* documentation that, without modification of the Source Code, enables
* supplementary functions or services in addition to those offered by
* the Software.
*
* This program is distributed in the hope that it will be useful,
* but WITHOUT ANY WARRANTY; without even the implied warranty of
* MERCHANTABILITY or FITNESS FOR A PARTICULAR PURPOSE. See the
* GNU Affero General Public License for more details.
*
* You should have received a copy of the GNU Affero General Public License
* along with this program. If not, see <http://www.gnu.org/licenses/agpl.html>.
*
*************************************************************************************
*/

/* Event handler function */

/*
var #table_var#;
        function fnFormatDetails ( id ) {
          var sOut = '<span id="'+id+'" "/>';
          return sOut;
        }

#table_var# = $('').dataTable({
            "asStripeClasses": [ 'color1', 'color2' ],
            "bAutoWidth": ,
            "bFilter" :,
            "bPaginate" :,
            "bLengthChange": ,
            "sPaginationType": ,
            "bJQueryUI": ,
            // "oLanguage": ,
            "aaSorting": [[ , "asc" ]],
            "aoColumns": [             ]
          })

*/

/**
 * Instanciate the tooltip
 * For each element having the "tooltipable" class, when hovering it will look for it's 
 * tooltipid attribute, and display in the tooltip the content of the div with the id 
 * tooltipid 
 */
function createTooltip() {
  $(".tooltipable").tooltip({
			show: {
<<<<<<< HEAD
				effect: "none",
                delay: 100,
=======
			  effect: "none",
              delay: 100,
>>>>>>> 651c96a6
            },
			content: function() {
		      return $("#"+$(this).attr("tooltipid")).html();
		    },
<<<<<<< HEAD
		    position: { my: "left top+15",
		    			at: "right top",
		    			collision: "flipfit" 
=======
		    position: { 
		      my: "left top+15",
		      at: "right top",
		      collision: "flipfit" 
>>>>>>> 651c96a6
		    }
  });
}

/* popups */



function callPopupWithTimeout(timeout, popupName, minHeight, minWidth){
	setTimeout("createPopup('"+popupName+"',"+minHeight+","+minWidth+")", timeout);
}

function createPopup(popupName, minHeight, minWidth){
		$("#"+popupName).modal({
			minHeight: minHeight,
			minWidth: minWidth,
			maxHeight: 500,
			maxWidth: 1000
		});
		$('#simplemodal-container').css('height', 'auto');
		correctButtons();
}

/* ignore event propagation (IE compliant) */

function noBubble(event){
    if(event.stopPropagation){
      event.stopPropagation();
    };
    event.cancelBubble=true;
}

/* ignore enter in a field */

function refuseEnter(event)
{
    // IE / Firefox
    if(!event && window.event) {
        event = window.event;
    }
    // IE
    if(event.keyCode == 13) {
        event.returnValue = false;
        event.cancelBubble = true;
    }
    // DOM
    if(event.which == 13) {
        event.preventDefault();
        event.stopPropagation();
    }
}

/* slickboxShowHide */

	$(document).ready(function() {

	var config = {
		selectors: {
			navigation: "#navigation",
			content: "#contenu"
		},

		text: {
			navigation: {
				minimize: "Hide this menu",
				maximize: ""
			}
		},

		image: {
			prefix: contextPath+"/images/",

			navigation: {
				minimize: "puceHide.jpg",
				maximize: "PuceMenuCachee.jpg"
			}
		},

		className: {
			reader: "for-reader",

			minimize: "minimize",
			minimized: "minimized",

			maximize: "maximize",
			maximized: "maximized"
		}
	},

	tmp = null,
	cache = {};


	cache.$navigation = $(config.selectors.navigation);
	cache.$content    = $(config.selectors.content);

	// Generating the navigation's minimize link
	tmp = '<a class="menuHide ' + config.className.minimize + '" title="' + config.text.navigation.minimize + '" href="#"><img src="' + config.image.prefix + config.image.navigation.minimize + '" alt="" /> <span>' + config.text.navigation.minimize + '</span></a>';
	cache.$navigation.prepend(tmp);

	cache.minimize_navigation = {};
	cache.minimize_navigation.$link = $(config.selectors.navigation + " a." + config.className.minimize);
	cache.minimize_navigation.$img  = cache.minimize_navigation.$link.find("img");
	cache.minimize_navigation.$text = cache.minimize_navigation.$link.find("span");

	/**
	 * Showing/Hidding the #navigation
	 */
	cache.minimize_navigation.$link.click(function() {
		var $link = $(this);

		if (cache.$navigation.hasClass(config.className.minimized)) {
			// The navigation is already minimized, maximize!
			cache.$navigation.removeClass(config.className.minimized);
			cache.$content.removeClass(config.className.maximized);

			// Changing the image
			cache.minimize_navigation.$img.prop("src", config.image.prefix + config.image.navigation.minimize);

			// Changing the text value
			cache.minimize_navigation.$text.removeClass(config.className.reader);
			cache.minimize_navigation.$text.text(config.text.navigation.minimize);
			cache.minimize_navigation.$link.prop("title", config.text.navigation.minimize);
		} else {
			// The navigation is maximized, lets minimize it!
			cache.$navigation.addClass(config.className.minimized);
			cache.$content.addClass(config.className.maximized);

			// Changing the image
			cache.minimize_navigation.$img.prop("src", config.image.prefix + config.image.navigation.maximize);

			// Changing the text value
			cache.minimize_navigation.$text.addClass(config.className.reader);
			cache.minimize_navigation.$text.text(config.text.navigation.maximize);
			cache.minimize_navigation.$link.prop("title", config.text.navigation.maximize);
		}

		return false; // Don’t follow the link
	});
});

/* portlet */

$(function() {
	/*
		$(".column").sortable({
			connectWith: '.column'
		});
		$(".column").disableSelection();
	*/

		$(".portlet").addClass("ui-widget ui-widget-content ui-helper-clearfix arrondis")
			.find(".portlet-header")
				.addClass("ui-widget-header arrondishaut")
				.end()
			.find(".portlet-content");

		$(".portlet-header .ui-icon").click(function() {
			$(this).toggleClass("ui-icon-minusthick").toggleClass("ui-icon-plusthick");
			$(this).parents(".portlet:first").find(".portlet-content").toggle();
		});

	});


/**
 * Check all checkbox named name according to the status of the checkbox with id id
 * @param id
 * @param name
 * @return
 */
function jqCheckAll( id, name )
{
   $("input[name=" + name + "][type='checkbox']").prop('checked', $('#' + id).is(':checked'));
}

/* popin */

// increase the default animation speed to exaggerate the effect
	$.fx.speeds._default = 1000;
	$(function() {
		$('#dialog').dialog({
			autoOpen: false,
			position: [250,100],
			width: 535,
			show: '',
			hide: ''		
		});
		$('#openerAccount').click(function() {
			$('#dialog').dialog('open');
			return false;
		});
	});




// Details
	
		$.fx.speeds._default = 1000;
	$(function() {
		$('#dialogDetail').dialog({
			autoOpen: false,
			position: 'center',
			width: 300,
			show: '',
			hide: ''		
		});
		$('.openDetail').click(function() {
			$('#dialogDetail').dialog('open');
			return false;
		});
	});
	


	$(function() {
	    // Bouton rouge
		$('#openAlert').click(function() {
			$('#dialogAlert').modal({
                minHeight:200,
                minWidth: 450
            });
			$('#simplemodal-container').css('height', 'auto');
			return false;
		});

        // Logout
        $('#logout').click(function() {
			$('#dialogLogOut').modal({
                minHeight:100,
                minWidth: 430
            });
			$('#simplemodal-container').css('height', 'auto');
			return false;
		});

	});

/* button */

function correctButtons() {
	$("button, input:submit", "form").button();
	    
	$("button", "").button();
	    
	$("button, input:submit, a", ".whoUser").button();
		
	$("a", ".whoUser").click(function() { return false; });
	
	//$("button, input:submit", ".detailsUser").button();
	//$("button, input:submit", ".popupButton").button();
		
	$("a", ".detailsUser").click(function() { return false; });
	}

function processKey(e , buttonId){
    if (null == e)
        e = window.event ;
    if (e.keyCode == 13)  {
        e.preventDefault();
        document.getElementById(buttonId).click();
        return false;
    }
}

function roundTabs() {
	$(".tabs").tabs();	
	$(".tabsv").tabs();
	$(".tabsv").removeClass('arrondishaut').addClass('ui-tabs-vertical ui-helper-clearfix arrondis');
	$(".tabsv > ul").removeClass('arrondishaut').addClass('arrondisleft');
	$(".tabsv > ul > li").removeClass('arrondishaut').addClass('arrondisleft');
		
	// test auto-ready logic - call corner before DOM is ready
    $('.arrondis').corner("5px");
	$('.arrondishaut').corner("5px top");
	$('.arrondisbas').corner("5px bottom");
	$('.arrondisleft').corner("5px left");
}

/**
 * Move the filter and paginate zones in the location described by tableId_paginate_area and tableId_filter_area
 * @param tableId
 * @return
 */
function moveFilterAndPaginateArea(tableId) {
	$(tableId+"_paginate_area").append($(tableId+"_next")).append($(tableId+"_info")).append($(tableId+"_previous"));

	if ($(tableId+"_filter_area")) {
		$(tableId+"_filter_area").append($(tableId+"_filter"));
	}

}



/**
 * Move the filter and paginate zones in the location described by tableId_paginate_area and tableId_filter_area
 * move the info (1 to 10) to the info area
 * @param tableId
 * @return
 */
function moveFilterAndFullPaginateArea(tableId) {
	$(tableId+"_paginate_area").append($(tableId+"_paginate"));
	$(tableId+"_info_area").append($(tableId+"_info"));
	if ($(tableId+"_filter_area")) {
		$(tableId+"_filter_area").append($(tableId+"_filter"));
	}
	if ($(tableId+"_length")) {
		$(tableId+"_info_area").append($(tableId+"_length"));
  }

}


function dropFilterArea(tableId) {
	$(tableId+"_info").remove();
	$(tableId+"_filter").remove();
	$(tableId+"_length");
}

function activateButtonOnFormChange(containerDivId, buttonId, status) {
	if ("false"==status)
		$('#'+buttonId).prop("disabled", true);
	else 
		$('#'+buttonId).prop("disabled", false);
	
	// all change on the form
	$('#'+containerDivId+' > form').change(function() { $('#'+buttonId).prop("disabled", false);;});
	// This one is for all input (text, textarea, password... and yes, button)
	$('#'+containerDivId+' :input').change(function() { $('#'+buttonId).prop("disabled", false);;});
	// this one is for the checkbox when using IE
	//if ($.browser.msie) 
	//	$('#'+containerDivId+' > form :checkbox').bind('propertychange', function(e) {if (e.type == "change" || (e.type == "propertychange" && window.event.propertyName == "checked")) {  $('#'+buttonId).prop("disabled", false);}});

	// all change on not the form
	$('#'+containerDivId+' :radio').change(function() { $('#'+buttonId).prop("disabled", false);;});
	// This one is for all input (text, textarea, password... and yes, button)
	$('#'+containerDivId+' :input').keyup(function() { $('#'+buttonId).prop("disabled", false);;});

	$('#'+containerDivId+' :checkbox').bind('propertychange', function(e) {if (e.type == "change" || (e.type == "propertychange" && window.event.propertyName == "checked")) {  $('#'+buttonId).prop("disabled", false);}});

}

/**
 *
 */
function activateButtonDeactivateGridOnFormChange(containerDivId, buttonId, gridId, status, optionnalButton) {
	if ("false"==status)
		$('#'+buttonId).prop("disabled", true);
	else
		activateButtonDeactivateGrid(buttonId, gridId);

	// all change on the form
	$('#'+containerDivId+' > form').change(function() { activateButtonDeactivateGrid(buttonId, gridId, optionnalButton);});
	// This one is for all input (text, textarea, password... and yes, button)
	$('#'+containerDivId+' :input').change(function() { activateButtonDeactivateGrid(buttonId, gridId, optionnalButton);});
	// this one is for the checkbox when using IE
	//if ($.browser.msie)
	//	$('#'+containerDivId+' > form :checkbox').bind('propertychange', function(e) {if (e.type == "change" || (e.type == "propertychange" && window.event.propertyName == "checked")) {  activateButtonDeactivateGrid(buttonId, gridId, optionnalButton);}});

	// all change on not the form
	$('#'+containerDivId+' :radio').change(function() { activateButtonDeactivateGrid(buttonId, gridId, optionnalButton);});
	// This one is for all input (text, textarea, password... and yes, button)
	$('#'+containerDivId+' :input').keyup(function() { activateButtonDeactivateGrid(buttonId, gridId, optionnalButton);});

	$('#'+containerDivId+' :checkbox').bind('propertychange', function(e) {if (e.type == "change" || (e.type == "propertychange" && window.event.propertyName == "checked")) {  activateButtonDeactivateGrid(buttonId, gridId, optionnalButton);}});

}

function activateButtonDeactivateGrid(buttonId, gridId, optionnalButton) {
     $('#'+buttonId).prop("disabled", false);
     $('#'+gridId).addClass("desactivatedGrid");

     if ((optionnalButton)&&("" != optionnalButton))
      $('#'+optionnalButton).prop("disabled", true);
}

function scrollToElement(elementId) {
	$('html, body').animate({ scrollTop: $("#"+ elementId).offset().top }, 500);
	
}

/*

Correctly handle PNG transparency in Win IE 5.5 & 6.
http://homepage.ntlworld.com/bobosola. Updated 18-Jan-2006.

Use in <HEAD> with DEFER keyword wrapped in conditional comments:
<!--[if lt IE 7]>
<script defer type="text/javascript" src="rudder.js"></script>
<![endif]-->

*/

var arVersion = navigator.appVersion.split("MSIE")
var version = parseFloat(arVersion[1])
/*
 * Sometimes body is not initiated on IE when javascript is launched
 * default value should be true/false ?
 */
var filters= true ;
if (document.body != null)
	{
	  filters = document.body.filters;
	}

if ((version >= 5.5) && (filters))
{
   for(var i=0; i<document.images.length; i++)
   {
      var img = document.images[i]
      var imgName = img.src.toUpperCase()
      if (imgName.substring(imgName.length-3, imgName.length) == "PNG")
      {
         var imgID = (img.id) ? "id='" + img.id + "' " : ""
         var imgClass = (img.className) ? "class='" + img.className + "' " : ""
         var imgTitle = (img.title) ? "title='" + img.title + "' " : "title='" + img.alt + "' "
         var imgStyle = "display:inline-block;" + img.style.cssText 
         if (img.align == "left") imgStyle = "float:left;" + imgStyle
         if (img.align == "right") imgStyle = "float:right;" + imgStyle
         if (img.parentElement.href) imgStyle = "cursor:hand;" + imgStyle
         var strNewHTML = "<span " + imgID + imgClass + imgTitle
         + " style=\"" + "width:" + img.width + "px; height:" + img.height + "px;" + imgStyle + ";"
         + "filter:progid:DXImageTransform.Microsoft.AlphaImageLoader"
         + "(src=\'" + img.src + "\', sizingMethod='scale');\"></span>" 
         img.outerHTML = strNewHTML
         i = i-1
      }
   }
}

function showParameters(s){
  if(document.getElementById("showParametersInfo" + s).style.display == "none")
    document.getElementById("showParametersInfo" + s).style.display = "block";
  else
    document.getElementById("showParametersInfo" + s).style.display = "none";
}<|MERGE_RESOLUTION|>--- conflicted
+++ resolved
@@ -65,27 +65,16 @@
 function createTooltip() {
   $(".tooltipable").tooltip({
 			show: {
-<<<<<<< HEAD
-				effect: "none",
-                delay: 100,
-=======
 			  effect: "none",
               delay: 100,
->>>>>>> 651c96a6
             },
 			content: function() {
 		      return $("#"+$(this).attr("tooltipid")).html();
 		    },
-<<<<<<< HEAD
-		    position: { my: "left top+15",
-		    			at: "right top",
-		    			collision: "flipfit" 
-=======
 		    position: { 
 		      my: "left top+15",
 		      at: "right top",
 		      collision: "flipfit" 
->>>>>>> 651c96a6
 		    }
   });
 }
