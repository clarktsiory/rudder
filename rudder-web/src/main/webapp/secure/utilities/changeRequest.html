--- conflicted
+++ resolved
@@ -5,19 +5,7 @@
 </head>
 
 <div class="portlet">
-<<<<<<< HEAD
-  <div class="portlet-content"> 
-=======
-  <div class="portlet-header">Change request</div>
   <div class="portlet-content">
-
-    <div class="intro">
-      <div>
-        All changes requested in Rudder can be consulted here.
-      </div>
-    </div>
-    <hr class="spacer"/>
->>>>>>> cb2f13ce
     <div id="changeRequestHeader" style="margin-bottom:5px">
       <div class="lift:administration.ChangeRequestDetails.header"/>
     </div>
