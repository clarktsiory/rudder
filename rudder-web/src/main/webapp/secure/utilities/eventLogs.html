<lift:surround with="common-layout" at="content">

<head>
<title>Rudder - View logs</title>
</head>

<div class="portlet">
<<<<<<< HEAD
      <div class="inner-portlet">
        <div class="page-title">Event Logs</div>
  <div class="portlet-content"> 
    <hr class="spacer"/>

    <div class="lift:administration.EventLogsViewer.display">
    </div>
    <span id="eventLogsError"></span>
    <table id="eventLogsGrid" class="display" cellspacing="0">
    </table>
    
=======
  <div class="portlet-header">Event Logs</div>
  <div class="portlet-content">

    <div class="intro">
      <div>
        All events that occur within this web application are logged here with details.
      </div>
    </div>
    <hr class="spacer"/>

    <lift:lazy-load>
    <div class="lift:administration.EventLogsViewer.display">
    </div>
    </lift:lazy-load>

>>>>>>> cb2f13ce
    <div id="eventDetailPopup" class="nodisplay">
      <lift:ignore>
      This div gets the content of the eventDetailPopup injected within
    </lift:ignore>
    </div>


 </div>
 </div>
</div>
</lift:surround>
<|MERGE_RESOLUTION|>--- conflicted
+++ resolved
@@ -5,10 +5,9 @@
 </head>
 
 <div class="portlet">
-<<<<<<< HEAD
       <div class="inner-portlet">
         <div class="page-title">Event Logs</div>
-  <div class="portlet-content"> 
+  <div class="portlet-content">
     <hr class="spacer"/>
 
     <div class="lift:administration.EventLogsViewer.display">
@@ -16,24 +15,7 @@
     <span id="eventLogsError"></span>
     <table id="eventLogsGrid" class="display" cellspacing="0">
     </table>
-    
-=======
-  <div class="portlet-header">Event Logs</div>
-  <div class="portlet-content">
 
-    <div class="intro">
-      <div>
-        All events that occur within this web application are logged here with details.
-      </div>
-    </div>
-    <hr class="spacer"/>
-
-    <lift:lazy-load>
-    <div class="lift:administration.EventLogsViewer.display">
-    </div>
-    </lift:lazy-load>
-
->>>>>>> cb2f13ce
     <div id="eventDetailPopup" class="nodisplay">
       <lift:ignore>
       This div gets the content of the eventDetailPopup injected within
