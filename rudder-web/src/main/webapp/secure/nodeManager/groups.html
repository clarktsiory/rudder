--- conflicted
+++ resolved
@@ -1,60 +1,45 @@
 <lift:surround with="common-layout" at="content">
 
 <head>
-<<<<<<< HEAD
   <title>Rudder - Node Groups Management</title>
   <link type="text/css" rel="stylesheet" data-lift="with-cached-resource" href="/style/rudder/rudder-groups.css"/>
   <style>
     form select.selectComparator {
-      width: 100px;
+      width: 100%;
     }
     form select.selectField {
-      width: 130px;
+      width: 100%;
     }
-    input.queryInputValue, select.queryInputValue {
-      width:115px !important;
+    #queryParameters{
+      overflow-x:auto;
+    }
+    #query_lines{
+      width:100%;
+      table-layout:fixed;
+    }
+    #query_lines td{
+      white-space: nowrap;}
+    #query_lines tbody tr td input, #query_lines tbody tr td select.selectField, #query_lines tbody tr td input.queryInputValue, #query_lines tbody tr td select.queryInputValue{
+      width:100%;
+    }
+    #query_lines tbody tr td:first-child{
+      width:130px;
+    }
+    #query_lines tbody tr td:nth-child(2){
+      width:170px;
+    }
+    #query_lines tbody tr td:nth-child(3){
+      width: 140px;
+    }
+    #query_lines tbody tr td:nth-child(5),#query_lines tbody tr td.last{
+      width:25px;
+    }
+    @media screen and (max-width: 1200px){
+      #query_lines tbody tr td:nth-child(4){
+        width :250px;
+      }
     }
   </style>
-=======
-<title>Rudder - Node Groups Management</title>
-<style>
-form select.selectComparator {
-  width: 100%;
-}
-form select.selectField {
-  width: 100%;
-}
-#queryParameters{
-  overflow-x:auto;
-}
-#query_lines{
-  width:100%;
-  table-layout:fixed;
-}
-#query_lines td{
-white-space: nowrap;}
-#query_lines tbody tr td input, #query_lines tbody tr td select.selectField, #query_lines tbody tr td input.queryInputValue, #query_lines tbody tr td select.queryInputValue{
-  width:100%;
-}
-#query_lines tbody tr td:first-child{
-  width:130px;
-}
-#query_lines tbody tr td:nth-child(2){
-  width:170px;
-}
-#query_lines tbody tr td:nth-child(3){
-  width: 140px;
-}
-#query_lines tbody tr td:nth-child(5),#query_lines tbody tr td.last{
-  width:25px;
-}
-@media screen and (max-width: 1200px){
-  #query_lines tbody tr td:nth-child(4){
-    width :250px;
-  }
-}
-</style>
->>>>>>> 0f66e156
 </head>
 
 <span data-list="node.Groups.head"></span>
