--- conflicted
+++ resolved
@@ -311,7 +311,6 @@
     </div>
 
     <div class="inner-portlet">
-<<<<<<< HEAD
       <div class="page-title">Usage survey participation</div>
       <div class="portlet-content">
 
@@ -326,7 +325,51 @@
                   If you want to check the information that is sent, just run "/opt/rudder/bin/rudder-metrics-reporting -v" on your Rudder server. This won't send any information without your consent.<br/>
                   This information is very valuable to the development team, as it helps us focus on the features that matter most and better understand what our users care about.
                   Please consider participating in the survey!
-=======
+            </div>
+          </div>
+
+          <hr class="spacer" />
+          <div class="deca">
+            <form class="lift:form.ajax">
+
+              <div class="wbBaseField">
+                <label class="threeCol textright" for="sendMetricsCheckbox" style="font-weight:bold;width: 20%;">Send anonymous usage statistics:</label><input id="sendMetricsCheckbox" type="checkbox"/>
+              </div>
+              <hr class="spacer"/>
+              <input type="submit" value="Reload" id="sendMetricsSubmit"/>
+              <lift:Msg id="sendMetricsMsg">[messages]</lift:Msg>
+            </form>
+          </div>
+        </div>
+      </div>
+    </div>
+    <div class="inner-portlet">
+      <div class="page-title">Display changes graphs</div>
+      <div class="portlet-content">
+
+        <div class="lift:administration.PropertiesManagement.displayGraphsConfiguration" id="displayGraphs">
+          <div class="intro">
+            <div>
+              In Rules table, we display a graph for each Rule showing it's activity (number of repaired reports).<br/>
+              Unfortunately, some browsers (especially Firefox) have trouble displaying them and make Rule pages almost unusable.<br/>
+              If you experience slow loading of Rules pages, you can disable this feature here.
+            </div>
+          </div>
+
+          <hr class="spacer" />
+          <div class="deca">
+            <form class="lift:form.ajax">
+
+              <div class="wbBaseField">
+                <label class="threeCol textright" for="displayGraphsCheckbox" style="font-weight:bold;width: 20%;">Display changes graphs:</label><input id="displayGraphsCheckbox" type="checkbox"/>
+              </div>
+              <hr class="spacer"/>
+              <input type="submit" value="Save Changes" id="displayGraphsSubmit"/>
+              <lift:Msg id="displayGraphsMsg">[messages]</lift:Msg>
+            </form>
+          </div>
+        </div>
+      </div>
       <div class="inner-portlet-header">Api backward compatibility</div>
       <div class="portlet-content">
 
@@ -338,50 +381,10 @@
                  We have harmonized response and parameters (in this <a href="http://www.rudder-project.org/redmine/issues/8687"></a>).
                  But if you had script based on malformed response, you can enable this option.
               </p>
->>>>>>> daa00c7d
             </div>
           </div>
 
           <hr class="spacer" />
-<<<<<<< HEAD
-          <div class="deca">
-            <form class="lift:form.ajax">
-
-              <div class="wbBaseField">
-                <label class="threeCol textright" for="sendMetricsCheckbox" style="font-weight:bold;width: 20%;">Send anonymous usage statistics:</label><input id="sendMetricsCheckbox" type="checkbox"/>
-              </div>
-              <hr class="spacer"/>
-              <input type="submit" value="Reload" id="sendMetricsSubmit"/>
-              <lift:Msg id="sendMetricsMsg">[messages]</lift:Msg>
-            </form>
-          </div>
-        </div>
-      </div>
-    </div>
-    <div class="inner-portlet">
-      <div class="page-title">Display changes graphs</div>
-      <div class="portlet-content">
-
-        <div class="lift:administration.PropertiesManagement.displayGraphsConfiguration" id="displayGraphs">
-          <div class="intro">
-            <div>
-              In Rules table, we display a graph for each Rule showing it's activity (number of repaired reports).<br/>
-              Unfortunately, some browsers (especially Firefox) have trouble displaying them and make Rule pages almost unusable.<br/>
-              If you experience slow loading of Rules pages, you can disable this feature here.
-            </div>
-          </div>
-
-          <hr class="spacer" />
-          <div class="deca">
-            <form class="lift:form.ajax">
-
-              <div class="wbBaseField">
-                <label class="threeCol textright" for="displayGraphsCheckbox" style="font-weight:bold;width: 20%;">Display changes graphs:</label><input id="displayGraphsCheckbox" type="checkbox"/>
-              </div>
-              <hr class="spacer"/>
-              <input type="submit" value="Save Changes" id="displayGraphsSubmit"/>
-              <lift:Msg id="displayGraphsMsg">[messages]</lift:Msg>
-=======
         <div class="deca">
 
             <form class="lift:form.ajax">
@@ -394,22 +397,15 @@
               <hr class="spacer"/>
               <input type="submit" value="[save]" id="apiModeSubmit"/>
               <lift:Msg id="apiModeMsg">[messages]</lift:Msg>
->>>>>>> daa00c7d
-            </form>
-          </div>
-        </div>
-      </div>
-    </div>
-
-<<<<<<< HEAD
+            </form>
+          </div>
+        </div>
+      </div>
+    </div>
 
 
     <div class="inner-portlet">
       <div class="page-title">Clear policy caches</div>
-=======
-    <div class="inner-portlet">
-      <div class="inner-portlet-header">Clear policy caches</div>
->>>>>>> daa00c7d
       <div class="portlet-content">
 
         <div class="intro">
