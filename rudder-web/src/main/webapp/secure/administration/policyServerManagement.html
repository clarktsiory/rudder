--- conflicted
+++ resolved
@@ -147,11 +147,7 @@
         <hr class="spacer" />
         <div class="deca">
           <div
-<<<<<<< HEAD
-            class="lift:administration.TechniqueLibraryManagement.reloadTechniqueLibrary"
-=======
-            class="lift:configuration.TechniqueLibraryManagement.reloadTechniqueButton"
->>>>>>> b2440bda
+            class="lift:administration.TechniqueLibraryManagement.reloadTechniqueButton"
             id="reloadTechniqueLibForm">
             <form class="lift:form.ajax">
               <input type="submit" value="Reload" />
