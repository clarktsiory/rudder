<lift:surround with="common-layout" at="content">

<head>
  <title>Rudder - Home</title>
  <script type="text/javascript" src="/javascript/rudder/homePage.js"></script>
  <script type="text/javascript" src="/javascript/gauge/gauge.min.js"></script>
</head>

<div class="tw-bs">
  <div class="col-sm-2" style="padding-left:0">
    <div class=" panel panel-default">
      <div class="panel-heading">Statistics</div>
      <div data-lift="lazy-load">
        <ul class="nav nav-pills nav-stacked navbar-rudder" style="border-radius:4px">
          <li ><a href="/secure/nodeManager/nodes">
            <span class="badge pull-right"><lift:HomePage.acceptedNodes/></span>
            Nodes</a>
          </li>
          <li ><a href="/secure/nodeManager/manageNewNode">
            <span class="badge pull-right"><lift:HomePage.pendingNodes/></span>
            Pending nodes</a>
          </li>
          <li><a href="/secure/configurationManager/ruleManagement">
            Rules <span class="badge pull-right"><lift:HomePage.rules/></span>
            </a>
          </li>
          <li ><a href="/secure/configurationManager/directiveManagement">
            <span class="badge pull-right"><lift:HomePage.directives/></span>
            Directives</a>
          </li>
          <li ><a href="/secure/nodeManager/groups">
            <span class="badge pull-right"><lift:HomePage.groups/></span>
            Groups</a>
          </li>
          <li ><a href="/secure/administration/techniqueLibraryManagement">
            <span class="badge pull-right"><lift:HomePage.techniques/></span>
            Techniques</a>
          </li>
        </ul>
      </div>
    </div>
  </div>

  <div class="col-sm-10" style="padding-right:0">

    <div class="row">
      <div class="col-sm-4">
        <div class="panel panel-default">
        <div class="panel-heading">Global compliance</div>
          <div class="text-center">
            <canvas id="complianceGauge" width="360" height="180" class=""></canvas>
            <span id="gauge-value"></span>
          </div>
        </div>
      </div>

      <div class="col-sm-8">
        <div class="panel panel-default" style="height:223px">
          <div class="panel-heading">Global compliance details</div>
          <div id="globalCompliance"></div>
          <h5 class="text-center" id="globalComplianceStats"></h5>
        </div>
      </div>
    </div>

<<<<<<< HEAD
    <div class="row">
      <div class=" col-sm-5">
        <div id="nodeOverview" class="panel panel-default">
          <div class="panel-heading">Nodes by overall compliance</div>
          <div id="nodeCompliance" class=""></div>
          <div data-lift="lazy-load"><lift:HomePage.getAllCompliance/></div>
=======
        <div class="column">
        <lift:authz role="node_read">
        <div class="portlet">
          <div class="portlet-header">Rudder Node Manager</div>
          <div class="portlet-content homePageBlock"><img src="/images/imgPortlet.jpg" alt=" " width="94" height="82" />
            <ul>
              <li><a href="/secure/nodeManager/manageNewNode">Accept or refuse</a> new nodes in Rudder</li>
              <li><a href="/secure/nodeManager/searchNodes">List or search</a> your nodes' inventories in Rudder</li>
              <lift:authz role="group_read">
              <li><a href="/secure/nodeManager/groups">Define node groups</a> from search results</li>
              </lift:authz>
            </ul>
          </div>
        </div>
        </lift:authz>
        <div class="portlet">
          <div class="portlet-header">Support Desk</div>
          <div class="portlet-content homePageBlock"><img src="/images/imgPortlet.jpg" alt=" " width="94" height="82" />
            <ul>
              <li>Looking for help? Start by reading the <a href="/rudder-doc" target="_blank">User Documentation</a></li>
              <li>Reach out to the <a href="http://www.rudder-project.org/foswiki/Community/WebHome" target="_blank">open source community</a> to get help from other Rudder users via email or IRC</li>
              <li>Found a bug or have a great idea for a new feature? Please report it on the project's <a href="http://www.rudder-project.org/redmine/projects/rudder/issues" target="_blank">bugtracker</a></li>
              <li>Looking for professional assistance? <a href="http://www.normation.com" target="_blank">Normation</a>, Rudder's creator, offers <a href="http://www.normation.com/rudder/services/" target="_blank">professional support, training and other Rudder-specific services</a></li>
            </ul>
          </div>
>>>>>>> 906bb7ac
        </div>
      </div>


      <div class=" col-sm-7">
        <div class="panel panel-default">
          <div class="panel-heading">Node breakdown</div>
          <div class=" col-sm-4">
            <h4>By machine type</h4>
            <div id="nodeMachine"> </div>
            <div id="nodeMachineLegend"> </div>
          </div>
          <div class=" col-sm-4">
            <h4>By OS</h4>
            <div id="nodeOs"></div>
            <div id="nodeOsLegend"> </div>
            <div data-lift="lazy-load"><lift:HomePage.inventoryInfo/></div>
          </div>
          <div class=" col-sm-4">
            <h4>By agent version</h4>
            <div id="nodeAgents">
              <div data-lift="lazy-load"><lift:HomePage.rudderAgentVersion/></div>
            </div>

            <div id="nodeAgentsLegend"> </div>
          </div>
          <div style="clear: both;"></div>
        </div>
      </div>
    </div>
  </div>
</div>

</lift:surround>
<|MERGE_RESOLUTION|>--- conflicted
+++ resolved
@@ -63,41 +63,13 @@
       </div>
     </div>
 
-<<<<<<< HEAD
     <div class="row">
       <div class=" col-sm-5">
         <div id="nodeOverview" class="panel panel-default">
           <div class="panel-heading">Nodes by overall compliance</div>
           <div id="nodeCompliance" class=""></div>
           <div data-lift="lazy-load"><lift:HomePage.getAllCompliance/></div>
-=======
-        <div class="column">
-        <lift:authz role="node_read">
-        <div class="portlet">
-          <div class="portlet-header">Rudder Node Manager</div>
-          <div class="portlet-content homePageBlock"><img src="/images/imgPortlet.jpg" alt=" " width="94" height="82" />
-            <ul>
-              <li><a href="/secure/nodeManager/manageNewNode">Accept or refuse</a> new nodes in Rudder</li>
-              <li><a href="/secure/nodeManager/searchNodes">List or search</a> your nodes' inventories in Rudder</li>
-              <lift:authz role="group_read">
-              <li><a href="/secure/nodeManager/groups">Define node groups</a> from search results</li>
-              </lift:authz>
-            </ul>
-          </div>
-        </div>
-        </lift:authz>
-        <div class="portlet">
-          <div class="portlet-header">Support Desk</div>
-          <div class="portlet-content homePageBlock"><img src="/images/imgPortlet.jpg" alt=" " width="94" height="82" />
-            <ul>
-              <li>Looking for help? Start by reading the <a href="/rudder-doc" target="_blank">User Documentation</a></li>
-              <li>Reach out to the <a href="http://www.rudder-project.org/foswiki/Community/WebHome" target="_blank">open source community</a> to get help from other Rudder users via email or IRC</li>
-              <li>Found a bug or have a great idea for a new feature? Please report it on the project's <a href="http://www.rudder-project.org/redmine/projects/rudder/issues" target="_blank">bugtracker</a></li>
-              <li>Looking for professional assistance? <a href="http://www.normation.com" target="_blank">Normation</a>, Rudder's creator, offers <a href="http://www.normation.com/rudder/services/" target="_blank">professional support, training and other Rudder-specific services</a></li>
-            </ul>
-          </div>
->>>>>>> 906bb7ac
-        </div>
+       </div>
       </div>
 
 
