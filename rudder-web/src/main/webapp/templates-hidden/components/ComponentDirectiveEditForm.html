--- conflicted
+++ resolved
@@ -18,7 +18,6 @@
 	<div id="container">
 		<div id="editForm"></div>
 	</div>
-<<<<<<< HEAD
 </component-body>
 
 <component-form>
@@ -31,32 +30,12 @@
   <div class="box" id="editForm"> 
     <div class="box-header with-border">
       <h3 class="box-title"><i class="fa fa-file-text" aria-hidden="true"></i><span id="directiveTitle">Directive</span></h3>
-=======
-</component:body>
-
-<component:form>
-  <div id="editForm">
-    <link rel="stylesheet" href="/style/rudder/rudder-filemanager.css" />
-    <script src="/javascript/rudder/angular/fileManager.js" ></script>
-    <script type="text/javascript" src="/javascript/rudder/angular/passwordForm.js" id="angular-passwordForm"></script>
-    <script type="text/javascript" src="/javascript/rudder/angular/textForm.js" id="angular-textForm"></script>
-
-    <div id="directiveTitle" class="page-title">Directive</div>
-
-    <div class="tw-bs">
-      <div class="bs-callout bs-callout-warning" id="deprecation-warning" role="alert">
-        <h4>Technique version deprecated</h4>
-        <div>This Directive uses a version of this Technique that is deprecated: <span id="deprecation-message"></span><br/>
-           <span id="migrate-button"></span>
-        </div>
-      </div>
->>>>>>> f6f58cdd
     </div>
       <div id="edit-box" class="box-body">
         <div class="bs-callout bs-callout-warning" id="deprecation-warning" role="alert">
           <h4>Technique version deprecated</h4>
           <div>This Directive uses a version of this Technique that is deprecated: <span id="deprecation-message"></span>.<br/>
-             Please upgrade to a new version: <span id="migrate-button"></span>
+             <span id="migrate-button"></span>
           </div>
         </div>
         <lift:authz role="directive_edit">
