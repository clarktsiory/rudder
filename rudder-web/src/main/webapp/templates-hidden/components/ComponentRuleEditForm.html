--- conflicted
+++ resolved
@@ -76,23 +76,14 @@
 		  <div id="removeActionDialog"></div>
 		  <div id="disactivateActionDialog"></div>
 		</div>
-<<<<<<< HEAD
-    <div class="fixed-footer rule-footer">
-      <div id="removeAction" style="float:left"></div>
-      <div id="desactivateAction" style="float:left; margin-left:20px;"></div>
-      <button id="clone" style="float:left">[Clone]</button>
-      <div class="cpiefsave">
-        <button id="save">Save</button>
-=======
     <lift:authz role="rule_edit">
       <div class="fixed-footer rule-footer">
-        <div id="removeAction" style="float:left"/>
-        <div id="desactivateAction" style="float:left; margin-left:20px;"/>
+        <div id="removeAction" style="float:left"></div>
+        <div id="desactivateAction" style="float:left; margin-left:20px;"></div>
         <button id="clone" style="float:left">[Clone]</button>
         <div class="cpiefsave">
           <button id="save">Save</button>
         </div>
->>>>>>> b22a43b7
       </div>
     </lift:authz>
 	</div>
