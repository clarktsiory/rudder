# generated by rudderc
# @name condition_errorprone
# @version 1.0

function Condition-Errorprone {
  [CmdletBinding()]
  param (
    [Parameter(Mandatory=$True)]
    [String]$ReportId,
    [Parameter(Mandatory=$True)]
    [String]$TechniqueName,
    [Switch]$AuditOnly
  )

<<<<<<< HEAD
  $ReportIdBase = $reportId.Substring(0,$reportId.Length-1)
  $LocalClasses = New-ClassContext
  $ResourcesDir = $PSScriptRoot + "\resources"
  $ReportId = $ReportIdBase+"40be703f-dac9-4809-8ee3-97969afc29c0"
  $Class = "dragonfly"
  if (Evaluate-Class $Class $LocalClasses $SystemClasses) {
    $LocalClasses = Merge-ClassContext $LocalClasses $(Command-Execution -Command "pwd" -ComponentName "Command execution" -ReportId $ReportId -TechniqueName $TechniqueName -AuditOnly:$AuditOnly).get_item("classes")
  }
  else {
    _rudder_common_report_na -ComponentName "Command execution" -ComponentKey "pwd" -Message "Not applicable" -ReportId $ReportId -TechniqueName $TechniqueName -AuditOnly:$AuditOnly
=======
  $local_classes = New-ClassContext
  $resources_dir = $PSScriptRoot + "\resources"

  $class = "dragonfly"
  if (Evaluate-Class $class $local_classes $system_classes) {
    $local_classes = Merge-ClassContext $local_classes $(Command-Execution -Command "pwd" -componentName "Command execution" -reportId $reportId -techniqueName $techniqueName -Report:$true -AuditOnly:$auditOnly).get_item("classes")
  } else {
    _rudder_common_report_na -componentName "Command execution" -componentKey "pwd" -message "Not applicable" -reportId $reportId -techniqueName $techniqueName -Report:$true -AuditOnly:$auditOnly
>>>>>>> 1d4fc781
  }
}<|MERGE_RESOLUTION|>--- conflicted
+++ resolved
@@ -12,26 +12,15 @@
     [Switch]$AuditOnly
   )
 
-<<<<<<< HEAD
   $ReportIdBase = $reportId.Substring(0,$reportId.Length-1)
   $LocalClasses = New-ClassContext
   $ResourcesDir = $PSScriptRoot + "\resources"
   $ReportId = $ReportIdBase+"40be703f-dac9-4809-8ee3-97969afc29c0"
   $Class = "dragonfly"
   if (Evaluate-Class $Class $LocalClasses $SystemClasses) {
-    $LocalClasses = Merge-ClassContext $LocalClasses $(Command-Execution -Command "pwd" -ComponentName "Command execution" -ReportId $ReportId -TechniqueName $TechniqueName -AuditOnly:$AuditOnly).get_item("classes")
+    $LocalClasses = Merge-ClassContext $LocalClasses $(Command-Execution -Command "pwd" -ComponentName "Command execution" -ReportId $ReportId -TechniqueName $TechniqueName -Report:$true -AuditOnly:$AuditOnly).get_item("classes")
   }
   else {
-    _rudder_common_report_na -ComponentName "Command execution" -ComponentKey "pwd" -Message "Not applicable" -ReportId $ReportId -TechniqueName $TechniqueName -AuditOnly:$AuditOnly
-=======
-  $local_classes = New-ClassContext
-  $resources_dir = $PSScriptRoot + "\resources"
-
-  $class = "dragonfly"
-  if (Evaluate-Class $class $local_classes $system_classes) {
-    $local_classes = Merge-ClassContext $local_classes $(Command-Execution -Command "pwd" -componentName "Command execution" -reportId $reportId -techniqueName $techniqueName -Report:$true -AuditOnly:$auditOnly).get_item("classes")
-  } else {
-    _rudder_common_report_na -componentName "Command execution" -componentKey "pwd" -message "Not applicable" -reportId $reportId -techniqueName $techniqueName -Report:$true -AuditOnly:$auditOnly
->>>>>>> 1d4fc781
+    _rudder_common_report_na -ComponentName "Command execution" -ComponentKey "pwd" -Message "Not applicable" -ReportId $ReportId -TechniqueName $TechniqueName -Report:$true -AuditOnly:$AuditOnly
   }
 }