--- conflicted
+++ resolved
@@ -24,18 +24,11 @@
     done
 }
 
-<<<<<<< HEAD
-# Python linter
-export PYTHONPATH=./relay/sources/rudder-pkg/lib/rudder-pkg/:./relay/sources/rudder-pkg/lib:$PYTHONPATH
-find . ! -name 'convertOpenLDAPSchema.py' ! -name 'systemctl3.py' ! -wholename '*jsondiff/*' -name '*.py' | xargs pylint -E --persistent=n --disable=C,R,import-error,no-member,no-name-in-module
-pylint -E --persistent=n --disable=C,R,no-member relay/sources/rudder-pkg/rudder-pkg
-=======
 # fails on error and ignores other levels
 test_python_error()
 {
   find . ! -wholename '*rudder-lang/repos/*' ! -name 'convertOpenLDAPSchema.py' ! -name 'systemctl3.py' ! -wholename '*jsondiff/*' -name '*.py' | xargs pylint -E --persistent=n --disable=C,R,import-error,no-member,no-name-in-module
 }
->>>>>>> cce2738c
 
 #####
 
