/*
*************************************************************************************
* Copyright 2011 Normation SAS
*************************************************************************************
*
* Licensed under the Apache License, Version 2.0 (the "License");
* you may not use this file except in compliance with the License.
* You may obtain a copy of the License at
*
* http://www.apache.org/licenses/LICENSE-2.0
*
* Unless required by applicable law or agreed to in writing, software
* distributed under the License is distributed on an "AS IS" BASIS,
* WITHOUT WARRANTIES OR CONDITIONS OF ANY KIND, either express or implied.
* See the License for the specific language governing permissions and
* limitations under the License.
*
*************************************************************************************
*/

<<<<<<< HEAD
package com.normation.ldap.sdk.schema

import com.normation.utils.HashcodeCaching

case class LDAPObjectClass(
    name : String
  , sup  : LDAPObjectClass = LDAPObjectClass.TOP
  , must : Set[String] = Set()
  , may  : Set[String] = Set()
) extends HashcodeCaching {
=======
package com.normation.ldap.sdk
package schema

final case class LDAPObjectClass(
    name: String
  , sup : LDAPObjectClass = LDAPObjectClass.TOP
  , must: Set[String] = Set()
  , may : Set[String] = Set()
) {
>>>>>>> 684a1cee

  val mustAttr : Set[String] = must ++ { if(null == sup) Set.empty else sup.mustAttr }
  val mayAttr  : Set[String] = may  ++ { if(null == sup) Set.empty else sup.mayAttr  }

  val attributes = mustAttr ++ mayAttr
  assert(null != name && name.length != 0,"Name can't be null or empty")
  assert(attributes.forall(a => null != a && a.length != 0),"Attributes name can't be null or empty")

}

object LDAPObjectClass {
  val TOP = new LDAPObjectClass("top", null, Set("objectClass"))
}

<<<<<<< HEAD
case class LDAPObjectClasses(all: Set[LDAPObjectClass]) extends HashcodeCaching {
=======
final case class LDAPObjectClasses(all: Set[LDAPObjectClass]) {
>>>>>>> 684a1cee
  assert(!all.isEmpty,"Object classes can't be empty (it should at least contains top)")

  val names     : Set[String] = all.map(_.name)
  val attributes: Set[String] = for { oc <- all ; x <- oc.attributes } yield x
  val may       : Set[String] = for { oc <- all ; x <- oc.mayAttr    } yield x
  val must      : Set[String] = for { oc <- all ; x <- oc.mustAttr   } yield x
}

object LDAPObjectClasses {
  def apply(classes:LDAPObjectClass*) = new LDAPObjectClasses(Set()++classes)
}<|MERGE_RESOLUTION|>--- conflicted
+++ resolved
@@ -18,20 +18,8 @@
 *************************************************************************************
 */
 
-<<<<<<< HEAD
 package com.normation.ldap.sdk.schema
 
-import com.normation.utils.HashcodeCaching
-
-case class LDAPObjectClass(
-    name : String
-  , sup  : LDAPObjectClass = LDAPObjectClass.TOP
-  , must : Set[String] = Set()
-  , may  : Set[String] = Set()
-) extends HashcodeCaching {
-=======
-package com.normation.ldap.sdk
-package schema
 
 final case class LDAPObjectClass(
     name: String
@@ -39,7 +27,6 @@
   , must: Set[String] = Set()
   , may : Set[String] = Set()
 ) {
->>>>>>> 684a1cee
 
   val mustAttr : Set[String] = must ++ { if(null == sup) Set.empty else sup.mustAttr }
   val mayAttr  : Set[String] = may  ++ { if(null == sup) Set.empty else sup.mayAttr  }
@@ -54,11 +41,7 @@
   val TOP = new LDAPObjectClass("top", null, Set("objectClass"))
 }
 
-<<<<<<< HEAD
-case class LDAPObjectClasses(all: Set[LDAPObjectClass]) extends HashcodeCaching {
-=======
 final case class LDAPObjectClasses(all: Set[LDAPObjectClass]) {
->>>>>>> 684a1cee
   assert(!all.isEmpty,"Object classes can't be empty (it should at least contains top)")
 
   val names     : Set[String] = all.map(_.name)
