--- conflicted
+++ resolved
@@ -31,21 +31,12 @@
 sealed trait TypedAttribute {
   val name:String
 }
-<<<<<<< HEAD
-case class BooleanAttribute        (name: String, value : List[Boolean]        ) extends TypedAttribute with HashcodeCaching
-case class LongAttribute           (name: String, values: List[Long]           ) extends TypedAttribute with HashcodeCaching
-case class DNAttribute             (name: String, values: List[DN]             ) extends TypedAttribute with HashcodeCaching
-case class StringAttribute         (name: String, values: List[String]         ) extends TypedAttribute with HashcodeCaching
-case class BinaryAttribute         (name: String, values: List[Array[Byte]]    ) extends TypedAttribute with HashcodeCaching
-case class GeneralizedTimeAttribute(name: String, values: List[GeneralizedTime]) extends TypedAttribute with HashcodeCaching
-=======
-final case class BooleanAttribute(name:String,value:List[Boolean]) extends TypedAttribute
-final case class LongAttribute(name:String,values:List[Long]) extends TypedAttribute
-final case class DNAttribute(name:String,values: List[DN]) extends TypedAttribute
-final case class StringAttribute(name:String,values:List[String]) extends TypedAttribute
-final case class BinaryAttribute(name:String,values: List[Array[Byte]]) extends TypedAttribute
-final case class GeneralizedTimeAttribute(name:String,values:List[GeneralizedTime]) extends TypedAttribute
->>>>>>> 684a1cee
+final case class BooleanAttribute        (name: String, value : List[Boolean]        ) extends TypedAttribute
+final case class LongAttribute           (name: String, values: List[Long]           ) extends TypedAttribute
+final case class DNAttribute             (name: String, values: List[DN]             ) extends TypedAttribute
+final case class StringAttribute         (name: String, values: List[String]         ) extends TypedAttribute
+final case class BinaryAttribute         (name: String, values: List[Array[Byte]]    ) extends TypedAttribute
+final case class GeneralizedTimeAttribute(name: String, values: List[GeneralizedTime]) extends TypedAttribute
 
 
 object TypedAttribute {
