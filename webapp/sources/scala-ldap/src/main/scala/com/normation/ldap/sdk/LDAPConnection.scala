/*
*************************************************************************************
* Copyright 2011 Normation SAS
*************************************************************************************
*
* Licensed under the Apache License, Version 2.0 (the "License");
* you may not use this file except in compliance with the License.
* You may obtain a copy of the License at
*
* http://www.apache.org/licenses/LICENSE-2.0
*
* Unless required by applicable law or agreed to in writing, software
* distributed under the License is distributed on an "AS IS" BASIS,
* WITHOUT WARRANTIES OR CONDITIONS OF ANY KIND, either express or implied.
* See the License for the specific language governing permissions and
* limitations under the License.
*
*************************************************************************************
*/

package com.normation.ldap.sdk

import com.normation.NamedZioLogger
import com.normation.ldap.ldif.LDIFFileLogger
import com.normation.ldap.ldif.LDIFNoopChangeRecord
import com.normation.ldap.sdk.LDAPIOResult._
import com.normation.ldap.sdk.LDAPRudderError.BackendException
import com.unboundid.ldap.sdk.ResultCode._
import com.unboundid.ldap.sdk.AddRequest
import com.unboundid.ldap.sdk.DN
import com.unboundid.ldap.sdk.DeleteRequest
import com.unboundid.ldap.sdk.Filter
import com.unboundid.ldap.sdk.LDAPException
import com.unboundid.ldap.sdk.LDAPSearchException
import com.unboundid.ldap.sdk.Modification
import com.unboundid.ldap.sdk.ModifyDNRequest
import com.unboundid.ldap.sdk.ModifyRequest
import com.unboundid.ldap.sdk.RDN
import com.unboundid.ldap.sdk.ReadOnlyLDAPRequest
import com.unboundid.ldap.sdk.ResultCode
import com.unboundid.ldap.sdk.SearchRequest
import com.unboundid.ldif.LDIFChangeRecord
import zio.blocking.Blocking
import zio._
import zio.syntax._

import scala.jdk.CollectionConverters._
import com.normation.ldap.sdk.syntax._

/*
 * Logger for LDAP connection related information.
 */
object LDAPConnectionLogger extends NamedZioLogger(){def loggerName = "ldap-connection"}

trait ReadOnlyEntryLDAPConnection {

  /**
   * Most generic search request, which allows to use controls
   * and other advanced operation.
   * @param sr
   *   SearchRequest object which define the search operation
   *   to send to LDAP directory
   * @return
   *   The sequence of entries matching SearchRequest.
   */
  def search(sr: SearchRequest): LDAPIOResult[Seq[LDAPEntry]]

  /**
   * Retrieve entry with given 'dn', optionally restricting
   * entry's attribute set to attribute with name in the
   * 'attributes' parameter.
   * @param dn
   *   DN of the entry to retrieve
   * @param attributes
   *   Only retrieve attributes on that list in the entry.
   *   Let empty to retrieve all attributes.
   * @return
   *   Full(entry) if the entry exists,
   *   Empty if no such entry exists
   *   Failure(message) if something bad happened
   */
  def get(dn: DN, attributes: String*): LDAPIOResult[Option[LDAPEntry]]

  /**
   * A search with commonly used parameters
   * @param baseDn
   *   The base DN from which the search has to be started
   * @param scope
   *   Scope of the search (base, one level, subtree)
   * @param filter
   *   Filter to use to decide if an entry should be returned
   * @param attributes
   *   If non-empty, for each returned entry, only retrieve
   *   attributes in the list.
   *   Otherwise, retrieve all attributes of all entries.
   * @return
   *   The sequence of entries matching search request parameters.
   */
  def search(baseDn: DN, scope: SearchScope, filter: Filter, attributes: String*): LDAPIOResult[Seq[LDAPEntry]] = {
    search(new SearchRequest(baseDn.toString, scope.toUnboundid, filter, attributes:_*))
  }

  /**
   * Search for one entry which is:
   * - a direct children of a base DN
   * - match the filter
   *
   * Only one entry is returned at max. If the
   * filter match several entries under base DN,
   * one will be pick at random.
   *
   * @param baseDn
   *   Root of the search: we are looking for one of
   *   its children
   * @param filter
   *   Filter to use to choose from children of base DN entry
   * @param attributes
   *   If non empty, only retrieve attribute from that list.
   *   Else, retrieve all attributes.
   * @return
   *   Full(entry) if an entry matching filter is found in
   *     base DN entry's children
   *   Failure(message) if something goes wrong
   *   Empty otherwise
   */
  def get(baseDn: DN, filter: Filter, attributes: String*): LDAPIOResult[Option[LDAPEntry]] = {
    searchOne(baseDn, filter, attributes:_*).map {
      case buf if(buf.isEmpty) => None
      case buf                 => Some(buf(0))
    }
  }

  /**
   * Test existence of the given entry.
   * Of course, as LDAP is not a transactionnal datasource,
   * result is only valid for the time when directory
   * gave the answer.
   *
   * @param dn
   *   DN of the entry to test for existence
   * @return
   *   True if the entry exists, false otherwise.
   */
  def exists(dn: DN): LDAPIOResult[Boolean] = get(dn, "1.1").map( _.isDefined )

  /**
   * Search method restricted to scope = One level
   * @see search
   * @param baseDn
   *   The base DN from which the search has to be started
   * @param filter
   *   Filter to use to decide if an entry should be returned
   * @param attributes
   *   If non-empty, for each returned entry, only retrieve
   *   attributes in the list.
   *   Otherwise, retrieve all attributes of all entries.
   * @return
   *   The sequence of entries matching search request parameters.
   */
  def searchOne(baseDn: DN, filter: Filter, attributes: String*): LDAPIOResult[Seq[LDAPEntry]] = search(baseDn,One,filter,attributes:_*)

  /**
   * Search method restricted to scope = SubTree
   * @see search
   * @param baseDn
   *   The base DN from which the search has to be started
   * @param filter
   *   Filter to use to decide if an entry should be returned
   * @param attributes
   *   If non-empty, for each returned entry, only retrieve
   *   attributes in the list.
   *   Otherwise, retrieve all attributes of all entries.
   * @return
   *   The sequence of entries matching search request parameters.
   */
  def searchSub(baseDn: DN, filter: Filter, attributes: String*): LDAPIOResult[Seq[LDAPEntry]] = search(baseDn,Sub,filter,attributes:_*)
}

trait WriteOnlyEntryLDAPConnection {

  /**
   * Execute a plain modification.
   * Return the actual modification executed if success,
   * the error in other case.
   */
  def modify(dn:DN, modifications: Modification*): LDAPIOResult[LDIFChangeRecord]

  /**
   * Move entry with given dn to new parent.
   * @param dn
   *   Entry's DN to move
   * @param newParentDn
   *   New parent's DN
   * @param newRDN
   *   Optionnaly change the RDN of the entry.
   * @return
   *   Full[Seq(ldifChangeRecord)] if the operation is successful
   *   Empty or Failure if an error occurred.
   */
  def move(dn:DN, newParentDn:DN, newRDN: Option[RDN] = None): LDAPIOResult[LDIFChangeRecord]

  /**
   * Save an LDAP entry.
   * The semantic of a save is complex:
   * - by default, it only update attributes in LDAP entry.
   *   That means that if entry in the directory has (a,b,c) attribute, and entry has only (a,b),
   *   then c won't be remove nor updated in LDAP
   * - attribute with no values are removed
   *   That means that if entry has attribute 'a' with no value, attribute 'a' will be removed in LDAP directory
   * - if "removeMissing" is set to true, then missing attribute in entry are marked to be removd (most of the time,
   *   it's not what you want).
   *   WARNING: the RDN attribute is always ignored. You can only change it with the <code>move</move> method
   * - if "removeMissing" is set to true, you can still keep some attribute enumerated here. If removeMissing is false,
   *   that parameter is ignored.
   */
  def save(entry: LDAPEntry, removeMissingAttributes: Boolean = false, forceKeepMissingAttributes: Seq[String] = Seq()): LDAPIOResult[LDIFChangeRecord]

  /**
   * Delete entry at the given DN
   * If recurse is set to true (default), delete all entry's children before
   * deleting entry.
   * If recurse is set to false, the entry must have zero child to be
   * allowed to be deleted.
   *
   * If no entry has the given DN, nothing is done.
   */
  def delete(dn:DN, recurse: Boolean = true): LDAPIOResult[Seq[LDIFChangeRecord]]

}

trait ReadOnlyTreeLDAPConnection {
  /**
   * Retrieve the full sub-tree of entries where the root
   * entry is the one with given 'dn'
   * All entries of the subtree are retrieved, and for
   * each of them, all attributes are retrieved.
   * BE CAREFULL: the result may be HUGE.
   * @param dn
   *   DN of the root entry for the sub-tree to retrieve
   * @return
   *   Full(LDAPTree) if the root entry exists and the command
   *     succeeded
   *   Empty if no entry has the given DN
   *   Failure(message) if something goes wrong.
   */
  def getTree(dn:DN): LDAPIOResult[Option[LDAPTree]]
}

trait WriteOnlyTreeLDAPConnection {
  /**
   * Save the full LDAPTree given in argument.
   *
   * TODO: specify behaviour.
   *
   * @param tree
   * @param deleteRemoved
   * @return
   */
  def saveTree(tree:LDAPTree, deleteRemoved: Boolean = false): LDAPIOResult[Seq[LDIFChangeRecord]]
}

/**
 * Trait that specify that the LDAPConnection is
 * backed by an UnboundID LDAPConnection object.
 * This object may be used to access to methods
 * not supported by LDAPConnection Scala API
 */
trait UnboundidBackendLDAPConnection {
  /**
   * Access to the backed UnboundID LDAPConnection object,
   * if one need to do operation not covered by Scala API.
   *
   * @return
   *   LDAPConnection object used in back-end.
   */
  def backed: UnboundidLDAPConnection

  /**
   * Close that LDAPConnection
   */
  def close(): Unit = backed.close()

}

object RoLDAPConnection {
  import ResultCode._
  /**
   * Default error on which we don't want to throw an exception
   * but only log a message for Search operation
   */
  def onlyReportOnSearch(errorCode:ResultCode) : Boolean = {
    errorCode match {
      case TIME_LIMIT_EXCEEDED | SIZE_LIMIT_EXCEEDED => true
      case _                                         => false
    }
  }
}


sealed class RoLDAPConnection(
    override val backed   : UnboundidLDAPConnection
  , val ldifFileLogger    : LDIFFileLogger
  , val onlyReportOnSearch: ResultCode => Boolean = RoLDAPConnection.onlyReportOnSearch
  , val blockingModule    : Blocking
) extends
  UnboundidBackendLDAPConnection with
  ReadOnlyEntryLDAPConnection with
  ReadOnlyTreeLDAPConnection
{

  def blocking[A](effect: => A): Task[A] = ZIO.accessM[Blocking](_.get.blocking( IO.effect(effect) )).provide(blockingModule)

  /*
   * //////////////////////////////////////////////////////////////////
   * // Read
   * //////////////////////////////////////////////////////////////////
   */

  override def search(sr:SearchRequest) : LDAPIOResult[Seq[LDAPEntry]] = {
    blocking {
      backed.search(sr).getSearchEntries.asScala.toSeq.map(e => LDAPEntry(e))
    } catchAll {
      case e:LDAPSearchException if(onlyReportOnSearch(e.getResultCode)) =>
        LDAPConnectionLogger.error("Ignored execption (configured to be ignored)", e) *>
        e.getSearchEntries.asScala.toSeq.map(e => LDAPEntry(e.getParsedDN, e.getAttributes.asScala)).succeed
      case ex: LDAPException =>
        LDAPRudderError.BackendException(s"Error during search ${sr.getBaseDN} ${sr.getScope.getName}: ${ex.getDiagnosticMessage}", ex).fail
      // catchAll is a lie, but if other kind of exception happens, we want to crash
      case ex => throw ex
    }
  }

  override def get(dn:DN, attributes:String*) : LDAPIOResult[Option[LDAPEntry]] = {
    blocking {
      val e = if(attributes.isEmpty) backed.getEntry(dn.toString)
              else backed.getEntry(dn.toString, attributes:_*)
      e match {
        case null => None
        case r    => Some(LDAPEntry(r))
      }
    } catchAll {
      case ex: LDAPException =>
        LDAPRudderError.BackendException(s"Error when getting enty '${dn.toNormalizedString}': ${ex.getDiagnosticMessage}", ex).fail
      // catchAll is a lie, but if other kind of exception happens, we want to crash
      case ex => throw ex
    }
  }

  /*
   * //////////////////////////////////////////////////////////////////
   * // Read Tree
   * //////////////////////////////////////////////////////////////////
   */

  override def getTree(dn:DN) : LDAPIOResult[Option[LDAPTree]] = {
    blocking {
      backed.search(dn.toString, Sub.toUnboundid, BuildFilter.ALL)
    } flatMap { all =>
      if(all.getEntryCount() > 0) {
        //build the tree
        LDAPTree(all.getSearchEntries.asScala.map(x => LDAPEntry(x))).map(Some(_))
      } else None.succeed
    } catchAll { x => (x: @unchecked) match {
      //a no such object error simply means that the required LDAP tree is not in the directory
      case e:LDAPSearchException if(NO_SUCH_OBJECT == e.getResultCode) => None.succeed
      case e:LDAPException => LDAPRudderError.BackendException(s"Can not get tree '${dn.toString}': ${e.getDiagnosticMessage}", e).fail
    } }
  }
}

object RwLDAPConnection {
  import ResultCode._

  /**
   * Default error on which we don't want to throw an exception
   * but only log a message for Add operation
   */
  def onlyReportOnAdd(errorCode:ResultCode) : Boolean = {
    errorCode match {
      case ATTRIBUTE_OR_VALUE_EXISTS |
           ENTRY_ALREADY_EXISTS => true
      case _ => false
    }
  }

  /**
   * Default error on which we don't want to throw an exception
   * but only log a message for Delete operation
   */
  def onlyReportOnDelete(errorCode:ResultCode) : Boolean = onlyReportOnAdd(errorCode)

  /**
   * Default error on which we don't want to throw an exception
   * but only log a message for Modify operation
   */
  def onlyReportOnModify(errorCode:ResultCode) : Boolean = {
    errorCode match {
      case ATTRIBUTE_OR_VALUE_EXISTS |
           ENTRY_ALREADY_EXISTS => true
      case _ => false
    }
  }

  /**
   * Default error on which we don't want to throw an exception
   * but only log a message for ModifyDN operation
   */
  def onlyReportOnModifyDN(errorCode:ResultCode) : Boolean = onlyReportOnModify(errorCode)
}

/**
 *
 * LDAPConnection is the media to talk with the
 * LDAP directory.
 *
 * It's not here that connection properties and creation are
 * deals with. For that, look to <code>LDAPConnectionProvider</code>
 *
 * Main interaction are:
 * - get : optionally retrieve an entry
 * - search : retrieve entries based on a search request
 * - save : modify entry attributes (not the dn/rdn one)
 * - delete : delete a tree (or only one entry)
 * - getTree : retrieve a subtree
 * - move : change the dn of an entry
 *
 * @param backed
 *   UnboundID LDAPConnection to use to actually execute commands
 *
 * @param onlyReportOn*
 *   Methods that decide if such an error ResultCode should
 *   throw an exception (and probably kill the connection) or
 *   if the error only has to be logged.
 *   Typically, you want to throw an exception on error like
 *   "the directory is not available", and only get an error
 *   message (and report it to the user) on "the attribute value
 *   you tried to save is not valid for that entry".
 */
class RwLDAPConnection(
    override val backed              : UnboundidLDAPConnection
  , override val ldifFileLogger      : LDIFFileLogger
  , override val blockingModule      : Blocking
  ,              onlyReportOnAdd     : ResultCode => Boolean = RwLDAPConnection.onlyReportOnAdd
  ,              onlyReportOnModify  : ResultCode => Boolean = RwLDAPConnection.onlyReportOnModify
  ,              onlyReportOnModifyDN: ResultCode => Boolean = RwLDAPConnection.onlyReportOnModifyDN
  ,              onlyReportOnDelete  : ResultCode => Boolean = RwLDAPConnection.onlyReportOnDelete
  , override val onlyReportOnSearch  : ResultCode => Boolean = RoLDAPConnection.onlyReportOnSearch
) extends
  RoLDAPConnection(backed, ldifFileLogger, onlyReportOnSearch, blockingModule) with
  WriteOnlyEntryLDAPConnection with
  WriteOnlyTreeLDAPConnection
{

  /**
   * Ask the directory if it knows how to
   * delete full sub-tree in one command.
   */
  private lazy val canDeleteTree : Boolean = {
    try {
      backed.getRootDSE.supportsControl(com.unboundid.ldap.sdk.controls.SubtreeDeleteRequestControl.SUBTREE_DELETE_REQUEST_OID)
    } catch {
      case e: LDAPException =>
        LDAPConnectionLogger.logEffect.debug("Can not know if the LDAP server support recursive subtree delete request control, supposing not. Exception was: " + e.getMessage())
        false
    }
  }



  /*
   * //////////////////////////////////////////////////////////////////
   * // Write
   * //////////////////////////////////////////////////////////////////
   */

  /**
   * Generic method that apply a sequence of modification to a directory.
   * It can trace the full list of queries and handle result code.
   * @param MOD
   *   The modification request type
   * @param MOD => LDIFChangeRecord
   *   The method to call to transform a modification request of type MOD into
   *   an LDIFChangeRecord
   * @param MOD => LDAPResult
   *   The method to call on the backend UnboundidLDAPConnection to actually
   *   execute the modification request.
   * @param Seq[MOD]
   *   the list of modification to apply.
   */
  private def applyMods[MOD <: ReadOnlyLDAPRequest](modName: String, toLDIFChangeRecord:MOD => LDIFChangeRecord, backendAction: MOD => LDAPResult, onlyReportThat: ResultCode => Boolean)(reqs: List[MOD]) : LDAPIOResult[Seq[LDIFChangeRecord]] = {
    if(reqs.isEmpty) IO.succeed(Seq())
    else {
      UIO.effectTotal(ldifFileLogger.records(reqs map (toLDIFChangeRecord (_)))) *>
      IO.foreach(reqs) { req =>
        applyMod(modName, toLDIFChangeRecord, backendAction, onlyReportThat)(req)
      }
    }
  }

  /**
   * Try to execute the given modification. In case of SUCCESS, return the corresponding change record.
   * In case of error, check if the error should be ignored. In such case, we assume that no modification were
   * actually done in the server: return a success with the corresponding "no change record" content.
   *
   * TODO: we most likely want to execute at most one change at a time and wait for its completion before starting
   * an other change => something like a queue of changes. But not sure it's the correct idea: openldap is certainly
   * better than us for orchestrating its changes.
   *
   */
  private def applyMod[MOD <: ReadOnlyLDAPRequest](modName: String, toLDIFChangeRecord:MOD => LDIFChangeRecord, backendAction: MOD => LDAPResult, onlyReportThat: ResultCode => Boolean)(req:MOD) : LDAPIOResult[LDIFChangeRecord] = {
    val record = toLDIFChangeRecord(req)
    blocking {
      ldifFileLogger.records(Seq(record)) // ignore return value
      backendAction(req)
    } flatMap { res =>
      if(res.getResultCode == SUCCESS) {
        record.succeed
      } else if(onlyReportThat(res.getResultCode)) {
        LDIFNoopChangeRecord(record.getParsedDN).succeed
      } else {
        LDAPRudderError.FailureResult(s"Error when doing action '${modName}' with and LDIF change request: ${res.getDiagnosticMessage}", res).fail
      }
    } catchAll { x => (x: @unchecked) match {
      case ex:LDAPException =>
        if(onlyReportThat(ex.getResultCode)) {
          logIgnoredException(record.getDN, modName, ex)
          LDIFNoopChangeRecord(record.getParsedDN).succeed
        } else {
          LDAPRudderError.BackendException(s"Error when doing action '${modName}' with and LDIF change request: ${ex.getDiagnosticMessage}", ex).fail
        }
      // catchAll is still a lie, and we want to crash on an other exception
      case ex:Throwable => throw ex
    } }
  }


  private[this] def logIgnoredException(dn: => String, action: String, e:Throwable) : Unit = {
    val diagnostic = e match {
      case ex: LDAPException => ex.getResultString
      case ex                => ex.getMessage
    }
    val message = s"Exception ignored (by configuration) when trying to $action entry '$dn'.  Reported exception was: ${diagnostic}"
    LDAPConnectionLogger.error(message,e)
  }

  /**
   * Specialized version of applyMods for DeleteRequest modification type
   */
  private val applyDeletes = applyMods[DeleteRequest](
      "delete"
    , {req:DeleteRequest => req.toLDIFChangeRecord}
    , {req:DeleteRequest => backed.delete(req)}
    , res => NO_SUCH_OBJECT == res || onlyReportOnDelete(res) // no such object only says it's already deleted
  ) _

  /**
   * Specialized version of applyMods for AddRequest modification type
   */
  private val applyAdds = applyMods[AddRequest](
      "adds"
    , {req:AddRequest => req.toLDIFChangeRecord}
    , {req:AddRequest => backed.add(req)}
    , onlyReportOnAdd
  ) _

  private val applyAdd = applyMod[AddRequest](
      "add"
    , {req:AddRequest => req.toLDIFChangeRecord}
    , {req:AddRequest => backed.add(req)}
    , onlyReportOnAdd
  ) _

  /**
   * Specialized version of applyMods for ModifyRequest modification type
   */
  private val applyModify = applyMod[ModifyRequest](
      "modify"
    , {req:ModifyRequest => req.toLDIFChangeRecord}
    , {req:ModifyRequest => backed.modify(req)}
    , onlyReportOnModify
  ) _

  /**
   * Execute a plain modification.
   * Return the actual modification executed if success,
   * the error in other case.
   */
  override def modify(dn:DN, modifications:Modification*) : LDAPIOResult[LDIFChangeRecord] = {
    applyModify(new ModifyRequest(dn.toString,modifications:_*))
  }

  override def move(dn:DN, newParentDn:DN, newRDN:Option[RDN] = None) : LDAPIOResult[LDIFChangeRecord] = {
    if(
        dn.getParent == newParentDn && (
            newRDN match {
              case None => true
              case Some(rdn) => dn.getRDN == rdn
            }
        )
    ) {
      LDIFNoopChangeRecord(dn).succeed
    } else {
      applyMod[ModifyDNRequest](
          "modify DN"
        , {req:ModifyDNRequest => req.toLDIFChangeRecord}
        , {req:ModifyDNRequest => backed.modifyDN(req)}
        , onlyReportOnModify
      ) (new ModifyDNRequest(dn.toString, newRDN.getOrElse(dn.getRDN).toString, newRDN.isDefined, newParentDn.toString))
    }
  }

  override def save(entry : LDAPEntry, removeMissingAttributes:Boolean=false, forceKeepMissingAttributes:Seq[String] = Seq()) : LDAPIOResult[LDIFChangeRecord] = {
    val attributes = {
      if (removeMissingAttributes) {
        Seq()
      } else {
        entry.attributes.toSeq.map(_.getName)
      }
    }
    synchronized {
      get(entry.dn, attributes:_*) flatMap {  //TODO if removeMissing is false, only get attribute in entry (we don't care of others)
        case None =>
          applyAdd(new AddRequest(entry.backed))
        case Some(existing) =>
          val mods = LDAPEntry.merge(existing,entry, false, removeMissingAttributes, forceKeepMissingAttributes)
          if(!mods.isEmpty) {
            applyModify(new ModifyRequest(entry.dn.toString, mods.asJava))
          } else LDIFNoopChangeRecord(entry.dn).succeed
      }
    }
  }

  override def delete(dn:DN, recurse:Boolean = true) : LDAPIOResult[Seq[LDIFChangeRecord]] = {
    if(recurse) {
      if(canDeleteTree) {
        import com.unboundid.ldap.sdk.controls.SubtreeDeleteRequestControl
        import com.unboundid.ldap.sdk.Control
        import com.unboundid.ldap.sdk.DeleteRequest
        applyDeletes(List(new DeleteRequest(dn, Array(new SubtreeDeleteRequestControl()):Array[Control])))
      } else {
        /* since we need to do at least an existence check to prevent #18529, it's most efficient to do:
         * - try to delete. If success, either recurse wasn't really needed or entry already deleted; done
         * - if error: entry present and a search is needed?
         */
        applyDeletes(List(new DeleteRequest(dn.toString))).catchSome {
          case BackendException(msg, ex:LDAPException) if(ex.getResultCode == ResultCode.NOT_ALLOWED_ON_NONLEAF) =>
            searchSub(dn, BuildFilter.ALL, "dn").flatMap { seq =>
              val dns = seq.map(_.dn).toList.sortWith( (a,b) => a.compareTo(b) > 0)
              applyDeletes(dns.map { dn => new DeleteRequest(dn.toString) })
            }
        }
      }
    } else {
      applyDeletes(List(new DeleteRequest(dn.toString)))
    }
  }


  /*
   * //////////////////////////////////////////////////////////////////
   * // Write Tree
   * //////////////////////////////////////////////////////////////////
   */

  protected def addTree(tree:LDAPTree) : LDAPIOResult[Seq[LDIFChangeRecord]] = {
    applyAdds(tree.toSeq.toList.map {e => new AddRequest(e.backed) })
  }

  override def saveTree(tree:LDAPTree, deleteRemoved:Boolean=false) : LDAPIOResult[Seq[LDIFChangeRecord]] = {
    //compose the result of unit modification
    def doSave(mods: Seq[TreeModification]) : LDAPIOResult[Seq[LDIFChangeRecord]] = {
      //utility method to process the good method given the type of modification
      def applyTreeModification(mod:TreeModification) : LDAPIOResult[Seq[LDIFChangeRecord]] = {
        mod match {
          case NoMod => Seq().succeed //OK
          case Add(tree) => addTree(tree)
          case Delete(tree) =>
            if(deleteRemoved) delete(tree.root, true) //TODO : do we want to actually only try to delete these entry and not cut the full subtree ? likely to be error prone
            else Seq().succeed
          case Replace((dn,mods)) => IO.foreach(mods) { mod => modify(dn, mod) }
        }
      }
      mods.foldLeft(Seq().succeed:LDAPIOResult[Seq[LDIFChangeRecord]]) { (records, mod) =>
        records.flatMap { seq =>
          applyTreeModification(mod).map { newRecords =>
            (seq ++ newRecords)
          }
        }
      }
    }

    for {
<<<<<<< HEAD
      _   <- blocking(ldifFileLogger.tree(tree)) mapError (e => LDAPRudderError.BackendException(s"Error when loggin operation on LDAP tree: '${tree.parentDn.toString}'", e))
=======
      _   <- blocking(ldifFileLogger.tree(tree)) mapError (e => LDAPRudderError.BackendException(s"Error when logging operation on LDAP tree: '${tree.parentDn.toString}'", e))
>>>>>>> a85f2bc0
             //process mofications
      now <- getTree(tree.root.dn)
      res <- (now match {
               case None => addTree(tree)
               case Some(t) => LDAPTree.diff(t, tree, deleteRemoved) match {
                 case Right(treeMod) => doSave(treeMod)
                 case Left(error)    => error.fail
               }
             }):LDAPIOResult[Seq[com.unboundid.ldif.LDIFChangeRecord]]
    } yield {
      res
    }
  }
}<|MERGE_RESOLUTION|>--- conflicted
+++ resolved
@@ -690,12 +690,8 @@
     }
 
     for {
-<<<<<<< HEAD
       _   <- blocking(ldifFileLogger.tree(tree)) mapError (e => LDAPRudderError.BackendException(s"Error when loggin operation on LDAP tree: '${tree.parentDn.toString}'", e))
-=======
-      _   <- blocking(ldifFileLogger.tree(tree)) mapError (e => LDAPRudderError.BackendException(s"Error when logging operation on LDAP tree: '${tree.parentDn.toString}'", e))
->>>>>>> a85f2bc0
-             //process mofications
+             //process modifications
       now <- getTree(tree.root.dn)
       res <- (now match {
                case None => addTree(tree)
