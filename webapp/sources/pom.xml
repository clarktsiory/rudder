<!--
Copyright 2011 Normation SAS

Licensed under the Apache License, Version 2.0 (the "License");
you may not use this file except in compliance with the License.
You may obtain a copy of the License at

http://www.apache.org/licenses/LICENSE-2.0

Unless required by applicable law or agreed to in writing, software
distributed under the License is distributed on an "AS IS" BASIS,
WITHOUT WARRANTIES OR CONDITIONS OF ANY KIND, either express or implied.
See the License for the specific language governing permissions and
limitations under the License.
-->
<project xmlns="http://maven.apache.org/POM/4.0.0" xmlns:xsi="http://www.w3.org/2001/XMLSchema-instance" xsi:schemaLocation="http://maven.apache.org/POM/4.0.0 http://maven.apache.org/xsd/maven-4.0.0.xsd">
  <modelVersion>4.0.0</modelVersion>

  <groupId>com.normation</groupId>
  <artifactId>parent-pom</artifactId>
  <version>8.0.0~alpha2-SNAPSHOT</version>
  <packaging>pom</packaging>

  <!-- ====================================  PROJECT INFORMATION  ==================================== -->

  <description>
    Rudder helps you continuously configure and check compliance of your infrastructure.
  </description>

  <organization>
    <name>rudder.io</name>
    <url>https://rudder.io</url>
  </organization>

  <scm>
    <url>https://github.com/Normation/rudder/</url>
  </scm>

  <!-- we can't put a licenses tag here, else for some reason it overrides utils one -->
  <modules>
    <module>utils</module>
    <module>scala-ldap</module>
    <module>ldap-inventory</module>
    <module>rudder</module>
 </modules>

  <!-- developpers information can be better found in Git commit history -->

  <!-- ====================================  /PROJECT INFORMATION  ==================================== -->

  <!-- ====================================  PROJECT REPOS  ==================================== -->

  <repositories>
    <repository>
      <id>maven_central</id>
      <name>Default maven repository</name>
      <url>https://repo1.maven.org/maven2/</url>
      <snapshots><enabled>true</enabled></snapshots>
    </repository>
    <repository>
      <id>rudder-release</id>
      <url>https://repository.rudder.io/maven/releases/</url>
      <layout>default</layout>
      <snapshots><enabled>false</enabled></snapshots>
    </repository>
    <repository>
      <id>rudder-snapshot</id>
      <url>https://repository.rudder.io/maven/snapshots/</url>
      <layout>default</layout>
      <snapshots><enabled>true</enabled></snapshots>
    </repository>
  </repositories>

  <!-- ====================================  /PROJECT REPOS  ==================================== -->

  <!-- ====================================  PROJECT BUILD  ==================================== -->

  <distributionManagement>
    <snapshotRepository>
      <id>snapshots.nexus.normation.com</id>
      <name>Normation internal nexus repository for snapshots</name>
      <url>https://nexus.normation.com/nexus/content/repositories/snapshots</url>
    </snapshotRepository>
    <repository>
      <id>releases.nexus.normation.com</id>
      <name>Normation internal nexus repository for release</name>
      <url>https://nexus.normation.com/nexus/content/repositories/releases</url>
    </repository>
  </distributionManagement>

  <reporting>
    <plugins>
      <plugin>
        <groupId>net.alchim31.maven</groupId>
        <artifactId>scala-maven-plugin</artifactId>
        <version>${scala-maven-plugin-version}</version>
      </plugin>
    </plugins>
  </reporting>

  <build>
    <extensions>
      <extension>
        <groupId>org.apache.maven.wagon</groupId>
        <artifactId>wagon-ssh</artifactId>
        <version>3.5.2</version>
      </extension>
    </extensions>
    <plugins>
      <plugin>
        <!-- Specify maven resources plugin version because to avoid this bug from plugin 3.2+ https://issues.apache.org/jira/browse/MRESOURCES-269
	especially with maven 3.9 that uses version 3.3.0 of this plugin by default, see https://issues.rudder.io/issues/22403
	-->
        <artifactId>maven-resources-plugin</artifactId>
        <version>3.1.0</version>
      </plugin>
      <plugin>
        <groupId>org.codehaus.mojo</groupId>
        <artifactId>cobertura-maven-plugin</artifactId>
        <version>2.7</version>
        <configuration>
          <formats>
            <format>html</format>
            <format>xml</format>
          </formats>
          <check/>
        </configuration>
      </plugin>
       <plugin>
        <groupId>net.alchim31.maven</groupId>
        <artifactId>scala-maven-plugin</artifactId>
        <version>${scala-maven-plugin-version}</version>
        <executions>
          <execution>
            <id>scala-compile-first</id>
            <phase>process-resources</phase>
            <goals>
              <goal>add-source</goal>
              <goal>compile</goal>
            </goals>
          </execution>
          <execution>
            <id>scala-test-compile</id>
            <phase>process-test-resources</phase>
            <goals>
              <goal>testCompile</goal>
            </goals>
          </execution>
        </executions>
        <configuration>
          <scalaCompatVersion>${scala-binary-version}</scalaCompatVersion>
          <recompileMode>all</recompileMode>
          <compilerPlugins>
            <compilerPlugin>
              <groupId>org.wartremover</groupId>
              <artifactId>wartremover_2.13</artifactId>
              <version>2.4.10</version>
            </compilerPlugin>
          </compilerPlugins>
          <args>
            <arg>-release:17</arg>
            <arg>-dependencyfile</arg>
            <arg>${basedir}/.scala_dependencies</arg>
            <!-- standard warning, most of the one from https://tpolecat.github.io/2017/04/25/scalac-flags.html -->
            <!-- corresponding scala line:
              -language:existentials -language:higherKinds -language:implicitConversions
              -Xlint:_,-nullary-unit,-missing-interpolator -Yno-adapted-args -Ywarn-dead-code -Ywarn-extra-implicit -Ywarn-inaccessible
              -Ywarn-infer-any -Ywarn-nullary-override -Ywarn-numeric-widen -Ywarn-unused:imports -Ywarn-unused:locals -Ywarn-unused:privates
            -->
            <arg>-deprecation</arg>                  <!-- Emit warning and location for usages of deprecated APIs. -->
            <arg>-explaintypes</arg>                 <!-- Explain type errors in more detail. -->
            <arg>-feature</arg>                      <!-- Emit warning and location for usages of features that should be imported explicitly. -->
            <arg>-unchecked</arg>                    <!-- Enable additional warnings where generated code depends on assumptions. -->
            <arg>-language:existentials</arg>        <!-- Existential types (besides wildcard types) can be written and inferred -->
            <arg>-language:higherKinds</arg>         <!-- Allow higher-kinded types -->
            <arg>-language:implicitConversions</arg> <!-- Allow definition of implicit functions called views -->
            <arg>-Xcheckinit</arg>                   <!--  Wrap field accessors to throw an exception on uninitialized access. -->
            <!-- Xlint, minus non-local returns, nullary-units and missing interpolator (which brings false positive in Rudder).
                 For -byname-implicit, it's because of Doobie, see: https://gitter.im/tpolecat/doobie?at=5f59e618765d633c54e74d52
            -->
            <arg>-Xlint:_,-nonlocal-return,-nullary-unit,-missing-interpolator,-byname-implicit</arg>
            <arg>-Ywarn-dead-code</arg>              <!-- Warn when dead code is identified. -->

            <arg>-Ywarn-extra-implicit</arg>         <!-- Warn when more than one implicit parameter section is defined. -->
            <arg>-Ywarn-numeric-widen</arg>          <!-- Warn when numerics are widened. -->
            <arg>-Ywarn-unused:imports</arg>         <!-- Warn if an import selector is not referenced. -->
            <arg>-Ywarn-unused:locals</arg>          <!-- Warn if a local definition is unused. -->
            <arg>-Ywarn-unused:privates</arg>        <!-- Warn if a private member is unused. -->
            <arg>-Ywarn-unused:implicits</arg>       <!-- Warn if an implicit parameter is unused. -->
            <arg>-Ywarn-unused:privates</arg>        <!-- Warn if a private member is unused. -->
            <arg>-Ybackend-parallelism</arg><arg>8</arg>         <!-- Enable parallelization — change to desired number! -->
            <arg>-Ycache-plugin-class-loader:last-modified</arg> <!-- Enables caching of classloaders for compiler plugins -->
            <arg>-Ycache-macro-class-loader:last-modified</arg>  <!-- and macro definitions. This can lead to performance improvements. -->
<!--            <arg>-P:wartremover:only-warn-traverser:org.wartremover.warts.StringPlusAny</arg>-->
<!--            <arg>-P:wartremover:only-warn-traverser:org.wartremover.warts.ToString</arg>-->

<!--        fastparse 3.0.1 emits false unused warning. We must silence them on related files. See: https://github.com/com-lihaoyi/fastparse/issues/285-->
            <arg>-Wconf:cat=unused-nowarn&amp;src=com/normation/utils/Version.scala:s,cat=unused-nowarn&amp;src=com/normation/rudder/services/policies/InterpolatedValueCompiler.scala:s</arg>
          </args>
          <jvmArgs>
            <jvmArg>-Xmx${jvmArg-Xmx}</jvmArg>
            <jvmArg>-Xms${jvmArg-Xmx}</jvmArg>
            <jvmArg>-Xss${jvmArg-Xss}</jvmArg>
            <jvmArg>${jvmArg-arg0}</jvmArg>
            <jvmArg>${jvmArg-arg1}</jvmArg>
            <jvmArg>${jvmArg-arg2}</jvmArg>
            <jvmArg>${jvmArg-arg3}</jvmArg>
            <jvmArg>${jvmArg-arg4}</jvmArg>
            <jvmArg>${jvmArg-arg5}</jvmArg>
            <jvmArg>${jvmArg-arg6}</jvmArg>
            <jvmArg>${jvmArg-arg7}</jvmArg>
            <jvmArg>${jvmArg-arg8}</jvmArg>
            <jvmArg>${jvmArg-arg9}</jvmArg>
          </jvmArgs>
        </configuration>
      </plugin>
      <plugin>
        <groupId>org.zeroturnaround</groupId>
        <artifactId>jrebel-maven-plugin</artifactId>
        <version>1.1.10</version>
        <executions>
          <execution>
            <id>generate-rebel-xml</id>
            <phase>process-resources</phase>
            <goals>
              <goal>generate</goal>
            </goals>
          </execution>
        </executions>
      </plugin>
      <plugin>
        <groupId>org.apache.maven.plugins</groupId>
        <artifactId>maven-compiler-plugin</artifactId>
        <version>3.10.1</version>
        <configuration>
          <release>17</release>
        </configuration>
        <executions>
          <execution>
            <phase>compile</phase>
            <goals>
              <goal>compile</goal>
            </goals>
          </execution>
        </executions>
      </plugin>
      <plugin>
        <groupId>org.apache.maven.plugins</groupId>
        <artifactId>maven-source-plugin</artifactId>
        <version>3.2.1</version>
        <executions>
          <execution>
            <id>attach-sources</id>
            <phase>verify</phase>
            <goals>
              <goal>jar-no-fork</goal>
            </goals>
          </execution>
        </executions>
      </plugin>
      <!-- formatting with scalafmt -->
      <plugin>
        <groupId>com.diffplug.spotless</groupId>
        <artifactId>spotless-maven-plugin</artifactId>
        <version>2.27.2</version>
        <configuration>
          <scala>
            <includes>
              <include>**/*.scala</include>
            </includes>
            <excludes>
              <exclude>**/ConstraintsTest.scala</exclude> <!-- make spotless scalafmt stack overflow, works on intellij: ignore -->
            </excludes>

            <scalafmt>
              <file>.scalafmt.conf</file>
            </scalafmt>

<!--            <licenseHeader>-->
<!--              <content>/* (C)$YEAR */</content>  &lt;!&ndash; or <file>${project.basedir}/license-header</file> &ndash;&gt;-->
<!--              <delimiter>package </delimiter> &lt;!&ndash;-->
<!--                note the 'package ' argument - this is a regex which identifies the top-->
<!--                of the file, be careful that all of your sources have a package declaration,-->
<!--                or pick a regex which works better for your code &ndash;&gt;-->
<!--            </licenseHeader>-->
          </scala>
        </configuration>
        <executions>
          <execution>
            <goals>
              <goal>check</goal>
            </goals>
            <phase>verify</phase> <!-- verify: default value -->
          </execution>
        </executions>
      </plugin>
      <plugin>
        <groupId>org.apache.maven.plugins</groupId>
        <artifactId>maven-surefire-plugin</artifactId>
        <version>2.12.4</version>
        <configuration>
          <argLine>-Dspecs2.commandline=console</argLine>
        </configuration>
      </plugin>
    </plugins>
    <pluginManagement>
    <plugins>
      <!-- configure jar everywhere -->
      <plugin>
        <groupId>org.apache.maven.plugins</groupId>
        <artifactId>maven-jar-plugin</artifactId>
        <version>3.3.0</version>
        <configuration>
          <archive>
            <addMavenDescriptor>false</addMavenDescriptor>
            <manifestEntries>
              <!-- let built-by be empty - we can't remove it -->
              <Built-By>${project.organization.name}</Built-By>
              <Build-Time>${maven.build.timestamp}</Build-Time>
              <version>${project.version}</version>
            </manifestEntries>
          </archive>
        </configuration>
      </plugin>
      <plugin>
        <groupId>org.apache.maven.plugins</groupId>
        <artifactId>maven-war-plugin</artifactId>
        <version>3.3.2</version>
        <configuration>
          <archive>
            <addMavenDescriptor>false</addMavenDescriptor>
            <manifestEntries>
              <!-- let built-by be empty - we can't remove it -->
              <Built-By>${project.organization.name}</Built-By>
              <!-- And yes, manifest file must start with upper case... -->
              <Build-Time>${maven.build.timestamp}</Build-Time>
              <Version>${project.version}</Version>
            </manifestEntries>
          </archive>
        </configuration>
      </plugin>
      <plugin>
        <groupId>org.eclipse.m2e</groupId>
        <artifactId>lifecycle-mapping</artifactId>
        <version>1.0.0</version>
        <configuration>
          <lifecycleMappingMetadata>
            <pluginExecutions>
              <pluginExecution>
                <pluginExecutionFilter>
                  <groupId>org.zeroturnaround</groupId>
                  <artifactId>jrebel-maven-plugin</artifactId>
                  <versionRange>[0.1,)</versionRange>
                  <goals>
                    <goal>generate</goal>
                  </goals>
                </pluginExecutionFilter>
                <action>
                  <execute/>
                </action>
              </pluginExecution>
              <pluginExecution>
                <pluginExecutionFilter>
                  <groupId>net.alchim31.maven</groupId>
                  <artifactId>scala-maven-plugin</artifactId>
                  <versionRange>[0.1,)</versionRange>
                  <goals>
                    <goal>add-source</goal>
                    <goal>compile</goal>
                    <goal>testCompile</goal>
                  </goals>
                </pluginExecutionFilter>
                <action>
                  <configurator>
                    <id>org.maven.ide.eclipse.scala</id>
                  </configurator>
                </action>
              </pluginExecution>
            </pluginExecutions>
          </lifecycleMappingMetadata>
        </configuration>
      </plugin>
    </plugins>
    </pluginManagement>
  </build>

  <!-- ====================================  /PROJECT BUILD  ==================================== -->

  <!-- ==================================== PROJECT PROPERTIES  ==================================== -->

  <properties>
    <!-- we use UTF-8 for everything -->
    <project.build.sourceEncoding>UTF-8</project.build.sourceEncoding>

    <!-- Maven plugin version -->
    <scala-maven-plugin-version>4.7.2</scala-maven-plugin-version>

    <!-- Libraries version that MUST be used in all children project -->

    <current-year>2023</current-year>
    <rudder-major-version>8.0</rudder-major-version>
    <rudder-version>8.0.0~alpha2-SNAPSHOT</rudder-version>

    <scala-version>2.13.11</scala-version>
    <scala-binary-version>2.13</scala-binary-version>
    <!-- lift force us to remain with 1.3.0 because of
         java.lang.NoSuchMethodError: 'scala.collection.mutable.Stack scala.xml.parsing.NoBindingFactoryAdapter.scopeStack()'net.liftweb.util.Html5Parser.$anonfun$parse$1(HtmlParser.scala:373)
          And scala-xml 2.1.0 has non-trivial change on parsing semantic, can't
         upgrade without much care and correcting how we parse XML doc (xml
         parser option - see https://github.com/scala/scala-xml/releases/tag/v2.1.0 -->
    <scala-xml-version>1.3.0</scala-xml-version>
    <lift-version>3.5.0</lift-version>
    <slf4j-version>2.0.7</slf4j-version>
    <logback-version>1.4.8</logback-version>
    <jodatime-version>2.12.5</jodatime-version>
    <jodaconvert-version>2.2.3</jodaconvert-version>
    <commons-io-version>2.13.0</commons-io-version>
    <commons-lang-version>3.12.0</commons-lang-version>
    <commons-codec-version>1.16.0</commons-codec-version>
    <commons-fileupload>1.5</commons-fileupload>
    <commons-csv-version>1.10.0</commons-csv-version>
<<<<<<< HEAD
    <spring-version>5.3.28</spring-version>
    <spring-security-version>5.7.9</spring-security-version>
    <jgit-version>6.6.0.202305301015-r</jgit-version>
=======
    <spring-version>5.3.29</spring-version>
    <spring-security-version>5.7.10</spring-security-version>
    <jgit-version>6.3.0.202209071007-r</jgit-version>
>>>>>>> b78abd6b
    <cglib-version>3.3.0</cglib-version>
    <asm-version>9.5</asm-version>
    <!-- Level of Java compatibility, here 1.8+ -->
    <bouncycastle-compat>jdk18on</bouncycastle-compat>
    <bouncycastle-version>1.75</bouncycastle-version>
    <better-files-version>3.9.2</better-files-version>
    <sourcecode-version>0.3.0</sourcecode-version>
    <quicklens-version>1.9.4</quicklens-version>
    <hikaricp-version>5.0.1</hikaricp-version>
    <nuprocess-version>2.0.6</nuprocess-version>
    <postgresql-version>42.6.0</postgresql-version>
    <json-path-version>2.8.0</json-path-version>
    <json-smart-version>2.4.10</json-smart-version>
    <scalaj-version>2.4.2</scalaj-version>
    <unboundid-version>6.0.9</unboundid-version>
    <fastparse-version>3.0.1</fastparse-version>
    <config-version>1.4.2</config-version>
    <caffeine-version>3.1.6</caffeine-version>
    <jgrapht-version>1.5.2</jgrapht-version>
    <reflections-version>0.10.2</reflections-version>
    <graalvm-version>23.0.1</graalvm-version>
    <chimney-version>0.7.5</chimney-version>
    <cron4s-version>0.6.1</cron4s-version>
    <ipaddress-version>5.4.0</ipaddress-version>
    <snakeyaml-version>2.0</snakeyaml-version>

    <zio-http-version>2.0.0-RC11</zio-http-version> <!-- used in datasources -->

    <!--
      These one must be updated to work together
      We declare cats in "test" here, because it is not directly needed
      in any project before rudder.
    -->
    <specs2-version>4.20.0</specs2-version>
    <junit-version>4.13.2</junit-version>
    <cats-version>2.9.0</cats-version>
    <doobie-version>1.0.0-RC4</doobie-version>
    <fs2-version>3.3.0</fs2-version>
    <shapeless-version>2.3.10</shapeless-version>
    <cats-effect-version>3.5.1</cats-effect-version>
    <dev-zio-version>2.0.15</dev-zio-version>
    <zio-cats-version>23.0.0.8</zio-cats-version> <!-- gives fs2 3.1.6, but doobie 1.0.0-RC1 is in 3.0.3 -->
    <zio-json-version>0.6.0</zio-json-version>

    <!--
      Hack to make scalac jvm parameters like RAM configurable.
      With that, one can override Xmx or add jvm parameters either
      in command line invocation: mvn compile -DjvmArg-Xmx="4G"
      or in ~/.m2/settings.xml with profiles.
    -->

    <jvmArg-Xmx>2G</jvmArg-Xmx>
    <jvmArg-Xss>64m</jvmArg-Xss>
    <jvmArg-arg0/>
    <jvmArg-arg1/>
    <jvmArg-arg2/>
    <jvmArg-arg3/>
    <jvmArg-arg4/>
    <jvmArg-arg5/>
    <jvmArg-arg6/>
    <jvmArg-arg7/>
    <jvmArg-arg8/>
    <jvmArg-arg9/>

  </properties>

  <!-- ==================================== PROJECT DEPENDENCIES  ==================================== -->

  <!--
    This allows to use homogeneous version of scalaz everywhere.
    Yep, we need to explicitly specify them all.
  -->
  <dependencyManagement>
    <dependencies>
      <!--
        We need to enforce version of all components of scala, else maven takes the oldest from transitive dep.
        It seems to be because scala has them "compatible"
       -->
      <dependency>
        <groupId>org.scala-lang</groupId>
        <artifactId>scala-library</artifactId>
        <version>${scala-version}</version>
      </dependency>
      <dependency>
        <groupId>org.scala-lang</groupId>
        <artifactId>scala-compiler</artifactId>
        <version>${scala-version}</version>
      </dependency>
      <dependency>
        <groupId>org.scala-lang</groupId>
        <artifactId>scala-reflect</artifactId>
        <version>${scala-version}</version>
      </dependency>
      <dependency>
        <groupId>org.scala-lang</groupId>
        <artifactId>scalap</artifactId>
        <version>${scala-version}</version>
      </dependency>
      <dependency>
        <groupId>org.scala-lang.modules</groupId>
        <artifactId>scala-xml_${scala-binary-version}</artifactId>
        <version>${scala-xml-version}</version>
      </dependency>
      <dependency>
        <groupId>org.typelevel</groupId>
        <artifactId>cats-core_${scala-binary-version}</artifactId>
        <version>${cats-version}</version>
      </dependency>
      <dependency>
        <groupId>org.tpolecat</groupId>
        <artifactId>doobie-core_${scala-binary-version}</artifactId>
        <version>${doobie-version}</version>
      </dependency>
      <dependency>
        <groupId>com.chuusai</groupId>
        <artifactId>shapeless_${scala-binary-version}</artifactId>
        <version>${shapeless-version}</version>
      </dependency>
      <dependency>
        <groupId>com.lihaoyi</groupId>
        <artifactId>sourcecode_${scala-binary-version}</artifactId>
        <version>${sourcecode-version}</version>
      </dependency>
      <dependency>
        <groupId>com.zaxxer</groupId>
        <artifactId>HikariCP</artifactId>
        <version>${hikaricp-version}</version>
      </dependency>
      <dependency>
        <groupId>org.postgresql</groupId>
	      <artifactId>postgresql</artifactId>
        <version>${postgresql-version}</version>
      </dependency>
      <dependency>
        <groupId>com.softwaremill.quicklens</groupId>
        <artifactId>quicklens_${scala-binary-version}</artifactId>
        <version>${quicklens-version}</version>
      </dependency><!--
        lift-web
      -->
      <dependency>
        <groupId>xerces</groupId>
        <artifactId>xercesImpl</artifactId>
        <version>2.12.2</version>
      </dependency>
      <dependency>
        <groupId>net.liftweb</groupId>
        <artifactId>lift-common_${scala-binary-version}</artifactId>
        <version>${lift-version}</version>
        <exclusions>
          <exclusion>
            <groupId>org.slf4j</groupId>
            <artifactId>slf4j-log4j12</artifactId>
          </exclusion>
          <exclusion>
            <artifactId>log4j</artifactId>
            <groupId>log4j</groupId>
          </exclusion>
        </exclusions>
      </dependency>
      <dependency>
        <groupId>net.liftweb</groupId>
        <artifactId>lift-json_${scala-binary-version}</artifactId>
        <version>${lift-version}</version>
      </dependency>
      <dependency>
        <groupId>net.liftweb</groupId>
        <artifactId>lift-util_${scala-binary-version}</artifactId>
        <version>${lift-version}</version>
        <exclusions>
          <exclusion>
            <artifactId>mail</artifactId>
            <groupId>javax.mail</groupId>
          </exclusion>
        </exclusions>
      </dependency>
      <dependency>
        <groupId>net.liftweb</groupId>
        <artifactId>lift-webkit_${scala-binary-version}</artifactId>
        <version>${lift-version}</version>
        <exclusions>
          <exclusion>
            <groupId>commons-fileupload</groupId>
            <artifactId>commons-fileupload</artifactId>
	  </exclusion>
	  <exclusion>
            <groupId>org.slf4j</groupId>
            <artifactId>slf4j-log4j12</artifactId>
          </exclusion>
        </exclusions>
      </dependency>
      <!-- joda time -->
      <dependency>
        <groupId>joda-time</groupId>
        <artifactId>joda-time</artifactId>
        <version>${jodatime-version}</version>
      </dependency>
      <dependency>
        <groupId>org.joda</groupId>
        <artifactId>joda-convert</artifactId>
        <version>${jodaconvert-version}</version>
      </dependency>
      <dependency>
        <groupId>org.bouncycastle</groupId>
        <artifactId>bcprov-${bouncycastle-compat}</artifactId>
        <version>${bouncycastle-version}</version>
      </dependency>
      <dependency>
        <groupId>org.bouncycastle</groupId>
        <artifactId>bcpkix-${bouncycastle-compat}</artifactId>
        <version>${bouncycastle-version}</version>
      </dependency>
      <dependency>
        <groupId>org.bouncycastle</groupId>
        <artifactId>bcpg-${bouncycastle-compat}</artifactId>
        <version>${bouncycastle-version}</version>
      </dependency>
      <dependency>
        <groupId>com.github.alonsodomin.cron4s</groupId>
        <artifactId>cron4s-core_${scala-binary-version}</artifactId>
        <version>${cron4s-version}</version>
      </dependency>

      <dependency>
        <groupId>com.lihaoyi</groupId>
        <artifactId>fastparse_${scala-binary-version}</artifactId>
        <version>${fastparse-version}</version>
      </dependency>

      <!-- commons -->
      <dependency>
        <groupId>commons-io</groupId>
        <artifactId>commons-io</artifactId>
        <version>${commons-io-version}</version>
      </dependency>
      <dependency>
        <groupId>commons-codec</groupId>
        <artifactId>commons-codec</artifactId>
        <version>${commons-codec-version}</version>
      </dependency>
      <dependency>
        <groupId>org.apache.commons</groupId>
        <artifactId>commons-csv</artifactId>
        <version>${commons-csv-version}</version>
      </dependency>
      <!-- spring -->
      <dependency>
        <groupId>org.ow2.asm</groupId>
        <artifactId>asm</artifactId>
        <version>${asm-version}</version>
      </dependency>
      <dependency>
        <groupId>org.springframework</groupId>
        <artifactId>spring-context</artifactId>
        <version>${spring-version}</version>
        <exclusions>
          <exclusion>
            <groupId>commons-logging</groupId>
            <artifactId>commons-logging</artifactId>
          </exclusion>
        </exclusions>
      </dependency>
      <dependency>
        <groupId>org.springframework</groupId>
        <artifactId>spring-core</artifactId>
        <version>${spring-version}</version>
        <exclusions>
          <exclusion>
            <groupId>commons-logging</groupId>
            <artifactId>commons-logging</artifactId>
          </exclusion>
        </exclusions>
      </dependency>
      <!-- need to be specified else spring-security version is used -->
      <dependency>
        <groupId>org.springframework</groupId>
        <artifactId>spring-aop</artifactId>
        <version>${spring-version}</version>
        <exclusions>
          <exclusion>
            <groupId>commons-logging</groupId>
            <artifactId>commons-logging</artifactId>
          </exclusion>
        </exclusions>
      </dependency>
      <dependency>
        <groupId>org.springframework</groupId>
        <artifactId>spring-beans</artifactId>
        <version>${spring-version}</version>
        <exclusions>
          <exclusion>
            <groupId>commons-logging</groupId>
            <artifactId>commons-logging</artifactId>
          </exclusion>
        </exclusions>
      </dependency>
      <dependency>
        <groupId>org.springframework</groupId>
        <artifactId>spring-expression</artifactId>
        <version>${spring-version}</version>
        <exclusions>
          <exclusion>
            <groupId>commons-logging</groupId>
            <artifactId>commons-logging</artifactId>
          </exclusion>
        </exclusions>
      </dependency>
      <!-- Needed to use spring configuration by annotation -->
      <dependency>
        <groupId>cglib</groupId>
        <artifactId>cglib</artifactId>
        <version>${cglib-version}</version>
        <exclusions>
          <exclusion>
            <groupId>org.apache.ant</groupId>
            <artifactId>ant</artifactId>
          </exclusion>
        </exclusions>
      </dependency>

      <!--  test -->
      <dependency>
        <groupId>junit</groupId>
        <artifactId>junit</artifactId>
        <version>${junit-version}</version>
      </dependency>
      <dependency>
        <groupId>org.specs2</groupId>
        <artifactId>specs2-core_${scala-binary-version}</artifactId>
        <version>${specs2-version}</version>
      </dependency>
      <dependency>
        <groupId>org.specs2</groupId>
        <artifactId>specs2-matcher-extra_${scala-binary-version}</artifactId>
        <version>${specs2-version}</version>
      </dependency>
      <dependency>
        <groupId>org.specs2</groupId>
        <artifactId>specs2-junit_${scala-binary-version}</artifactId>
        <version>${specs2-version}</version>
      </dependency>
      <!-- No httpclient / commons-logging for jgit -->
      <dependency>
        <groupId>org.eclipse.jgit</groupId>
        <artifactId>org.eclipse.jgit</artifactId>
        <version>${jgit-version}</version>
        <exclusions>
          <exclusion>
            <groupId>org.apache.httpcomponents</groupId>
            <artifactId>httpclient</artifactId>
          </exclusion>
        </exclusions>
      </dependency>
      <!-- the slf4j commons-logging replacement -->
      <dependency>
        <groupId>org.slf4j</groupId>
        <artifactId>slf4j-api</artifactId>
        <version>${slf4j-version}</version>
      </dependency>
      <dependency>
        <groupId>org.slf4j</groupId>
        <artifactId>jcl-over-slf4j</artifactId>
        <version>${slf4j-version}</version>
      </dependency>
      <!-- using slf4j native backend -->
      <dependency>
        <groupId>ch.qos.logback</groupId>
        <artifactId>logback-core</artifactId>
        <version>${logback-version}</version>
      </dependency>
      <dependency>
        <groupId>ch.qos.logback</groupId>
        <artifactId>logback-classic</artifactId>
        <version>${logback-version}</version>
      </dependency>
      <dependency>
        <groupId>com.github.pathikrit</groupId>
        <artifactId>better-files_${scala-binary-version}</artifactId>
        <version>${better-files-version}</version>
      </dependency>
    </dependencies>
  </dependencyManagement>

  <dependencies>
    <!-- almost used in all projects -->
    <dependency>
      <groupId>com.github.pathikrit</groupId>
      <artifactId>better-files_${scala-binary-version}</artifactId>
      <version>${better-files-version}</version>
    </dependency>
    <dependency>
      <groupId>ca.mrvisser</groupId>
      <artifactId>sealerate_${scala-binary-version}</artifactId>
      <version>0.0.6</version>
      <scope>provided</scope>
    </dependency>
    <!-- joda-time is used in all projects -->
    <dependency>
      <groupId>joda-time</groupId>
      <artifactId>joda-time</artifactId>
      <version>${jodatime-version}</version>
    </dependency>
    <!-- standard utility to deep modify immutable structures -->
    <dependency>
      <groupId>com.softwaremill.quicklens</groupId>
      <artifactId>quicklens_${scala-binary-version}</artifactId>
      <version>${quicklens-version}</version>
    </dependency>
    <!-- this is now standard -->
    <dependency>
      <groupId>org.typelevel</groupId>
      <artifactId>cats-core_${scala-binary-version}</artifactId>
      <version>${cats-version}</version>
    </dependency>
    <!-- zio to manage effects -->
    <dependency>
      <groupId>dev.zio</groupId>
      <artifactId>zio_${scala-binary-version}</artifactId>
      <version>${dev-zio-version}</version>
    </dependency>
    <dependency>
      <groupId>dev.zio</groupId>
      <artifactId>zio-stacktracer_${scala-binary-version}</artifactId>
      <version>${dev-zio-version}</version>
    </dependency>
    <dependency>
      <groupId>dev.zio</groupId>
      <artifactId>zio-streams_${scala-binary-version}</artifactId>
      <version>${dev-zio-version}</version>
    </dependency>
    <dependency>
      <groupId>dev.zio</groupId>
      <artifactId>zio-json_${scala-binary-version}</artifactId>
      <version>${zio-json-version}</version>
    </dependency>
    <dependency>
      <groupId>dev.zio</groupId>
      <artifactId>zio-json-yaml_${scala-binary-version}</artifactId>
      <version>${zio-json-version}</version>
    </dependency>
    <!-- explicit snakeyaml dependency to override default zio-json-version -->
    <dependency>
      <groupId>org.yaml</groupId>
      <artifactId>snakeyaml</artifactId>
      <version>${snakeyaml-version}</version>
    </dependency>
    <dependency>
      <groupId>io.scalaland</groupId>
      <artifactId>chimney_${scala-binary-version}</artifactId>
      <version>${chimney-version}</version>
    </dependency>
    <!-- zio/cats compat -->
    <dependency>
      <groupId>dev.zio</groupId>
      <artifactId>zio-interop-cats_${scala-binary-version}</artifactId>
      <version>${zio-cats-version}</version>
    </dependency>
    <dependency>
      <groupId>org.typelevel</groupId>
      <artifactId>cats-effect_${scala-binary-version}</artifactId>
      <version>${cats-effect-version}</version>
    </dependency>
    <!-- graph library for group properties -->
    <dependency>
      <groupId>org.jgrapht</groupId>
      <artifactId>jgrapht-core</artifactId>
      <version>${jgrapht-version}</version>
    </dependency>

    <!--  test -->
    <dependency>
      <groupId>junit</groupId>
      <artifactId>junit</artifactId>
      <version>${junit-version}</version>
      <scope>test</scope>
    </dependency>
    <dependency>
      <groupId>org.specs2</groupId>
      <artifactId>specs2-core_${scala-binary-version}</artifactId>
      <version>${specs2-version}</version>
      <scope>test</scope>
    </dependency>
    <dependency>
      <groupId>org.specs2</groupId>
      <artifactId>specs2-matcher-extra_${scala-binary-version}</artifactId>
      <version>${specs2-version}</version>
      <scope>test</scope>
    </dependency>
    <dependency>
      <groupId>org.specs2</groupId>
      <artifactId>specs2-junit_${scala-binary-version}</artifactId>
      <version>${specs2-version}</version>
      <scope>test</scope>
    </dependency>
    <!-- zio tests -->
    <dependency>
      <groupId>dev.zio</groupId>
      <artifactId>zio-test_${scala-binary-version}</artifactId>
      <version>${dev-zio-version}</version>
      <scope>test</scope>
    </dependency>

    <!--
        included to use slf4j native backend
        If you want to use another backend,
        exclude these dependencies from parent
    -->
    <dependency>
      <groupId>ch.qos.logback</groupId>
      <artifactId>logback-core</artifactId>
      <version>${logback-version}</version>
    </dependency>
    <dependency>
      <groupId>ch.qos.logback</groupId>
      <artifactId>logback-classic</artifactId>
      <version>${logback-version}</version>
    </dependency>
  </dependencies>

</project><|MERGE_RESOLUTION|>--- conflicted
+++ resolved
@@ -419,15 +419,9 @@
     <commons-codec-version>1.16.0</commons-codec-version>
     <commons-fileupload>1.5</commons-fileupload>
     <commons-csv-version>1.10.0</commons-csv-version>
-<<<<<<< HEAD
-    <spring-version>5.3.28</spring-version>
-    <spring-security-version>5.7.9</spring-security-version>
     <jgit-version>6.6.0.202305301015-r</jgit-version>
-=======
     <spring-version>5.3.29</spring-version>
     <spring-security-version>5.7.10</spring-security-version>
-    <jgit-version>6.3.0.202209071007-r</jgit-version>
->>>>>>> b78abd6b
     <cglib-version>3.3.0</cglib-version>
     <asm-version>9.5</asm-version>
     <!-- Level of Java compatibility, here 1.8+ -->
