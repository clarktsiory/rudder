--- conflicted
+++ resolved
@@ -210,14 +210,8 @@
             <arg>-Ybackend-parallelism</arg><arg>8</arg>         <!-- Enable parallelization — change to desired number! -->
             <arg>-Ycache-plugin-class-loader:last-modified</arg> <!-- Enables caching of classloaders for compiler plugins -->
             <arg>-Ycache-macro-class-loader:last-modified</arg>  <!-- and macro definitions. This can lead to performance improvements. -->
-<<<<<<< HEAD
-
-<!--        fastparse 3.0.1 emits false unused warning. We must silence them on related files. See: https://github.com/com-lihaoyi/fastparse/issues/285-->
-=======
-            <!-- this warning is no an actual issue, our smart constructor usage is fine with a scala 3 compiler-->
-            <arg>-Wconf:msg=constructor modifiers are assumed by synthetic:s</arg>
+
             <!-- fastparse 3.0.1 emits false unused warning. We must silence them on related files. See: https://github.com/com-lihaoyi/fastparse/issues/285-->
->>>>>>> 38e6aec3
             <arg>-Wconf:cat=unused-nowarn&amp;src=com/normation/utils/Version.scala:s,cat=unused-nowarn&amp;src=com/normation/rudder/services/policies/InterpolatedValueCompiler.scala:s</arg>
 
             <!-- this warning is no an actual issue, our smart constructor usage is fine with a scala 3 compiler-->
