--- conflicted
+++ resolved
@@ -356,11 +356,7 @@
     <slf4j-version>1.7.30</slf4j-version>
     <logback-version>1.2.3</logback-version>
     <junit-version>4.13.1</junit-version>
-<<<<<<< HEAD
-    <jodatime-version>2.10.5</jodatime-version>
-=======
     <jodatime-version>2.10.7</jodatime-version>
->>>>>>> 5a1744e9
     <jodaconvert-version>2.2.1</jodaconvert-version>
     <commons-io-version>2.8.0</commons-io-version>
     <commons-lang-version>3.11</commons-lang-version>
