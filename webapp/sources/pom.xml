<!--
Copyright 2011 Normation SAS

Licensed under the Apache License, Version 2.0 (the "License");
you may not use this file except in compliance with the License.
You may obtain a copy of the License at

http://www.apache.org/licenses/LICENSE-2.0

Unless required by applicable law or agreed to in writing, software
distributed under the License is distributed on an "AS IS" BASIS,
WITHOUT WARRANTIES OR CONDITIONS OF ANY KIND, either express or implied.
See the License for the specific language governing permissions and
limitations under the License.
-->
<project xmlns="http://maven.apache.org/POM/4.0.0" xmlns:xsi="http://www.w3.org/2001/XMLSchema-instance" xsi:schemaLocation="http://maven.apache.org/POM/4.0.0 http://maven.apache.org/xsd/maven-4.0.0.xsd">
  <modelVersion>4.0.0</modelVersion>

  <groupId>com.normation</groupId>
  <artifactId>parent-pom</artifactId>
  <version>7.1.7-SNAPSHOT</version>
  <packaging>pom</packaging>

  <!-- ====================================  PROJECT INFORMATION  ==================================== -->

  <description>
    Rudder helps you continualy configure and check compliance of your infrastructure.
  </description>

  <organization>
    <name>rudder.io</name>
    <url>https://rudder.io</url>
  </organization>

  <scm>
    <url>https://github.com/Normation/rudder/</url>
  </scm>

  <!-- we can't put a licenses tag here, else for some reason it overrides utils one -->
  <modules>
    <module>utils</module>
    <module>scala-ldap</module>
    <module>ldap-inventory</module>
    <module>rudder</module>
 </modules>

  <!-- developpers information can be better found in Git commit history -->

  <!-- ====================================  /PROJECT INFORMATION  ==================================== -->

  <!-- ====================================  PROJECT REPOS  ==================================== -->

  <repositories>
    <repository>
      <id>maven_central</id>
      <name>Default maven repository</name>
      <url>https://repo1.maven.org/maven2/</url>
      <snapshots><enabled>true</enabled></snapshots>
    </repository>
    <repository>
      <id>rudder-release</id>
      <url>https://repository.rudder.io/maven/releases/</url>
      <layout>default</layout>
      <snapshots><enabled>false</enabled></snapshots>
    </repository>
    <repository>
      <id>rudder-snapshot</id>
      <url>https://repository.rudder.io/maven/snapshots/</url>
      <layout>default</layout>
      <snapshots><enabled>true</enabled></snapshots>
    </repository>
  </repositories>

  <!-- ====================================  /PROJECT REPOS  ==================================== -->

  <!-- ====================================  PROJECT BUILD  ==================================== -->

  <distributionManagement>
    <snapshotRepository>
      <id>snapshots.nexus.normation.com</id>
      <name>Normation internal nexus repository for snapshots</name>
      <url>https://nexus.normation.com/nexus/content/repositories/snapshots</url>
    </snapshotRepository>
    <repository>
      <id>releases.nexus.normation.com</id>
      <name>Normation internal nexus repository for release</name>
      <url>https://nexus.normation.com/nexus/content/repositories/releases</url>
    </repository>
  </distributionManagement>

  <reporting>
    <plugins>
      <plugin>
        <groupId>net.alchim31.maven</groupId>
        <artifactId>scala-maven-plugin</artifactId>
        <version>${scala-maven-plugin-version}</version>
      </plugin>
    </plugins>
  </reporting>

  <build>
    <extensions>
      <extension>
        <groupId>org.apache.maven.wagon</groupId>
        <artifactId>wagon-ssh</artifactId>
        <version>2.6</version>
      </extension>
    </extensions>
    <plugins>
      <plugin>

        <groupId>org.codehaus.mojo</groupId>
        <artifactId>cobertura-maven-plugin</artifactId>
        <version>2.6</version>

        <configuration>
          <formats>
            <format>html</format>
            <format>xml</format>
          </formats>
          <check/>
        </configuration>
      </plugin>
       <plugin>
        <groupId>net.alchim31.maven</groupId>
        <artifactId>scala-maven-plugin</artifactId>
        <version>${scala-maven-plugin-version}</version>
        <executions>
          <execution>
            <id>scala-compile-first</id>
            <phase>process-resources</phase>
            <goals>
              <goal>add-source</goal>
              <goal>compile</goal>
            </goals>
          </execution>
          <execution>
            <id>scala-test-compile</id>
            <phase>process-test-resources</phase>
            <goals>
              <goal>testCompile</goal>
            </goals>
          </execution>
        </executions>
        <configuration>
          <scalaCompatVersion>${scala-binary-version}</scalaCompatVersion>
<!--          <recompileMode>incremental</recompileMode>-->
          <compilerPlugins>
            <compilerPlugin>
              <groupId>com.github.ghik</groupId>
              <artifactId>silencer-plugin_${scala-version}</artifactId>
              <version>${silencer-lib-version}</version>
            </compilerPlugin>
            <compilerPlugin>
              <groupId>org.wartremover</groupId>
              <artifactId>wartremover_2.13</artifactId>
              <version>2.4.10</version>
            </compilerPlugin>
          </compilerPlugins>
          <args>
            <!-- require java8, cf http://www.rudder-project.org/redmine/issues/9917 -->
            <arg>-target:jvm-1.8</arg>
            <arg>-dependencyfile</arg>
            <arg>${basedir}/.scala_dependencies</arg>
            <!-- standard warning, most of the one from https://tpolecat.github.io/2017/04/25/scalac-flags.html -->
            <!-- corresponding scala line:
              -language:existentials -language:higherKinds -language:implicitConversions
              -Xlint:_,-nullary-unit,-missing-interpolator -Yno-adapted-args -Ywarn-dead-code -Ywarn-extra-implicit -Ywarn-inaccessible
              -Ywarn-infer-any -Ywarn-nullary-override -Ywarn-numeric-widen -Ywarn-unused:imports -Ywarn-unused:locals -Ywarn-unused:privates
            -->
            <arg>-deprecation</arg>                  <!-- Emit warning and location for usages of deprecated APIs. -->
            <arg>-explaintypes</arg>                 <!-- Explain type errors in more detail. -->
            <arg>-feature</arg>                      <!-- Emit warning and location for usages of features that should be imported explicitly. -->
            <arg>-unchecked</arg>                    <!-- Enable additional warnings where generated code depends on assumptions. -->
            <arg>-language:existentials</arg>        <!-- Existential types (besides wildcard types) can be written and inferred -->
            <arg>-language:higherKinds</arg>         <!-- Allow higher-kinded types -->
            <arg>-language:implicitConversions</arg> <!-- Allow definition of implicit functions called views -->
            <arg>-Xcheckinit</arg>                   <!--  Wrap field accessors to throw an exception on uninitialized access. -->
            <!-- Xlint, minus non-local returns, nullary-units and missing interpolator (which brings false positive in Rudder).
                 For -byname-implicit, it's because of Doobie, see: https://gitter.im/tpolecat/doobie?at=5f59e618765d633c54e74d52
            -->
            <arg>-Xlint:_,-nonlocal-return,-nullary-unit,-missing-interpolator,-byname-implicit</arg>
            <arg>-Ywarn-dead-code</arg>              <!-- Warn when dead code is identified. -->
            <arg>-Ywarn-extra-implicit</arg>         <!-- Warn when more than one implicit parameter section is defined. -->
            <arg>-Ywarn-numeric-widen</arg>          <!-- Warn when numerics are widened. -->
            <arg>-Ywarn-unused:imports</arg>         <!-- Warn if an import selector is not referenced. -->
            <arg>-Ywarn-unused:locals</arg>          <!-- Warn if a local definition is unused. -->
            <arg>-Ywarn-unused:privates</arg>        <!-- Warn if a private member is unused. -->
            <arg>-Ywarn-unused:implicits</arg>       <!-- Warn if an implicit parameter is unused. -->
            <arg>-Ywarn-unused:privates</arg>        <!-- Warn if a private member is unused. -->
            <arg>-Ybackend-parallelism</arg><arg>8</arg>         <!-- Enable paralellisation — change to desired number! -->
            <arg>-Ycache-plugin-class-loader:last-modified</arg> <!-- Enables caching of classloaders for compiler plugins -->
            <arg>-Ycache-macro-class-loader:last-modified</arg>  <!-- and macro definitions. This can lead to performance improvements. -->
            <arg>-P:silencer:checkUnused</arg>
<!--            <arg>-P:wartremover:only-warn-traverser:org.wartremover.warts.StringPlusAny</arg>-->
<!--            <arg>-P:wartremover:only-warn-traverser:org.wartremover.warts.ToString</arg>-->
          </args>
          <jvmArgs>
            <jvmArg>-Xmx${jvmArg-Xmx}</jvmArg>
            <jvmArg>-Xms${jvmArg-Xmx}</jvmArg>
            <jvmArg>-Xss${jvmArg-Xss}</jvmArg>
            <jvmArg>${jvmArg-arg0}</jvmArg>
            <jvmArg>${jvmArg-arg1}</jvmArg>
            <jvmArg>${jvmArg-arg2}</jvmArg>
            <jvmArg>${jvmArg-arg3}</jvmArg>
            <jvmArg>${jvmArg-arg4}</jvmArg>
            <jvmArg>${jvmArg-arg5}</jvmArg>
            <jvmArg>${jvmArg-arg6}</jvmArg>
            <jvmArg>${jvmArg-arg7}</jvmArg>
            <jvmArg>${jvmArg-arg8}</jvmArg>
            <jvmArg>${jvmArg-arg9}</jvmArg>
          </jvmArgs>
        </configuration>
      </plugin>
      <plugin>
        <groupId>org.zeroturnaround</groupId>
        <artifactId>jrebel-maven-plugin</artifactId>
        <version>1.1.3</version>
        <executions>
          <execution>
            <id>generate-rebel-xml</id>
            <phase>process-resources</phase>
            <goals>
              <goal>generate</goal>
            </goals>
          </execution>
        </executions>
        <dependencies>
          <dependency>
            <groupId>org.codehaus.plexus</groupId>
            <artifactId>plexus-utils</artifactId>
            <version>1.4.1</version>
              <scope>runtime</scope>
          </dependency>
        </dependencies>
      </plugin>
      <plugin>
        <groupId>org.apache.maven.plugins</groupId>
        <artifactId>maven-compiler-plugin</artifactId>
        <version>3.7.0</version>
        <configuration>
          <!-- require java8, cf http://www.rudder-project.org/redmine/issues/8963 -->
          <source>1.8</source>
          <target>1.8</target>
        </configuration>
        <executions>
          <execution>
            <phase>compile</phase>
            <goals>
              <goal>compile</goal>
            </goals>
          </execution>
        </executions>
      </plugin>
      <plugin>
        <groupId>org.apache.maven.plugins</groupId>
        <artifactId>maven-source-plugin</artifactId>
        <version>3.0.1</version>
        <executions>
          <execution>
            <id>attach-sources</id>
            <phase>verify</phase>
            <goals>
              <goal>jar-no-fork</goal>
            </goals>
          </execution>
        </executions>
      </plugin>
    </plugins>
    <pluginManagement>
    <plugins>
      <!-- configure jar everywhere -->
      <plugin>
        <groupId>org.apache.maven.plugins</groupId>
        <artifactId>maven-jar-plugin</artifactId>
        <version>3.1.0</version>
        <configuration>
          <archive>
            <addMavenDescriptor>false</addMavenDescriptor>
            <manifestEntries>
              <!-- let built-by be empty - we can't remove it -->
              <Built-By>${project.organization.name}</Built-By>
              <Build-Time>${maven.build.timestamp}</Build-Time>
              <version>${project.version}</version>
            </manifestEntries>
          </archive>
        </configuration>
      </plugin>
      <plugin>
        <groupId>org.apache.maven.plugins</groupId>
        <artifactId>maven-war-plugin</artifactId>
        <version>3.2.0</version>
        <configuration>
          <archive>
            <addMavenDescriptor>false</addMavenDescriptor>
            <manifestEntries>
              <!-- let built-by be empty - we can't remove it -->
              <Built-By>${project.organization.name}</Built-By>
              <!-- And yes, manifest file must start with upper case... -->
              <Build-Time>${maven.build.timestamp}</Build-Time>
              <Version>${project.version}</Version>
            </manifestEntries>
          </archive>
        </configuration>
      </plugin>
      <plugin>
        <groupId>org.eclipse.m2e</groupId>
        <artifactId>lifecycle-mapping</artifactId>
        <version>1.0.0</version>
        <configuration>
          <lifecycleMappingMetadata>
            <pluginExecutions>
              <pluginExecution>
                <pluginExecutionFilter>
                  <groupId>org.zeroturnaround</groupId>
                  <artifactId>jrebel-maven-plugin</artifactId>
                  <versionRange>[0.1,)</versionRange>
                  <goals>
                    <goal>generate</goal>
                  </goals>
                </pluginExecutionFilter>
                <action>
                  <execute/>
                </action>
              </pluginExecution>
              <pluginExecution>
                <pluginExecutionFilter>
                  <groupId>net.alchim31.maven</groupId>
                  <artifactId>scala-maven-plugin</artifactId>
                  <versionRange>[0.1,)</versionRange>
                  <goals>
                    <goal>add-source</goal>
                    <goal>compile</goal>
                    <goal>testCompile</goal>
                  </goals>
                </pluginExecutionFilter>
                <action>
                  <configurator>
                    <id>org.maven.ide.eclipse.scala</id>
                  </configurator>
                </action>
              </pluginExecution>
            </pluginExecutions>
          </lifecycleMappingMetadata>
        </configuration>
      </plugin>
    </plugins>
    </pluginManagement>
  </build>

  <!-- ====================================  /PROJECT BUILD  ==================================== -->

  <!-- ==================================== PROJECT PROPERTIES  ==================================== -->

  <properties>
    <!-- we use UTF-8 for everything -->
    <project.build.sourceEncoding>UTF-8</project.build.sourceEncoding>

    <!-- Maven plugin version -->
    <scala-maven-plugin-version>3.4.0</scala-maven-plugin-version>

    <!-- Libraries version that MUST be used in all children project -->

    <current-year>2022</current-year>
    <rudder-major-version>7.1</rudder-major-version>
    <rudder-version>7.1.7-SNAPSHOT</rudder-version>

    <scala-version>2.13.9</scala-version>
    <scala-binary-version>2.13</scala-binary-version>
    <scala-xml-version>1.3.0</scala-xml-version>
    <lift-version>3.4.3</lift-version>
    <slf4j-version>1.7.32</slf4j-version>
    <logback-version>1.2.9</logback-version>
    <junit-version>4.13.2</junit-version>
    <jodatime-version>2.10.10</jodatime-version>
    <jodaconvert-version>2.2.1</jodaconvert-version>
    <commons-io-version>2.11.0</commons-io-version>
    <commons-lang-version>3.12.0</commons-lang-version>
    <commons-codec-version>1.15</commons-codec-version>
    <commons-fileupload>1.4</commons-fileupload>
    <spring-version>5.3.20</spring-version>
    <spring-security-version>5.5.8</spring-security-version>
    <jgit-version>5.12.0.202106070339-r</jgit-version>
    <cglib-version>3.3.0</cglib-version>
    <asm-version>5.2</asm-version>
    <bcpkix-jdk15on-version>1.69</bcpkix-jdk15on-version>
    <silencer-lib-version>1.7.11</silencer-lib-version>
    <better-files-version>3.9.1</better-files-version>
<<<<<<< HEAD
    <sourcecode-version>0.2.7</sourcecode-version>
    <quicklens-version>1.7.4</quicklens-version>
    <hikaricp-version>4.0.3</hikaricp-version>
    <nuprocess-version>2.0.1</nuprocess-version> <!-- 2.0.2 doesn't work with Java8 -->
=======
    <sourcecode-version>0.2.1</sourcecode-version>
    <quicklens-version>1.6.1</quicklens-version>
    <hikaricp-version>3.4.5</hikaricp-version>
    <nuprocess-version>2.0.5</nuprocess-version>
>>>>>>> 1b7eea9a
    <postgresql-version>42.2.25</postgresql-version>
    <json-path-version>2.6.0</json-path-version>
    <scalaj-version>2.4.2</scalaj-version>
    <unboundid-version>6.0.0</unboundid-version>
    <fastparse-version>2.3.2</fastparse-version>
    <config-version>1.4.1</config-version>
    <cafeine-version>2.8.6</cafeine-version>
    <jgrapht-version>1.4.0</jgrapht-version>
    <reflections-version>0.9.12</reflections-version>
    <graalvm-version>21.2.0</graalvm-version>
    <chimney-version>0.6.1</chimney-version>
    <cron4s-version>0.6.1</cron4s-version>

    <!--
      These one must be updated to work together
      We declare cats in "test" here, because it is not directly needed
      in any project before rudder.
    -->
    <cats-version>2.6.1</cats-version>
    <specs2-version>4.12.3</specs2-version>
    <doobie-version>0.13.4</doobie-version>
    <fs2-version>2.5.0</fs2-version>
    <http4s-version>1.0-232-85dadc2</http4s-version>
    <shapeless-version>2.3.7</shapeless-version>
    <cats-effect-version>2.5.1</cats-effect-version>
    <dev-zio-version>1.0.10</dev-zio-version>
    <zio-cats-version>2.3.1.0</zio-cats-version>
    <zio-json-version>0.2.0-M1</zio-json-version>

    <!--
      Hack to make scalac jvm parameters like RAM configurable.
      With that, one can override Xmx or add jvm parameters either
      in command line invocation: mvn compile -DjvmArg-Xmx="4G"
      or in ~/.m2/settings.xml with profiles.
    -->

    <jvmArg-Xmx>1G</jvmArg-Xmx>
    <jvmArg-Xss>32m</jvmArg-Xss>
    <jvmArg-arg0/>
    <jvmArg-arg1/>
    <jvmArg-arg2/>
    <jvmArg-arg3/>
    <jvmArg-arg4/>
    <jvmArg-arg5/>
    <jvmArg-arg6/>
    <jvmArg-arg7/>
    <jvmArg-arg8/>
    <jvmArg-arg9/>

  </properties>

  <!-- ==================================== PROJECT DEPENDENCIES  ==================================== -->

  <!--
    This allows to use homogeneous version of scalaz everywhere.
    Yep, we need to explicitly specify them all.
  -->
  <dependencyManagement>
    <dependencies>
      <dependency>
        <groupId>org.scala-lang</groupId>
        <artifactId>scala-library</artifactId>
        <version>${scala-version}</version>
      </dependency>
      <dependency>
        <groupId>org.scala-lang</groupId>
        <artifactId>scala-reflect</artifactId>
        <version>${scala-version}</version>
      </dependency>
      <dependency>
        <groupId>org.scala-lang.modules</groupId>
        <artifactId>scala-xml_${scala-binary-version}</artifactId>
        <version>${scala-xml-version}</version>
      </dependency>
      <dependency>
        <groupId>org.typelevel</groupId>
        <artifactId>cats-core_${scala-binary-version}</artifactId>
        <version>${cats-version}</version>
      </dependency>
      <dependency>
        <groupId>co.fs2</groupId>
        <artifactId>fs2-core_${scala-binary-version}</artifactId>
        <version>${fs2-version}</version>
      </dependency>
      <dependency>
        <groupId>org.tpolecat</groupId>
        <artifactId>doobie-core_${scala-binary-version}</artifactId>
        <version>${doobie-version}</version>
      </dependency>
      <dependency>
        <groupId>org.typelevel</groupId>
        <artifactId>cats-effect_${scala-binary-version}</artifactId>
        <version>${cats-effect-version}</version>
      </dependency>
      <dependency>
        <groupId>com.chuusai</groupId>
        <artifactId>shapeless_${scala-binary-version}</artifactId>
        <version>${shapeless-version}</version>
      </dependency>
      <dependency>
        <groupId>com.lihaoyi</groupId>
        <artifactId>sourcecode_${scala-binary-version}</artifactId>
        <version>${sourcecode-version}</version>
      </dependency>
      <dependency>
        <groupId>com.zaxxer</groupId>
        <artifactId>HikariCP</artifactId>
        <version>${hikaricp-version}</version>
      </dependency>
      <dependency>
        <groupId>org.postgresql</groupId>
        <artifactId>postgresql</artifactId>
        <version>${postgresql-version}</version>
      </dependency>
      <dependency>
        <groupId>com.softwaremill.quicklens</groupId>
        <artifactId>quicklens_${scala-binary-version}</artifactId>
        <version>${quicklens-version}</version>
      </dependency><!--
        lift-web
      -->
      <dependency>
        <groupId>xerces</groupId>
        <artifactId>xercesImpl</artifactId>
        <version>2.12.2</version>
      </dependency>
      <dependency>
        <groupId>net.liftweb</groupId>
        <artifactId>lift-common_${scala-binary-version}</artifactId>
        <version>${lift-version}</version>
        <exclusions>
          <exclusion>
            <groupId>org.slf4j</groupId>
            <artifactId>slf4j-log4j12</artifactId>
          </exclusion>
          <exclusion>
            <artifactId>log4j</artifactId>
            <groupId>log4j</groupId>
          </exclusion>
        </exclusions>
      </dependency>
      <dependency>
        <groupId>net.liftweb</groupId>
        <artifactId>lift-json_${scala-binary-version}</artifactId>
        <version>${lift-version}</version>
      </dependency>
      <dependency>
        <groupId>net.liftweb</groupId>
        <artifactId>lift-util_${scala-binary-version}</artifactId>
        <version>${lift-version}</version>
        <exclusions>
          <exclusion>
            <artifactId>mail</artifactId>
            <groupId>javax.mail</groupId>
          </exclusion>
        </exclusions>
      </dependency>
      <dependency>
        <groupId>net.liftweb</groupId>
        <artifactId>lift-webkit_${scala-binary-version}</artifactId>
        <version>${lift-version}</version>
        <exclusions>
          <exclusion>
            <groupId>org.slf4j</groupId>
            <artifactId>slf4j-log4j12</artifactId>
          </exclusion>
        </exclusions>
      </dependency>
      <!-- joda time -->
      <dependency>
        <groupId>joda-time</groupId>
        <artifactId>joda-time</artifactId>
        <version>${jodatime-version}</version>
      </dependency>
      <dependency>
        <groupId>org.joda</groupId>
        <artifactId>joda-convert</artifactId>
        <version>${jodaconvert-version}</version>
      </dependency>
      <dependency>
        <groupId>org.bouncycastle</groupId>
        <artifactId>bcprov-jdk15on</artifactId>
        <version>${bcpkix-jdk15on-version}</version>
      </dependency>
      <dependency>
        <groupId>org.bouncycastle</groupId>
        <artifactId>bcpkix-jdk15on</artifactId>
        <version>${bcpkix-jdk15on-version}</version>
      </dependency>
      <dependency>
        <groupId>org.bouncycastle</groupId>
        <artifactId>bcpg-jdk15on</artifactId>
        <version>${bcpkix-jdk15on-version}</version>
      </dependency>
      <dependency>
        <groupId>com.github.alonsodomin.cron4s</groupId>
        <artifactId>cron4s-core_${scala-binary-version}</artifactId>
        <version>${cron4s-version}</version>
      </dependency>

      <dependency>
        <groupId>com.lihaoyi</groupId>
        <artifactId>fastparse_${scala-binary-version}</artifactId>
        <version>${fastparse-version}</version>
      </dependency>

      <!-- commons -->
      <dependency>
        <groupId>commons-io</groupId>
        <artifactId>commons-io</artifactId>
        <version>${commons-io-version}</version>
      </dependency>
      <dependency>
        <groupId>commons-codec</groupId>
        <artifactId>commons-codec</artifactId>
        <version>${commons-codec-version}</version>
      </dependency>

      <!-- spring -->
      <dependency>
        <groupId>org.ow2.asm</groupId>
        <artifactId>asm</artifactId>
        <version>${asm-version}</version>
      </dependency>
      <dependency>
        <groupId>org.springframework</groupId>
        <artifactId>spring-context</artifactId>
        <version>${spring-version}</version>
        <exclusions>
          <exclusion>
            <groupId>commons-logging</groupId>
            <artifactId>commons-logging</artifactId>
          </exclusion>
        </exclusions>
      </dependency>
      <dependency>
        <groupId>org.springframework</groupId>
        <artifactId>spring-core</artifactId>
        <version>${spring-version}</version>
        <exclusions>
          <exclusion>
            <groupId>commons-logging</groupId>
            <artifactId>commons-logging</artifactId>
          </exclusion>
        </exclusions>
      </dependency>
      <!-- need to be specified else spring-security version is used -->
      <dependency>
        <groupId>org.springframework</groupId>
        <artifactId>spring-aop</artifactId>
        <version>${spring-version}</version>
        <exclusions>
          <exclusion>
            <groupId>commons-logging</groupId>
            <artifactId>commons-logging</artifactId>
          </exclusion>
        </exclusions>
      </dependency>
      <dependency>
        <groupId>org.springframework</groupId>
        <artifactId>spring-beans</artifactId>
        <version>${spring-version}</version>
        <exclusions>
          <exclusion>
            <groupId>commons-logging</groupId>
            <artifactId>commons-logging</artifactId>
          </exclusion>
        </exclusions>
      </dependency>
      <dependency>
        <groupId>org.springframework</groupId>
        <artifactId>spring-expression</artifactId>
        <version>${spring-version}</version>
        <exclusions>
          <exclusion>
            <groupId>commons-logging</groupId>
            <artifactId>commons-logging</artifactId>
          </exclusion>
        </exclusions>
      </dependency>
      <!-- Needed to use spring configuration by annotation -->
      <dependency>
        <groupId>cglib</groupId>
        <artifactId>cglib</artifactId>
        <version>${cglib-version}</version>
        <exclusions>
          <exclusion>
            <groupId>org.apache.ant</groupId>
            <artifactId>ant</artifactId>
          </exclusion>
        </exclusions>
      </dependency>

      <!--  test -->
      <dependency>
        <groupId>junit</groupId>
        <artifactId>junit</artifactId>
        <version>${junit-version}</version>
      </dependency>
      <dependency>
        <groupId>org.specs2</groupId>
        <artifactId>specs2-core_${scala-binary-version}</artifactId>
        <version>${specs2-version}</version>
      </dependency>
      <dependency>
        <groupId>org.specs2</groupId>
        <artifactId>specs2-matcher-extra_${scala-binary-version}</artifactId>
        <version>${specs2-version}</version>
      </dependency>
      <dependency>
        <groupId>org.specs2</groupId>
        <artifactId>specs2-junit_${scala-binary-version}</artifactId>
        <version>${specs2-version}</version>
      </dependency>
      <!-- No httpclient / commons-logging for jgit -->
      <dependency>
        <groupId>org.eclipse.jgit</groupId>
        <artifactId>org.eclipse.jgit</artifactId>
        <version>${jgit-version}</version>
        <exclusions>
          <exclusion>
            <groupId>org.apache.httpcomponents</groupId>
            <artifactId>httpclient</artifactId>
          </exclusion>
        </exclusions>
      </dependency>
      <!-- the slf4j commons-logging replacement -->
      <dependency>
        <groupId>org.slf4j</groupId>
        <artifactId>slf4j-api</artifactId>
        <version>${slf4j-version}</version>
      </dependency>
      <dependency>
        <groupId>org.slf4j</groupId>
        <artifactId>jcl-over-slf4j</artifactId>
        <version>${slf4j-version}</version>
      </dependency>
      <!-- using slf4j native backend -->
      <dependency>
        <groupId>ch.qos.logback</groupId>
        <artifactId>logback-core</artifactId>
        <version>${logback-version}</version>
      </dependency>
      <dependency>
        <groupId>ch.qos.logback</groupId>
        <artifactId>logback-classic</artifactId>
        <version>${logback-version}</version>
      </dependency>
      <dependency>
        <groupId>com.github.pathikrit</groupId>
        <artifactId>better-files_${scala-binary-version}</artifactId>
        <version>${better-files-version}</version>
      </dependency>
    </dependencies>
  </dependencyManagement>

  <dependencies>
    <!-- almost used in all projects -->
    <dependency>
      <groupId>com.github.pathikrit</groupId>
      <artifactId>better-files_${scala-binary-version}</artifactId>
      <version>${better-files-version}</version>
    </dependency>
    <dependency>
      <groupId>com.github.ghik</groupId>
      <artifactId>silencer-lib_${scala-version}</artifactId>
      <version>${silencer-lib-version}</version>
      <scope>provided</scope>
    </dependency>
    <dependency>
      <groupId>ca.mrvisser</groupId>
      <artifactId>sealerate_${scala-binary-version}</artifactId>
      <version>0.0.6</version>
      <scope>provided</scope>
    </dependency>
    <!-- joda-time is used in all projects -->
    <dependency>
      <groupId>joda-time</groupId>
      <artifactId>joda-time</artifactId>
      <version>${jodatime-version}</version>
    </dependency>
    <!-- standard utility to deep modify immutable structures -->
    <dependency>
      <groupId>com.softwaremill.quicklens</groupId>
      <artifactId>quicklens_${scala-binary-version}</artifactId>
      <version>${quicklens-version}</version>
    </dependency>
    <!-- this is now standard -->
    <dependency>
      <groupId>org.typelevel</groupId>
      <artifactId>cats-core_${scala-binary-version}</artifactId>
      <version>${cats-version}</version>
    </dependency>
    <!-- zio to manage effects -->
    <dependency>
      <groupId>dev.zio</groupId>
      <artifactId>zio_${scala-binary-version}</artifactId>
      <version>${dev-zio-version}</version>
    </dependency>
    <dependency>
      <groupId>dev.zio</groupId>
      <artifactId>zio-stacktracer_${scala-binary-version}</artifactId>
      <version>${dev-zio-version}</version>
    </dependency>
    <dependency>
      <groupId>dev.zio</groupId>
      <artifactId>zio-streams_${scala-binary-version}</artifactId>
      <version>${dev-zio-version}</version>
    </dependency>
    <dependency>
      <groupId>dev.zio</groupId>
      <artifactId>zio-json_${scala-binary-version}</artifactId>
      <version>${zio-json-version}</version>
    </dependency>
    <dependency>
      <groupId>io.scalaland</groupId>
      <artifactId>chimney_${scala-binary-version}</artifactId>
      <version>${chimney-version}</version>
    </dependency>
    <!-- zio/cats compat -->
    <dependency>
      <groupId>dev.zio</groupId>
      <artifactId>zio-interop-cats_${scala-binary-version}</artifactId>
      <version>${zio-cats-version}</version>
    </dependency>
    <dependency>
      <groupId>org.typelevel</groupId>
      <artifactId>cats-effect_${scala-binary-version}</artifactId>
      <version>${cats-effect-version}</version>
    </dependency>
    <!-- graph library for group properties -->
    <dependency>
      <groupId>org.jgrapht</groupId>
      <artifactId>jgrapht-core</artifactId>
      <version>${jgrapht-version}</version>
    </dependency>

    <!--  test -->
    <dependency>
      <groupId>junit</groupId>
      <artifactId>junit</artifactId>
      <version>${junit-version}</version>
      <scope>test</scope>
    </dependency>
    <dependency>
      <groupId>org.specs2</groupId>
      <artifactId>specs2-core_${scala-binary-version}</artifactId>
      <version>${specs2-version}</version>
      <scope>test</scope>
    </dependency>
    <dependency>
      <groupId>org.specs2</groupId>
      <artifactId>specs2-matcher-extra_${scala-binary-version}</artifactId>
      <version>${specs2-version}</version>
      <scope>test</scope>
    </dependency>
    <dependency>
      <groupId>org.specs2</groupId>
      <artifactId>specs2-junit_${scala-binary-version}</artifactId>
      <version>${specs2-version}</version>
      <scope>test</scope>
    </dependency>
    <!-- zio tests -->
    <dependency>
      <groupId>dev.zio</groupId>
      <artifactId>zio-test_${scala-binary-version}</artifactId>
      <version>${dev-zio-version}</version>
      <scope>test</scope>
    </dependency>

    <!--
        included to use slf4j native backend
        If you want to use another backend,
        exclude these dependencies from parent
    -->
    <dependency>
      <groupId>ch.qos.logback</groupId>
      <artifactId>logback-core</artifactId>
      <version>${logback-version}</version>
    </dependency>
    <dependency>
      <groupId>ch.qos.logback</groupId>
      <artifactId>logback-classic</artifactId>
      <version>${logback-version}</version>
    </dependency>
  </dependencies>

</project><|MERGE_RESOLUTION|>--- conflicted
+++ resolved
@@ -386,17 +386,10 @@
     <bcpkix-jdk15on-version>1.69</bcpkix-jdk15on-version>
     <silencer-lib-version>1.7.11</silencer-lib-version>
     <better-files-version>3.9.1</better-files-version>
-<<<<<<< HEAD
     <sourcecode-version>0.2.7</sourcecode-version>
     <quicklens-version>1.7.4</quicklens-version>
     <hikaricp-version>4.0.3</hikaricp-version>
-    <nuprocess-version>2.0.1</nuprocess-version> <!-- 2.0.2 doesn't work with Java8 -->
-=======
-    <sourcecode-version>0.2.1</sourcecode-version>
-    <quicklens-version>1.6.1</quicklens-version>
-    <hikaricp-version>3.4.5</hikaricp-version>
-    <nuprocess-version>2.0.5</nuprocess-version>
->>>>>>> 1b7eea9a
+    <nuprocess-version>2.0.5</nuprocess-version> <!-- 2.0.2 doesn't work with Java8 -->
     <postgresql-version>42.2.25</postgresql-version>
     <json-path-version>2.6.0</json-path-version>
     <scalaj-version>2.4.2</scalaj-version>
