--- conflicted
+++ resolved
@@ -156,7 +156,7 @@
               <artifactId>wartremover_2.13</artifactId>
               <version>2.4.10</version>
             </compilerPlugin>
-        </compilerPlugins>
+          </compilerPlugins>
           <args>
             <!-- require java8, cf http://www.rudder-project.org/redmine/issues/9917 -->
             <arg>-target:jvm-1.8</arg>
@@ -188,7 +188,7 @@
             <arg>-Ywarn-unused:privates</arg>        <!-- Warn if a private member is unused. -->
             <arg>-Ywarn-unused:implicits</arg>       <!-- Warn if an implicit parameter is unused. -->
             <arg>-Ywarn-unused:privates</arg>        <!-- Warn if a private member is unused. -->
-            <arg>-Ybackend-parallelism</arg><arg>8</arg>         <!-- Enable parallelization — change to desired number! -->
+            <arg>-Ybackend-parallelism</arg><arg>8</arg>         <!-- Enable paralellisation — change to desired number! -->
             <arg>-Ycache-plugin-class-loader:last-modified</arg> <!-- Enables caching of classloaders for compiler plugins -->
             <arg>-Ycache-macro-class-loader:last-modified</arg>  <!-- and macro definitions. This can lead to performance improvements. -->
             <arg>-P:silencer:checkUnused</arg>
@@ -365,11 +365,7 @@
     <rudder-major-version>7.1</rudder-major-version>
     <rudder-version>7.1.7-SNAPSHOT</rudder-version>
 
-<<<<<<< HEAD
-    <scala-version>2.13.6</scala-version>
-=======
     <scala-version>2.13.9</scala-version>
->>>>>>> a85f2bc0
     <scala-binary-version>2.13</scala-binary-version>
     <scala-xml-version>1.3.0</scala-xml-version>
     <lift-version>3.4.3</lift-version>
@@ -387,13 +383,8 @@
     <jgit-version>5.12.0.202106070339-r</jgit-version>
     <cglib-version>3.3.0</cglib-version>
     <asm-version>5.2</asm-version>
-<<<<<<< HEAD
     <bcpkix-jdk15on-version>1.69</bcpkix-jdk15on-version>
-    <silencer-lib-version>1.7.5</silencer-lib-version>
-=======
-    <bcpkix-jdk15on-version>1.68</bcpkix-jdk15on-version>
     <silencer-lib-version>1.7.11</silencer-lib-version>
->>>>>>> a85f2bc0
     <better-files-version>3.9.1</better-files-version>
     <sourcecode-version>0.2.7</sourcecode-version>
     <quicklens-version>1.7.4</quicklens-version>
