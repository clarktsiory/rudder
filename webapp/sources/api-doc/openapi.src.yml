# SPDX-License-Identifier: CC-BY-SA-2.0
# SPDX-FileCopyrightText: 2013-2020 Normation SAS
openapi: 3.0.3
info:
  title: Rudder API
  version: "13"
  # Will be substituted by content of the file at build
  description: "introduction.md"
  x-logo:
    url: "assets/rudder.png"
  contact:
    email: dev@rudder.io
    name: Rudder developers
    url: "https://www.rudder.io"
  license:
    name: "CC-BY-SA 2.0"
    url: "https://spdx.org/licenses/CC-BY-SA-2.0.html"
servers:
  - url: "https://rudder.example.local/rudder/api/latest/"
    description: "Rudder server"
externalDocs:
  description: "Learn more about Rudder."
  url: "https://docs.rudder.io"
components:
  securitySchemes:
    $ref: components/securitySchemes/token.yml
security:
  # Apply the same auth everywhere
  - "API-Tokens": []
tags:
<<<<<<< HEAD
  - name: Status
    description: Is alive check
=======
  - name: API Info
    description: Information about API endpoints and versions
>>>>>>> 5547ceba
  - name: Compliance
    description: Access compliance data
  - name: Rules
    description: Rules management
  - name: Directives
    description: Directives management
  - name: Techniques
    description: Techniques management
  - name: Groups
    description: Groups management
  - name: Nodes
    description: Nodes management
  - name: Inventories
    description: Inventory processing service
  - name: Parameters
    description: Global parameters
  - name: Settings
    description: Server configuration
  - name: System
    description: Internal components and administration
  - name: "🧩 Change requests"
    description: >-
      **Requires that the `changes-validation` plugin is installed on the server.**


      Manage change requests.
  - name: "🧩 CVE"
    description: >-
      **Requires that the `cve` plugin is installed on the server.**


      Manage CVE plugins data and configuration.
  - name: "🧩 Data sources"
    description: >-
      **Requires that the `datasources` plugin is installed on the server.**


      Data sources plugin configuration.
  - name: "🧩 Scale out Relay"
    description: >-
      **Requires that the `scale-out-relay` plugin is installed on the server.**


      Manage relays.
  - name: "🧩 Create Node"
    description: >-
      **Requires that the `create-node` plugin is installed on the server.**


      Add new nodes.
  - name: "🧩 User Management"
    description: >-
      **Requires that the `user-management` plugin is installed on the server.**


      Manage users settings and configuration file.
  - name: "🧩 Branding"
    description: >-
      **Requires that the `branding` plugin is installed on the server.**


      Manage web interface customization.
paths:
<<<<<<< HEAD
  "/status":
    $ref: paths/unauthenticated/status.yml
=======
  "/info":
    $ref: paths/info/all.yml
  "/info/{sectionId}":
    $ref: paths/info/section-id.yml
  "/info/details/{endpointName}":
    $ref: paths/info/endpoint-id.yml
>>>>>>> 5547ceba
  "/createnodes":
    $ref: paths/create-node/all.yml
  "/usermanagement/users":
    $ref: paths/usermanagement/all.yml
  "/usermanagement/{username}":
    $ref: paths/usermanagement/id.yml
  "/usermanagement/update/{username}":
    $ref: paths/usermanagement/update.yml
  "/usermanagement/roles":
    $ref: paths/usermanagement/roles.yml
  "/usermanagement/users/reload":
    $ref: paths/usermanagement/reload.yml
  "/usermanagement":
    $ref: paths/usermanagement/add.yml
  "/scaleoutrelay/promote/{nodeId}":
    $ref: paths/scale-out-relay/promote.yml
  "/changeRequests/{changeRequestId}/accept":
    $ref: paths/change-requests/accept.yml
  "/changeRequests/{changeRequestId}":
    $ref: paths/change-requests/id.yml
  "/api/changeRequests":
    $ref: paths/change-requests/all.yml
  "/users":
    $ref: paths/change-requests/valid-users.yml
  "/validatedUsers/{username}":
    $ref: paths/change-requests/remove-valid-users.yml
  "/validatedUsers":
    $ref: paths/change-requests/update-valid-users.yml
  "/compliance":
    $ref: paths/compliance/global.yml
  "/compliance/rules":
    $ref: paths/compliance/rules.yml
  "/compliance/rules/{ruleId}":
    $ref: paths/compliance/rule.yml
  "/compliance/nodes":
    $ref: paths/compliance/nodes.yml
  "/compliance/nodes/{nodeId}":
    $ref: paths/compliance/node.yml
  "/system/status":
    $ref: paths/system/status.yml
  "/system/info":
    $ref: paths/system/info.yml
  "/system/reload":
    $ref: paths/system/reload.yml
  "/reload/techniques":
    $ref: paths/system/reload-techniques.yml
  "/reload/groups":
    $ref: paths/system/reload-groups.yml
  "/regenerate/policies":
    $ref: paths/system/regenerate-policies.yml
  "/system/update/policies":
    $ref: paths/system/update-policies.yml
  "/system/archives/{archiveKind}":
    $ref: paths/system/archives.yml
  "/system/archives/{archiveKind}/restore/{archiveRestoreKind}":
    $ref: paths/system/archives-restore.yml
  "/system/archives/{archiveKind}/zip/{commitId}":
    $ref: paths/system/archives-zip.yml
  "/system/healthcheck":
    $ref: paths/system/healthcheck.yml
  "/system/maintenance/purgeSoftware":
    $ref: paths/system/purge-software.yml
  "/settings":
    $ref: paths/settings/list.yml
  "/settings/{settingId}":
    $ref: paths/settings/setting.yml
  "/settings/allowed_networks/{nodeId}":
    $ref: paths/settings/allowed_networks.yml
  "/settings/allowed_networks/{nodeId}/diff":
    $ref: paths/settings/allowed_networks_diff.yml
  "/parameters":
    $ref: paths/parameters/parameters.yml
  "/parameters/{parameterId}":
    $ref: paths/parameters/parameters-id.yml
  "/inventories/info":
    $ref: paths/inventories/info.yml
  "/inventories/upload":
    $ref: paths/inventories/upload.yml
  "/inventories/watcher/start":
    $ref: paths/inventories/start.yml
  "/inventories/watcher/stop":
    $ref: paths/inventories/stop.yml
  "/inventories/watcher/restart":
    $ref: paths/inventories/restart.yml
  "/datasources":
    $ref: paths/datasources/all.yml
  "/datasources/{datasourceId}":
    $ref: paths/datasources/id.yml
  "/datasources/reload":
    $ref: paths/datasources/reload.yml
  "/datasources/reload/{datasourceId}":
    $ref: paths/datasources/reload-id.yml
  "/nodes/{nodeId}/fetchData":
    $ref: paths/datasources/reload-node.yml
  "/nodes/{nodeId}/fetchData/{datasourceId}":
    $ref: paths/datasources/reload-node-id.yml
  "/nodes":
    $ref: paths/nodes/all.yml
  "/nodes/applyPolicy":
    $ref: paths/nodes/apply-policy.yml
  "/nodes/status":
    $ref: paths/nodes/status.yml
  "/nodes/pending":
    $ref: paths/nodes/pending-all.yml
  "/nodes/{nodeId}":
    $ref: paths/nodes/id.yml
  "/nodes/pending/{nodeId}":
    $ref: paths/nodes/pending-id.yml
  "/nodes/{nodeId}/inheritedProperties":
    $ref: paths/nodes/inherited-properties.yml
  "/nodes/{nodeId}/applyPolicy":
    $ref: paths/nodes/apply-policy-id.yml
  "/techniques":
    $ref: paths/techniques/all.yml
  "/techniques/{techniqueName}/directives":
    $ref: paths/techniques/name.yml
  "/techniques/{techniqueName}/{techniqueVersion}/directives":
    $ref: paths/techniques/name-version.yml
  "/groups":
    $ref: paths/groups/all.yml
  "/groups/{groupId}":
    $ref: paths/groups/id.yml
  "/groups/{groupId}/reload":
    $ref: paths/groups/reload.yml
  "/groups/categories/{groupCategoryId}":
    $ref: paths/groups/category-id.yml
  "/groups/categories":
    $ref: paths/groups/categories.yml
  "/groups/tree":
    $ref: paths/groups/tree.yml
  "/directives":
    $ref: paths/directives/all.yml
  "/directives/{directiveId}":
    $ref: paths/directives/id.yml
  "/directives/{directiveId}/check":
    $ref: paths/directives/id-check.yml
  "/rules":
    $ref: paths/rules/all.yml
  "/rules/{ruleId}":
    $ref: paths/rules/id.yml
  "/rules/categories":
    $ref: paths/rules/categories.yml
  "/rules/categories/{ruleCategoryId}":
    $ref: paths/rules/category-id.yml
  "/rules/tree":
    $ref: paths/rules/tree.yml
  "/branding":
    $ref: paths/branding/conf.yml
  "/branding/reload":
    $ref: paths/branding/reload.yml
  "/cve/check/last":
    $ref: paths/cve/last.yml
  "/cve/check":
    $ref: paths/cve/check.yml
  "/cve/check/config":
    $ref: paths/cve/checkConfig.yml
  "/cve":
    $ref: paths/cve/allCVE.yml
  "/cve/list":
    $ref: paths/cve/listCVE.yml
  "/cve/update/fs":
    $ref: paths/cve/updateCVEFromFS.yml
  "/cve/update/":
    $ref: paths/cve/updateCVE.yml<|MERGE_RESOLUTION|>--- conflicted
+++ resolved
@@ -28,13 +28,10 @@
   # Apply the same auth everywhere
   - "API-Tokens": []
 tags:
-<<<<<<< HEAD
+  - name: API Info
+    description: Information about API endpoints and versions
   - name: Status
     description: Is alive check
-=======
-  - name: API Info
-    description: Information about API endpoints and versions
->>>>>>> 5547ceba
   - name: Compliance
     description: Access compliance data
   - name: Rules
@@ -98,17 +95,14 @@
 
       Manage web interface customization.
 paths:
-<<<<<<< HEAD
-  "/status":
-    $ref: paths/unauthenticated/status.yml
-=======
   "/info":
     $ref: paths/info/all.yml
   "/info/{sectionId}":
     $ref: paths/info/section-id.yml
   "/info/details/{endpointName}":
     $ref: paths/info/endpoint-id.yml
->>>>>>> 5547ceba
+  "/status":
+    $ref: paths/unauthenticated/status.yml
   "/createnodes":
     $ref: paths/create-node/all.yml
   "/usermanagement/users":
