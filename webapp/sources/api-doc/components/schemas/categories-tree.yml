# SPDX-License-Identifier: CC-BY-SA-2.0
# SPDX-FileCopyrightText: 2013-2022 Normation SAS
type: object
required:
  - name
  - path
  - id
  - subcategories
properties:
  name:
    type: string
    description: Category's name
    example: "/"
  path:
    type: string
<<<<<<< HEAD
    description: Categorie's path
    example: ""
  id:
    type: string
    description: Categorie ID
=======
    description: Category's path
    example: ""
  id:
    type: string
    description: Category ID
>>>>>>> bb854ccc
    example: "/"
  subcategories:
    type: array
    description: List of sub categories
    items:
      - $ref: '#/definitions/category'
definitions:
  category:
    type: object
    required:
      - name
      - path
      - id
      - subcategories
    properties:
      name:
        type: string
        description: Category's name
        example: User Techniques
      path:
        type: string
        description: Category's path
        example: systemSettings/systemManagement
      id:
        type: string
        description: Category ID
        example: systemManagement
      subcategories:
        type: array
        description: List of sub categories
        example: []
        items:
          - $ref: '#/definitions/category'<|MERGE_RESOLUTION|>--- conflicted
+++ resolved
@@ -13,19 +13,11 @@
     example: "/"
   path:
     type: string
-<<<<<<< HEAD
-    description: Categorie's path
-    example: ""
-  id:
-    type: string
-    description: Categorie ID
-=======
     description: Category's path
     example: ""
   id:
     type: string
     description: Category ID
->>>>>>> bb854ccc
     example: "/"
   subcategories:
     type: array
