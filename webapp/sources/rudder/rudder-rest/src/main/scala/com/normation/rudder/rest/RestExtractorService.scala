/*
 *************************************************************************************
 * Copyright 2013 Normation SAS
 *************************************************************************************
 *
 * This file is part of Rudder.
 *
 * Rudder is free software: you can redistribute it and/or modify
 * it under the terms of the GNU General Public License as published by
 * the Free Software Foundation, either version 3 of the License, or
 * (at your option) any later version.
 *
 * In accordance with the terms of section 7 (7. Additional Terms.) of
 * the GNU General Public License version 3, the copyright holders add
 * the following Additional permissions:
 * Notwithstanding to the terms of section 5 (5. Conveying Modified Source
 * Versions) and 6 (6. Conveying Non-Source Forms.) of the GNU General
 * Public License version 3, when you create a Related Module, this
 * Related Module is not considered as a part of the work and may be
 * distributed under the license agreement of your choice.
 * A "Related Module" means a set of sources files including their
 * documentation that, without modification of the Source Code, enables
 * supplementary functions or services in addition to those offered by
 * the Software.
 *
 * Rudder is distributed in the hope that it will be useful,
 * but WITHOUT ANY WARRANTY; without even the implied warranty of
 * MERCHANTABILITY or FITNESS FOR A PARTICULAR PURPOSE.  See the
 * GNU General Public License for more details.
 *
 * You should have received a copy of the GNU General Public License
 * along with Rudder.  If not, see <http://www.gnu.org/licenses/>.

 *
 *************************************************************************************
 */

package com.normation.rudder.rest

import com.normation.GitVersion
import com.normation.box._
import com.normation.cfclerk.domain.Technique
import com.normation.cfclerk.domain.TechniqueId
import com.normation.cfclerk.domain.TechniqueName
import com.normation.cfclerk.domain.TechniqueVersion
import com.normation.cfclerk.services.TechniqueRepository
import com.normation.errors._
import com.normation.inventory.domain.Certificate
import com.normation.inventory.domain.InventoryError
import com.normation.inventory.domain.KeyStatus
import com.normation.inventory.domain.NodeId
import com.normation.inventory.domain.PublicKey
import com.normation.inventory.domain.SecurityToken
import com.normation.rudder.api.{ApiAuthorization => ApiAuthz}
import com.normation.rudder.api.AclPath
import com.normation.rudder.api.ApiAccountId
import com.normation.rudder.api.ApiAccountName
import com.normation.rudder.api.ApiAclElement
import com.normation.rudder.api.ApiAuthorizationKind
import com.normation.rudder.api.HttpAction
import com.normation.rudder.apidata.CustomDetailLevel
import com.normation.rudder.apidata.DefaultDetailLevel
import com.normation.rudder.apidata.FullDetailLevel
import com.normation.rudder.apidata.MinimalDetailLevel
import com.normation.rudder.apidata.NodeDetailLevel
import com.normation.rudder.domain.nodes.NodeGroupCategoryId
import com.normation.rudder.domain.policies._
import com.normation.rudder.domain.policies.PolicyMode
import com.normation.rudder.domain.properties.GenericProperty
import com.normation.rudder.domain.properties.GroupProperty
import com.normation.rudder.domain.properties.InheritMode
import com.normation.rudder.domain.properties.NodeProperty
import com.normation.rudder.domain.properties.PropertyProvider
import com.normation.rudder.domain.queries.NodeReturnType
import com.normation.rudder.domain.queries.Query
import com.normation.rudder.domain.queries.QueryReturnType
import com.normation.rudder.domain.reports.CompliancePrecision
import com.normation.rudder.domain.workflows._
import com.normation.rudder.ncf.ParameterType.ParameterTypeService
import com.normation.rudder.repository._
import com.normation.rudder.repository.json.DataExtractor.CompleteJson
import com.normation.rudder.repository.ldap.NodeStateEncoder
import com.normation.rudder.rest.data._
import com.normation.rudder.rule.category.RuleCategoryId
import com.normation.rudder.services.policies.PropertyParser
import com.normation.rudder.services.queries.CmdbQueryParser
import com.normation.rudder.services.queries.CmdbQueryParser._
import com.normation.rudder.services.queries.JsonQueryLexer
import com.normation.rudder.services.queries.StringCriterionLine
import com.normation.rudder.services.queries.StringQuery
import com.normation.rudder.services.workflows.WorkflowLevelService
import com.normation.rudder.web.services.ReasonBehavior
import com.normation.rudder.web.services.UserPropertyService
import com.normation.utils.Control
import com.normation.utils.Control._
import com.normation.utils.DateFormaterService
import com.normation.utils.StringUuidGenerator
import java.io.StringReader
import net.liftweb.common._
import net.liftweb.common.Box.option2Box
import net.liftweb.http.Req
import net.liftweb.json._
import net.liftweb.json.JObject
import net.liftweb.json.JsonDSL._
import org.bouncycastle.asn1.x509.SubjectPublicKeyInfo
import org.bouncycastle.cert.X509CertificateHolder
import org.bouncycastle.openssl.PEMParser
import zio.{Tag => _, _}
import zio.syntax._

final case class RestExtractorService(
    readRule:             RoRuleRepository,
    readDirective:        RoDirectiveRepository,
    readGroup:            RoNodeGroupRepository,
    techniqueRepository:  TechniqueRepository,
    queryParser:          CmdbQueryParser with JsonQueryLexer,
    userPropertyService:  UserPropertyService,
    workflowLevelService: WorkflowLevelService,
    uuidGenerator:        StringUuidGenerator,
    parameterTypeService: ParameterTypeService
) extends Loggable {

  import com.normation.rudder.repository.json.DataExtractor.OptionnalJson._
  /*
   * Params Extractors
   */

  private[this] def extractOneValue[T](params: Map[String, List[String]], key: String)(
      to:                                      (String) => Box[T] = ((value: String) => Full(value))
  ) = {
    params.get(key) match {
      case None               => Full(None)
      case Some(value :: Nil) => to(value).map(Some(_))
      case _                  => Failure(s"updateRule should contain only one value for $key")
    }
  }

  private[this] def extractList[T](params: Map[String, List[String]], key: String)(
      to:                                  (List[String]) => Box[T]
  ): Box[Option[T]] = {
    params.get(key) match {
      case None       => Full(None)
      case Some(list) => to(list).map(Some(_))
    }
  }

  /*
   * Convert value functions
   */
  private[this] def toBoolean(value: String): Box[Boolean] = {
    value match {
      case "true"  => Full(true)
      case "false" => Full(false)
      case _       => Failure(s"value for boolean should be true or false instead of ${value}")
    }
  }

  private[this] def toNodeStatusAction(value: String): Box[NodeStatusAction] = {
    value.toLowerCase match {
      case "accept" | "accepted"            => Full(AcceptNode)
      case "refuse" | "refused"             => Full(RefuseNode)
      case "delete" | "deleted" | "removed" => Full(DeleteNode)
      case _                                => Failure(s"value for nodestatus action should be accept, refuse, delete")
    }
  }
  private[this] def toInt(value: String):              Box[Int]              = {
    try {
      Full(value.toInt)
    } catch {
      case _: java.lang.NumberFormatException => Failure(s"value for integer should be an integer instead of ${value}")
    }
  }

  private[this] def toQuery(value: String): Box[Query] = {
    queryParser(value)
  }

  private[this] def toQueryCriterion(value: String): Box[List[StringCriterionLine]] = {
    JsonParser.parseOpt(value) match {
      case None        => Failure("Could not parse 'select' cause in api query ")
      case Some(value) =>
        // Need to encapsulate this in a json Object, so it parse correctly
        val json = (CRITERIA -> value)
        queryParser.parseCriterionLine(json)
    }
  }

  private[this] def toQueryReturnType(value: String): Box[QueryReturnType] = {
    QueryReturnType(value).toBox
  }

  private[this] def toQueryComposition(value: String): Box[Option[String]] = {
    Full(Some(value))
  }

  private[this] def toQueryTransform(value: String): Box[Option[String]] = {
    Full(if (value.isEmpty) None else Some(value))
  }

  private[this] def toMinimalSizeString(minimalSize: Int)(value: String): Box[String] = {
    if (value.size >= minimalSize) {
      Full(value)
    } else {
      Failure(s"$value must be at least have a ${minimalSize} character size")
    }
  }

  private[this] def toParameterName(value: String): Box[String] = {
    toMinimalSizeString(1)(value) match {
      case Full(value) =>
        if (GenericProperty.patternName.matcher(value).matches)
          Full(value)
        else Failure(s"Parameter Name should be respect the following regex : ${GenericProperty.patternName.pattern()}")

      case eb: EmptyBox => eb ?~! "Parameter Name should not be empty"
    }
  }

  private[this] def toDirectiveParam(value: String): Box[Map[String, Seq[String]]] = {
    parseSectionVal(parse(value)).map(SectionVal.toMapVariables(_))
  }

  private[this] def extractJsonDirectiveParam(json: JValue): Box[Option[Map[String, Seq[String]]]] = {
    json \ "parameters" match {
      case JObject(Nil) | JNothing => Full(None)
      case x @ JObject(_)          => parseSectionVal(x).map(x => Some(SectionVal.toMapVariables(x)))
      case _                       => Failure(s"The value for parameter 'parameters' is malformed.")
    }
  }

  private[this] def toNodeGroupCategoryId(value: String): Box[NodeGroupCategoryId] = {
    Full(NodeGroupCategoryId(value))
  }
  private[this] def toRuleCategoryId(value: String):      Box[RuleCategoryId]      = {
    Full(RuleCategoryId(value))
  }

  private[this] def toGroupCategoryId(value: String): Box[NodeGroupCategoryId] = {
    Full(NodeGroupCategoryId(value))
  }

  private[this] def toApiAccountId(value: String): Box[ApiAccountId] = {
    Full(ApiAccountId(value))
  }

  private[this] def toApiAccountName(value: String): Box[ApiAccountName] = {
    Full(ApiAccountName(value))
  }

  private[this] def toWorkflowStatus(value: String): Box[Seq[WorkflowNodeId]] = {
    val possiblestates = workflowLevelService.getWorkflowService().stepsValue
    value.toLowerCase match {
      case "open"   => Full(workflowLevelService.getWorkflowService().openSteps)
      case "closed" => Full(workflowLevelService.getWorkflowService().closedSteps)
      case "all"    => Full(possiblestates)
      case value    =>
        possiblestates.find(_.value.equalsIgnoreCase(value)) match {
          case Some(state) => Full(Seq(state))
          case None        => Failure(s"'${value}' is not a possible state for change requests")
        }
    }
  }

  private[this] def toWorkflowTargetStatus(value: String): Box[WorkflowNodeId] = {
    val possiblestates = workflowLevelService.getWorkflowService().stepsValue
    possiblestates.find(_.value.equalsIgnoreCase(value)) match {
      case Some(state) => Full(state)
      case None        =>
        Failure(
          s"'${value}' is not a possible state for change requests, availabled values are: ${possiblestates.mkString("[ ", ", ", " ]")}"
        )
    }
  }

  private[this] def toNodeDetailLevel(value: String): Box[NodeDetailLevel] = {
    val fields = value.split(",")
    if (fields.contains("full")) {
      Full(FullDetailLevel)
    } else {
      val base         = {
        if (fields.contains("minimal")) {
          MinimalDetailLevel
        } else {
          DefaultDetailLevel
        }
      }
      val customFields = fields.filter { field =>
        field != "minimal" &&
        field != "default" &&
        NodeDetailLevel.allFields.contains(field)
      }
      if (customFields.isEmpty) {
        Full(base)
      } else {
        val customLevel = CustomDetailLevel(base, customFields.toSet)
        Full(customLevel)
      }
    }
  }

  /*
   * Converting ruletarget.
   *
   * We support two use cases, in both json and parameters mode:
   * - simple rule target name (list of string) =>
   *   converted into a list of included target
   * - full-fledge include/exclude
   *   converted into one composite target.
   *
   * For now, it is an error to give several include/exclude,
   * as of Rudder 3.0, the UI does not know how to handle it.
   *
   * So in all case, the result is exactly ONE target.
   */
  private[this] def toRuleTarget(parameters: Map[String, List[String]], key: String): Box[Option[RuleTarget]] = {
    parameters.get(key) match {
      case Some(values) =>
        traverse(values)(value => RuleTarget.unser(value)).flatMap(mergeTarget)
      case None         => Full(None)
    }
  }

  def toRuleTarget(json: JValue, key: String): Box[Option[RuleTarget]] = {
    for {
      targets <- traverse((json \\ key).children) { child =>
                   child match {
                     case JArray(values) =>
                       traverse(values.children)(value => RuleTarget.unserJson(value)).flatMap(mergeTarget)
                     case x              => RuleTarget.unserJson(x).map(Some(_))
                   }
                 }
      merged  <- mergeTarget(targets.flatten)
    } yield {
      merged
    }
  }

  private[this] def mergeTarget(seq: Seq[RuleTarget]): Box[Option[RuleTarget]] = {
    seq match {
      case Seq()         => Full(None)
      case head +: Seq() => Full(Some(head))
      case several       =>
        // if we have only simple target, build a composite including
        if (several.exists(x => x.isInstanceOf[CompositeRuleTarget])) {
          Failure(
            "Composing several composite target with include/exclude is not supported now, please only one composite target."
          )
        } else {
          Full(Some(RuleTarget.merge(several.toSet)))
        }
    }
  }

  /*
   * Convert List Functions
   */
  private[this] def convertListToDirectiveId(values: Seq[String]): Box[Set[DirectiveId]] = {
    def toDirectiveId(value: String): Box[DirectiveId] = {
      // TODO: parse value correctly
      readDirective.getDirective(DirectiveUid(value)).notOptional(s"Directive '$value' not found").map(_.id).toBox
    }
    traverse(values)(toDirectiveId).map(_.toSet)
  }

  private[this] def convertListToNodeId(values: List[String]): Box[List[NodeId]] = {
    Full(values.map(NodeId(_)))
  }

  def parseSectionVal(root: JValue): Box[SectionVal] = {

    def parseSectionName(section: JValue): Box[String] = {
      section \ "name" match {
        case JString(sectionName) => Full(sectionName)
        case a                    =>
          Failure(s"A section should be an object with a 'name' element, you got: ${net.liftweb.json.compactRender(section)}")
      }
    }

    def parseSection(section: JValue): Box[(String, SectionVal)] = {
      section \ "section" match {
        case values: JObject => recValParseSection(values)
        case _ =>
          Failure(
            s"A 'section' section should be an object containing a 'section' element (ie: { 'section' : ... }), you got: ${net.liftweb.json
                .compactRender(section)}"
          )
      }

    }

    def parseSections(section: JValue): Box[Map[String, Seq[SectionVal]]] = {
      section \ "sections" match {
        case JNothing         => Full(Map())
        case JArray(sections) => (traverse(sections.toSeq)(parseSection)).map(_.groupMap(_._1)(_._2))
        case a                =>
          Failure(
            s"A 'sections' element in a section should either be empty (no child section), or an array of section element, you got: ${net.liftweb.json
                .compactRender(a)}"
          )
      }
    }

    def parseVar(varSection: JValue):      Box[(String, String)]    = {
      varSection \ "var" match {
        case varObject: JObject =>
          (varObject \ "name", varObject \ "value") match {
            case (JString(varName), JString(varValue)) => Full((varName, varValue))
            case _                                     =>
              Failure(
                s"A var object should be an object containing a 'name' and a 'value' element (ie: { 'name' : ..., 'value' : ... }), you got: ${net.liftweb.json
                    .compactRender(varObject)}"
              )
          }
        case _ =>
          Failure(
            s"A 'var' section should be an object containing a 'var' element, containing an object with a 'name' and 'value' element (ie: { 'var' : { 'name' : ..., 'value' : ... } }, you got: ${net.liftweb.json
                .compactRender(varSection)}"
          )
      }
    }
    def parseSectionVars(section: JValue): Box[Map[String, String]] = {
      section \ "vars" match {
        case JNothing     => Full(Map())
        case JArray(vars) => (traverse(vars)(parseVar)).map(_.toMap)
        case a            =>
          Failure(
            s"A 'vars' element in a section should either be empty (no variable), or an array of var sections, you got: ${net.liftweb.json
                .compactRender(a)}"
          )
      }
    }

    def recValParseSection(section: JValue): Box[(String, SectionVal)] = {
      for {
        sectionName <- parseSectionName(section)
        vars        <- parseSectionVars(section)
        sections    <- parseSections(section)
      } yield {
        (sectionName, SectionVal(sections, vars))
      }
    }

    for {
      (_, sectionVal) <- parseSection(root)
    } yield {
      sectionVal
    }
  }

  /*
   * Data extraction functions
   */
  def extractPrettify(params: Map[String, List[String]]): Boolean = {
    extractOneValue(params, "prettify")(toBoolean).map(_.getOrElse(false)).getOrElse(false)
  }

  def extractReason(req: Req): Box[Option[String]] = {
    import ReasonBehavior._
    userPropertyService.reasonsFieldBehavior match {
      case Disabled => Full(None)
      case mode     =>
        val reason = extractString("reason")(req)(Full(_))
        (mode: @unchecked) match {
          case Mandatory =>
            reason match {
              case Full(None)                  => Failure("Reason field is mandatory and should be at least 5 characters long")
              case Full(Some(v)) if v.size < 5 => Failure("Reason field should be at least 5 characters long")
              case _                           => reason
            }
          case Optionnal => reason
        }
    }
  }

  def extractChangeRequestName(req: Req): Box[Option[String]] = {
    extractString("changeRequestName")(req)(Full(_))
  }

  def extractChangeRequestDescription(req: Req): String = {
    extractString("changeRequestDescription")(req)(Full(_)).getOrElse(None).getOrElse("")
  }

  def extractNodeStatus(params: Map[String, List[String]]): Box[NodeStatusAction] = {
    extractOneValue(params, "status")(toNodeStatusAction) match {
      case Full(Some(status)) => Full(status)
      case Full(None)         => Failure("node status should not be empty")
      case eb: EmptyBox => eb ?~ "error with node status"
    }
  }

  def extractParameterName(params: Map[String, List[String]]): Box[String] = {
    extractOneValue(params, "id")(toParameterName) match {
      case Full(None)        => Failure("Parameter id should not be empty")
      case Full(Some(value)) => Full(value)
      case eb: EmptyBox => eb ?~ "Error while fetch parameter Name"
    }
  }

  def extractWorkflowStatus(params: Map[String, List[String]]): Box[Seq[WorkflowNodeId]] = {
    extractOneValue(params, "status")(toWorkflowStatus) match {
      case Full(None)        => Full(workflowLevelService.getWorkflowService().openSteps)
      case Full(Some(value)) => Full(value)
      case eb: EmptyBox => eb ?~ "Error while fetching workflow status"
    }
  }

  def extractWorkflowTargetStatus(params: Map[String, List[String]]): Box[WorkflowNodeId] = {
    extractOneValue(params, "status")(toWorkflowTargetStatus) match {
      case Full(Some(value)) => Full(value)
      case Full(None)        => Failure("workflow status should not be empty")
      case eb: EmptyBox => eb ?~ "Error while fetching workflow status"
    }
  }

  def extractChangeRequestInfo(params: Map[String, List[String]]): Box[APIChangeRequestInfo] = {
    def ident = (value: String) => Full(value)
    for {
      name        <- extractOneValue(params, "name")(ident)
      description <- extractOneValue(params, "description")(ident)
    } yield {
      APIChangeRequestInfo(name, description)
    }
  }

  def extractNodeIds(params: Map[String, List[String]]): Box[Option[List[NodeId]]] = {
    extractList(params, "nodeId")(convertListToNodeId)
  }

  def extractTechnique(optTechniqueName: Option[TechniqueName], opTechniqueVersion: Option[TechniqueVersion]): Box[Technique] = {
    optTechniqueName match {
      case Some(techniqueName) =>
        opTechniqueVersion match {
          case Some(version) =>
            techniqueRepository.getTechniqueVersions(techniqueName).find(_ == version) match {
              case Some(version) =>
                techniqueRepository.get(TechniqueId(techniqueName, version)) match {
                  case Some(technique) => Full(technique)
                  case None            =>
                    Failure(s" Technique '${techniqueName.value}' version '${version.serialize}' is not a valid Technique")
                }
              case None          => Failure(s" version '${version.serialize}' of Technique '${techniqueName.value}'  is not valid")
            }
          case None          =>
            techniqueRepository.getLastTechniqueByName(techniqueName) match {
              case Some(technique) => Full(technique)
              case None            => Failure(s"Error while fetching last version of technique '${techniqueName.value}''")
            }
        }
      case None                => Failure("techniqueName should not be empty")
    }
  }

  def checkTechniqueVersion(techniqueName: TechniqueName, techniqueVersion: Option[TechniqueVersion]) = {
    techniqueVersion match {
      case Some(version) =>
        techniqueRepository.getTechniqueVersions(techniqueName).find(_ == version) match {
          case Some(version) => Full(Some(version))
          case None          => Failure(s" version '${version.serialize}' of technique '${techniqueName.value}' is not valid")
        }
      case None          => Full(None)
    }
  }

  def extractNodeGroupCategoryId(params: Map[String, List[String]]): Box[NodeGroupCategoryId] = {
    extractOneValue(params, "nodeGroupCategory")(toNodeGroupCategoryId) match {
      case Full(Some(category)) => Full(category)
      case Full(None)           => Failure("nodeGroupCategory cannot be empty")
      case eb: EmptyBox => eb ?~ "error when deserializing node group category"
    }
  }

  def toTag(s: String):                               Box[Tag]      = {
    import Tag._
    val list  = s.split(":")
    val name  = list.headOption.getOrElse(s)
    val value = list.tail.headOption.getOrElse("")
    Full(Tag(name, value))
  }
  def extractRule(params: Map[String, List[String]]): Box[RestRule] = {

    for {
      name             <- extractOneValue(params, "displayName")(toMinimalSizeString(3))
      category         <- extractOneValue(params, "category")(toRuleCategoryId)
      shortDescription <- extractOneValue(params, "shortDescription")()
      longDescription  <- extractOneValue(params, "longDescription")()
      enabled          <- extractOneValue(params, "enabled")(toBoolean)
      directives       <- extractList(params, "directives")(convertListToDirectiveId)
      target           <- toRuleTarget(params, "targets")
      tagsList         <- extractList(params, "tags")(traverse(_)(toTag))
      tags              = tagsList.map(t => Tags(t.toSet))
    } yield {
      RestRule(name, category, shortDescription, longDescription, directives, target.map(Set(_)), enabled, tags)
    }
  }

  def extractRuleCategory(params: Map[String, List[String]]): Box[RestRuleCategory] = {

    for {
      name        <- extractOneValue(params, "name")(toMinimalSizeString(3))
      description <- extractOneValue(params, "description")()
      parent      <- extractOneValue(params, "parent")(toRuleCategoryId)
      id          <- extractOneValue(params, "id")(toRuleCategoryId)
    } yield {
      RestRuleCategory(name, description, parent, id)
    }
  }

  def extractGroup(params: Map[String, List[String]]): Box[RestGroup] = {
    for {
      id          <- extractOneValue(params, "id")()
      name        <- extractOneValue(params, "displayName")(toMinimalSizeString(3))
      description <- extractOneValue(params, "description")()
      enabled     <- extractOneValue(params, "enabled")(toBoolean)
      dynamic     <- extractOneValue(params, "dynamic")(toBoolean)
      query       <- extractOneValue(params, "query")(toQuery)
      _           <- if (query.map(_.criteria.size > 0).getOrElse(true)) Full("Query has at least one criteria")
                     else Failure("Query should containt at least one criteria")
      category    <- extractOneValue(params, "category")(toGroupCategoryId)
      properties  <- extractGroupProperties(params)
    } yield {
      RestGroup(id, name, description, properties, query, dynamic, enabled, category)
    }
  }

  def extractGroupCategory(params: Map[String, List[String]]): Box[RestGroupCategory] = {

    for {
      id          <- extractOneValue(params, "id")(toNodeGroupCategoryId)
      name        <- extractOneValue(params, "name")(toMinimalSizeString(3))
      description <- extractOneValue(params, "description")()
      parent      <- extractOneValue(params, "parent")(toNodeGroupCategoryId)
    } yield {
      RestGroupCategory(id, name, description, parent)
    }
  }

  def extractParameter(params: Map[String, List[String]]): Box[RestParameter] = {
    for {
      description <- extractOneValue(params, "description")()
      value       <- extractOneValue(params, "value")(s => GenericProperty.parseValue(s).toBox)
    } yield {
      RestParameter(value, description)
    }
  }

  /*
   * Looking for parameter: "properties=foo=bar"
   * ==> set foo to bar; delete baz, set plop to plop.
   * With that syntaxe, you can't choose override mode
   */
  def extractNodeProperties(params: Map[String, List[String]]):  Box[Option[List[NodeProperty]]]  = {
    // properties coming from the API are always provider=rudder / mode=read-write
    extractProperties(params, (k, v) => NodeProperty.parse(k, v, None, None))
  }
  def extractGroupProperties(params: Map[String, List[String]]): Box[Option[List[GroupProperty]]] = {
    // properties coming from the API are always provider=rudder / mode=read-write
    // TODO: parse revision correctly
    extractProperties(params, (k, v) => GroupProperty.parse(k, GitVersion.DEFAULT_REV, v, None, None))
  }

  def extractProperties[A](params: Map[String, List[String]], make: (String, String) => PureResult[A]): Box[Option[List[A]]] = {
    import cats.implicits._
    import com.normation.box._

    extractList(params, "properties") { props =>
      (props.traverse { prop =>
        val parts = prop.split('=')

        for {
          name <- PropertyParser.validPropertyName(parts(0))
          prop <- if (parts.size == 1) make(name, "")
                  else make(name, parts(1))
        } yield {
          prop
        }
      }).toBox
    }
  }

  // for the key, we don't have type / agent here. We are just looking if the string is a valid PEM
  // and choose between certificate / public key
  def parseAgentKey(key: String): Box[SecurityToken] = {
    ZIO.attempt {
      (new PEMParser(new StringReader(key))).readObject()
    }.mapError(ex => InventoryError.CryptoEx(s"Key '${key}' cannot be parsed as a public key", ex))
      .flatMap { obj =>
        obj match {
          case _: SubjectPublicKeyInfo  => PublicKey(key).succeed
          case _: X509CertificateHolder => Certificate(key).succeed
          case _ =>
            InventoryError
              .Crypto(s"Provided agent key is in an unknown format. Please use a certificate or public key in PEM format")
              .fail
        }
      }
      .toBox
  }

  def extractNode(params: Map[String, List[String]]): Box[RestNode] = {
    for {
      properties <- extractNodeProperties(params)
      mode       <- extractOneValue(params, "policyMode")(PolicyMode.parseDefault(_).toBox)
      state      <- extractOneValue(params, "state")(x => NodeStateEncoder.dec(x).toOption)
      keyValue   <- extractOneValue(params, "agentKey.value")(x => parseAgentKey(x))
      keyStatus  <- extractOneValue(params, "agentKey.status")(x => KeyStatus(x).toBox)
    } yield {
      RestNode(properties, mode, state, keyValue, keyStatus)
    }
  }

  /*
   * expecting json:
   * { "properties": [
   *    {"name":"foo" , "value":"bar"  }
   * ,  {"name":"baz" , "value": ""    }
   * ,  {"name":"plop", "value":"plop" }
   * ] }
   */

  def extractNodeProperty(json: JValue): Box[NodeProperty] = {
    ((json \ "name"), (json \ "value")) match {
      case (JString(nameValue), value) =>
        val provider    = (json \ "provider") match {
          case JString(value) => Some(PropertyProvider(value))
          // if not defined of not a string, use default
          case _              => None
        }
        val inheritMode = (json \ "inheritMode") match {
          case JString(value) => InheritMode.parseString(value).toOption
          // if not defined of not a string, use default
          case _              => None
        }
        (for {
          _ <- PropertyParser.validPropertyName(nameValue)
        } yield {
          NodeProperty(nameValue, GenericProperty.fromJsonValue(value), inheritMode, provider)
        }).toBox

      case (a, b) =>
        Failure(s"""Error when trying to parse new property: '${compactRender(
            json
          )}'. The awaited format is: {"name": string, "value": json}""")
    }
  }

  def extractNodePropertiesrFromJSON(json: JValue): Box[RestNodeProperties] = {
    import com.normation.utils.Control.traverse
    for {
      props <- json \ "properties" match {
                 case JArray(props) => Full(props)
                 case x             => Failure(s"""Error: the given parameter is not a JSON object with a 'properties' key""")
               }
      seq   <- traverse(props)(extractNodeProperty)
    } yield {
      RestNodeProperties(Some(seq))
    }
  }

  def extractNodePropertiesFromJSON(json: JValue): Box[Option[List[NodeProperty]]] = {
    import com.normation.utils.Control.traverse
    json \ "properties" match {
      case JArray(props) => traverse(props)(extractNodeProperty).map(x => Some(x.toList))
      case JNothing      => Full(None)
      case x             => Failure(s"""Error: the given parameter is not a JSON object with a 'properties' key""")
    }
  }

  def extractNodeFromJSON(json: JValue): Box[RestNode] = {
    for {
      properties <- extractNodePropertiesFromJSON(json)
      mode       <- extractJsonString(json, "policyMode", PolicyMode.parseDefault(_).toBox)
      state      <- extractJsonString(json, "state", x => NodeStateEncoder.dec(x).toOption)
      agentKey    = json \ "agentKey"
      keyValue   <- extractJsonString(agentKey, "value", x => parseAgentKey(x))
      keyStatus  <- extractJsonString(agentKey, "status", x => KeyStatus(x).toBox)
    } yield {
      RestNode(properties, mode, state, keyValue, keyStatus)
    }
  }

  /*
   * Looking for parameter: "level=2"
   */
  def extractComplianceLevel(params: Map[String, List[String]]):  Box[Option[Int]]                 = {
    params.get("level") match {
      case None | Some(Nil) => Full(None)
      case Some(h :: tail)  => // only take into account the first level param is several are passed
        try { Full(Some(h.toInt)) }
        catch {
          case ex: NumberFormatException =>
            Failure(s"level (displayed level of compliance details) must be an integer, was: '${h}'")
        }
    }
  }
  def extractPercentPrecision(params: Map[String, List[String]]): Box[Option[CompliancePrecision]] = {
    params.get("precision") match {
      case None | Some(Nil) => Full(None)
      case Some(h :: tail)  => // only take into account the first level param is several are passed
        for {
          extracted <- try { Full(h.toInt) }
                       catch {
                         case ex: NumberFormatException => Failure(s"percent precison must be an integer, was: '${h}'")
                       }
          level     <- CompliancePrecision.fromPrecision(extracted)
        } yield {
          Some(level)
        }

    }
  }

  def extractRule(req: Req): Box[RestRule] = {
    req.json match {
      case Full(json) => extractRuleFromJSON(json)
      case _          => extractRule(req.params)
    }
  }

  def extractDirective(req: Req): Box[RestDirective] = {
    req.json match {
      case Full(json) => extractDirectiveFromJSON(json)
      case _          => extractDirective(req.params)
    }
  }

  def extractDirective(params: Map[String, List[String]]): Box[RestDirective] = {
    for {
      name             <- (
                            extractOneValue(params, "name")(toMinimalSizeString(3)),
                            extractOneValue(params, "displayName")(toMinimalSizeString(3))
                          ) match {
                            case (res @ Full(Some(name)), _) => res
                            case (_, res @ Full(Some(name))) => res
                            case (Full(None), Full(None))    => Full(None)
                            case (eb: EmptyBox, _)           => eb
                            case (_, eb: EmptyBox)           => eb
                          }
      shortDescription <- extractOneValue(params, "shortDescription")()
      longDescription  <- extractOneValue(params, "longDescription")()
      enabled          <- extractOneValue(params, "enabled")(toBoolean)
      priority         <- extractOneValue(params, "priority")(toInt)
      parameters       <- extractOneValue(params, "parameters")(toDirectiveParam)
      techniqueName    <- extractOneValue(params, "techniqueName")(x => Full(TechniqueName(x)))
      techniqueVersion <- extractOneValue(params, "techniqueVersion")(x => TechniqueVersion.parse(x).toBox)
      policyMode       <- extractOneValue(params, "policyMode")(PolicyMode.parseDefault(_).toBox)
      tagsList         <- extractList(params, "tags")(traverse(_)(toTag))
      tags              = tagsList.map(t => Tags(t.toSet))
    } yield {
      RestDirective(
        name,
        shortDescription,
        longDescription,
        enabled,
        parameters,
        priority,
        techniqueName,
        techniqueVersion,
        policyMode,
        tags
      )
    }
  }

  def toTagJson(json: JValue) = {
    import Tag._
    json match {
      case JObject(JField(name, JString(value)) :: Nil) => Full(Tag(name, value))
      case _                                            => Failure("Not valid format for tags")
    }
  }

  def extractRuleFromJSON(json: JValue): Box[RestRule] = {
    for {
      name             <- extractJsonString(json, "displayName", toMinimalSizeString(3))
      category         <- extractJsonString(json, "category", toRuleCategoryId)
      shortDescription <- extractJsonString(json, "shortDescription")
      longDescription  <- extractJsonString(json, "longDescription")
      directives       <- extractJsonListString(json, "directives", convertListToDirectiveId)
      target           <- toRuleTarget(json, "targets")
      enabled          <- extractJsonBoolean(json, "enabled")
      tags             <- extractTagsFromJson(json \ "tags") ?~! "Error when extracting Rule tags"
    } yield {
      RestRule(name, category, shortDescription, longDescription, directives, target.map(Set(_)), enabled, tags)
    }
  }

  def extractRuleCategory(json: JValue): Box[RestRuleCategory] = {
    for {
      name        <- extractJsonString(json, "name", toMinimalSizeString(3))
      description <- extractJsonString(json, "description")
      parent      <- extractJsonString(json, "parent", toRuleCategoryId)
      id          <- extractJsonString(json, "id", toRuleCategoryId)
    } yield {
      RestRuleCategory(name, description, parent, id)
    }
  }

  // this extractTagsFromJson is exclusively used when updating TAG in the POST API request. We want to extract tags as a List
  // of {key1,value1 ... keyN,valueN}

  private[this] def extractTagsFromJson(value: JValue): Box[Option[Tags]] = {
    implicit val formats = DefaultFormats
    if (value == JNothing) Full(None) // missing tag in json means user doesn't want to update them
    else {
      for {
        jobjects <- Box(value.extractOpt[List[JObject]]) ?~! s"Invalid JSON serialization for Tags ${value}"
        // be careful, we need to use JObject.obj to get the list even if there is duplicated keys,
        // which would be removed with JObject.values
        pairs    <- Control.traverse(jobjects) { o =>
                      Control.traverse(o.obj) {
                        case JField(key, v) =>
                          v match {
                            case JString(s) if (s.nonEmpty) => Full((key, s))
                            case _                          => Failure(s"Cannot parse value '${v}' as a valid tag value for tag with name '${key}'")

                          }
                      }
                    }
      } yield {
        val tags = pairs.flatten
        Some(Tags(tags.map { case (k, v) => Tag(TagName(k), TagValue(v)) }.toSet))
      }
    }
  }

  def extractDirectiveFromJSON(json: JValue): Box[RestDirective] = {
    for {
      name             <- (
                            extractJsonString(json, "name", toMinimalSizeString(3)),
                            extractJsonString(json, "displayName", toMinimalSizeString(3))
                          ) match {
                            case (res @ Full(Some(name)), _) => res
                            case (_, res @ Full(Some(name))) => res
                            case (Full(None), Full(None))    => Full(None)
                            case (eb: EmptyBox, _)           => eb
                            case (_, eb: EmptyBox)           => eb
                          }
      shortDescription <- extractJsonString(json, "shortDescription")
      longDescription  <- extractJsonString(json, "longDescription")
      enabled          <- extractJsonBoolean(json, "enabled")
      priority         <- extractJsonInt(json, "priority")
      parameters       <- extractJsonDirectiveParam(json)
      techniqueName    <- extractJsonString(json, "techniqueName", x => Full(TechniqueName(x)))
      techniqueVersion <- extractJsonString(json, "techniqueVersion", x => TechniqueVersion.parse(x).toBox)
      policyMode       <- extractJsonString(json, "policyMode", PolicyMode.parseDefault(_).toBox)
      tags             <- extractTagsFromJson(json \ "tags") ?~! "Error when extracting Directive tags"
    } yield {
      RestDirective(
        name,
        shortDescription,
        longDescription,
        enabled,
        parameters,
        priority,
        techniqueName,
        techniqueVersion,
        policyMode,
        tags
      )
    }
  }

  def extractGroupPropertiesFromJSON(json: JValue): Box[Option[Seq[GroupProperty]]] = {
    import com.normation.utils.Control.traverse
    json \ "properties" match {
      case JArray(props) =>
        traverse(props)(p => GroupProperty.unserializeLdapGroupProperty(GenericProperty.serializeJson(p)).toBox).map(Some(_))
      case JNothing      => Full(None)
      case x             => Failure(s"""Error: the given parameter is not a JSON object with a 'properties' key""")
    }
  }

  def extractGroupFromJSON(json: JValue): Box[RestGroup] = {
    for {
      id          <- extractJsonString(json, "id")
      name        <- extractJsonString(json, "displayName", toMinimalSizeString(3))
      description <- extractJsonString(json, "description")
      properties  <- extractGroupPropertiesFromJSON(json)
      enabled     <- extractJsonBoolean(json, "enabled")
      dynamic     <- extractJsonBoolean(json, "dynamic")
      query       <- json \ "query" match {
                       case JNothing    => Full(None)
                       case stringQuery =>
                         for {
                           st <- queryParser.jsonParse(stringQuery)
                           q  <- queryParser.parse(st)
                           _  <- if (q.criteria.size > 0) Full("Query has at least one criteria")
                                 else Failure("Query should containt at least one criteria")
                         } yield Some(q)
                     }
      category    <- extractJsonString(json, "category", toGroupCategoryId)
    } yield {
      RestGroup(id, name, description, properties.map(_.toList), query, dynamic, enabled, category)
    }
  }

  def extractGroupCategory(json: JValue): Box[RestGroupCategory] = {
    for {
      id          <- extractJsonString(json, "id", toNodeGroupCategoryId)
      name        <- extractJsonString(json, "name", toMinimalSizeString(3))
      description <- extractJsonString(json, "description")
      parent      <- extractJsonString(json, "parent", toNodeGroupCategoryId)
    } yield {
      RestGroupCategory(id, name, description, parent)
    }
  }

  def extractParameterNameFromJSON(json: JValue): Box[String] = {
    extractJsonString(json, "id", toParameterName) match {
      case Full(None)        => Failure("Parameter id should not be empty")
      case Full(Some(value)) => Full(value)
      case eb: EmptyBox => eb ?~ "Error while fetch parameter Name"
    }
  }

  def extractParameterFromJSON(json: JValue): Box[RestParameter] = {
    for {
      description <- extractJsonString(json, "description")
      value       <- (json \ "value") match {
                       case JNothing => Full(None)
                       case x        => Full(Some(GenericProperty.fromJsonValue(x)))
                     }
      inheritMode <- (json \ "inheritMode") match {
                       case JString(s) => InheritMode.parseString(s).map(x => Some(x)).toBox
                       case JNothing   => Full(None)
                       case x          => Failure("Can not parse inherit mode: " + x)
                     }
    } yield {
      RestParameter(value, description, inheritMode)
    }
  }

  /*
   * The ACL list which is exchange between
   */
  def extractApiACLFromJSON(json: JValue): Box[(AclPath, HttpAction)] = {
    import com.normation.rudder.utils.Utils.eitherToBox
    for {
      path   <- CompleteJson.extractJsonString(json, "path", AclPath.parse)
      action <- CompleteJson.extractJsonString(json, "verb", HttpAction.parse)
    } yield {
      (path, action)
    }
  }

  def extractApiAccountFromJSON(json: JValue): Box[RestApiAccount] = {
    import com.normation.rudder.utils.Utils.eitherToBox
    for {
      id                <- extractJsonString(json, "id", toApiAccountId)
      name              <- extractJsonString(json, "name", toApiAccountName)
      description       <- extractJsonString(json, "description")
      enabled           <- extractJsonBoolean(json, "enabled")
      oldId             <- extractJsonString(json, "oldId", toApiAccountId)
      expirationDefined <- extractJsonBoolean(json, "expirationDateDefined")
      expirationValue   <- extractJsonString(json, "expirationDate", DateFormaterService.parseDateTimePicker(_).toBox)
      authType          <- extractJsonString(json, "authorizationType", ApiAuthorizationKind.parse)

      acl <- extractJsonArray(json, "acl")((extractApiACLFromJSON _)).map(_.getOrElse(Nil))
    } yield {

      val auth       = authType match {
        case None                            => None
        case Some(ApiAuthorizationKind.None) => Some(ApiAuthz.None)
        case Some(ApiAuthorizationKind.RO)   => Some(ApiAuthz.RO)
        case Some(ApiAuthorizationKind.RW)   => Some(ApiAuthz.RW)
        case Some(ApiAuthorizationKind.ACL)  => {
          // group by path to get ApiAclElements
          val acls = acl
            .groupBy(_._1)
            .map {
              case (p, seq) =>
                ApiAclElement(p, seq.map(_._2).toSet)
            }
            .toList
          Some(ApiAuthz.ACL(acls))
        }
      }
      val expiration = expirationDefined match {
        case None        => None
        case Some(true)  => Some(expirationValue)
        case Some(false) => Some(None)
      }
      RestApiAccount(id, name, description, enabled, oldId, expiration, auth)
    }
  }

  def extractNodeIdsFromJson(json: JValue): Box[Option[List[NodeId]]] = {
    extractJsonListString(json, "nodeId", convertListToNodeId)
  }

  def extractNodeStatusFromJson(json: JValue): Box[NodeStatusAction] = {
    extractJsonString(json, "status", toNodeStatusAction) match {
      case Full(Some(status)) => Full(status)
      case Full(None)         => Failure("node status should not be empty")
      case eb: EmptyBox => eb ?~ "error with node status"
    }
  }

  def extractNodeDetailLevel(params: Map[String, List[String]]): Box[NodeDetailLevel] = {
    extractOneValue(params, "include")(toNodeDetailLevel) match {
      case Full(Some(level)) => Full(level)
      case Full(None)        => Full(DefaultDetailLevel)
      case eb: EmptyBox => eb ?~ "error with node level detail"
    }
  }

  def extractQuery(params: Map[String, List[String]]): Box[Option[Query]] = {
    extractOneValue(params, "query")(toQuery) match {
      case Full(None)  =>
        extractOneValue(params, CRITERIA)(toQueryCriterion) match {
          case Full(None)            => Full(None)
          case Full(Some(Nil))       => Failure("Query should at least contain one criteria")
          case Full(Some(criterion)) =>
            for {
              // Target defaults to NodeReturnType
              optType   <- extractOneValue(params, TARGET)(toQueryReturnType)
              returnType = optType.getOrElse(NodeReturnType)

              // Composition defaults to None/And
              optComposition <- extractOneValue(params, COMPOSITION)(toQueryComposition)
              composition     = optComposition.getOrElse(None)
              transform      <- extractOneValue(params, TRANSFORM)(toQueryTransform)

              // Query may fail when parsing
              stringQuery = StringQuery(returnType, composition, transform.flatten, criterion.toList)
              query      <- queryParser.parse(stringQuery)
            } yield {
              Some(query)
            }
          case eb: EmptyBox => eb ?~! "error with query"
        }
      case Full(query) =>
        Full(query)
      case eb: EmptyBox => eb ?~! "error with query"
    }
  }

  def extractString[T](key: String)(req: Req)(fun: String => Box[T]): Box[Option[T]] = {
    req.json match {
      case Full(json) =>
        json \ key match {
          case JString(value) => fun(value).map(Some(_))
          case JNothing       => Full(None)
          case x              => Failure(s"Not a valid value for '${key}' parameter, current value is : ${x}")
        }
      case _          =>
        req.params.get(key) match {
          case None              => Full(None)
          case Some(head :: Nil) => fun(head).map(Some(_))
          case Some(list)        => Failure(s"${list.size} values defined for '${key}' parameter, only one needs to be defined")
        }
    }
  }

  def extractInt[T](key: String)(req: Req)(fun: BigInt => Box[T]): Box[Option[T]] = {
    req.json match {
      case Full(json) =>
        json \ key match {
          case JInt(value) => fun(value).map(Some(_))
          case JNothing    => Full(None)
          case x           => Failure(s"Not a valid value for '${key}' parameter, current value is : ${x}")
        }
      case _          =>
        req.params.get(key) match {
          case None              => Full(None)
          case Some(head :: Nil) =>
            try {
              fun(head.toLong).map(Some(_))
            } catch {
              case e: Throwable =>
                Failure(
                  s"Parsing request parameter '${key}' as an integer failed, current value is '${head}'. Error message is: '${e.getMessage}'."
                )
            }
          case Some(list)        => Failure(s"${list.size} values defined for 'id' parameter, only one needs to be defined")
        }
    }
  }

  def extractBoolean[T](key: String)(req: Req)(fun: Boolean => T): Box[Option[T]] = {
    req.json match {
      case Full(json) =>
        json \ key match {
          case JBool(value) => Full(Some(fun(value)))
          case JNothing     => Full(None)
          case x            => Failure(s"Not a valid value for '${key}' parameter, current value is : ${x}")
        }
      case _          =>
        req.params.get(key) match {
          case None              => Full(None)
          case Some(head :: Nil) =>
            try {
              Full(Some(fun(head.toBoolean)))
            } catch {
              case e: Throwable =>
                Failure(
                  s"Parsing request parameter '${key}' as a boolean failed, current value is '${head}'. Error message is: '${e.getMessage}'."
                )
            }
          case Some(list)        => Failure(s"${list.size} values defined for 'id' parameter, only one needs to be defined")
        }
    }
  }

  def extractMap[T, U](key: String)(req: Req)(
      keyFun:               String => T,
      jsonValueFun:         JValue => U,
      paramValueFun:        String => U,
      paramMapSepartor:     String
  ): Box[Option[Map[T, U]]] = {
    req.json match {
      case Full(json) =>
        json \ key match {
          case JObject(fields) =>
            val map: Map[T, U] = fields.map { case JField(fieldName, value) => (keyFun(fieldName), jsonValueFun(value)) }.toMap
            Full(Some(map))
          case JNothing        => Full(None)
          case x               => Failure(s"Not a valid value for '${key}' parameter, current value is : ${x}")
        }
      case _          =>
        req.params.get(key) match {
          case None            => Full(None)
          case Some(keyValues) =>
            (bestEffort(keyValues) {
              case keyValue =>
                val splitted = keyValue.split(paramMapSepartor, 1).toList
                splitted match {
                  case key :: value :: Nil => Full((keyFun(key), paramValueFun(value)))
                  case _                   => Failure("Could not split value")
                }
            }).map(values => Some(values.toMap))
        }
    }
  }

  def extractObj[T](key: String)(req: Req)(jsonValueFun: JObject => Box[T]): Box[Option[T]] = {
    req.json match {
      case Full(json) => extractJsonObj(json, key, jsonValueFun)
      case _          =>
        req.params.get(key) match {
          case None               => Full(None)
          case Some(value :: Nil) =>
            parseOpt(value) match {
              case Some(obj: JObject) => jsonValueFun(obj).map(Some(_))
              case _                  => Failure(s"Not a valid value for '${key}' parameter, current value is : ${value}")
            }
          case Some(list)         => Failure(s"${list.size} values defined for '${key}' parameter, only one needs to be defined")
        }
    }
  }

  def extractList[T](key: String)(req: Req)(fun: String => Box[T]): Box[List[T]] = {
    req.json match {
      case Full(json) =>
        json \ key match {
          case JString(value) => fun(value).map(_ :: Nil)
          case JArray(values) =>
            com.normation.utils.Control
              .bestEffort(values) { value =>
                value match {
                  case JString(value) => fun(value)
                  case x              =>
                    Failure(s"Not a valid value for '${key}' parameter, current value is : ${x}")
                }

              }
              .map(_.toList)
          case JNothing       => Full(Nil)
          case x              => Failure(s"Not a valid value for '${key}' parameter, current value is : ${x}")
        }
      case _          =>
        req.params.get(key) match {
          case None       => Full(Nil)
          case Some(list) => bestEffort(list)(fun(_)).map(_.toList)
        }
    }
  }

  def extractId[T](req: Req)(fun: String => Box[T]) = extractString("id")(req)(fun)

<<<<<<< HEAD
=======
  def extractEditorTechnique(
      json:             JValue,
      methods:          Map[BundleName, GenericMethod],
      creation:         Boolean,
      supportMissingId: Boolean
  ): Box[EditorTechnique] = {
    for {
      id          <- CompleteJson.extractJsonStringMultipleKeys(json, "id" :: "bundle_name" :: Nil, s => Full(BundleName(s)))
      version     <- CompleteJson.extractJsonString(json, "version")
      category    <- OptionnalJson.extractJsonString(json, "category").map(_.filter(_.nonEmpty).getOrElse("ncf_techniques"))
      description <- CompleteJson.extractJsonString(json, "description")
      name        <- CompleteJson.extractJsonString(json, "name")
      calls       <-
        CompleteJson.extractJsonArray(json, "calls" :: "method_calls" :: Nil)(extractMethodElem(_, methods, supportMissingId))

      parameters <- CompleteJson.extractJsonArray(json, "parameter")(extractTechniqueParameter(creation))
      files      <- OptionnalJson.extractJsonArray(json, "resources")(extractResourceFile).map(_.getOrElse(Nil))
    } yield {
      EditorTechnique(id, name, category, calls, new Version(version), description, parameters, files)
    }
  }

  def extractMethodCallParameter(json: JValue): Box[(ParameterId, String)] = {
    for {
      parameterId <- CompleteJson.extractJsonString(json, "name", s => Full(ParameterId(s)))
      value       <- CompleteJson.extractJsonString(json, "value")
    } yield {
      (parameterId, value)
    }
  }

  def extractMethodElem(json: JValue, methods: Map[BundleName, GenericMethod], supportMissingId: Boolean): Box[MethodElem] = {
    (json \ "method_name", json \ "method") match {
      case (JString(_), JNothing) | (JNothing, JString(_)) => extractMethodCall(json, methods, supportMissingId)
      case _                                               => extractMethodBlock(json, methods, supportMissingId)
    }
  }

  def extractMethodBlock(json: JValue, methods: Map[BundleName, GenericMethod], supportMissingId: Boolean): Box[MethodBlock] = {

    for {
      id             <- CompleteJson.extractJsonString(json, "id")
      condition      <- CompleteJson.extractJsonString(json, "condition")
      component      <- CompleteJson.extractJsonString(json, "component")
      reportingLogic <- CompleteJson.extractJsonObj(json, "reportingLogic", extractCompositionRule)
      calls          <- CompleteJson.extractJsonArray(json, "calls")(extractMethodElem(_, methods, supportMissingId))
    } yield {
      MethodBlock(id, component, reportingLogic, condition, calls)
    }
  }

  def extractMethodCall(json: JValue, methods: Map[BundleName, GenericMethod], supportMissingId: Boolean): Box[MethodCall] = {

    for {
      methodId <- CompleteJson.extractJsonStringMultipleKeys(json, "method" :: "method_name" :: Nil, s => Full(BundleName(s)))

      id               <- if (supportMissingId) { OptionnalJson.extractJsonString(json, "id").map(_.getOrElse(uuidGenerator.newUuid)) }
                          else { CompleteJson.extractJsonString(json, "id") }
      disableReporting <- OptionnalJson.extractJsonBoolean(json, "disableReporting").map(_.getOrElse(false))
      condition        <- CompleteJson.extractJsonStringMultipleKeys(json, "condition" :: "class_context" :: Nil)
      component        <- OptionnalJson
                            .extractJsonString(json, "component")
                            .map(_.getOrElse(methods.get(methodId).map(_.name).getOrElse(methodId.value)))
      // Args was removed in 6.1.0 and replaced by parameters. kept it when we are reading old format techniques, ie when migrating from 6.1
      optArgs          <- OptionnalJson.extractJsonArray(json, "args") {
                            case JString(value) => Full(value)
                            case s              =>
                              Failure(s"Invalid format of method call when extracting from json, expecting and array but got : ${s}")
                          }
      // Parameters is the new correct starting from 6.1, it already contains all data we need
      optParameters    <- OptionnalJson.extractJsonArray(json, "parameters")(extractMethodCallParameter)

      // For our parameters we take the new "parameters" and if empty, try parsing the "args"
      parameters <- optParameters match {
                      case Some(params) => Full(params)
                      case None         =>
                        optArgs match {
                          case Some(parameterValues) =>
                            Full(methods.get(methodId).toList.flatMap(_.parameters.map(_.id)).zip(parameterValues))
                          case None                  => Failure("Neither 'args' or 'parameters' defined for a method call")
                        }
                    }
    } yield {
      val call = MethodCall(methodId, id, parameters, condition, component, disableReporting)
      MethodCall.renameParams(call, methods)
    }
  }

  def extractResourceFile(json: JValue): Box[ResourceFile] = {
    for {
      path  <- CompleteJson.extractJsonString(json, "name")
      state <- CompleteJson.extractJsonString(json, "state", ResourceFileState.parse andThen (_.toBox))
    } yield {
      ResourceFile(path, state)
    }
  }

  def extractCompositionRule(json: JValue): Box[ReportingLogic] = {
    for {
      type_    <- CompleteJson.extractJsonString(json, "type")
      optValue <- OptionnalJson.extractJsonString(json, "value")
      result   <- ReportingLogic.parse(type_, optValue.getOrElse("")).toBox
    } yield {
      result
    }
  }

  def extractMethodConstraint(json: JValue): Box[List[Constraint]] = {
    for {
      allowEmpty <- CompleteJson.extractJsonBoolean(json, "allow_empty_string")
      allowWS    <- CompleteJson.extractJsonBoolean(json, "allow_whitespace_string")
      maxLength  <- CompleteJson.extractJsonInt(json, "max_length")
      minLength  <- OptionnalJson.extractJsonInt(json, "min_length")
      regex      <- OptionnalJson.extractJsonString(json, "regex")
      notRegex   <- OptionnalJson.extractJsonString(json, "not_regex")
      select     <- OptionnalJson.extractJsonListString(json, "select")

    } yield {
      (AllowEmpty(allowEmpty) ::
      AllowWhiteSpace(allowWS) ::
      MaxLength(maxLength) ::
      minLength.map(MinLength.apply).toList :::
      regex.map(MatchRegex.apply).toList :::
      notRegex.map(NotMatchRegex.apply).toList :::
      select.map(FromList.apply).toList)

    }
  }

  def extractMethodParameter(json: JValue): Box[MethodParameter] = {
    for {
      id          <- CompleteJson.extractJsonString(json, "name", a => Full(ParameterId(a)))
      description <- CompleteJson.extractJsonString(json, "description")
      constraint  <- extractMethodConstraint(json \ "constraints")
      paramType   <- CompleteJson.extractJsonString(json, "type", a => parameterTypeService.create(a).toBox)
    } yield {
      MethodParameter(id, description, constraint, paramType)
    }
  }

  def extractParameterCheck(json: JValue):                                 Box[(String, List[Constraint])] = {
    for {
      value      <- CompleteJson.extractJsonString(json, "value")
      constraint <- extractMethodConstraint(json \ "constraints")
    } yield {
      (value, constraint)
    }
  }
  def extractTechniqueParameter(techniqueCreation: Boolean)(json: JValue): Box[TechniqueParameter]         = {
    for {
      id          <- if (techniqueCreation) {
                       OptionnalJson
                         .extractJsonString(json, "id", a => Full(ParameterId(a)))
                         .map(_.getOrElse(ParameterId(uuidGenerator.newUuid)))
                     } else {
                       CompleteJson.extractJsonString(json, "id", a => Full(ParameterId(a)))
                     }
      name        <- CompleteJson.extractJsonString(json, "name", a => Full(ParameterId(a)))
      description <- OptionnalJson.extractJsonString(json, "description")
      mayBeEmpty  <- OptionnalJson.extractJsonBoolean(json, "mayBeEmpty")
    } yield {
      TechniqueParameter(id, name, description.getOrElse(""), mayBeEmpty.getOrElse(false))
    }
  }

  // This extract a generic method from the /var/rudder/configuration-repository/generic_methods.json
  // the format is different from the one we send via the API, I think it should be moved from the RestExtractorService
  def extractGenericMethod(json: JValue): Box[List[GenericMethod]] = {
    CompleteJson.extractJsonArray(json, "") { json =>
      for {
        bundleName     <- CompleteJson.extractJsonString(json, "bundle_name", s => Full(BundleName(s)))
        description    <- CompleteJson.extractJsonString(json, "description")
        name           <- CompleteJson.extractJsonString(json, "name")
        classPrefix    <- CompleteJson.extractJsonString(json, "class_prefix")
        classParameter <- CompleteJson.extractJsonString(json, "class_parameter", a => Full(ParameterId(a)))
        agentSupport   <- CompleteJson
                            .extractJsonListString(
                              json,
                              "agent_support",
                              traverse(_) {
                                case "dsc"                => Full(AgentType.Dsc :: Nil)
                                case "cfengine-community" => Full(AgentType.CfeCommunity :: AgentType.CfeEnterprise :: Nil)
                                case _                    => Failure("invalid agent")
                              }
                            )
                            .map(_.flatten)
        parameters     <- CompleteJson.extractJsonArray(json, "parameter")(extractMethodParameter)
        documentation  <- OptionnalJson.extractJsonString(json, "documentation")
        deprecated     <- OptionnalJson.extractJsonString(json, "deprecated")
        renameTo       <- OptionnalJson.extractJsonString(json, "rename")
        param_rename   <- OptionnalJson.extractJsonArray(json, "parameter_rename") { j =>
                            for {
                              old      <- CompleteJson.extractJsonString(j, "old")
                              newValue <- CompleteJson.extractJsonString(j, "new")
                            } yield {
                              (old, newValue)
                            }

                          }
      } yield {
        GenericMethod(
          bundleName,
          name,
          parameters,
          classParameter,
          classPrefix,
          agentSupport,
          description,
          documentation,
          deprecated,
          renameTo,
          param_rename.getOrElse(Nil)
        )
      }
    }

  }

>>>>>>> a3b303eb
  def extractComplianceFormat(params: Map[String, List[String]]): Box[ComplianceFormat] = {
    params.get("format") match {
      case None | Some(Nil) | Some("" :: Nil) =>
        Full(ComplianceFormat.JSON) // by default if no there is no format, should I choose the only one available ?
      case Some(format :: _)                  =>
        ComplianceFormat.fromValue(format).toBox
    }
  }

}<|MERGE_RESOLUTION|>--- conflicted
+++ resolved
@@ -1278,227 +1278,6 @@
 
   def extractId[T](req: Req)(fun: String => Box[T]) = extractString("id")(req)(fun)
 
-<<<<<<< HEAD
-=======
-  def extractEditorTechnique(
-      json:             JValue,
-      methods:          Map[BundleName, GenericMethod],
-      creation:         Boolean,
-      supportMissingId: Boolean
-  ): Box[EditorTechnique] = {
-    for {
-      id          <- CompleteJson.extractJsonStringMultipleKeys(json, "id" :: "bundle_name" :: Nil, s => Full(BundleName(s)))
-      version     <- CompleteJson.extractJsonString(json, "version")
-      category    <- OptionnalJson.extractJsonString(json, "category").map(_.filter(_.nonEmpty).getOrElse("ncf_techniques"))
-      description <- CompleteJson.extractJsonString(json, "description")
-      name        <- CompleteJson.extractJsonString(json, "name")
-      calls       <-
-        CompleteJson.extractJsonArray(json, "calls" :: "method_calls" :: Nil)(extractMethodElem(_, methods, supportMissingId))
-
-      parameters <- CompleteJson.extractJsonArray(json, "parameter")(extractTechniqueParameter(creation))
-      files      <- OptionnalJson.extractJsonArray(json, "resources")(extractResourceFile).map(_.getOrElse(Nil))
-    } yield {
-      EditorTechnique(id, name, category, calls, new Version(version), description, parameters, files)
-    }
-  }
-
-  def extractMethodCallParameter(json: JValue): Box[(ParameterId, String)] = {
-    for {
-      parameterId <- CompleteJson.extractJsonString(json, "name", s => Full(ParameterId(s)))
-      value       <- CompleteJson.extractJsonString(json, "value")
-    } yield {
-      (parameterId, value)
-    }
-  }
-
-  def extractMethodElem(json: JValue, methods: Map[BundleName, GenericMethod], supportMissingId: Boolean): Box[MethodElem] = {
-    (json \ "method_name", json \ "method") match {
-      case (JString(_), JNothing) | (JNothing, JString(_)) => extractMethodCall(json, methods, supportMissingId)
-      case _                                               => extractMethodBlock(json, methods, supportMissingId)
-    }
-  }
-
-  def extractMethodBlock(json: JValue, methods: Map[BundleName, GenericMethod], supportMissingId: Boolean): Box[MethodBlock] = {
-
-    for {
-      id             <- CompleteJson.extractJsonString(json, "id")
-      condition      <- CompleteJson.extractJsonString(json, "condition")
-      component      <- CompleteJson.extractJsonString(json, "component")
-      reportingLogic <- CompleteJson.extractJsonObj(json, "reportingLogic", extractCompositionRule)
-      calls          <- CompleteJson.extractJsonArray(json, "calls")(extractMethodElem(_, methods, supportMissingId))
-    } yield {
-      MethodBlock(id, component, reportingLogic, condition, calls)
-    }
-  }
-
-  def extractMethodCall(json: JValue, methods: Map[BundleName, GenericMethod], supportMissingId: Boolean): Box[MethodCall] = {
-
-    for {
-      methodId <- CompleteJson.extractJsonStringMultipleKeys(json, "method" :: "method_name" :: Nil, s => Full(BundleName(s)))
-
-      id               <- if (supportMissingId) { OptionnalJson.extractJsonString(json, "id").map(_.getOrElse(uuidGenerator.newUuid)) }
-                          else { CompleteJson.extractJsonString(json, "id") }
-      disableReporting <- OptionnalJson.extractJsonBoolean(json, "disableReporting").map(_.getOrElse(false))
-      condition        <- CompleteJson.extractJsonStringMultipleKeys(json, "condition" :: "class_context" :: Nil)
-      component        <- OptionnalJson
-                            .extractJsonString(json, "component")
-                            .map(_.getOrElse(methods.get(methodId).map(_.name).getOrElse(methodId.value)))
-      // Args was removed in 6.1.0 and replaced by parameters. kept it when we are reading old format techniques, ie when migrating from 6.1
-      optArgs          <- OptionnalJson.extractJsonArray(json, "args") {
-                            case JString(value) => Full(value)
-                            case s              =>
-                              Failure(s"Invalid format of method call when extracting from json, expecting and array but got : ${s}")
-                          }
-      // Parameters is the new correct starting from 6.1, it already contains all data we need
-      optParameters    <- OptionnalJson.extractJsonArray(json, "parameters")(extractMethodCallParameter)
-
-      // For our parameters we take the new "parameters" and if empty, try parsing the "args"
-      parameters <- optParameters match {
-                      case Some(params) => Full(params)
-                      case None         =>
-                        optArgs match {
-                          case Some(parameterValues) =>
-                            Full(methods.get(methodId).toList.flatMap(_.parameters.map(_.id)).zip(parameterValues))
-                          case None                  => Failure("Neither 'args' or 'parameters' defined for a method call")
-                        }
-                    }
-    } yield {
-      val call = MethodCall(methodId, id, parameters, condition, component, disableReporting)
-      MethodCall.renameParams(call, methods)
-    }
-  }
-
-  def extractResourceFile(json: JValue): Box[ResourceFile] = {
-    for {
-      path  <- CompleteJson.extractJsonString(json, "name")
-      state <- CompleteJson.extractJsonString(json, "state", ResourceFileState.parse andThen (_.toBox))
-    } yield {
-      ResourceFile(path, state)
-    }
-  }
-
-  def extractCompositionRule(json: JValue): Box[ReportingLogic] = {
-    for {
-      type_    <- CompleteJson.extractJsonString(json, "type")
-      optValue <- OptionnalJson.extractJsonString(json, "value")
-      result   <- ReportingLogic.parse(type_, optValue.getOrElse("")).toBox
-    } yield {
-      result
-    }
-  }
-
-  def extractMethodConstraint(json: JValue): Box[List[Constraint]] = {
-    for {
-      allowEmpty <- CompleteJson.extractJsonBoolean(json, "allow_empty_string")
-      allowWS    <- CompleteJson.extractJsonBoolean(json, "allow_whitespace_string")
-      maxLength  <- CompleteJson.extractJsonInt(json, "max_length")
-      minLength  <- OptionnalJson.extractJsonInt(json, "min_length")
-      regex      <- OptionnalJson.extractJsonString(json, "regex")
-      notRegex   <- OptionnalJson.extractJsonString(json, "not_regex")
-      select     <- OptionnalJson.extractJsonListString(json, "select")
-
-    } yield {
-      (AllowEmpty(allowEmpty) ::
-      AllowWhiteSpace(allowWS) ::
-      MaxLength(maxLength) ::
-      minLength.map(MinLength.apply).toList :::
-      regex.map(MatchRegex.apply).toList :::
-      notRegex.map(NotMatchRegex.apply).toList :::
-      select.map(FromList.apply).toList)
-
-    }
-  }
-
-  def extractMethodParameter(json: JValue): Box[MethodParameter] = {
-    for {
-      id          <- CompleteJson.extractJsonString(json, "name", a => Full(ParameterId(a)))
-      description <- CompleteJson.extractJsonString(json, "description")
-      constraint  <- extractMethodConstraint(json \ "constraints")
-      paramType   <- CompleteJson.extractJsonString(json, "type", a => parameterTypeService.create(a).toBox)
-    } yield {
-      MethodParameter(id, description, constraint, paramType)
-    }
-  }
-
-  def extractParameterCheck(json: JValue):                                 Box[(String, List[Constraint])] = {
-    for {
-      value      <- CompleteJson.extractJsonString(json, "value")
-      constraint <- extractMethodConstraint(json \ "constraints")
-    } yield {
-      (value, constraint)
-    }
-  }
-  def extractTechniqueParameter(techniqueCreation: Boolean)(json: JValue): Box[TechniqueParameter]         = {
-    for {
-      id          <- if (techniqueCreation) {
-                       OptionnalJson
-                         .extractJsonString(json, "id", a => Full(ParameterId(a)))
-                         .map(_.getOrElse(ParameterId(uuidGenerator.newUuid)))
-                     } else {
-                       CompleteJson.extractJsonString(json, "id", a => Full(ParameterId(a)))
-                     }
-      name        <- CompleteJson.extractJsonString(json, "name", a => Full(ParameterId(a)))
-      description <- OptionnalJson.extractJsonString(json, "description")
-      mayBeEmpty  <- OptionnalJson.extractJsonBoolean(json, "mayBeEmpty")
-    } yield {
-      TechniqueParameter(id, name, description.getOrElse(""), mayBeEmpty.getOrElse(false))
-    }
-  }
-
-  // This extract a generic method from the /var/rudder/configuration-repository/generic_methods.json
-  // the format is different from the one we send via the API, I think it should be moved from the RestExtractorService
-  def extractGenericMethod(json: JValue): Box[List[GenericMethod]] = {
-    CompleteJson.extractJsonArray(json, "") { json =>
-      for {
-        bundleName     <- CompleteJson.extractJsonString(json, "bundle_name", s => Full(BundleName(s)))
-        description    <- CompleteJson.extractJsonString(json, "description")
-        name           <- CompleteJson.extractJsonString(json, "name")
-        classPrefix    <- CompleteJson.extractJsonString(json, "class_prefix")
-        classParameter <- CompleteJson.extractJsonString(json, "class_parameter", a => Full(ParameterId(a)))
-        agentSupport   <- CompleteJson
-                            .extractJsonListString(
-                              json,
-                              "agent_support",
-                              traverse(_) {
-                                case "dsc"                => Full(AgentType.Dsc :: Nil)
-                                case "cfengine-community" => Full(AgentType.CfeCommunity :: AgentType.CfeEnterprise :: Nil)
-                                case _                    => Failure("invalid agent")
-                              }
-                            )
-                            .map(_.flatten)
-        parameters     <- CompleteJson.extractJsonArray(json, "parameter")(extractMethodParameter)
-        documentation  <- OptionnalJson.extractJsonString(json, "documentation")
-        deprecated     <- OptionnalJson.extractJsonString(json, "deprecated")
-        renameTo       <- OptionnalJson.extractJsonString(json, "rename")
-        param_rename   <- OptionnalJson.extractJsonArray(json, "parameter_rename") { j =>
-                            for {
-                              old      <- CompleteJson.extractJsonString(j, "old")
-                              newValue <- CompleteJson.extractJsonString(j, "new")
-                            } yield {
-                              (old, newValue)
-                            }
-
-                          }
-      } yield {
-        GenericMethod(
-          bundleName,
-          name,
-          parameters,
-          classParameter,
-          classPrefix,
-          agentSupport,
-          description,
-          documentation,
-          deprecated,
-          renameTo,
-          param_rename.getOrElse(Nil)
-        )
-      }
-    }
-
-  }
-
->>>>>>> a3b303eb
   def extractComplianceFormat(params: Map[String, List[String]]): Box[ComplianceFormat] = {
     params.get("format") match {
       case None | Some(Nil) | Some("" :: Nil) =>
