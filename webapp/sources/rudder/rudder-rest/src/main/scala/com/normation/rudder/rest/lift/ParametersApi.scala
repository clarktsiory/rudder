/*
 *************************************************************************************
 * Copyright 2017 Normation SAS
 *************************************************************************************
 *
 * This file is part of Rudder.
 *
 * Rudder is free software: you can redistribute it and/or modify
 * it under the terms of the GNU General Public License as published by
 * the Free Software Foundation, either version 3 of the License, or
 * (at your option) any later version.
 *
 * In accordance with the terms of section 7 (7. Additional Terms.) of
 * the GNU General Public License version 3, the copyright holders add
 * the following Additional permissions:
 * Notwithstanding to the terms of section 5 (5. Conveying Modified Source
 * Versions) and 6 (6. Conveying Non-Source Forms.) of the GNU General
 * Public License version 3, when you create a Related Module, this
 * Related Module is not considered as a part of the work and may be
 * distributed under the license agreement of your choice.
 * A "Related Module" means a set of sources files including their
 * documentation that, without modification of the Source Code, enables
 * supplementary functions or services in addition to those offered by
 * the Software.
 *
 * Rudder is distributed in the hope that it will be useful,
 * but WITHOUT ANY WARRANTY; without even the implied warranty of
 * MERCHANTABILITY or FITNESS FOR A PARTICULAR PURPOSE.  See the
 * GNU General Public License for more details.
 *
 * You should have received a copy of the GNU General Public License
 * along with Rudder.  If not, see <http://www.gnu.org/licenses/>.

 *
 *************************************************************************************
 */

package com.normation.rudder.rest.lift

import com.normation.GitVersion
import com.normation.box.*
import com.normation.errors.*
import com.normation.errors.IOResult
import com.normation.eventlog.EventActor
import com.normation.rudder.api.ApiVersion
import com.normation.rudder.apidata.JsonQueryObjects.JQGlobalParameter
import com.normation.rudder.apidata.JsonResponseObjects.JRGlobalParameter
import com.normation.rudder.apidata.RestDataSerializer
import com.normation.rudder.apidata.ZioJsonExtractor
import com.normation.rudder.apidata.implicits.*
import com.normation.rudder.domain.properties.*
import com.normation.rudder.domain.properties.ChangeRequestGlobalParameterDiff
import com.normation.rudder.domain.properties.GenericProperty
import com.normation.rudder.repository.RoParameterRepository
import com.normation.rudder.repository.WoParameterRepository
import com.normation.rudder.rest.ApiModuleProvider
import com.normation.rudder.rest.ApiPath
import com.normation.rudder.rest.AuthzToken
import com.normation.rudder.rest.ParameterApi as API
import com.normation.rudder.rest.RestExtractorService
import com.normation.rudder.rest.RestUtils
import com.normation.rudder.rest.RestUtils.getActor
import com.normation.rudder.rest.RestUtils.toJsonError
import com.normation.rudder.rest.RestUtils.toJsonResponse
import com.normation.rudder.rest.data.RestParameter
import com.normation.rudder.rest.implicits.*
import com.normation.rudder.services.workflows.ChangeRequestService
import com.normation.rudder.services.workflows.GlobalParamChangeRequest
import com.normation.rudder.services.workflows.GlobalParamModAction
import com.normation.rudder.services.workflows.WorkflowLevelService
import com.normation.rudder.users.UserService
import com.normation.utils.StringUuidGenerator
import net.liftweb.common.Box
import net.liftweb.common.EmptyBox
import net.liftweb.common.Full
import net.liftweb.common.Loggable
import net.liftweb.http.LiftResponse
import net.liftweb.http.Req
import net.liftweb.json.JArray
import net.liftweb.json.JsonDSL.*
import net.liftweb.json.JString
import zio.syntax.*

class ParameterApi(
    restExtractorService: RestExtractorService,
    zioJsonExtractor:     ZioJsonExtractor,
    serviceV2:            ParameterApiService2,
    serviceV14:           ParameterApiService14
) extends LiftApiModuleProvider[API] {

  def schemas: ApiModuleProvider[API] = API

  def getLiftEndpoints(): List[LiftApiModule] = {
    API.endpoints
      .map(e => {
        e match {
          case API.ListParameters   => ChooseApi0(ListParameters, ListParametersV14)
          case API.CreateParameter  => ChooseApi0(CreateParameter, CreateParameterV14)
          case API.DeleteParameter  => ChooseApiN(DeleteParameter, DeleteParameterV14)
          case API.ParameterDetails => ChooseApiN(ParameterDetails, ParameterDetailsV14)
          case API.UpdateParameter  => ChooseApiN(UpdateParameter, UpdateParameterV14)
        }
      })
      .toList
  }

  object ListParameters extends LiftApiModule0 {
    val schema: API.ListParameters.type = API.ListParameters
    val restExtractor = restExtractorService
    def process0(version: ApiVersion, path: ApiPath, req: Req, params: DefaultParams, authzToken: AuthzToken): LiftResponse = {
      serviceV2.listParameters(req)
    }
  }

  object CreateParameter extends LiftApiModule0 {
<<<<<<< HEAD
    val schema        = API.CreateParameter
=======
    val schema: API.CreateParameter.type = API.CreateParameter
>>>>>>> 8d6c265f
    val restExtractor = restExtractorService
    implicit val action:                                                                                       String       = "createParameter"
    def process0(version: ApiVersion, path: ApiPath, req: Req, params: DefaultParams, authzToken: AuthzToken): LiftResponse = {
      implicit val prettify = params.prettify

      if (req.json_?) {
        req.json match {
          case Full(json) =>
            val restParameter = restExtractor.extractParameterFromJSON(json)
            restExtractor.extractParameterNameFromJSON(json) match {
              case Full(parameterName) =>
                serviceV2.createParameter(restParameter, parameterName, req)
              case eb: EmptyBox =>
                val fail    = eb ?~ (s"Could extract parameter id from request")
                val message = s"Could not create Parameter cause is: ${fail.msg}."
                toJsonError(None, message)
            }
          case eb: EmptyBox =>
            toJsonError(None, JString("No Json data sent"))
        }
      } else {
        val restParameter = restExtractor.extractParameter(req.params)
        restExtractor.extractParameterName(req.params) match {
          case Full(parameterName) =>
            serviceV2.createParameter(restParameter, parameterName, req)
          case eb: EmptyBox =>
            val fail    = eb ?~ (s"Could extract parameter id from request")
            val message = s"Could not create Parameter cause is: ${fail.msg}."
            toJsonError(None, message)
        }
      }
    }
  }

  object ParameterDetails extends LiftApiModuleString {
    val schema: API.ParameterDetails.type = API.ParameterDetails
    val restExtractor = restExtractorService
    def process(
        version:    ApiVersion,
        path:       ApiPath,
        id:         String,
        req:        Req,
        params:     DefaultParams,
        authzToken: AuthzToken
    ): LiftResponse = {
      serviceV2.parameterDetails(id, req)
    }
  }

  object DeleteParameter extends LiftApiModuleString {
    val schema: API.DeleteParameter.type = API.DeleteParameter
    val restExtractor = restExtractorService
    def process(
        version:    ApiVersion,
        path:       ApiPath,
        id:         String,
        req:        Req,
        params:     DefaultParams,
        authzToken: AuthzToken
    ): LiftResponse = {
      serviceV2.deleteParameter(id, req)
    }
  }

  object UpdateParameter extends LiftApiModuleString {
    val schema: API.UpdateParameter.type = API.UpdateParameter
    val restExtractor = restExtractorService
    def process(
        version:    ApiVersion,
        path:       ApiPath,
        id:         String,
        req:        Req,
        params:     DefaultParams,
        authzToken: AuthzToken
    ): LiftResponse = {
      implicit val action   = "updateParameter"
      implicit val prettify = params.prettify
      if (req.json_?) {
        req.json match {
          case Full(arg) =>
            val restParameter = restExtractor.extractParameterFromJSON(arg)
            serviceV2.updateParameter(id, req, restParameter)
          case eb: EmptyBox =>
            toJsonError(None, JString("No Json data sent"))
        }
      } else {
        val restParameter = restExtractor.extractParameter(req.params)
        serviceV2.updateParameter(id, req, restParameter)
      }
    }
  }

  object ListParametersV14 extends LiftApiModule0 {
    val schema:                                                                                                API.ListParameters.type = API.ListParameters
    def process0(version: ApiVersion, path: ApiPath, req: Req, params: DefaultParams, authzToken: AuthzToken): LiftResponse            = {
      serviceV14.listParameters().toLiftResponseList(params, schema)
    }
  }

  object ParameterDetailsV14 extends LiftApiModuleString {
    val schema: API.ParameterDetails.type = API.ParameterDetails
    def process(
        version:    ApiVersion,
        path:       ApiPath,
        id:         String,
        req:        Req,
        params:     DefaultParams,
        authzToken: AuthzToken
    ): LiftResponse = {
      serviceV14.parameterDetails(id).toLiftResponseOne(params, schema, s => Some(s.id))
    }
  }

  object CreateParameterV14 extends LiftApiModule0 {
    val schema:                                                                                                API.CreateParameter.type = API.CreateParameter
    def process0(version: ApiVersion, path: ApiPath, req: Req, params: DefaultParams, authzToken: AuthzToken): LiftResponse             = {

      (for {
        restParam <-
          zioJsonExtractor.extractGlobalParam(req).chainError(s"Could not extract a global parameter from request").toIO
        result    <- serviceV14.createParameter(restParam, params, authzToken.actor)
      } yield {
        result
      }).toLiftResponseOne(params, schema, s => Some(s.id))
    }
  }

  object DeleteParameterV14 extends LiftApiModuleString {
    val schema: API.DeleteParameter.type = API.DeleteParameter
    def process(
        version:    ApiVersion,
        path:       ApiPath,
        id:         String,
        req:        Req,
        params:     DefaultParams,
        authzToken: AuthzToken
    ): LiftResponse = {
      serviceV14.deleteParameter(id, params, authzToken.actor).toLiftResponseOne(params, schema, s => Some(s.id))
    }
  }

  object UpdateParameterV14 extends LiftApiModuleString {
    val schema: API.UpdateParameter.type = API.UpdateParameter
    def process(
        version:    ApiVersion,
        path:       ApiPath,
        id:         String,
        req:        Req,
        params:     DefaultParams,
        authzToken: AuthzToken
    ): LiftResponse = {
      (for {
        restParam <- zioJsonExtractor.extractGlobalParam(req).chainError(s"Could not extract parameter from request.").toIO
        result    <- serviceV14.updateParameter(restParam.copy(id = Some(id)), params, authzToken.actor)
      } yield {
        result
      }).toLiftResponseOne(params, schema, s => Some(s.id))
    }
  }

}

class ParameterApiService2(
    readParameter:        RoParameterRepository,
    writeParameter:       WoParameterRepository,
    uuidGen:              StringUuidGenerator,
    workflowLevelService: WorkflowLevelService,
    restExtractor:        RestExtractorService,
    restDataSerializer:   RestDataSerializer
)(implicit userService: UserService)
    extends Loggable {

  import restDataSerializer.serializeParameter as serialize

  private[this] def createChangeRequestAndAnswer(
      id:           String,
      diff:         ChangeRequestGlobalParameterDiff,
      parameter:    GlobalParameter,
      initialState: Option[GlobalParameter],
      actor:        EventActor,
      req:          Req,
      act:          GlobalParamModAction
  )(implicit action: String, prettify: Boolean) = {

    val change = GlobalParamChangeRequest(act, initialState)
    logger.info(restExtractor.extractReason(req))
    (for {
      reason   <- restExtractor.extractReason(req)
      crName   <- restExtractor.extractChangeRequestName(req).map(_.getOrElse(s"${act} Parameter ${parameter.name} from API"))
      workflow <- workflowLevelService.getForGlobalParam(actor, change)
      cr        = ChangeRequestService.createChangeRequestFromGlobalParameter(
                    crName,
                    restExtractor.extractChangeRequestDescription(req),
                    parameter,
                    initialState,
                    diff,
                    actor,
                    reason
                  )
      id       <- workflow.startWorkflow(cr, actor, reason)
    } yield {
      (id, workflow)
    }) match {
      case Full((crId, workflow)) =>
        val optCrId       = if (workflow.needExternalValidation()) Some(crId) else None
        val jsonParameter = List(serialize(parameter, optCrId))
        toJsonResponse(Some(id), ("parameters" -> JArray(jsonParameter)))
      case eb: EmptyBox =>
        val fail = eb ?~ (s"Could not save changes on Parameter ${id}")
        val msg  = s"${act} failed, cause is: ${fail.msg}."
        toJsonError(Some(id), msg)
    }
  }

  def listParameters(req: Req): LiftResponse = {
    implicit val action   = "listParameters"
    implicit val prettify = restExtractor.extractPrettify(req.params)
    readParameter.getAllGlobalParameters().toBox match {
      case Full(parameters) =>
        toJsonResponse(None, ("parameters" -> JArray(parameters.map(serialize(_, None)).toList)))
      case eb: EmptyBox =>
        val message = (eb ?~ ("Could not fetch Parameters")).msg
        toJsonError(None, message)
    }
  }

  def createParameter(restParameter: Box[RestParameter], parameterName: String, req: Req): LiftResponse = {
    implicit val action   = "createParameter"
    implicit val prettify = restExtractor.extractPrettify(req.params)
    val actor             = RestUtils.getActor(req)

    restParameter match {
      case Full(restParameter) =>
        import GenericProperty.*
        val parameter =
          restParameter.updateParameter(GlobalParameter(parameterName, GitVersion.DEFAULT_REV, "".toConfigValue, None, "", None))

        val diff = AddGlobalParameterDiff(parameter)
        createChangeRequestAndAnswer(
          parameterName,
          diff,
          parameter,
          None,
          actor,
          req,
          GlobalParamModAction.Create
        )

      case eb: EmptyBox =>
        val fail    = eb ?~ (s"Could extract values from request")
        val message = s"Could not create Parameter ${parameterName} cause is: ${fail.msg}."
        toJsonError(Some(parameterName), message)
    }
  }

  def parameterDetails(id: String, req: Req): LiftResponse = {
    implicit val action   = "parameterDetails"
    implicit val prettify = restExtractor.extractPrettify(req.params)

    readParameter.getGlobalParameter(id).notOptional(s"Could not find Parameter ${id}").toBox match {
      case Full(parameter) =>
        val jsonParameter = List(serialize(parameter, None))
        toJsonResponse(Some(id), ("parameters" -> JArray(jsonParameter)))
      case eb: EmptyBox =>
        val fail    = eb ?~! (s"Could not find Parameter ${id}")
        val message = s"Could not get Parameter ${id} details cause is: ${fail.msg}."
        toJsonError(Some(id), message)
    }
  }

  def deleteParameter(id: String, req: Req): LiftResponse = {
    implicit val action   = "deleteParameter"
    implicit val prettify = restExtractor.extractPrettify(req.params)
    val actor             = RestUtils.getActor(req)
    val parameterId       = id

    readParameter.getGlobalParameter(parameterId).notOptional(s"Could not find Parameter ${id}").toBox match {
      case Full(parameter) =>
        val deleteParameterDiff = DeleteGlobalParameterDiff(parameter)
        createChangeRequestAndAnswer(id, deleteParameterDiff, parameter, Some(parameter), actor, req, GlobalParamModAction.Delete)

      case eb: EmptyBox =>
        val fail    = eb ?~ (s"Could not find Parameter ${parameterId}")
        val message = s"Could not delete Parameter ${parameterId} cause is: ${fail.msg}."
        toJsonError(Some(parameterId), message)
    }
  }

  def updateParameter(id: String, req: Req, restValues: Box[RestParameter]): LiftResponse = {
    implicit val action   = "updateParameter"
    implicit val prettify = restExtractor.extractPrettify(req.params)
    val actor             = getActor(req)
    val parameterId       = id
    logger.info(req)
    readParameter.getGlobalParameter(parameterId).notOptional(s"Could not find Parameter ${id}").toBox match {
      case Full(parameter) =>
        restValues match {
          case Full(restParameter) =>
            val updatedParameter = restParameter.updateParameter(parameter)
            val diff             = ModifyToGlobalParameterDiff(updatedParameter)
            createChangeRequestAndAnswer(id, diff, updatedParameter, Some(parameter), actor, req, GlobalParamModAction.Update)

          case eb: EmptyBox =>
            val fail    = eb ?~ (s"Could extract values from request")
            val message = s"Could not modify Parameter ${parameterId} cause is: ${fail.msg}."
            toJsonError(Some(parameterId), message)
        }

      case eb: EmptyBox =>
        val fail    = eb ?~ (s"Could not find Parameter ${parameterId}")
        val message = s"Could not modify Parameter ${parameterId} cause is: ${fail.msg}."
        toJsonError(Some(parameterId), message)
    }
  }

}

class ParameterApiService14(
    readParameter:        RoParameterRepository,
    writeParameter:       WoParameterRepository,
    uuidGen:              StringUuidGenerator,
    workflowLevelService: WorkflowLevelService
) {

  private[this] def createChangeRequest(
      diff:      ChangeRequestGlobalParameterDiff,
      parameter: GlobalParameter,
      change:    GlobalParamChangeRequest,
      params:    DefaultParams,
      actor:     EventActor
  ): Box[JRGlobalParameter] = {
    for {
      workflow <- workflowLevelService.getForGlobalParam(actor, change)
      cr        = ChangeRequestService.createChangeRequestFromGlobalParameter(
                    params.changeRequestName.getOrElse(s"${change.action.name} parameter '${parameter.name}' from API"),
                    params.changeRequestDescription.getOrElse(""),
                    parameter,
                    change.previousGlobalParam,
                    diff,
                    actor,
                    params.reason
                  )
      id       <- workflow.startWorkflow(cr, actor, params.reason)
    } yield {
      val optCrId = if (workflow.needExternalValidation()) Some(id) else None
      JRGlobalParameter.fromGlobalParameter(parameter, optCrId)
    }
  }

  def listParameters(): IOResult[Seq[JRGlobalParameter]] = {
    readParameter.getAllGlobalParameters().map(_.map(JRGlobalParameter.fromGlobalParameter(_, None)))
  }

  def parameterDetails(id: String): IOResult[JRGlobalParameter] = {
    readParameter
      .getGlobalParameter(id)
      .notOptional(s"Could not find Parameter ${id}")
      .map(
        JRGlobalParameter.fromGlobalParameter(_, None)
      )
  }

  def createParameter(restParameter: JQGlobalParameter, params: DefaultParams, actor: EventActor): IOResult[JRGlobalParameter] = {
    import GenericProperty.*
    val baseParameter = GlobalParameter.apply("", GitVersion.DEFAULT_REV, "".toConfigValue, None, "", None)
    val parameter     = restParameter.updateParameter(baseParameter)
    val diff          = AddGlobalParameterDiff(parameter)
    val p             = GenericProperty.patternName // pattern for parameter ID
    for {
      _   <- restParameter.id.checkMandatory(
               v => p.matcher(v).matches(),
               v => s"'id' is mandatory and must match pattern '${p.pattern()}' but was: '${v}'"
             )
      cr   = GlobalParamChangeRequest(GlobalParamModAction.Create, None)
      res <- createChangeRequest(diff, parameter, cr, params, actor).toIO
    } yield res
  }

  def updateParameter(restParameter: JQGlobalParameter, params: DefaultParams, actor: EventActor): IOResult[JRGlobalParameter] = {
    for {
      id          <- restParameter.id.notOptional("Parameter name is mandatory for update")
      param       <- readParameter.getGlobalParameter(id).notOptional(s"Could not find Parameter '${id}''")
      updatedParam = restParameter.updateParameter(param)
      diff         = ModifyToGlobalParameterDiff(updatedParam)
      change       = GlobalParamChangeRequest(GlobalParamModAction.Update, Some(param))
      result      <- createChangeRequest(diff, updatedParam, change, params, actor).toIO
    } yield {
      result
    }
  }

  def deleteParameter(id: String, params: DefaultParams, actor: EventActor): IOResult[JRGlobalParameter] = {
    readParameter.getGlobalParameter(id).flatMap {
      case None            => // already deleted
        JRGlobalParameter.empty(id).succeed
      case Some(parameter) =>
        val diff   = DeleteGlobalParameterDiff(parameter)
        val change = GlobalParamChangeRequest(GlobalParamModAction.Delete, Some(parameter))
        createChangeRequest(diff, parameter, change, params, actor).toIO
    }
  }

}<|MERGE_RESOLUTION|>--- conflicted
+++ resolved
@@ -113,11 +113,7 @@
   }
 
   object CreateParameter extends LiftApiModule0 {
-<<<<<<< HEAD
-    val schema        = API.CreateParameter
-=======
     val schema: API.CreateParameter.type = API.CreateParameter
->>>>>>> 8d6c265f
     val restExtractor = restExtractorService
     implicit val action:                                                                                       String       = "createParameter"
     def process0(version: ApiVersion, path: ApiPath, req: Req, params: DefaultParams, authzToken: AuthzToken): LiftResponse = {
