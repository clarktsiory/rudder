--- conflicted
+++ resolved
@@ -601,114 +601,88 @@
   def values = findValues
 }
 
-sealed trait TechniqueApi extends EnumEntry with EndpointSchema with GeneralApi with SortIndex {
+sealed trait TechniqueApi     extends EnumEntry with EndpointSchema with SortIndex {
   override def dataContainer: Some[String] = Some("techniques")
 }
-object TechniqueApi       extends Enum[TechniqueApi] with ApiModuleProvider[TechniqueApi]      {
-
-  case object GetTechniques             extends TechniqueApi with ZeroParam with StartsAtVersion6 with SortIndex  {
+sealed trait TechniqueApiPub  extends TechniqueApi with GeneralApi
+sealed trait TechniqueApiPriv extends TechniqueApi with InternalApi
+
+object TechniqueApi extends Enum[TechniqueApi] with ApiModuleProvider[TechniqueApi] {
+
+  case object GetTechniques             extends TechniqueApiPub with ZeroParam with StartsAtVersion6 with SortIndex  {
     val z: Int = implicitly[Line].value
     val description    = "Get all Techniques metadata"
     val (action, path) = GET / "techniques"
   }
-  case object UpdateTechniques          extends TechniqueApi with ZeroParam with StartsAtVersion14 with SortIndex {
+  case object UpdateTechniques          extends TechniqueApiPub with ZeroParam with StartsAtVersion14 with SortIndex {
     val z: Int = implicitly[Line].value
     val description    = "reload techniques metadata from file system"
     val (action, path) = POST / "techniques" / "reload"
   }
-  case object GetAllTechniqueCategories extends TechniqueApi with ZeroParam with StartsAtVersion14 with SortIndex {
+  case object GetAllTechniqueCategories extends TechniqueApiPub with ZeroParam with StartsAtVersion14 with SortIndex {
     val z: Int = implicitly[Line].value
     val description    = "Get all technique categories"
     val (action, path) = GET / "techniques" / "categories"
   }
-  case object ListTechniques            extends TechniqueApi with ZeroParam with StartsAtVersion14 with SortIndex {
+  case object ListTechniques            extends TechniqueApiPub with ZeroParam with StartsAtVersion14 with SortIndex {
     val z: Int = implicitly[Line].value
     val description    = "List all techniques version"
     val (action, path) = GET / "techniques" / "versions"
   }
-  case object ListTechniquesDirectives  extends TechniqueApi with OneParam with StartsAtVersion6 with SortIndex   {
+  case object ListTechniquesDirectives  extends TechniqueApiPub with OneParam with StartsAtVersion6 with SortIndex   {
     val z: Int = implicitly[Line].value
     val description    = "List directives derived from given technique"
     val (action, path) = GET / "techniques" / "{name}" / "directives"
     override def dataContainer: Some[String] = Some("directives")
   }
-  case object ListTechniqueDirectives   extends TechniqueApi with TwoParam with StartsAtVersion6 with SortIndex   {
+  case object ListTechniqueDirectives   extends TechniqueApiPub with TwoParam with StartsAtVersion6 with SortIndex   {
     val z: Int = implicitly[Line].value
     val description    = "List directives derived from given technique for given version"
     val (action, path) = GET / "techniques" / "{name}" / "{version}" / "directives"
     override def dataContainer: Some[String] = Some("directives")
   }
-  case object TechniqueRevisions        extends TechniqueApi with TwoParam with StartsAtVersion14 with SortIndex  {
+  case object TechniqueRevisions        extends TechniqueApiPub with TwoParam with StartsAtVersion14 with SortIndex  {
     val z: Int = implicitly[Line].value
     val description    = "Get revisions for given technique"
     val (action, path) = GET / "techniques" / "{name}" / "{version}" / "revisions"
   }
 
-<<<<<<< HEAD
-  case object UpdateTechnique        extends TechniqueApi with TwoParam with StartsAtVersion14 with SortIndex  {
-=======
-  final case object UpdateTechnique          extends TechniqueApi with TwoParam with StartsAtVersion14 with SortIndex  {
->>>>>>> 2ca092c3
+  case object UpdateTechnique          extends TechniqueApiPub with TwoParam with StartsAtVersion14 with SortIndex  {
     val z: Int = implicitly[Line].value
     val description    = "Update technique created with technique editor"
     val (action, path) = POST / "techniques" / "{techniqueId}" / "{version}"
   }
-<<<<<<< HEAD
-  case object CreateTechnique        extends TechniqueApi with ZeroParam with StartsAtVersion14 with SortIndex {
-=======
-  final case object CreateTechnique          extends TechniqueApi with ZeroParam with StartsAtVersion14 with SortIndex {
->>>>>>> 2ca092c3
+  case object CreateTechnique          extends TechniqueApiPub with ZeroParam with StartsAtVersion14 with SortIndex {
     val z: Int = implicitly[Line].value
     val description    = "Create a new technique in Rudder from a technique in the technique editor"
     val (action, path) = PUT / "techniques"
   }
-<<<<<<< HEAD
-  case object DeleteTechnique        extends TechniqueApi with TwoParam with StartsAtVersion14 with SortIndex  {
-=======
-  final case object DeleteTechnique          extends TechniqueApi with TwoParam with StartsAtVersion14 with SortIndex  {
->>>>>>> 2ca092c3
+  case object DeleteTechnique          extends TechniqueApiPub with TwoParam with StartsAtVersion14 with SortIndex  {
     val z: Int = implicitly[Line].value
     val description    = "Delete a technique from technique editor"
     val (action, path) = DELETE / "techniques" / "{techniqueId}" / "{techniqueVersion}"
   }
-<<<<<<< HEAD
-  case object GetResources           extends TechniqueApi with TwoParam with StartsAtVersion14 with SortIndex  {
-=======
-  final case object GetResources             extends TechniqueApi with TwoParam with StartsAtVersion14 with SortIndex  {
->>>>>>> 2ca092c3
+  case object GetResources             extends TechniqueApiPub with TwoParam with StartsAtVersion14 with SortIndex  {
     val z: Int = implicitly[Line].value
     val description    = "Get currently deployed resources of a technique"
     val (action, path) = GET / "techniques" / "{techniqueId}" / "{techniqueVersion}" / "resources"
   }
-<<<<<<< HEAD
-  case object GetNewResources        extends TechniqueApi with TwoParam with StartsAtVersion14 with SortIndex  {
-=======
-  final case object GetNewResources          extends TechniqueApi with TwoParam with StartsAtVersion14 with SortIndex  {
->>>>>>> 2ca092c3
+  case object GetNewResources          extends TechniqueApiPub with TwoParam with StartsAtVersion14 with SortIndex  {
     val z: Int = implicitly[Line].value
     val description    = "Get resources of a technique draft"
     val (action, path) = GET / "drafts" / "{techniqueId}" / "{techniqueVersion}" / "resources"
   }
-<<<<<<< HEAD
-  case object GetTechniqueAllVersion extends TechniqueApi with OneParam with StartsAtVersion14 with SortIndex  {
-=======
-  final case object CopyResourcesWhenCloning extends TechniqueApi with TwoParam with StartsAtVersion14 with SortIndex  {
+  case object CopyResourcesWhenCloning extends TechniqueApiPriv with TwoParam with StartsAtVersion14 with SortIndex {
     val z: Int = implicitly[Line].value
     val description    = "Copy resources from a technique to a technique draft"
     val (action, path) = POST / "drafts" / "{techniqueId}" / "{techniqueVersion}" / "resources" / "clone"
-    override val kind: ApiKind = ApiKind.Internal
-  }
-  final case object GetTechniqueAllVersion   extends TechniqueApi with OneParam with StartsAtVersion14 with SortIndex  {
->>>>>>> 2ca092c3
+  }
+  case object GetTechniqueAllVersion   extends TechniqueApiPub with OneParam with StartsAtVersion14 with SortIndex  {
     val z: Int = implicitly[Line].value
     val description    = "Get all Techniques metadata"
     val (action, path) = GET / "techniques" / "{techniqueId}"
   }
-<<<<<<< HEAD
-  case object GetTechnique           extends TechniqueApi with TwoParam with StartsAtVersion14 with SortIndex  {
-=======
-  final case object GetTechnique             extends TechniqueApi with TwoParam with StartsAtVersion14 with SortIndex  {
->>>>>>> 2ca092c3
+  case object GetTechnique             extends TechniqueApiPub with TwoParam with StartsAtVersion14 with SortIndex  {
     val z: Int = implicitly[Line].value
     val description    = "Get all Techniques metadata"
     val (action, path) = GET / "techniques" / "{techniqueId}" / "{techniqueVersion}"
@@ -716,29 +690,17 @@
   /*
    * Method are returned sorted alpha-numericaly
    */
-<<<<<<< HEAD
-  case object GetMethods             extends TechniqueApi with ZeroParam with StartsAtVersion14 with SortIndex {
-=======
-  final case object GetMethods               extends TechniqueApi with ZeroParam with StartsAtVersion14 with SortIndex {
->>>>>>> 2ca092c3
+  case object GetMethods               extends TechniqueApiPub with ZeroParam with StartsAtVersion14 with SortIndex {
     val z: Int = implicitly[Line].value
     val description    = "Get all methods metadata"
     val (action, path) = GET / "methods"
   }
-<<<<<<< HEAD
-  case object UpdateMethods          extends TechniqueApi with ZeroParam with StartsAtVersion14 with SortIndex {
-=======
-  final case object UpdateMethods            extends TechniqueApi with ZeroParam with StartsAtVersion14 with SortIndex {
->>>>>>> 2ca092c3
+  case object UpdateMethods            extends TechniqueApiPub with ZeroParam with StartsAtVersion14 with SortIndex {
     val z: Int = implicitly[Line].value
     val description    = "reload methods metadata from file system"
     val (action, path) = POST / "methods" / "reload"
   }
-<<<<<<< HEAD
-  case object CheckTechnique         extends TechniqueApi with ZeroParam with StartsAtVersion16 with SortIndex {
-=======
-  final case object CheckTechnique           extends TechniqueApi with ZeroParam with StartsAtVersion16 with SortIndex {
->>>>>>> 2ca092c3
+  case object CheckTechnique           extends TechniqueApiPub with ZeroParam with StartsAtVersion16 with SortIndex {
     val z: Int = implicitly[Line].value
     val description    = "Check if a techniques is valid yaml, with rudderc compilation, with various output (json ? yaml ?)"
     val (action, path) = POST / "techniques" / "check"
