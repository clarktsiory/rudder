--- conflicted
+++ resolved
@@ -131,14 +131,9 @@
         case Compliance.Read  =>
           ComplianceApi.GetGlobalCompliance.x :: ComplianceApi.GetRulesCompliance.x :: ComplianceApi.GetRulesComplianceId.x ::
           ComplianceApi.GetNodesCompliance.x :: ComplianceApi.GetNodeComplianceId.x :: ChangesApi.GetRuleRepairedReports.x ::
-<<<<<<< HEAD
-          ChangesApi.GetRecentChanges.x :: ComplianceApi.GetDirectiveComplianceId.x ::
+          ChangesApi.GetRecentChanges.x :: ComplianceApi.GetDirectiveComplianceId.x :: ComplianceApi.GetNodeSystemCompliance.x ::
           ComplianceApi.GetDirectivesCompliance.x :: ComplianceApi.GetNodeGroupComplianceId.x :: ComplianceApi.GetNodeGroupComplianceTargetId.x ::
           ComplianceApi.GetNodeGroupComplianceSummary.x :: Nil
-=======
-          ChangesApi.GetRecentChanges.x :: ComplianceApi.GetDirectiveComplianceId.x :: ComplianceApi.GetNodeSystemCompliance.x ::
-          ComplianceApi.GetDirectivesCompliance.x :: Nil
->>>>>>> e8e0c432
         case Compliance.Write => Nil
         case Compliance.Edit  => Nil
 
