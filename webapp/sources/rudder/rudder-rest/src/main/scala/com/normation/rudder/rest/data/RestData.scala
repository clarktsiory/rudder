/*
*************************************************************************************
* Copyright 2013 Normation SAS
*************************************************************************************
*
* This file is part of Rudder.
*
* Rudder is free software: you can redistribute it and/or modify
* it under the terms of the GNU General Public License as published by
* the Free Software Foundation, either version 3 of the License, or
* (at your option) any later version.
*
* In accordance with the terms of section 7 (7. Additional Terms.) of
* the GNU General Public License version 3, the copyright holders add
* the following Additional permissions:
* Notwithstanding to the terms of section 5 (5. Conveying Modified Source
* Versions) and 6 (6. Conveying Non-Source Forms.) of the GNU General
* Public License version 3, when you create a Related Module, this
* Related Module is not considered as a part of the work and may be
* distributed under the license agreement of your choice.
* A "Related Module" means a set of sources files including their
* documentation that, without modification of the Source Code, enables
* supplementary functions or services in addition to those offered by
* the Software.
*
* Rudder is distributed in the hope that it will be useful,
* but WITHOUT ANY WARRANTY; without even the implied warranty of
* MERCHANTABILITY or FITNESS FOR A PARTICULAR PURPOSE.  See the
* GNU General Public License for more details.
*
* You should have received a copy of the GNU General Public License
* along with Rudder.  If not, see <http://www.gnu.org/licenses/>.

*
*************************************************************************************
*/

package com.normation.rudder.rest.data

import com.normation.rudder.rule.category._
import net.liftweb.common._
import com.normation.rudder.domain.nodes.NodeGroupCategoryId
import com.normation.rudder.repository.FullNodeGroupCategory
import com.normation.cfclerk.domain.TechniqueName
import com.normation.cfclerk.domain.TechniqueVersion
import com.normation.cfclerk.domain.Technique
import com.normation.inventory.domain.KeyStatus
import com.normation.inventory.domain.SecurityToken
import com.normation.rudder.domain.policies.PolicyMode
import com.normation.rudder.domain.policies.Tags
import com.normation.rudder.domain.policies.Directive
import com.normation.rudder.domain.policies.ActiveTechnique
import com.normation.rudder.domain.queries.Query
import com.normation.rudder.domain.nodes.NodeGroup
import com.normation.rudder.domain.nodes.NodeProperty
import com.normation.rudder.domain.nodes.NodeState
import com.normation.rudder.domain.parameters.GlobalParameter
import com.normation.rudder.domain.policies.DirectiveId
import com.normation.rudder.domain.policies.Rule
import com.normation.rudder.domain.policies.RuleTarget
import com.normation.rudder.domain.workflows.ChangeRequestInfo


sealed trait DetailLevel {
  def value : String
}

final case object FullDetails extends DetailLevel {
  val value = "full"
}
final case object MinimalDetails extends DetailLevel {
  val value = "minimal"
}

final case class APIChangeRequestInfo (
    name        : Option[String]
  , description : Option[String]
) {
  def updateCrInfo(crInfo : ChangeRequestInfo) : ChangeRequestInfo = {
    crInfo.copy(
        name        = name.getOrElse(crInfo.name)
      , description = description.getOrElse(crInfo.description)
    )
  }
}

final case class RestRuleCategory(
      name : Option[String] = None
    , description : Option[String] = None
    , parent : Option[RuleCategoryId] = None
  ) {

  def update(ruleCategory:RuleCategory) = {
    val updateName = name.getOrElse(ruleCategory.name)
    val updateDescription = description.getOrElse(ruleCategory.description)
    ruleCategory.copy(
        name        = updateName
      , description = updateDescription
    )
  }

  def create(id : RuleCategoryId) : Box[RuleCategory]= {
    name match {
      case Some(name) =>
        Full(
          RuleCategory(
              id
            , name
            , description.getOrElse("")
            , Nil
          )

        )
        case None =>
          Failure("Could not create Rule Category, cause name is not defined")
      }
  }
}

final case class RestGroupCategory(
      name : Option[String] = None
    , description : Option[String] = None
    , parent : Option[NodeGroupCategoryId] = None
  ) {

  def update(category:FullNodeGroupCategory) = {
    val updateName = name.getOrElse(category.name)
    val updateDescription = description.getOrElse(category.description)
    category.copy(
        name        = updateName
      , description = updateDescription
    )
  }

  def create(id : NodeGroupCategoryId) : Box[FullNodeGroupCategory]= {
    name match {
      case Some(name) =>
        Full(
          FullNodeGroupCategory(
              id
            , name
            , description.getOrElse("")
            , Nil
            , Nil
          )

        )
        case None =>
          Failure("Could not create Group Category, cause name is not defined")
      }
  }
}


final case class RestDirective(
      name             : Option[String]
    , shortDescription : Option[String]
    , longDescription  : Option[String]
    , enabled          : Option[Boolean]
    , parameters       : Option[Map[String, Seq[String]]]
    , priority         : Option[Int]
    , techniqueName    : Option[TechniqueName]
    , techniqueVersion : Option[TechniqueVersion]
    , policyMode       : Option[Option[PolicyMode]]
    , tags             : Option[Tags]
  ) {

    val onlyName = name.isDefined           &&
                   shortDescription.isEmpty &&
                   longDescription.isEmpty  &&
                   enabled.isEmpty          &&
                   parameters.isEmpty       &&
                   priority.isEmpty         &&
                   techniqueName.isEmpty    &&
                   techniqueVersion.isEmpty &&
                   policyMode.isEmpty       &&
                   tags.isEmpty

    def updateDirective(directive:Directive) = {
      val updateName = name.getOrElse(directive.name)
      val updateShort = shortDescription.getOrElse(directive.shortDescription)
      val updateLong = longDescription.getOrElse(directive.longDescription)
      val updateEnabled = enabled.getOrElse(directive.isEnabled)
      val updateTechniqueVersion = techniqueVersion.getOrElse(directive.techniqueVersion)
      val updateParameters = parameters.getOrElse(directive.parameters)
      val updatePriority = priority.getOrElse(directive.priority)
      val updateMode = policyMode.getOrElse(directive.policyMode)
      val updateTags = tags.getOrElse(directive.tags)
      directive.copy(
          name             = updateName
        , shortDescription = updateShort
        , longDescription  = updateLong
        , _isEnabled       = updateEnabled
        , parameters       = updateParameters
        , techniqueVersion = updateTechniqueVersion
        , priority         = updatePriority
        , policyMode       = updateMode
        , tags             = updateTags
      )

    }
}

final case class DirectiveState (
    technique : Technique
  , directive : Directive
)

final case class DirectiveUpdate(
    activeTechnique: ActiveTechnique
  , before: DirectiveState
  , after : DirectiveState
)

final case class RestGroup(
      name        : Option[String] = None
    , description : Option[String] = None
    , query       : Option[Query] = None
    , isDynamic   : Option[Boolean] = None
    , enabled     : Option[Boolean] = None
    , category    : Option[NodeGroupCategoryId] = None
  ) {

    val onlyName = name.isDefined      &&
                   description.isEmpty &&
                   query.isEmpty       &&
                   isDynamic.isEmpty   &&
                   enabled.isEmpty     &&
                   category.isEmpty

    def updateGroup(group: NodeGroup) = {
      val updateName  = name.getOrElse(group.name)
      val updateDesc  = description.getOrElse(group.description)
      val updateisDynamic = isDynamic.getOrElse(group.isDynamic)
      val updateEnabled = enabled.getOrElse(group.isEnabled)
      group.copy(
          name        = updateName
        , description = updateDesc
        , query       = query
        , isDynamic   = updateisDynamic
        , _isEnabled  = updateEnabled
      )

    }
}

final case class RestNodeProperties(
    properties : Option[Seq[NodeProperty]]
)

<<<<<<< HEAD





case class RestNode (
    properties    : Option[Seq[NodeProperty]]
  , policyMode    : Option[Option[PolicyMode]]
  , state         : Option[NodeState]
  , agentKey      : Option[SecurityToken]
  , agentKeyStatus: Option[KeyStatus]
=======
final case class RestNode (
    properties : Option[Seq[NodeProperty]]
  , policyMode : Option[Option[PolicyMode]]
  , state      : Option[NodeState]
>>>>>>> 684a1cee
)

sealed trait NodeStatusAction
final case object AcceptNode extends NodeStatusAction
final case object RefuseNode extends NodeStatusAction
final case object DeleteNode extends NodeStatusAction

final case class RestParameter(
      value       : Option[String] = None
    , description : Option[String] = None
    , overridable : Option[Boolean] = None
  ) {


    def updateParameter(parameter: GlobalParameter) = {
      val updateValue = value.getOrElse(parameter.value)
      val updateDescription = description.getOrElse(parameter.description)
      val updateOverridable = overridable.getOrElse(parameter.overridable)
      parameter.copy(
          value       = updateValue
        , description = updateDescription
        , overridable = updateOverridable
      )

    }
}

final case class RestRule(
      name             : Option[String]           = None
    , category         : Option[RuleCategoryId]   = None
    , shortDescription : Option[String]           = None
    , longDescription  : Option[String]           = None
    , directives       : Option[Set[DirectiveId]] = None
    , targets          : Option[Set[RuleTarget]]  = None
    , enabled          : Option[Boolean]          = None
    , tags             : Option[Tags]              = None
  ) {

    val onlyName = name.isDefined           &&
                   category.isEmpty         &&
                   shortDescription.isEmpty &&
                   longDescription.isEmpty  &&
                   directives.isEmpty       &&
                   targets.isEmpty          &&
                   enabled.isEmpty          &&
                   tags.isEmpty

    def updateRule(rule: Rule) = {
      val updateName = name.getOrElse(rule.name)
      val updateCategory = category.getOrElse(rule.categoryId)
      val updateShort = shortDescription.getOrElse(rule.shortDescription)
      val updateLong = longDescription.getOrElse(rule.longDescription)
      val updateDirectives = directives.getOrElse(rule.directiveIds)
      val updateTargets = targets.getOrElse(rule.targets)
      val updateEnabled = enabled.getOrElse(rule.isEnabledStatus)
      val updateTags    = tags.getOrElse(rule.tags)
      rule.copy(
          name             = updateName
        , categoryId       = updateCategory
        , shortDescription = updateShort
        , longDescription  = updateLong
        , directiveIds     = updateDirectives
        , targets          = updateTargets
        , isEnabledStatus  = updateEnabled
        , tags             = updateTags
      )

    }
}<|MERGE_RESOLUTION|>--- conflicted
+++ resolved
@@ -248,24 +248,17 @@
     properties : Option[Seq[NodeProperty]]
 )
 
-<<<<<<< HEAD
-
-
-
-
-
-case class RestNode (
+
+
+
+
+
+final case class RestNode (
     properties    : Option[Seq[NodeProperty]]
   , policyMode    : Option[Option[PolicyMode]]
   , state         : Option[NodeState]
   , agentKey      : Option[SecurityToken]
   , agentKeyStatus: Option[KeyStatus]
-=======
-final case class RestNode (
-    properties : Option[Seq[NodeProperty]]
-  , policyMode : Option[Option[PolicyMode]]
-  , state      : Option[NodeState]
->>>>>>> 684a1cee
 )
 
 sealed trait NodeStatusAction
