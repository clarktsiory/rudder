--- conflicted
+++ resolved
@@ -132,11 +132,7 @@
 
   // rudder response. The "A" parameter is the business object (or list of it) in the response.
   // Success
-<<<<<<< HEAD
   @nowarn("msg=parameter encoder .* is never used") // used by magnolia macro
-=======
-  @nowarn("cat=unused-params&msg=encoder") // used by magnolia macro
->>>>>>> 8d6c265f
   def successOne[A](schema: ResponseSchema, obj: A, id: Option[String])(implicit
       prettify: Boolean,
       encoder: JsonEncoder[A]
@@ -150,11 +146,7 @@
         generic.success(JsonRudderApiResponse.success(schema, id, obj))
     }
   }
-<<<<<<< HEAD
   @nowarn("msg=parameter encoder .* is never used") // used by magnolia macro
-=======
-  @nowarn("cat=unused-params&msg=encoder") // used by magnolia macro
->>>>>>> 8d6c265f
   def successList[A](schema: ResponseSchema, objs: List[A])(implicit
       prettify: Boolean,
       encoder: JsonEncoder[A]
