/*
 *************************************************************************************
 * Copyright 2017 Normation SAS
 *************************************************************************************
 *
 * This file is part of Rudder.
 *
 * Rudder is free software: you can redistribute it and/or modify
 * it under the terms of the GNU General Public License as published by
 * the Free Software Foundation, either version 3 of the License, or
 * (at your option) any later version.
 *
 * In accordance with the terms of section 7 (7. Additional Terms.) of
 * the GNU General Public License version 3, the copyright holders add
 * the following Additional permissions:
 * Notwithstanding to the terms of section 5 (5. Conveying Modified Source
 * Versions) and 6 (6. Conveying Non-Source Forms.) of the GNU General
 * Public License version 3, when you create a Related Module, this
 * Related Module is not considered as a part of the work and may be
 * distributed under the license agreement of your choice.
 * A "Related Module" means a set of sources files including their
 * documentation that, without modification of the Source Code, enables
 * supplementary functions or services in addition to those offered by
 * the Software.
 *
 * Rudder is distributed in the hope that it will be useful,
 * but WITHOUT ANY WARRANTY; without even the implied warranty of
 * MERCHANTABILITY or FITNESS FOR A PARTICULAR PURPOSE.  See the
 * GNU General Public License for more details.
 *
 * You should have received a copy of the GNU General Public License
 * along with Rudder.  If not, see <http://www.gnu.org/licenses/>.
 *
 *
 *************************************************************************************
 */

package com.normation.rudder.rest.lift

import cats.data.Validated.Invalid
import cats.data.Validated.Valid
import cats.data.ValidatedNel
import com.normation.errors.*
import com.normation.eventlog.ModificationId
import com.normation.inventory.domain.*
import com.normation.inventory.domain.NodeId
import com.normation.inventory.ldap.core.InventoryDit
import com.normation.inventory.ldap.core.UUID_ENTRY
import com.normation.ldap.sdk.LDAPConnectionProvider
import com.normation.ldap.sdk.RwLDAPConnection
import com.normation.rudder.api.ApiVersion
import com.normation.rudder.apidata.DefaultDetailLevel
import com.normation.rudder.apidata.JsonQueryObjects.*
import com.normation.rudder.apidata.JsonResponseObjects.*
import com.normation.rudder.apidata.NodeDetailLevel
import com.normation.rudder.apidata.RenderInheritedProperties
import com.normation.rudder.apidata.RestDataSerializer
import com.normation.rudder.apidata.ZioJsonExtractor
import com.normation.rudder.apidata.implicits.*
import com.normation.rudder.domain.NodeDit
import com.normation.rudder.domain.logger.NodeLogger
import com.normation.rudder.domain.logger.NodeLoggerPure
import com.normation.rudder.domain.logger.TimingDebugLoggerPure
import com.normation.rudder.domain.nodes.Node
import com.normation.rudder.domain.nodes.NodeState
import com.normation.rudder.domain.policies.GlobalPolicyMode
import com.normation.rudder.domain.properties.CompareProperties
import com.normation.rudder.domain.properties.NodeProperty
import com.normation.rudder.domain.properties.NodePropertyHierarchy
import com.normation.rudder.domain.queries.Query
import com.normation.rudder.facts.nodes.ChangeContext
import com.normation.rudder.facts.nodes.CoreNodeFact
import com.normation.rudder.facts.nodes.NodeFact
import com.normation.rudder.facts.nodes.NodeFactRepository
import com.normation.rudder.facts.nodes.QueryContext
import com.normation.rudder.facts.nodes.SelectFacts
import com.normation.rudder.facts.nodes.SelectNodeStatus
import com.normation.rudder.reports.ReportingConfiguration
import com.normation.rudder.reports.execution.AgentRunWithNodeConfig
import com.normation.rudder.reports.execution.RoReportsExecutionRepository
import com.normation.rudder.repository.RoNodeGroupRepository
import com.normation.rudder.repository.RoParameterRepository
import com.normation.rudder.repository.json.DataExtractor.OptionnalJson
import com.normation.rudder.repository.ldap.LDAPEntityMapper
import com.normation.rudder.rest.ApiModuleProvider
import com.normation.rudder.rest.ApiPath
import com.normation.rudder.rest.AuthzToken
import com.normation.rudder.rest.NodeApi as API
import com.normation.rudder.rest.OneParam
import com.normation.rudder.rest.RestExtractorService
import com.normation.rudder.rest.RudderJsonResponse
import com.normation.rudder.rest.data.*
import com.normation.rudder.rest.data.Creation.CreationError
import com.normation.rudder.rest.data.NodeSetup
import com.normation.rudder.rest.data.NodeTemplate
import com.normation.rudder.rest.data.NodeTemplate.AcceptedNodeTemplate
import com.normation.rudder.rest.data.NodeTemplate.PendingNodeTemplate
import com.normation.rudder.rest.data.Rest
import com.normation.rudder.rest.data.Rest.NodeDetails
import com.normation.rudder.rest.data.Validation
import com.normation.rudder.rest.data.Validation.NodeValidationError
import com.normation.rudder.rest.implicits.*
import com.normation.rudder.score.GlobalScore
import com.normation.rudder.score.NoDetailsScore
import com.normation.rudder.score.Score
import com.normation.rudder.score.ScoreSerializer
import com.normation.rudder.score.ScoreService
import com.normation.rudder.score.ScoreValue
import com.normation.rudder.services.nodes.MergeNodeProperties
import com.normation.rudder.services.nodes.NodeInfoService
import com.normation.rudder.services.queries.*
import com.normation.rudder.services.reports.ReportingService
import com.normation.rudder.services.servers.DeleteMode
import com.normation.rudder.services.servers.NewNodeManager
import com.normation.rudder.services.servers.RemoveNodeService
import com.normation.rudder.web.services.ReasonBehavior
import com.normation.rudder.web.services.UserPropertyService
import com.normation.utils.StringUuidGenerator
import com.normation.zio.*
import io.scalaland.chimney.syntax.*
import java.io.ByteArrayInputStream
import java.io.InputStream
import java.io.IOException
import java.io.OutputStream
import java.io.PipedInputStream
import java.io.PipedOutputStream
import java.net.ConnectException
import java.nio.charset.StandardCharsets
import java.util.Arrays
import net.liftweb.common.Box
import net.liftweb.common.Failure
import net.liftweb.http.LiftResponse
import net.liftweb.http.OutputStreamResponse
import net.liftweb.http.Req
import org.joda.time.DateTime
import scala.collection.MapView
import scalaj.http.Http
import scalaj.http.HttpOptions
import scalaj.http.HttpRequest
import zio.{System as _, *}
import zio.json.DeriveJsonEncoder
import zio.json.JsonEncoder
import zio.stream.ZSink
import zio.syntax.*

/*
 * NodeApi implementation.
 *
 * This must be reworked to note use a "nodeApiService",
 * but make the implementation directly here.
 */
class NodeApi(
    zioJsonExtractor:    ZioJsonExtractor,
    serializer:          RestDataSerializer,
    nodeApiService:      NodeApiService,
    userPropertyService: UserPropertyService,
    inheritedProperties: NodeApiInheritedProperties,
    uuidGen:             StringUuidGenerator,
    deleteDefaultMode:   DeleteMode
) extends LiftApiModuleProvider[API] {

  def schemas: ApiModuleProvider[API] = API

  def getLiftEndpoints(): List[LiftApiModule] = {
    API.endpoints.map(e => {

      e match {
        case API.ListPendingNodes               => ListPendingNodes
        case API.NodeDetails                    => NodeDetails
        case API.NodeInheritedProperties        => NodeInheritedProperties
        case API.NodeDisplayInheritedProperties => NodeDisplayInheritedProperties
        case API.PendingNodeDetails             => PendingNodeDetails
        case API.DeleteNode                     => DeleteNode
        case API.ChangePendingNodeStatus        => ChangePendingNodeStatus
        case API.ChangePendingNodeStatus2       => ChangePendingNodeStatus2
        case API.ApplyPolicyAllNodes            => ApplyPolicyAllNodes
        case API.UpdateNode                     => UpdateNode
        case API.ListAcceptedNodes              => ListAcceptedNodes
        case API.ApplyPolicy                    => ApplyPolicy
        case API.GetNodesStatus                 => GetNodesStatus
        case API.NodeDetailsTable               => NodeDetailsTable
        case API.NodeDetailsSoftware            => NodeDetailsSoftware
        case API.NodeDetailsProperty            => NodeDetailsProperty
        case API.CreateNodes                    => CreateNodes
        case API.NodeGlobalScore                => GetNodeGlobalScore
        case API.NodeScoreDetails               => GetNodeScoreDetails
        case API.NodeScoreDetail                => GetNodeScoreDetail
      }
    })
  }

  /*
   * Return a Json Object that list available backend,
   * their state of configuration, and what are the current
   * enabled ones.
   */
  object CreateNodes extends LiftApiModule0 { //
    val schema: API.CreateNodes.type = API.CreateNodes
    val restExtractor = zioJsonExtractor

    import com.normation.rudder.rest.data.Rest.JsonCodecNodeDetails.*
    import zio.json.*

    def process0(version: ApiVersion, path: ApiPath, req: Req, params: DefaultParams, authzToken: AuthzToken): LiftResponse = {
      import com.softwaremill.quicklens.*
      implicit val prettify: Boolean = params.prettify
      val result = (for {
        json  <- (if (req.json_?) req.body else Failure("This API only Accept JSON request")).toIO
        nodes <- new String(json, StandardCharsets.UTF_8).fromJson[List[NodeDetails]].toIO
        _     <- NodeLoggerPure.info(s"API request for creating nodes: [${nodes.map(n => s"${n.id} (${n.status})").mkString("; ")}]")
        res   <- ZIO.foldLeft(nodes)(ResultHolder(Nil, Nil)) {
                   case (res, node) =>
                     nodeApiService.saveNode(node, authzToken.qc, req.remoteAddr).either.map {
                       case Right(id) => res.modify(_.created).using(_ :+ id)
                       case Left(err) => res.modify(_.failed).using(_ :+ ((node.id, err)))
                     }
                 }
        _     <- ZIO.when(res.created.nonEmpty) {
                   NodeLoggerPure.info(s"Nodes successfully created by API: ${res.created.map(_.value).mkString("; ")}")
                 }
        _     <- ZIO.when(res.failed.nonEmpty) {
                   NodeLoggerPure.error(
                     s"Error when creating nodes by API: ${res.failed.map(e => s"${e._1}: ${e._2.errorMsg}").mkString(" ; ")}"
                   )
                 }
      } yield res).chainError("Error when trying to parse node creation request")

      // the result schema depends on result of the operation
      result
        .fold(
          err => {
            LiftApiProcessingLogger.error(err.fullMsg)
            RudderJsonResponse.internalError(None, RudderJsonResponse.ResponseSchema.fromSchema(schema), err.fullMsg)
          },
          one => {
            if (one.failed.nonEmpty) {
              RudderJsonResponse.internalError(None, RudderJsonResponse.ResponseSchema.fromSchema(schema), one, None)
            } else {
              RudderJsonResponse.successOne(RudderJsonResponse.ResponseSchema.fromSchema(schema), one, None)
            }
          }
        )
        .runNow
    }
  }

  object NodeDetails extends LiftApiModule {
    val schema: OneParam = API.NodeDetails
    val restExtractor = zioJsonExtractor
    def process(
        version:    ApiVersion,
        path:       ApiPath,
        id:         String,
        req:        Req,
        params:     DefaultParams,
        authzToken: AuthzToken
    ): LiftResponse = {
      implicit val qc: QueryContext = authzToken.qc

      implicit val nodeDetailLevelEncoder: JsonEncoder[JRNodeDetailLevel] = {
        if (version.value < 20) {
          JRNodeDetailsLevelV19Encoders.finalEncoder
        } else {
          com.normation.rudder.apidata.implicits.nodeDetailLevelEncoder
        }
      }

      (for {
        level <- restExtractor.extractNodeDetailLevelFromParams(req.params).chainError("error with node level detail").toIO
        res   <-
          nodeApiService.nodeDetailsGeneric(
            NodeId(id),
            level.map(_.transformInto[NodeDetailLevel]).getOrElse(DefaultDetailLevel)
          )
      } yield {
        res
      }).toLiftResponseOne(params, schema, _ => Some(id))
    }
  }

  object NodeInheritedProperties extends LiftApiModule {
    val schema: OneParam = API.NodeInheritedProperties
    val restExtractor = zioJsonExtractor
    def process(
        version:    ApiVersion,
        path:       ApiPath,
        id:         String,
        req:        Req,
        params:     DefaultParams,
        authzToken: AuthzToken
    ): LiftResponse = {
      implicit val qc: QueryContext = authzToken.qc

      inheritedProperties
        .getNodePropertiesTree(NodeId(id), RenderInheritedProperties.JSON)
        .map(Chunk(_))
        .toLiftResponseOne(params, schema, _ => None)
    }
  }

  object NodeDisplayInheritedProperties extends LiftApiModule {
    val schema: OneParam = API.NodeDisplayInheritedProperties
    val restExtractor = zioJsonExtractor
    def process(
        version:    ApiVersion,
        path:       ApiPath,
        id:         String,
        req:        Req,
        params:     DefaultParams,
        authzToken: AuthzToken
    ): LiftResponse = {
      implicit val qc: QueryContext = authzToken.qc

      inheritedProperties
        .getNodePropertiesTree(NodeId(id), RenderInheritedProperties.HTML)
        .map(Chunk(_))
        .toLiftResponseOne(params, schema, _ => None)
    }
  }

  object PendingNodeDetails extends LiftApiModule {
    val schema: OneParam = API.PendingNodeDetails
    val restExtractor = zioJsonExtractor
    def process(
        version:    ApiVersion,
        path:       ApiPath,
        id:         String,
        req:        Req,
        params:     DefaultParams,
        authzToken: AuthzToken
    ): LiftResponse = {
      implicit val qc: QueryContext = authzToken.qc
      nodeApiService.pendingNodeDetails(NodeId(id)).toLiftResponseOne(params, schema, _ => Some(id))
    }
  }

  /*
   * Delete a node.
   * Boolean option "clean" allows to
   */
  object DeleteNode extends LiftApiModule {

    val schema: OneParam = API.DeleteNode
    val restExtractor = zioJsonExtractor
    def process(
        version:    ApiVersion,
        path:       ApiPath,
        id:         String,
        req:        Req,
        params:     DefaultParams,
        authzToken: AuthzToken
    ): LiftResponse = {
      implicit val qc: QueryContext = authzToken.qc

      (for {
        optDeleteMode <- restExtractor.extractDeleteMode(req).toIO
        deleteMode     = optDeleteMode.getOrElse(deleteDefaultMode)
        deleted       <- nodeApiService.deleteNode(NodeId(id), deleteMode, Some(req.remoteAddr))
      } yield {
        deleted
      }).chainError("Error when deleting Nodes").toLiftResponseList(params, schema)
    }
  }

  object UpdateNode extends LiftApiModule {
    val schema: OneParam = API.UpdateNode
    val restExtractor = zioJsonExtractor
    def process(
        version:    ApiVersion,
        path:       ApiPath,
        id:         String,
        req:        Req,
        params:     DefaultParams,
        authzToken: AuthzToken
    ): LiftResponse = {
      implicit val cc = ChangeContext(
        ModificationId(uuidGen.newUuid),
        authzToken.qc.actor,
        new DateTime(),
        params.reason,
        Some(req.remoteAddr),
        authzToken.qc.nodePerms
      )

      (for {
        restNode <- restExtractor.extractUpdateNode(req).toIO
        reason   <- extractReason(req)
        result   <- nodeApiService.updateRestNode(NodeId(id), restNode)
      } yield {
        result.transformInto[JRUpdateNode]
      }).chainError(s"An error occurred while updating Node '${id}'")
        .toLiftResponseOne(params, schema, _ => Some(id))
    }
  }

  object ChangePendingNodeStatus extends LiftApiModule0 {
    val schema: API.ChangePendingNodeStatus.type = API.ChangePendingNodeStatus
    val restExtractor = zioJsonExtractor
    def process0(version: ApiVersion, path: ApiPath, req: Req, params: DefaultParams, authzToken: AuthzToken): LiftResponse = {
      implicit val qc: QueryContext = authzToken.qc
      (for {
        nodeIdStatus <- restExtractor.extractNodeIdStatus(req).toIO.chainError("Node status not correctly sent")
        res          <- nodeApiService.changeNodeStatus(
                          nodeIdStatus.nodeId,
                          nodeIdStatus.status.transformInto[NodeStatusAction],
                          Some(req.remoteAddr)
                        )
      } yield {
        res
      }).chainError("Error when changing Node status").toLiftResponseOne(params, schema, _ => None)
    }
  }

  object ChangePendingNodeStatus2 extends LiftApiModule {
    val schema: OneParam = API.ChangePendingNodeStatus2
    val restExtractor = zioJsonExtractor
    def process(
        version:    ApiVersion,
        path:       ApiPath,
        id:         String,
        req:        Req,
        params:     DefaultParams,
        authzToken: AuthzToken
    ): LiftResponse = {
      implicit val qc: QueryContext = authzToken.qc
      (for {
        status <- restExtractor.extractNodeStatus(req).toIO.chainError("Node status not correctly sent")
        res    <-
          nodeApiService.changeNodeStatus(List(NodeId(id)), status.status.transformInto[NodeStatusAction], Some(req.remoteAddr))
      } yield {
        res
      }).chainError("Error when changing Node status").toLiftResponseOne(params, schema, _ => Some(id))
    }
  }

  object ListAcceptedNodes extends LiftApiModule0 {
    val schema: API.ListAcceptedNodes.type = API.ListAcceptedNodes
    val restExtractor = zioJsonExtractor
    def process0(version: ApiVersion, path: ApiPath, req: Req, params: DefaultParams, authzToken: AuthzToken): LiftResponse = {
      implicit val qc:                     QueryContext                   = authzToken.qc
      implicit val nodeDetailLevelEncoder: JsonEncoder[JRNodeDetailLevel] = {
        if (version.value < 20) {
          JRNodeDetailsLevelV19Encoders.finalEncoder
        } else {
          com.normation.rudder.apidata.implicits.nodeDetailLevelEncoder
        }
      }
      val state = AcceptedInventory
      (for {
        optLevel <-
          restExtractor.extractNodeDetailLevelFromParams(req.params).toIO.chainError("Node detail level not correctly sent")
        level     = optLevel.map(_.transformInto[NodeDetailLevel]).getOrElse(DefaultDetailLevel)
        query    <- restExtractor.extractQueryFromParams(req.params).toIO.chainError("Node query not correctly sent")
        res      <- (query match {
                      case None        => nodeApiService.listNodes(state, level, None)
                      case Some(query) => nodeApiService.queryNodes(query, state, level)

                    }).chainError(s"Could not fetch ${state.name} Nodes")
      } yield {
        res
      }).toLiftResponseList(params, schema)
    }
  }

  object ListPendingNodes extends LiftApiModule0 {
    val schema: API.ListPendingNodes.type = API.ListPendingNodes
    val restExtractor = zioJsonExtractor

    def process0(version: ApiVersion, path: ApiPath, req: Req, params: DefaultParams, authzToken: AuthzToken): LiftResponse = {
      implicit val qc:                     QueryContext                   = authzToken.qc
      implicit val nodeDetailLevelEncoder: JsonEncoder[JRNodeDetailLevel] = {
        if (version.value < 20) {
          JRNodeDetailsLevelV19Encoders.finalEncoder
        } else {
          com.normation.rudder.apidata.implicits.nodeDetailLevelEncoder
        }
      }
      val state = PendingInventory
      (for {
        optLevel <-
          restExtractor.extractNodeDetailLevelFromParams(req.params).toIO.chainError("Node detail level not correctly sent")
        level     = optLevel.map(_.transformInto[NodeDetailLevel]).getOrElse(DefaultDetailLevel)
        query    <- restExtractor.extractQueryFromParams(req.params).toIO.chainError("Query for pending nodes not correctly sent")
        res      <- (query match {
                      case None        => nodeApiService.listNodes(state, level, None)
                      case Some(query) => nodeApiService.queryNodes(query, state, level)

                    }).chainError(s"Could not fetch ${state.name} Nodes")
      } yield {
        res
      }).toLiftResponseList(params, schema)
    }
  }

  object ApplyPolicyAllNodes extends LiftApiModule0 {
    val schema: API.ApplyPolicyAllNodes.type = API.ApplyPolicyAllNodes
    val restExtractor = zioJsonExtractor
    def process0(version: ApiVersion, path: ApiPath, req: Req, params: DefaultParams, authzToken: AuthzToken): LiftResponse = {
      implicit val qc = authzToken.qc

      (for {
        classes  <- restExtractor.extractClasses(req).toIO
        response <- nodeApiService.runAllNodes(classes)
      } yield {
        response
      }).chainError("An error occurred when applying policy on all Nodes").toLiftResponseOne(params, schema, _ => None)
    }
  }

  object ApplyPolicy extends LiftApiModule {
    val schema: OneParam = API.ApplyPolicy
    val restExtractor = zioJsonExtractor
    def process(
        version:    ApiVersion,
        path:       ApiPath,
        id:         String,
        req:        Req,
        params:     DefaultParams,
        authzToken: AuthzToken
    ): LiftResponse = {
      implicit val prettify = params.prettify
      implicit val qc       = authzToken.qc

      (for {
        classes <- restExtractor.extractClasses(req).toIO
        optNode <- nodeApiService.nodeFactRepository.get(NodeId(id))
      } yield {
        optNode match {
          case Some(node)
              if (node.rudderAgent.agentType == AgentType.CfeCommunity || node.rudderAgent.agentType == AgentType.CfeEnterprise) =>
            OutputStreamResponse(nodeApiService.runNode(node.id, classes))
          case Some(node) =>
            RudderJsonResponse
              .internalError(
                None,
                RudderJsonResponse.ResponseSchema.fromSchema(schema),
                s"Node with id '${id}' has an agent type (${node.rudderAgent.agentType.displayName}) which doesn't support remote run"
              )
          case None       =>
            RudderJsonResponse
              .internalError(
                None,
                RudderJsonResponse.ResponseSchema.fromSchema(schema),
                s"Node with id '${id}' was not found"
              )
        }
      }).chainError(s"An error occurred when applying policy on Node '${id}'").runNow
    }
  }

  object GetNodesStatus extends LiftApiModule0 {
    val schema: API.GetNodesStatus.type = API.GetNodesStatus
    val restExtractor = zioJsonExtractor
    def process0(version: ApiVersion, path: ApiPath, req: Req, params: DefaultParams, authzToken: AuthzToken): LiftResponse = {
      def errorMsg(ids: List[NodeId]) = s"Error when trying to get status for nodes with IDs '${ids.map(_.value).mkString(",")}''"
      (for {
        ids       <- restExtractor
                       .extractIdsFromParams(req.params)
                       .map(_.getOrElse(Nil).map(NodeId(_)))
                       .toIO
        nodes     <- nodeApiService.nodeFactRepository.getAll()(authzToken.qc, SelectNodeStatus.Any).chainError(errorMsg(ids))
        nodeStatus = {
          Chunk
            .fromIterable(ids)
            .map(id => {
              JRNodeIdStatus(
                id,
                nodes.get(id).map(_.rudderSettings.status).getOrElse(RemovedInventory).transformInto[JRInventoryStatus]
              )
            })
        }
      } yield {
        nodeStatus
      }).chainError(s"An error occurred when trying to get nodes status")
        .toLiftResponseList(params, schema)
    }
  }

  object GetNodeGlobalScore extends LiftApiModule {
    val schema: API.NodeGlobalScore.type = API.NodeGlobalScore
    val restExtractor = zioJsonExtractor

    def process(
        version:    ApiVersion,
        path:       ApiPath,
        id:         String,
        req:        Req,
        params:     DefaultParams,
        authzToken: AuthzToken
    ): LiftResponse = {
      import ScoreSerializer.*
      (for {
        score <- nodeApiService.getNodeGlobalScore(NodeId(id))
      } yield {
        score
      }).toLiftResponseOne(params, schema, _ => Some(id))
    }
  }

  object GetNodeScoreDetails extends LiftApiModule {
    val schema: API.NodeScoreDetails.type = API.NodeScoreDetails
    val restExtractor = zioJsonExtractor

    def process(
        version:    ApiVersion,
        path:       ApiPath,
        id:         String,
        req:        Req,
        params:     DefaultParams,
        authzToken: AuthzToken
    ): LiftResponse = {
      import ScoreSerializer.*
      nodeApiService.getNodeDetailsScore(NodeId(id)).toLiftResponseOne(params, schema, _ => Some(id))
    }
  }

  object GetNodeScoreDetail extends LiftApiModuleString2 {
    val schema: API.NodeScoreDetail.type = API.NodeScoreDetail
    val restExtractor = zioJsonExtractor

    def process(
        version:    ApiVersion,
        path:       ApiPath,
        id:         (String, String),
        req:        Req,
        params:     DefaultParams,
        authzToken: AuthzToken
    ): LiftResponse = {
      // implicit val action = "getNodeGlobalScore"
      // implicit val prettify = params.prettify
      import ScoreSerializer.*
      val (nodeId, scoreId) = id
      (for {
        allDetails <- nodeApiService.getNodeDetailsScore(NodeId(nodeId))
      } yield {
        allDetails.filter(_.scoreId == scoreId)
      }).toLiftResponseOne(params, schema, _ => Some(nodeId))
    }
  }

  // WARNING : This is a READ ONLY action
  //   No modifications will be performed
  //   read_only user can access this endpoint
  object NodeDetailsTable extends LiftApiModule0 {
    val schema: API.NodeDetailsTable.type = API.NodeDetailsTable
    val restExtractor = zioJsonExtractor
    def process0(version: ApiVersion, path: ApiPath, req: Req, params: DefaultParams, authzToken: AuthzToken): LiftResponse = {
      implicit val prettify: Boolean      = params.prettify
      implicit val qc:       QueryContext = authzToken.qc

      val result = (for {
        query <- restExtractor.extractNodeIdsSoftwareProperties(req).toIO
        nodes <- nodeApiService.listNodes(query)
      } yield {
        nodes
      }).chainError("An error occurred while getting node details")

      result.either.runNow.fold(
        err => RudderJsonResponse.internalError(None, RudderJsonResponse.ResponseSchema.fromSchema(schema), err.fullMsg),
        RudderJsonResponse.LiftJsonResponse(_, params.prettify, 200)
      )
    }
  }

  object NodeDetailsSoftware extends LiftApiModule {
    val schema: OneParam = API.NodeDetailsSoftware
    val restExtractor = zioJsonExtractor
    def process(
        version:    ApiVersion,
        path:       ApiPath,
        software:   String,
        req:        Req,
        params:     DefaultParams,
        authzToken: AuthzToken
    ): LiftResponse = {
      import com.normation.inventory.domain.JsonSerializers.implicits.encoderVersion
      implicit val prettify = params.prettify
      implicit val qc       = authzToken.qc

      val result = (for {
        response <- nodeApiService.software(req, software)
      } yield {
        response
      }).chainError(s"An error occurred while fetching versions of '${software}' software for nodes")

      result.either.runNow.fold(
        err => RudderJsonResponse.internalError(None, RudderJsonResponse.ResponseSchema.fromSchema(schema), err.fullMsg),
        RudderJsonResponse.LiftJsonResponse(_, params.prettify, 200)
      )
    }
  }
  object NodeDetailsProperty extends LiftApiModule {
    val schema: OneParam = API.NodeDetailsProperty
    val restExtractor = zioJsonExtractor
    def process(
        version:    ApiVersion,
        path:       ApiPath,
        property:   String,
        req:        Req,
        params:     DefaultParams,
        authzToken: AuthzToken
    ): LiftResponse = {
      implicit val prettify = params.prettify
      implicit val qc       = authzToken.qc

      val result = (for {
        inheritedProperty <- req.json.flatMap(j => OptionnalJson.extractJsonBoolean(j, "inherited")).toIO
        response          <- nodeApiService.property(req, property, inheritedProperty.getOrElse(false))
      } yield {
        response
      }).chainError(s"An error occurred while getting value of property '${property}' for nodes")

      result.either.runNow.fold(
        err => RudderJsonResponse.internalError(None, RudderJsonResponse.ResponseSchema.fromSchema(schema), err.fullMsg),
        RudderJsonResponse.LiftJsonResponse(_, params.prettify, 200)
      )
    }
  }

  // We need to derive the whole tree of datastructures again when using the older version of inventory JSON tree
  object JRNodeDetailsLevelV19Encoders {
    import com.normation.inventory.domain.JsonSerializers.older_implicits.*
    import com.normation.rudder.facts.nodes.NodeFactSerialisation.SimpleCodec.*
    import com.normation.utils.DateFormaterService.json.*

    implicit val finalEncoder: JsonEncoder[JRNodeDetailLevel] =
      DeriveJsonEncoder.gen[JRNodeDetailLevel]
  }

  // TODO: known to be duplicated in change-validation. Some day we will need to factor this out in zio (moving prop service to rudder-core)
  private def extractReason(req: Req): IOResult[Option[String]] = {
    import ReasonBehavior.*
    (userPropertyService.reasonsFieldBehavior match {
      case Disabled => ZIO.none
      case mode     =>
        val reason = req.params.get("reason").flatMap(_.headOption)
        (mode: @unchecked) match {
          case Mandatory =>
            reason
              .notOptional("Reason field is mandatory and should be at least 5 characters long")
              .reject {
                case s if s.lengthIs < 5 => Inconsistency("Reason field should be at least 5 characters long")
              }
              .map(Some(_))
          case Optionnal => reason.succeed
        }
    }).chainError("There was an error while extracting reason message")
  }
}

class NodeApiInheritedProperties(
    infoService: NodeFactRepository,
    groupRepo:   RoNodeGroupRepository,
    paramRepo:   RoParameterRepository
) {

  /*
   * Full list of node properties, including inherited ones for a node
   */
  def getNodePropertiesTree(nodeId: NodeId, renderInHtml: RenderInheritedProperties)(implicit
      qc: QueryContext
  ): IOResult[JRNodeInheritedProperties] = {
    for {
      nodeFact         <- infoService.get(nodeId).notOptional(s"Node with ID '${nodeId.value}' was not found.'")
      groups           <- groupRepo.getFullGroupLibrary()
      nodeTargets       = groups.getTarget(nodeFact).map(_._2).toList
      params           <- paramRepo.getAllGlobalParameters()
      properties       <- MergeNodeProperties.forNode(nodeFact.toNodeInfo, nodeTargets, params.map(p => (p.name, p)).toMap).toIO
      propertiesDetails = properties
                            .groupBy(_.prop.name)
                            .map(props => {
                              val hasConflicts = MergeNodeProperties
                                .checkValueTypes(props._2)
                                .isLeft
                              (
                                props._1,
                                props._2 -> hasConflicts
                              )
                            })
    } yield {
      JRNodeInheritedProperties.fromNode(
        nodeId,
        propertiesDetails.values.toList.flatMap {
          case (parent, hasConflicts) => parent.map(p => (p, p.hierarchy, hasConflicts))
        },
        renderInHtml
      )
    }
  }

}

class NodeApiService(
    ldapConnection:             LDAPConnectionProvider[RwLDAPConnection],
    val nodeFactRepository:     NodeFactRepository,
    groupRepo:                  RoNodeGroupRepository,
    paramRepo:                  RoParameterRepository,
    reportsExecutionRepository: RoReportsExecutionRepository,
    ldapEntityMapper:           LDAPEntityMapper,
    uuidGen:                    StringUuidGenerator,
    nodeDit:                    NodeDit,
    pendingDit:                 InventoryDit,
    acceptedDit:                InventoryDit,
    newNodeManager:             NewNodeManager,
    removeNodeService:          RemoveNodeService,
    restExtractor:              RestExtractorService,
    restSerializer:             RestDataSerializer,
    reportingService:           ReportingService,
    acceptedNodeQueryProcessor: QueryProcessor,
    pendingNodeQueryProcessor:  QueryChecker,
    getGlobalMode:              () => Box[GlobalPolicyMode],
    relayApiEndpoint:           String,
    scoreService:               ScoreService
) {

/// utility functions ///

  /*
   * for a given nodedetails, we:
   * - try to convert it to inventory/node setup info
   * - save inventory
   * - if needed, accept
   * - now, setup node info (property, state, etc)
   */
  def saveNode(nodeDetails: Rest.NodeDetails, qc: QueryContext, actorIp: String): IO[CreationError, NodeId] = {
    def toCreationError(res: ValidatedNel[NodeValidationError, NodeTemplate]) = {
      res match {
        case Invalid(nel) => CreationError.OnValidation(nel).fail
        case Valid(r)     => r.succeed
      }
    }

    implicit val cc: ChangeContext = ChangeContext(
      ModificationId(uuidGen.newUuid),
      qc.actor,
      new DateTime(),
      None,
      Some(actorIp),
      qc.nodePerms
    )

    for {
      _         <- NodeLoggerPure.debug(s"Create node API: validate node template for '${nodeDetails.id}''")
      validated <- toCreationError(Validation.toNodeTemplate(nodeDetails))
      _         <- checkUuid(validated.inventory.node.main.id)
      _         <- NodeLoggerPure.debug(s"Create node API: saving inventory for node ${validated.inventory.node.main.id}")
      created   <- saveInventory(validated.inventory)
      _         <- NodeLoggerPure.debug(s"Create node API: node status should be ${nodeDetails.status}")
      nodeSetup <- accept(validated)
      _         <- NodeLoggerPure.debug(s"Create node API: update node properties and setting if needed")
      nodeId    <- saveRudderNode(validated.inventory.node.main.id, nodeSetup)
    } yield {
      nodeId
    }
  }

  /*
   * You can't use an existing UUID (neither pending nor accepted)
   */
  def checkUuid(nodeId: NodeId): IO[CreationError, Unit] = {
    // we don't want a node in pending/accepted
    def inventoryExists(con: RwLDAPConnection, id: NodeId) = {
      ZIO
        .foldLeft(Seq((acceptedDit, AcceptedInventory), (pendingDit, PendingInventory)))(Option.empty[InventoryStatus]) {
          case (current, (dit, s)) =>
            current match {
              case None    => con.exists((dit.NODES.NODE: UUID_ENTRY[NodeId]).dn(id)).map(exists => if (exists) Some(s) else None)
              case Some(v) => Some(v).succeed
            }
        }
        .flatMap {
          case None    => // ok, it doesn't exists
            ZIO.unit
          case Some(s) => // oups, already present
            Inconsistency(s"A node with id '${nodeId.value}' already exists with status '${s.name}'").fail
        }
    }

    (for {
      con <- ldapConnection
      _   <- inventoryExists(con, nodeId)
    } yield ()).mapError(err => CreationError.OnSaveInventory(s"Error during node ID check: ${err.fullMsg}"))
  }

  /*
   * Save the inventory part. Always save in "pending", acceptation
   * is done afterward if needed.
   */
  def saveInventory(inventory: FullInventory)(implicit cc: ChangeContext): IO[CreationError, NodeId] = {
    nodeFactRepository
      .updateInventory(inventory, software = None)
      .map(_ => inventory.node.main.id)
      .mapError(err => CreationError.OnSaveInventory(s"Error during node creation: ${err.fullMsg}"))
  }

  def accept(template: NodeTemplate)(implicit cc: ChangeContext): IO[CreationError, NodeSetup] = {
    val id = template.inventory.node.main.id

    // only nodes with status "accepted" need to be accepted
    template match {
      case AcceptedNodeTemplate(_, properties, policyMode, state) =>
        newNodeManager
          .accept(id)
          .mapError(err => CreationError.OnAcceptation((s"Can not accept node '${id.value}': ${err.fullMsg}"))) *>
        NodeSetup(properties, policyMode, state).succeed
      case PendingNodeTemplate(_, properties)                     =>
        NodeSetup(properties, None, None).succeed
    }
  }

  def mergeNodeSetup(node: Node, changes: NodeSetup): Node = {
    import com.softwaremill.quicklens.*

    // for properties, we don't want to modify any of the existing one because
    // we were put during acceptation (or since node is live).
    val keep       = node.properties.map(p => (p.name, p)).toMap
    val user       = changes.properties.map(p => (p.name, p)).toMap
    // override user prop with keep
    val properties = (user ++ keep).values.toList

    node
      .modify(_.policyMode)
      .using(x => changes.policyMode.fold(x)(Some(_)))
      .modify(_.state)
      .using(x => changes.state.fold(x)(identity))
      .modify(_.properties)
      .setTo(properties)
  }

  /*
   * Save rudder node part. Must be done after acceptation if
   * acceptation is needed. If no acceptation is wanted, then
   * we provide a default node context but we can't ensure that
   * policyMode / node state will be set (validation must forbid that)
   */
  def saveRudderNode(id: NodeId, setup: NodeSetup): IO[CreationError, NodeId] = {
    // a default Node
    def default() = {
      Node(
        id,
        id.value,
        "",
        NodeState.Enabled,
        isSystem = false,
        isPolicyServer = false,
        creationDate = DateTime.now,
        nodeReportingConfiguration = ReportingConfiguration(None, None, None),
        properties = Nil,
        policyMode = None,
        securityTag = None
      )
    }

    (for {
      ldap    <- ldapConnection
      // try t get node
      entry   <- ldap.get(nodeDit.NODES.NODE.dn(id.value), NodeInfoService.nodeInfoAttributes*)
      current <- entry match {
                   case Some(x) => ldapEntityMapper.entryToNode(x).toIO
                   case None    => default().succeed
                 }
      merged   = mergeNodeSetup(current, setup)
      // we ony want to touch things that were asked by the user
      nSaved  <- ldap.save(ldapEntityMapper.nodeToEntry(merged))
    } yield {
      merged.id
    }).mapError(err => CreationError.OnSaveNode(s"Error during node creation: ${err.fullMsg}"))
  }

  /*
   * Return a map of (NodeId -> propertyName -> inherited property) for the given list of nodes and
   * property. When a node doesn't have a property, the map will always
   */
  def getNodesPropertiesTree(
      nodeInfos:  MapView[NodeId, CoreNodeFact],
      properties: List[String]
  ): IOResult[Map[NodeId, List[NodePropertyHierarchy]]] = {
    for {
      groups      <- groupRepo.getFullGroupLibrary()
      nodesTargets = nodeInfos.values.map(i => (i, groups.getTarget(i).map(_._2).toList))
      params      <- paramRepo.getAllGlobalParameters()
      properties  <-
        ZIO.foreach(nodesTargets.toList) {
          case (nodeInfo, nodeTargets) =>
            MergeNodeProperties
              .forNode(nodeInfo.toNodeInfo, nodeTargets, params.map(p => (p.name, p)).toMap)
              .toIO
              .fold(
                err =>
                  (
                    nodeInfo.id,
                    nodeInfo.properties.toList.collect { case p if properties.contains(p.name) => NodePropertyHierarchy(p, Nil) }
                  ),
                props => {
                  // here we can have the whole parent hierarchy like in node properties details with p.toApiJsonRenderParents but it needs
                  // adaptation in datatable display
                  (nodeInfo.id, props.collect { case p if properties.contains(p.prop.name) => p })
                }
              )
        }
    } yield {
      properties.toMap
    }
  }

  def listNodes(query: JQNodeIdsSoftwareProperties)(implicit qc: QueryContext): IOResult[Chunk[JRNodeDetailTable]] = {

    for {
<<<<<<< HEAD
      n1             <- currentTimeMillis
      nodes          <- query.nodeIds match {
                          case None          =>
                            nodeFactRepository.getAll()
                          case Some(nodeIds) =>
                            nodeFactRepository.getAll().map(_.filterKeys(id => nodeIds.contains(id)))
                        }
      scores         <- scoreService.getAll()
      allScoreId     <- scoreService.getAvailableScore().map(_.map(_._1))
      n2             <- currentTimeMillis
      _              <- TimingDebugLoggerPure.trace(s"Getting node infos: ${n2 - n1}ms")
      runs           <- reportsExecutionRepository.getNodesLastRun(nodes.keySet.toSet)
      n3             <- currentTimeMillis
      _              <- TimingDebugLoggerPure.trace(s"Getting run infos: ${n3 - n2}ms")
      compliance     <- reportingService.getSystemAndUserCompliance(Some(nodes.keySet.toSet))
      n4             <- currentTimeMillis
      _              <- TimingDebugLoggerPure.trace(s"Getting compliance infos: ${n4 - n3}ms")
      globalMode     <- getGlobalMode().toIO
      n5             <- currentTimeMillis
      _              <- TimingDebugLoggerPure.trace(s"Getting global mode: ${n5 - n4}ms")
      softToLookAfter = query.software.getOrElse(List.empty)
      softs          <- ZIO
                          .foreach(softToLookAfter)(soft => nodeFactRepository.getNodesbySofwareName(soft))
                          .map(_.flatten.groupMap(_._1)(_._2))
      n6             <- currentTimeMillis
      _              <- TimingDebugLoggerPure.trace(s"all data fetched for response: ${n6 - n5}ms")
      properties      = query.properties.getOrElse(List.empty)
      props          <- properties.partition(_.inherited) match {
                          case (inheritedProp, nonInheritedProp) =>
                            val propMap = nodes.values.groupMapReduce(_.id)(n => {
                              n.properties.filter(p => {
                                nonInheritedProp.exists(
                                  _.value == p.name
                                )
                              })
                            })(_ ++ _)

                            if (inheritedProp.isEmpty) {
                              (Map.empty[NodeId, List[NodePropertyHierarchy]], propMap).succeed
                            } else {
                              for {
                                inheritedProp <- getNodesPropertiesTree(nodes, inheritedProp.map(_.value))
                              } yield {
                                (inheritedProp, propMap)
                              }
                            }
                        }
=======
      n1              <- currentTimeMillis
      optNodeIds      <- req.json.flatMap { j =>
                           OptionnalJson.extractJsonListString(j, "nodeIds", (values => Full(values.map(NodeId(_)))))
                         }.toIO
      nodes           <- optNodeIds match {
                           case None          =>
                             nodeFactRepository.getAll()
                           case Some(nodeIds) =>
                             nodeFactRepository.getAll().map(_.filterKeys(id => nodeIds.contains(id)))
                         }
      scores          <- scoreService.getAll()
      allScoreId      <- scoreService.getAvailableScore().map(_.map(_._1))
      n2              <- currentTimeMillis
      _               <- TimingDebugLoggerPure.trace(s"Getting node infos: ${n2 - n1}ms")
      runs            <- reportsExecutionRepository.getNodesLastRun(nodes.keySet.toSet)
      n3              <- currentTimeMillis
      _               <- TimingDebugLoggerPure.trace(s"Getting run infos: ${n3 - n2}ms")
      compliance      <- reportingService.getSystemAndUserCompliance(Some(nodes.keySet.toSet))
      n4              <- currentTimeMillis
      _               <- TimingDebugLoggerPure.trace(s"Getting compliance infos: ${n4 - n3}ms")
      globalMode      <- getGlobalMode().toIO
      n5              <- currentTimeMillis
      _               <- TimingDebugLoggerPure.trace(s"Getting global mode: ${n5 - n4}ms")
      softToLookAfter <- req.json.flatMap(j => OptionnalJson.extractJsonListString(j, "software").map(_.getOrElse(Nil))).toIO
      softs           <- ZIO
                           .foreach(softToLookAfter)(soft => nodeFactRepository.getNodesBySoftwareName(soft))
                           .map(_.flatten.groupMap(_._1)(_._2))
      n6              <- currentTimeMillis
      _               <- TimingDebugLoggerPure.trace(s"all data fetched for response: ${n6 - n5}ms")
      properties      <- req.json
                           .flatMap(j => OptionnalJson.extractJsonArray(j, "properties")(json => extractNodePropertyInfo(json)))
                           .map(_.getOrElse(Nil))
                           .toIO
      props           <- properties.partition(_.inherited) match {
                           case (inheritedProp, nonInheritedProp) =>
                             val propMap = nodes.values.groupMapReduce(_.id)(n => {
                               n.properties.filter(p => {
                                 nonInheritedProp.exists(
                                   _.value == p.name
                                 )
                               })
                             })(_ ++ _)

                             if (inheritedProp.isEmpty) {
                               (Map.empty[NodeId, List[NodePropertyHierarchy]], propMap).succeed
                             } else {
                               for {
                                 inheritedProp <- getNodesPropertiesTree(nodes, inheritedProp.map(_.value))
                               } yield {
                                 (inheritedProp, propMap)
                               }
                             }
                         }
>>>>>>> 2f10656e
    } yield {
      val (inheritedProp, nonInheritedProp) = props
      val res                               = {
        Chunk
          .fromIterable(nodes.values)
          .map(n => {
            implicit val globalPolicyMode:       GlobalPolicyMode               = globalMode
            implicit val agentRunWithNodeConfig: Option[AgentRunWithNodeConfig] = runs.get(n.id).flatten
            implicit val properties:             Chunk[NodeProperty]            = Chunk.fromIterable(nonInheritedProp.get(n.id).getOrElse(Nil))
            implicit val inheritedProperties:    Chunk[NodePropertyHierarchy]   =
              Chunk.fromIterable(inheritedProp.get(n.id).getOrElse(Nil))
            implicit val softwares:              Chunk[Software]                = Chunk.fromIterable(softs.get(n.id).getOrElse(Nil))
            implicit val nodeCompliance:         Option[JRNodeCompliance]       = compliance._2.get(n.id).map(JRNodeCompliance(_))
            implicit val systemCompliance:       Option[JRNodeSystemCompliance] = compliance._1.get(n.id).map(JRNodeSystemCompliance(_))
            implicit val score:                  GlobalScore                    = {
              scores
                .get(n.id)
                .getOrElse(GlobalScore(ScoreValue.NoScore, "", allScoreId.map(s => NoDetailsScore(s, ScoreValue.NoScore, ""))))
            }

            n.transformInto[JRNodeDetailTable]
          })
      }

      val n7 = System.currentTimeMillis
      TimingDebugLoggerPure.logEffect.trace(s"serialized to json: ${n7 - n6}ms")
      res
    }
  }

  def software(req: Req, software: String)(implicit qc: QueryContext): IOResult[Map[String, Version]] = {

    for {
      optNodeIds <- req.json.flatMap(restExtractor.extractNodeIdsFromJson).toIO
      nodes      <- optNodeIds match {
                      case None          => nodeFactRepository.getAll()
                      case Some(nodeIds) => nodeFactRepository.getAll().map(_.filterKeys(id => nodeIds.contains(id.value)))
                    }
<<<<<<< HEAD
      softs      <- nodeFactRepository.getNodesbySofwareName(software).map(_.toMap)
=======
      softs      <- nodeFactRepository.getNodesBySoftwareName(software).toBox.map(_.toMap).toIO
>>>>>>> 2f10656e
    } yield {
      nodes.keySet.toList.flatMap(id => softs.get(id).flatMap(_.version.map(v => (id.value, v)))).toMap
    }
  }

  def property(req: Req, property: String, inheritedValue: Boolean)(implicit
      qc: QueryContext
  ): IOResult[Map[String, JRProperty]] = {

    for {
      optNodeIds <- req.json.flatMap(restExtractor.extractNodeIdsFromJson).toIO
      nodes      <- optNodeIds match {
                      case None          => nodeFactRepository.getAll()
                      case Some(nodeIds) => nodeFactRepository.getAll().map(_.filterKeys(id => nodeIds.contains(id.value)))
                    }

      mapProps <- (if (inheritedValue) {
                     getNodesPropertiesTree(nodes, List(property))
                       .map(
                         _.view.mapValues(
                           Chunk
                             .fromIterable(_)
                             // HTML was always being escaped in this node API
                             .map(JRProperty.fromNodePropertyHierarchy(_, RenderInheritedProperties.HTML, escapeHtml = true))
                         )
                       )
                   } else {
                     nodes.values
                       .groupMapReduce(_.id)(n => n.properties.filter(_.name == property))(_ ++ _)
                       .view
                       .mapValues(
                         Chunk.fromIterable(_).map(JRProperty.fromNodeProp(_))
                       )
                       .succeed
                   }): IOResult[MapView[NodeId, Chunk[JRProperty]]]
    } yield {
      // this is unclear why the final map is kept as Chunk above. Combining flatMap here leads to a single JRProperty per node anyway...
      nodes.keySet.toList.flatMap(id => mapProps.get(id).toList.flatMap(_.map(p => (id.value, p)))).sortBy(_._1).toMap
    }
  }

  def pendingNodeDetails(nodeId: NodeId)(implicit qc: QueryContext): IOResult[Chunk[JRNodeInfo]] = {
    implicit val status: InventoryStatus = PendingInventory
    for {
      pendingNodes <- nodeFactRepository.getAll()(qc, SelectNodeStatus.Pending)
      nodeFact     <- pendingNodes.get(nodeId).notOptional(s"Could not find pending Node ${nodeId.value}")
    } yield {
      Chunk(nodeFact.toNodeInfo.transformInto[JRNodeInfo])
    }
  }

  def modifyStatusFromAction(
      ids:    List[NodeId],
      action: NodeStatusAction
  )(implicit cc: ChangeContext): IOResult[Chunk[JRNodeChangeStatus]] = {
    def actualNodeDeletion(id: NodeId)(implicit cc: ChangeContext) = {
      implicit val status: InventoryStatus = RemovedInventory
      for {
        nodeFact <- nodeFactRepository
                      .get(id)(cc.toQuery)
                      .notOptional(s"Can not removed the node with id '${id.value}' because it was not found")
        _        <- removeNodeService.removeNode(nodeFact.id)
      } yield {
        nodeFact.toNodeInfo.transformInto[JRNodeChangeStatus]
      }
    }

    (action match {
      case AcceptNode =>
        implicit val status: InventoryStatus = AcceptedInventory
        newNodeManager
          .acceptAll(ids)
          .map(l => Chunk.fromIterable(l.map(cnf => NodeFact.fromMinimal(cnf).toFullInventory.transformInto[JRNodeChangeStatus])))

      case RefuseNode =>
        newNodeManager
          .refuseAll(ids)
          .map(l => Chunk.fromIterable(l.map(cnf => cnf.toSrv.transformInto[JRNodeChangeStatus])))

      case DeleteNode =>
        ZIO.foreach(Chunk.fromIterable(ids))(actualNodeDeletion(_))
    })
  }

  def changeNodeStatus(
      nodeIds:          List[NodeId],
      nodeStatusAction: NodeStatusAction,
      actorIp:          Option[String]
  )(implicit qc: QueryContext): IOResult[Chunk[JRNodeChangeStatus]] = {
    val modId = ModificationId(uuidGen.newUuid)
    for {
      _ <- NodeLogger.PendingNodePure.debug(s" Nodes to change Status : ${nodeIds.mkString("[ ", ", ", " ]")}")

      res <- modifyStatusFromAction(nodeIds, nodeStatusAction)(
               ChangeContext(modId, qc.actor, DateTime.now(), None, actorIp, qc.nodePerms)
             )
    } yield {
      res
    }
  }

  def getNodeDetails(
      nodeId:      NodeId,
      detailLevel: NodeDetailLevel,
      state:       InventoryStatus
  )(implicit qc: QueryContext): IOResult[Option[JRNodeDetailLevel]] = {
    for {
      optNodeFact <- nodeFactRepository.slowGetCompat(nodeId, state, SelectFacts.fromNodeDetailLevel(detailLevel))
      runs        <- ZIO.foreach(optNodeFact)(_ => reportsExecutionRepository.getNodesLastRun(Set(nodeId))).map(_.getOrElse(Map.empty))
    } yield {
      optNodeFact.map { fact =>
        implicit val nodeFact:        NodeFact                       = fact
        implicit val agentRun:        Option[AgentRunWithNodeConfig] = runs.get(nodeId).flatten
        implicit val inventoryStatus: InventoryStatus                = state
        detailLevel.transformInto[JRNodeDetailLevel]
      }
    }
  }

  def nodeDetailsGeneric(nodeId: NodeId, detailLevel: NodeDetailLevel)(implicit
      qc: QueryContext
  ): IOResult[JRNodeDetailLevel] = {
    (for {
      accepted  <- getNodeDetails(nodeId, detailLevel, AcceptedInventory)
      orPending <- accepted match {
                     case Some(i) => Some(i).succeed
                     case None    => getNodeDetails(nodeId, detailLevel, PendingInventory)
                   }
      orDeleted <- orPending match {
                     case Some(i) => Some(i).succeed
                     case None    => getNodeDetails(nodeId, detailLevel, RemovedInventory)
                   }
    } yield {
      orDeleted
    }).notOptional(s"Node with ID '${nodeId.value}' was not found in Rudder")
      .chainError(s"An error was encountered when looking for node with ID '${nodeId.value}'")
  }

  def listNodes(state: InventoryStatus, detailLevel: NodeDetailLevel, nodeFilter: Option[Seq[NodeId]])(implicit
      qc: QueryContext
  ): IOResult[Chunk[JRNodeDetailLevel]] = {
    val predicate = nodeFilter match {
      case Some(ids) => (n: NodeFact) => ids.contains(n.id)
      case None      => (_: NodeFact) => true
    }

    for {
      nodeFacts <-
        nodeFactRepository
          .slowGetAllCompat(state, SelectFacts.fromNodeDetailLevel(detailLevel))
          .filter(predicate)
          .run(ZSink.collectAllToMap[NodeFact, NodeId](_.id)((a, b) => a))
      runs      <- reportsExecutionRepository.getNodesLastRun(nodeFacts.keySet)
    } yield {
      nodeFacts.toChunk.map {
        case (nodeId, nodeFact) =>
          implicit val agentRun:       Option[AgentRunWithNodeConfig] = runs.get(nodeId).flatten
          implicit val nodeFactValue:  NodeFact                       = nodeFact
          implicit val inventoryState: InventoryStatus                = state
          detailLevel.transformInto[JRNodeDetailLevel]
      }
    }
  }

  def getNodeGlobalScore(nodeId: NodeId): IOResult[GlobalScore] = {
    scoreService.getGlobalScore(nodeId)
  }

  def getNodeDetailsScore(nodeId: NodeId): IOResult[List[Score]] = {
    scoreService.getScoreDetails(nodeId)
  }
  def queryNodes(query: Query, state: InventoryStatus, detailLevel: NodeDetailLevel)(implicit
      qc: QueryContext
  ): IOResult[Chunk[JRNodeDetailLevel]] = {
    for {
      nodeIds <- state match {
                   case PendingInventory  => pendingNodeQueryProcessor.check(query, None)
                   case AcceptedInventory => acceptedNodeQueryProcessor.processOnlyId(query).toIO
                   case _                 =>
                     Inconsistency(
                       s"Invalid branch used for nodes query, expected either AcceptedInventory or PendingInventory, got ${state}"
                     ).fail
                 }
      res     <- listNodes(state, detailLevel, Some(nodeIds.toSeq))
    } yield {
      res
    }
  }

  def updateRestNode(nodeId: NodeId, update: JQUpdateNode)(implicit cc: ChangeContext): IOResult[CoreNodeFact] = {

    def updateNode(
        node:          CoreNodeFact,
        update:        JQUpdateNode,
        newProperties: List[NodeProperty],
        newKey:        Option[SecurityToken],
        newKeyStatus:  Option[KeyStatus]
    ): CoreNodeFact = {
      import com.softwaremill.quicklens.*

      node
        .modify(_.properties)
        .setTo(Chunk.fromIterable(newProperties))
        .modify(_.rudderSettings.policyMode)
        .using(current => update.policyMode.getOrElse(current))
        .modify(_.rudderSettings.state)
        .using(current => update.state.getOrElse(current))
        .modify(_.rudderAgent.securityToken)
        .setToIfDefined(newKey)
        .modify(_.rudderSettings.keyStatus)
        .setToIfDefined(newKeyStatus)
    }

    implicit val qc:    QueryContext = cc.toQuery
    implicit val attrs: SelectFacts  = SelectFacts.none

    for {
      nodeFact      <- nodeFactRepository.get(nodeId).notOptional(s"node with id '${nodeId.value}' was not found")
      newProperties <- CompareProperties.updateProperties(nodeFact.properties.toList, update.properties).toIO
      updated        = updateNode(nodeFact, update, newProperties, update.keyInfo._1, update.keyInfo._2)
      _             <- if (CoreNodeFact.same(updated, nodeFact)) ZIO.unit
                       else nodeFactRepository.save(NodeFact.fromMinimal(updated)).unit
    } yield {
      updated
    }
  }

  def remoteRunRequest(nodeId: NodeId, classes: List[String], keepOutput: Boolean, asynchronous: Boolean): HttpRequest = {
    val url     = s"${relayApiEndpoint}/remote-run/nodes/${nodeId.value}"
//    val url = s"http://localhost/rudder/relay-api/remote-run/nodes/${nodeId.value}"
    val params  = {
      ("classes", classes.mkString(",")) ::
      ("keep_output", keepOutput.toString) ::
      ("asynchronous", asynchronous.toString) ::
      Nil
    }
    // We currently bypass verification on certificate
    // We should add an option to allow the user to define a certificate in configuration file
    //
    // We set a 5 minutes timeout (in milliseconds) as remote-runs can be long
    val options = HttpOptions.allowUnsafeSSL :: HttpOptions.readTimeout(5 * 60 * 1000) :: Nil

    Http(url)
      .params(params)
      .options(options)
      .copy(headers = List(("User-Agent", s"rudder/remote run query for node ${nodeId.value}")))
      .postForm
  }

  /*
   * Execute remote run on given node and pipe response to output stream
   */
  def runNode[A](nodeId: NodeId, classes: List[String]): OutputStream => Unit = {
    /*
     * read from in and copy to out
     */
    def copyStreamTo(pipeSize: Int, in: InputStream)(out: OutputStream): Unit = {
      val bytes: Array[Byte] = new Array(pipeSize)
      val zero = 0.toByte
      var read = 0
      try {
        while (read >= 0) { // stop on -1 because end of stream
          Arrays.fill(bytes, zero)
          read = in.read(bytes)
          if (read > 0) {
            out.write(bytes)
            out.flush()
          }
          // do not close os here
        }
      } catch {
        case e: IOException =>
          out.write(s"Error when trying to contact internal remote-run API: ${e.getMessage}".getBytes(StandardCharsets.UTF_8))
          out.flush()
      }
    }

    def errorMessageWithHint(s: String) =
      s"Error occurred when contacting internal remote-run API to apply classes on Node '${nodeId.value}': ${s}"

    // buffer size for file I/O
    val pipeSize = 4096

    val readTimeout = 30.seconds

    val request = {
      remoteRunRequest(nodeId, classes, keepOutput = true, asynchronous = false)
        .timeout(connTimeoutMs = 1000, readTimeoutMs = readTimeout.toMillis.toInt)
    }

    // copy will close `os`
    val copy = (os: OutputStream, timeout: Duration) => {
      for {
        _   <- NodeLoggerPure.debug(s"Executing remote run call: ${request.toString}")
        opt <- IOResult.attempt {
                 request.exec {
                   case (status, headers, is) =>
                     NodeLogger.debug(
                       s"Processing remote-run on ${nodeId.value}: HTTP status ${status}"
                     ) // this one is written two times - why ??
                     if (status >= 200 && status < 300) {
                       copyStreamTo(pipeSize, is)(os)
                     } else {
                       val error = errorMessageWithHint(s"(HTTP code ${status})")
                       NodeLogger.error(error)
                       os.write(error.getBytes)
                       os.flush
                     }
                     os.close() // os must be closed here, else is never know that the stream is closed and wait forever
                 }
               }.unit.catchAll {
                 case error @ SystemError(m, ex) =>
                   // special case for "Connection refused": it means that remoteRunRequest is not working
                   val err = ex match {
                     case _: ConnectException =>
                       Unexpected(s"Can not connect to local remote run API (${request.method.toUpperCase}:${request.url})")
                     case _ => error
                   }

                   NodeLoggerPure.error(errorMessageWithHint(err.fullMsg)) *> IOResult.attempt {
                     os.write(errorMessageWithHint(err.msg).getBytes)
                     os.flush
                     os.close()
                   }
               }.timeout(timeout)
        _   <- NodeLoggerPure.debug("Done processing remote run request")
        _   <- opt.notOptional(errorMessageWithHint(s"request timed out after ${(timeout.render)}"))
      } yield ()
    }

    // all
    // we use pipedStream between node answer and our caller answer to decouple a bit the two.
    // A simpler solution would be to directly copy from request.exec input stream to caller out stream.

    (for {
      in  <- IOResult.attempt(new PipedInputStream(pipeSize))
      out <- IOResult.attempt(new PipedOutputStream(in))
      _   <- NodeLoggerPure.trace("remote-run: reading stream from remote API")
      _   <- copy(out, readTimeout).forkDaemon              // read from HTTP request
      res <- IOResult.attempt(copyStreamTo(pipeSize, in) _) // give the writer function waiting for out
      // don't close out here, it was closed inside `copy`
    } yield res).catchAll { err =>
      NodeLoggerPure.error(errorMessageWithHint(err.fullMsg)) *>
      IOResult.attempt(
        copyStreamTo(pipeSize, new ByteArrayInputStream(errorMessageWithHint(err.msg).getBytes(StandardCharsets.UTF_8))) _
      )
    }.runNow
  }

  def runAllNodes(classes: List[String])(implicit qc: QueryContext): IOResult[Chunk[JRNodeIdHostnameResult]] = {

    for {
      nodes <- nodeFactRepository.getAll().chainError("Could not find nodes informations")
    } yield {
      val res = {
        for {
          node <- Chunk.fromIterable(nodes.values)
        } yield {
          // remote run only works for CFEngine based agent
          val commandResult = {
            if (node.rudderAgent.agentType == AgentType.CfeEnterprise || node.rudderAgent.agentType == AgentType.CfeCommunity) {
              val request = remoteRunRequest(node.id, classes, keepOutput = false, asynchronous = true)
              try {
                val result = request.asString
                if (result.isSuccess) {
                  "Started"
                } else {
                  s"An error occurred when applying policy on Node '${node.id.value}', cause is: ${result.body}"
                }
              } catch {
                case ex: ConnectException =>
                  s"Can not connect to local remote run API (${request.method.toUpperCase}:${request.url})"
              }
            } else {
              s"Node with id '${node.id.value}' has an agent type (${node.rudderAgent.agentType.displayName}) which doesn't support remote run"
            }
          }
          JRNodeIdHostnameResult(node.id, node.fqdn, commandResult)
        }
      }
      res
    }
  }

  def deleteNode(id: NodeId, mode: DeleteMode, actorIp: Option[String])(implicit
      qc: QueryContext
  ): IOResult[Chunk[JRNodeInfo]] = {
    implicit val status: InventoryStatus = RemovedInventory
    val modId = ModificationId(uuidGen.newUuid)

    for {
      info <- removeNodeService
                .removeNodePure(id, mode)(ChangeContext(modId, qc.actor, DateTime.now(), None, actorIp, qc.nodePerms))
    } yield {
      Chunk.fromIterable(info.map(_.toNodeInfo.transformInto[JRNodeInfo]))
    }
  }

}<|MERGE_RESOLUTION|>--- conflicted
+++ resolved
@@ -1006,7 +1006,6 @@
   def listNodes(query: JQNodeIdsSoftwareProperties)(implicit qc: QueryContext): IOResult[Chunk[JRNodeDetailTable]] = {
 
     for {
-<<<<<<< HEAD
       n1             <- currentTimeMillis
       nodes          <- query.nodeIds match {
                           case None          =>
@@ -1029,7 +1028,7 @@
       _              <- TimingDebugLoggerPure.trace(s"Getting global mode: ${n5 - n4}ms")
       softToLookAfter = query.software.getOrElse(List.empty)
       softs          <- ZIO
-                          .foreach(softToLookAfter)(soft => nodeFactRepository.getNodesbySofwareName(soft))
+                           .foreach(softToLookAfter)(soft => nodeFactRepository.getNodesBySoftwareName(soft))
                           .map(_.flatten.groupMap(_._1)(_._2))
       n6             <- currentTimeMillis
       _              <- TimingDebugLoggerPure.trace(s"all data fetched for response: ${n6 - n5}ms")
@@ -1054,61 +1053,6 @@
                               }
                             }
                         }
-=======
-      n1              <- currentTimeMillis
-      optNodeIds      <- req.json.flatMap { j =>
-                           OptionnalJson.extractJsonListString(j, "nodeIds", (values => Full(values.map(NodeId(_)))))
-                         }.toIO
-      nodes           <- optNodeIds match {
-                           case None          =>
-                             nodeFactRepository.getAll()
-                           case Some(nodeIds) =>
-                             nodeFactRepository.getAll().map(_.filterKeys(id => nodeIds.contains(id)))
-                         }
-      scores          <- scoreService.getAll()
-      allScoreId      <- scoreService.getAvailableScore().map(_.map(_._1))
-      n2              <- currentTimeMillis
-      _               <- TimingDebugLoggerPure.trace(s"Getting node infos: ${n2 - n1}ms")
-      runs            <- reportsExecutionRepository.getNodesLastRun(nodes.keySet.toSet)
-      n3              <- currentTimeMillis
-      _               <- TimingDebugLoggerPure.trace(s"Getting run infos: ${n3 - n2}ms")
-      compliance      <- reportingService.getSystemAndUserCompliance(Some(nodes.keySet.toSet))
-      n4              <- currentTimeMillis
-      _               <- TimingDebugLoggerPure.trace(s"Getting compliance infos: ${n4 - n3}ms")
-      globalMode      <- getGlobalMode().toIO
-      n5              <- currentTimeMillis
-      _               <- TimingDebugLoggerPure.trace(s"Getting global mode: ${n5 - n4}ms")
-      softToLookAfter <- req.json.flatMap(j => OptionnalJson.extractJsonListString(j, "software").map(_.getOrElse(Nil))).toIO
-      softs           <- ZIO
-                           .foreach(softToLookAfter)(soft => nodeFactRepository.getNodesBySoftwareName(soft))
-                           .map(_.flatten.groupMap(_._1)(_._2))
-      n6              <- currentTimeMillis
-      _               <- TimingDebugLoggerPure.trace(s"all data fetched for response: ${n6 - n5}ms")
-      properties      <- req.json
-                           .flatMap(j => OptionnalJson.extractJsonArray(j, "properties")(json => extractNodePropertyInfo(json)))
-                           .map(_.getOrElse(Nil))
-                           .toIO
-      props           <- properties.partition(_.inherited) match {
-                           case (inheritedProp, nonInheritedProp) =>
-                             val propMap = nodes.values.groupMapReduce(_.id)(n => {
-                               n.properties.filter(p => {
-                                 nonInheritedProp.exists(
-                                   _.value == p.name
-                                 )
-                               })
-                             })(_ ++ _)
-
-                             if (inheritedProp.isEmpty) {
-                               (Map.empty[NodeId, List[NodePropertyHierarchy]], propMap).succeed
-                             } else {
-                               for {
-                                 inheritedProp <- getNodesPropertiesTree(nodes, inheritedProp.map(_.value))
-                               } yield {
-                                 (inheritedProp, propMap)
-                               }
-                             }
-                         }
->>>>>>> 2f10656e
     } yield {
       val (inheritedProp, nonInheritedProp) = props
       val res                               = {
@@ -1147,11 +1091,7 @@
                       case None          => nodeFactRepository.getAll()
                       case Some(nodeIds) => nodeFactRepository.getAll().map(_.filterKeys(id => nodeIds.contains(id.value)))
                     }
-<<<<<<< HEAD
-      softs      <- nodeFactRepository.getNodesbySofwareName(software).map(_.toMap)
-=======
       softs      <- nodeFactRepository.getNodesBySoftwareName(software).toBox.map(_.toMap).toIO
->>>>>>> 2f10656e
     } yield {
       nodes.keySet.toList.flatMap(id => softs.get(id).flatMap(_.version.map(v => (id.value, v)))).toMap
     }
