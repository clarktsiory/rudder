/*
*************************************************************************************
* Copyright 2017 Normation SAS
*************************************************************************************

* This file is part of Rudder.
*
* Rudder is free software: you can redistribute it and/or modify
* it under the terms of the GNU General Public License as published by
* the Free Software Foundation, either version 3 of the License, or
* (at your option) any later version.
*
* In accordance with the terms of section 7 (7. Additional Terms.) of
* the GNU General Public License version 3, the copyright holders add
* the following Additional permissions:
* Notwithstanding to the terms of section 5 (5. Conveying Modified Source
* Versions) and 6 (6. Conveying Non-Source Forms.) of the GNU General
* Public License version 3, when you create a Related Module, this
* Related Module is not considered as a part of the work and may be
* distributed under the license agreement of your choice.
* A "Related Module" means a set of sources files including their
* documentation that, without modification of the Source Code, enables
* supplementary functions or services in addition to those offered by
* the Software.
*
* Rudder is distributed in the hope that it will be useful,
* but WITHOUT ANY WARRANTY; without even the implied warranty of
* MERCHANTABILITY or FITNESS FOR A PARTICULAR PURPOSE.  See the
* GNU General Public License for more details.
*
* You should have received a copy of the GNU General Public License
* along with Rudder.  If not, see <http://www.gnu.org/licenses/>.

*
*************************************************************************************
*/

package com.normation.rudder.rest.lift

import java.io.ByteArrayInputStream
import java.io.IOException
import java.io.InputStream
import java.io.OutputStream
import java.io.PipedInputStream
import java.io.PipedOutputStream
import java.net.ConnectException
import java.nio.charset.StandardCharsets
import java.util.Arrays
import com.normation.eventlog.EventActor
import com.normation.eventlog.ModificationId
import com.normation.inventory.domain.NodeId
import com.normation.inventory.domain._
import com.normation.inventory.ldap.core.LDAPFullInventoryRepository
import com.normation.inventory.services.core.ReadOnlySoftwareDAO
import com.normation.rudder.UserService
import com.normation.rudder.batch.AsyncDeploymentActor
import com.normation.rudder.batch.AutomaticStartDeployment
import com.normation.rudder.domain.nodes.Node
import com.normation.rudder.reports.execution.RoReportsExecutionRepository
import com.normation.rudder.repository.WoNodeRepository
import com.normation.rudder.rest.ApiPath
import com.normation.rudder.rest.ApiVersion
import com.normation.rudder.rest.AuthzToken
import com.normation.rudder.rest.RestDataSerializer
import com.normation.rudder.rest.RestExtractorService
import com.normation.rudder.rest.RestUtils.toJsonError
import com.normation.rudder.rest.RestUtils.toJsonResponse
import com.normation.rudder.rest.data._
import com.normation.rudder.rest.{NodeApi => API}
import com.normation.rudder.services.nodes.NodeInfoService
import com.normation.rudder.services.queries._
import com.normation.rudder.services.servers.NewNodeManager
import com.normation.rudder.services.servers.RemoveNodeService
import com.normation.utils.Control._
import com.normation.utils.StringUuidGenerator
import net.liftweb.common.Box
import net.liftweb.common.EmptyBox
import net.liftweb.common.Failure
import net.liftweb.common.Full
import net.liftweb.common.Loggable
import net.liftweb.http.LiftResponse
import net.liftweb.http.OutputStreamResponse
import net.liftweb.http.Req
import net.liftweb.json.JArray
import net.liftweb.json.JValue
import net.liftweb.json.JsonDSL._
import net.liftweb.json.JsonDSL.pair2jvalue
import net.liftweb.json.JsonDSL.string2jvalue
import scalaj.http.Http
import scalaj.http.HttpOptions
import com.normation.box._
import com.normation.zio._
import com.normation.errors._
import com.normation.rudder.domain.logger.NodeLogger
import com.normation.rudder.domain.logger.NodeLoggerPure
import com.normation.rudder.domain.logger.TimingDebugLoggerPure
import com.normation.rudder.domain.nodes.NodeInfo
import com.normation.rudder.domain.policies.GlobalPolicyMode
import com.normation.rudder.domain.policies.PolicyModeOverrides.Always
import com.normation.rudder.domain.policies.PolicyModeOverrides.Unoverridable
import com.normation.rudder.domain.properties.CompareProperties
import com.normation.rudder.domain.properties.NodeProperty
import com.normation.rudder.domain.properties.NodePropertyHierarchy
import com.normation.rudder.domain.queries.QueryTrait
import com.normation.rudder.domain.reports.ComplianceLevel
import com.normation.rudder.domain.reports.NodeStatusReport
import com.normation.rudder.reports.execution.AgentRunWithNodeConfig
import com.normation.rudder.repository.RoNodeGroupRepository
import com.normation.rudder.repository.RoParameterRepository
import com.normation.rudder.repository.json.DataExtractor.CompleteJson
import com.normation.rudder.repository.json.DataExtractor.OptionnalJson
import com.normation.rudder.rest.NotFoundError
import com.normation.rudder.rest.RestUtils.effectiveResponse
import com.normation.rudder.services.nodes.MergeNodeProperties
import com.normation.rudder.services.servers.DeleteMode
import com.normation.rudder.services.reports.ReportingService
import com.normation.utils.DateFormaterService
import net.liftweb.http.JsonResponse
import net.liftweb.http.js.JsExp
import net.liftweb.json.JsonAST.JDouble
import net.liftweb.json.JsonAST.JField
import net.liftweb.json.JsonAST.JInt
import net.liftweb.json.JsonAST.JObject
import net.liftweb.json.JsonAST.JString
import zio.duration._
import zio._
import zio.syntax._

// how to render parent properties in the returned json
sealed trait RenderInheritedProperties
final object RenderInheritedProperties {
  case object HTML extends RenderInheritedProperties
  case object JSON extends RenderInheritedProperties
}


/*
 * NodeApi implementation.
 *
 * This must be reworked to note use a "nodeApiService",
 * but make the implementation directly here.
 */
class NodeApi (
    restExtractorService: RestExtractorService
  , serializer          : RestDataSerializer
  , apiV2               : NodeApiService2
  , apiV4               : NodeApiService4
  , serviceV6           : NodeApiService6
  , apiV8service        : NodeApiService8
  , apiV12              : NodeApiService12
  , apiV13              : NodeApiService13
  , inheritedProperties : NodeApiInheritedProperties
  , deleteDefaultMode   : DeleteMode
) extends LiftApiModuleProvider[API] {

  def schemas = API

  def getLiftEndpoints(): List[LiftApiModule] = {
    API.endpoints.map(e => e match {
      case API.ListPendingNodes               => ListPendingNodes
      case API.NodeDetails                    => NodeDetails
      case API.NodeInheritedProperties        => NodeInheritedProperties
      case API.NodeDisplayInheritedProperties => NodeDisplayInheritedProperties
      case API.PendingNodeDetails             => PendingNodeDetails
      case API.DeleteNode                     => DeleteNode
      case API.ChangePendingNodeStatus        => ChangePendingNodeStatus
      case API.ChangePendingNodeStatus2       => ChangePendingNodeStatus2
      case API.ApplyPolicyAllNodes            => ApplyPocicyAllNodes
      case API.UpdateNode                     => UpdateNode
      case API.ListAcceptedNodes              => ListAcceptedNodes
      case API.ApplyPolicy                    => ApplyPolicy
      case API.GetNodesStatus                 => GetNodesStatus
      case API.NodeDetailsTable               => NodeDetailsTable
      case API.NodeDetailsSoftware            => NodeDetailsSoftware
      case API.NodeDetailsProperty            => NodeDetailsProperty
    })
  }

  object NodeDetails extends LiftApiModule {
    val schema = API.NodeDetails
    val restExtractor = restExtractorService
    def process(version: ApiVersion, path: ApiPath, id: String, req: Req, params: DefaultParams, authzToken: AuthzToken): LiftResponse = {
      restExtractor.extractNodeDetailLevel(req.params) match {
        case Full(level) =>
          apiV4.nodeDetailsGeneric(NodeId(id), level, version, req)
        case eb:EmptyBox =>
          val failMsg = eb ?~ "node detail level not correctly sent"
          toJsonError(None, failMsg.msg)("nodeDetail", params.prettify)
      }
    }
  }

  object NodeInheritedProperties extends LiftApiModule {
    val schema = API.NodeInheritedProperties
    val restExtractor = restExtractorService
    def process(version: ApiVersion, path: ApiPath, id: String, req: Req, params: DefaultParams, authzToken: AuthzToken): LiftResponse = {
      inheritedProperties.getNodePropertiesTree(NodeId(id), RenderInheritedProperties.JSON).either.runNow match {
        case Right(properties) =>
          toJsonResponse(None, properties)("nodeInheritedProperties", params.prettify)
        case Left(err) =>
          toJsonError(None, err.fullMsg)("nodeInheritedProperties", params.prettify)
      }
    }
  }

  object NodeDisplayInheritedProperties extends LiftApiModule {
    val schema = API.NodeDisplayInheritedProperties
    val restExtractor = restExtractorService
    def process(version: ApiVersion, path: ApiPath, id: String, req: Req, params: DefaultParams, authzToken: AuthzToken): LiftResponse = {
      inheritedProperties.getNodePropertiesTree(NodeId(id), RenderInheritedProperties.HTML).either.runNow match {
        case Right(properties) =>
          toJsonResponse(None, properties)("nodeDisplayInheritedProperties", params.prettify)
        case Left(err) =>
          toJsonError(None, err.fullMsg)("nodeDisplayInheritedProperties", params.prettify)
      }
    }
  }


  object PendingNodeDetails extends LiftApiModule {
    val schema = API.PendingNodeDetails
    val restExtractor = restExtractorService
    def process(version: ApiVersion, path: ApiPath, id: String, req: Req, params: DefaultParams, authzToken: AuthzToken): LiftResponse = {
      apiV2.pendingNodeDetails(NodeId(id), params.prettify)
    }
  }

  /*
   * Delete a node.
   * Boolean option "clean" allows to
   */
  object DeleteNode extends LiftApiModule {

    val schema = API.DeleteNode
    val restExtractor = restExtractorService
    def process(version: ApiVersion, path: ApiPath, id: String, req: Req, params: DefaultParams, authzToken: AuthzToken): LiftResponse = {
      val pretiffy = restExtractor.extractPrettify(req.params)
      val deleteModeKey = "mode"

      val mode = restExtractor.extractString(deleteModeKey)(req){m =>
        val found = DeleteMode.all.find(_.name == m)
        Full(found.getOrElse(deleteDefaultMode))
      }.map(_.getOrElse(deleteDefaultMode)).getOrElse(deleteDefaultMode)

      apiV12.deleteNode(NodeId(id), authzToken.actor, pretiffy, mode)
    }
  }

  object UpdateNode extends LiftApiModule {
    val schema = API.UpdateNode
    val restExtractor = restExtractorService
    def process(version: ApiVersion, path: ApiPath, id: String, req: Req, params: DefaultParams, authzToken: AuthzToken): LiftResponse = {
      implicit val prettify = params.prettify
      implicit val action = "updateNode"

      (for {
        restNode <- if(req.json_?) {
                      req.json.flatMap(body => restExtractor.extractNodeFromJSON(body))
                    } else {
                      restExtractor.extractNode(req.params)
                    }
        reason   <- restExtractor.extractReason(req)
        result   <- apiV8service.updateRestNode(NodeId(id), restNode, authzToken.actor, reason).toBox
      } yield {
        toJsonResponse(Some(id), serializer.serializeNode(result))
      }) match {
        case Full(response) =>
          response
        case eb : EmptyBox =>
          val fail = eb ?~! s"An error occured while updating Node '${id}'"
          toJsonError(Some(id), fail.messageChain)
      }
    }
  }

  object ChangePendingNodeStatus extends LiftApiModule0 {
    val schema = API.ChangePendingNodeStatus
    val restExtractor = restExtractorService
    def process0(version: ApiVersion, path: ApiPath, req: Req, params: DefaultParams, authzToken: AuthzToken): LiftResponse = {
      implicit val prettify = params.prettify
      val (nodeIds, nodeStatus) = if(req.json_?) {
        req.json match {
          case Full(json) =>
            (restExtractor.extractNodeIdsFromJson(json)
            ,restExtractor.extractNodeStatusFromJson(json)
            )
          case eb:EmptyBox => (eb, eb)
        }
      } else {
        (restExtractor.extractNodeIds(req.params)
        ,restExtractor.extractNodeStatus(req.params)
        )
      }
      apiV2.changeNodeStatus(nodeIds, nodeStatus, authzToken.actor, prettify)
    }
  }

  object ChangePendingNodeStatus2 extends LiftApiModule {
    val schema = API.ChangePendingNodeStatus2
    val restExtractor = restExtractorService
    def process(version: ApiVersion, path: ApiPath, id: String, req: Req, params: DefaultParams, authzToken: AuthzToken): LiftResponse = {
      implicit val prettify = params.prettify
      val nodeStatus = if(req.json_?) {
        req.json match {
          case Full(json) =>
            restExtractor.extractNodeStatusFromJson(json)
          case eb:EmptyBox => eb
        }
      } else {
        restExtractor.extractNodeStatus(req.params)
      }
      apiV2.changeNodeStatus(Full(Some(List(NodeId(id)))), nodeStatus, authzToken.actor, prettify)
    }
  }

  object ListAcceptedNodes extends LiftApiModule0 {
    val schema = API.ListAcceptedNodes
    val restExtractor = restExtractorService
    def process0(version: ApiVersion, path: ApiPath, req: Req, params: DefaultParams, authzToken: AuthzToken): LiftResponse = {
      implicit val prettify = params.prettify
      restExtractor.extractNodeDetailLevel(req.params) match {
        case Full(level) =>
          restExtractor.extractQuery(req.params) match {
            case Full(None) =>
              serviceV6.listNodes(AcceptedInventory, level, None, version)
            case Full(Some(query)) =>
              serviceV6.queryNodes(query,AcceptedInventory, level, version)
            case eb:EmptyBox =>
              val failMsg = eb ?~ "Node query not correctly sent"
              toJsonError(None, failMsg.msg)("listAcceptedNodes",prettify)

          }
        case eb:EmptyBox =>
          val failMsg = eb ?~ "Node detail level not correctly sent"
          toJsonError(None, failMsg.msg)("listAcceptedNodes",prettify)
      }
    }
  }

  object ListPendingNodes extends LiftApiModule0 {
    val schema = API.ListPendingNodes
    val restExtractor = restExtractorService
    def process0(version: ApiVersion, path: ApiPath, req: Req, params: DefaultParams, authzToken: AuthzToken): LiftResponse = {
      implicit val prettify = params.prettify
      restExtractor.extractNodeDetailLevel(req.params) match {
        case Full(level) => serviceV6.listNodes(PendingInventory, level, None, version)
        case eb:EmptyBox =>
          val failMsg = eb ?~ "node detail level not correctly sent"
          toJsonError(None, failMsg.msg)(schema.name,prettify)
      }
    }
  }

  object ApplyPocicyAllNodes extends LiftApiModule0 {
    val schema = API.ApplyPolicyAllNodes
    val restExtractor = restExtractorService
    def process0(version: ApiVersion, path: ApiPath, req: Req, params: DefaultParams, authzToken: AuthzToken): LiftResponse = {
      implicit val prettify = params.prettify
      implicit val action = "applyPolicyAllNodes"

      (for {
        classes <- restExtractorService.extractList("classes")(req)(json => Full(json))
        response <- apiV8service.runAllNodes(classes)
      } yield {
        toJsonResponse(None, response)
      }) match {
        case Full(response) => response
        case eb : EmptyBox => {
          val fail = eb ?~! s"An error occurred when applying policy on all Nodes"
          toJsonError(None, fail.messageChain)
        }
      }
    }
  }

  object ApplyPolicy extends LiftApiModule {
    val schema = API.ApplyPolicy
    val restExtractor = restExtractorService
    def process(version: ApiVersion, path: ApiPath, id: String, req: Req, params: DefaultParams, authzToken: AuthzToken): LiftResponse = {
      implicit val prettify = params.prettify
      (for {
        classes <- restExtractorService.extractList("classes")(req)(json => Full(json))
        optNode <- apiV2.nodeInfoService.getNodeInfo(NodeId(id)).toBox
      } yield {
        optNode match {
          case Some(node) if(node.agentsName.exists(a => a.agentType == AgentType.CfeCommunity || a.agentType == AgentType.CfeEnterprise)) =>
            OutputStreamResponse(apiV8service.runNode(node.id, classes))
          case Some(node) =>
            toJsonError(None, s"Node with id '${id}' has an agent type (${node.agentsName.map(_.agentType.displayName).mkString(",")}) which doesn't support remote run")("applyPolicy", prettify)
          case None =>
            toJsonError(None, s"Node with id '${id}' was not found")("applyPolicy", prettify)
        }
      }) match {
        case Full(response) => response
        case eb : EmptyBox => {
          implicit val prettify = params.prettify
          implicit val action = "applyPolicy"
          val fail = eb ?~! s"An error occurred when applying policy on Node '${id}'"
          toJsonError(Some(id), fail.messageChain)

        }
      }
    }
  }

  object GetNodesStatus extends LiftApiModule0 {
    val schema = API.GetNodesStatus
    val restExtractor = restExtractorService
    def process0(version: ApiVersion, path: ApiPath, req: Req, params: DefaultParams, authzToken: AuthzToken): LiftResponse = {
      implicit val action = "getNodeStatus"
      implicit val prettify = params.prettify
      def errorMsg(ids: List[String]) = s"Error when trying to get status for nodes with IDs '${ids.mkString(",")}''"
      (for {
        ids      <- (restExtractorService.extractString("ids")(req)(ids => Full(ids.split(",").map(_.trim)))).map(_.map(_.toList).getOrElse(Nil)) ?~! "Error: 'ids' parameter not found"
        accepted <- apiV2.nodeInfoService.getAllNodesIds().map(_.map(_.value)).toBox ?~! errorMsg(ids)
        pending  <- apiV2.nodeInfoService.getPendingNodeInfos().map(_.keySet.map(_.value)).toBox ?~! errorMsg(ids)
        deleted  <- apiV2.nodeInfoService.getDeletedNodeInfos().map(_.keySet.map(_.value)).toBox ?~! errorMsg(ids)
      } yield {
        val array = ids.map { id =>
          val status = {
            if(accepted.contains(id))     AcceptedInventory.name
            else if(pending.contains(id)) PendingInventory.name
            else if(deleted.contains(id)) "deleted" // RemovedInventory would output "removed" which is inconsistant with other API
            else                          "unknown"
          }
          JObject(JField("id", id) :: JField("status", status) :: Nil)
        }
        JObject(JField("nodes", JArray(array))::Nil)
      }) match {
        case Full(jarray) =>
          toJsonResponse(None, jarray)
        case eb : EmptyBox => {
          val fail = eb ?~! s"An error occurred when trying to get nodes status"
          toJsonError(None, fail.messageChain)
        }
      }
    }
  }

  // WARNING : This is a READ ONLY action
  //   No modifications will be performed
  //   read_only user can access this endpoint
  object NodeDetailsTable extends LiftApiModule0 {
    val schema = API.NodeDetailsTable
    val restExtractor = restExtractorService
    def process0(version: ApiVersion, path: ApiPath, req: Req, params: DefaultParams, authzToken: AuthzToken): LiftResponse = {
      (for {
        nodes <- apiV13.listNodes(req)
      } yield {
        JsonResponse(nodes)
      }) match {
        case Full(res) => res
        case eb: EmptyBox =>  JsonResponse(JObject(JField("error", (eb ?~! "An error occurred while getting node details").messageChain)))
      }
    }
  }

  object NodeDetailsSoftware extends LiftApiModule {
    val schema = API.NodeDetailsSoftware
    val restExtractor = restExtractorService
    def process(version: ApiVersion, path: ApiPath, software: String, req: Req, params: DefaultParams, authzToken: AuthzToken): LiftResponse = {
      (for {
        response <- apiV13.software(req, software)
      } yield {
        response
      }) match {
        case Full(res) => res
        case eb: EmptyBox =>  JsonResponse(JObject(JField("error", (eb ?~! s"An error occurred while fetching verions of '${software}' software for nodes").messageChain)))
      }
    }
  }
  object NodeDetailsProperty extends LiftApiModule {
    val schema = API.NodeDetailsProperty
    val restExtractor = restExtractorService
    def process(version: ApiVersion, path: ApiPath, property: String, req: Req, params: DefaultParams, authzToken: AuthzToken): LiftResponse = {
      (for {
        inheritedProperty <- req.json.flatMap(j => OptionnalJson.extractJsonBoolean(j, "inherited"))
        response <- apiV13.property(req, property, inheritedProperty.getOrElse(false))
      } yield {
        response
      }) match {
        case Full(res) => res
        case eb: EmptyBox =>  JsonResponse(JObject(JField("error", (eb ?~! s"An error occurred while getting value of property '${property}' for nodes").messageChain)))
      }
    }
  }
}

class NodeApiInheritedProperties(
    infoService: NodeInfoService
  , groupRepo  : RoNodeGroupRepository
  , paramRepo  : RoParameterRepository
) {

  /*
   * Full list of node properties, including inherited ones for a node
   */
  def getNodePropertiesTree(nodeId: NodeId, renderInHtml: RenderInheritedProperties): IOResult[JValue] = {
    for {
      nodeInfo     <- infoService.getNodeInfo(nodeId).notOptional(s"Node with ID '${nodeId.value}' was not found.'")
      groups       <- groupRepo.getFullGroupLibrary()
      nodeTargets  =  groups.getTarget(nodeInfo).map(_._2).toList
      params       <- paramRepo.getAllGlobalParameters()
      properties   <- MergeNodeProperties.forNode(nodeInfo, nodeTargets, params.map(p => (p.name, p)).toMap).toIO
    } yield {
      import com.normation.rudder.domain.properties.JsonPropertySerialisation._
      val rendered = renderInHtml match {
        case RenderInheritedProperties.HTML => properties.toApiJsonRenderParents
        case RenderInheritedProperties.JSON => properties.toApiJson
      }
      JArray((
        ("nodeId"     -> nodeId.value)
      ~ ("properties" -> rendered    )
      ) :: Nil)
    }
  }




}

class NodeApiService12(
    removeNodeService  : RemoveNodeService
  , uuidGen            : StringUuidGenerator
  , restSerializer     : RestDataSerializer
) {

  def deleteNode(id: NodeId, actor: EventActor, prettify: Boolean, mode: DeleteMode) = {
    implicit val p = prettify
    implicit val action = "deleteNode"
    val modId = ModificationId(uuidGen.newUuid)

    removeNodeService.removeNodePure(id, mode, modId, actor).toBox match {
      case Full(info) =>
        toJsonResponse(None, ( "nodes" -> JArray(restSerializer.serializeNodeInfo(info, "deleted") :: Nil)))

      case eb: EmptyBox => val message = (eb ?~ ("Error when deleting Nodes")).msg
        toJsonError(None, message)
    }
  }
}

class NodeApiService13 (
    nodeInfoService           : NodeInfoService
  , reportsExecutionRepository: RoReportsExecutionRepository
  , readOnlySoftwareDAO       : ReadOnlySoftwareDAO
  , restExtractor             : RestExtractorService
  , getGlobalMode             : () => Box[GlobalPolicyMode]
  , reportingService          : ReportingService
  , groupRepo                 : RoNodeGroupRepository
  , paramRepo                 : RoParameterRepository
) extends Loggable {

  /*
   * Return a map of (NodeId -> propertyName -> inherited property) for the given list of nodes and
   * property. When a node doesn't have a property, the map will always
   */
  def getNodesPropertiesTree(nodeInfos: Iterable[NodeInfo], properties: List[String]): IOResult[Map[NodeId, List[NodePropertyHierarchy] ]] = {
    for {
      groups       <- groupRepo.getFullGroupLibrary()
      nodesTargets =  nodeInfos.map(i => (i, groups.getTarget(i).map(_._2).toList))
      params       <- paramRepo.getAllGlobalParameters()
      properties <-
          ZIO.foreach(nodesTargets.toList) { case (nodeInfo, nodeTargets) =>
                        MergeNodeProperties.forNode(nodeInfo, nodeTargets, params.map(p => (p.name, p)).toMap).toIO.fold(
                          err =>
                            (nodeInfo.id, nodeInfo.properties.collect { case p if properties.contains(p.name) =>  NodePropertyHierarchy(p, Nil) })
                        , props =>
                            // here we can have the whole parent hierarchy like in node properties details with p.toApiJsonRenderParents but it needs
                            // adaptation in datatable display
                            (nodeInfo.id, props.collect { case p if properties.contains(p.prop.name) => p })
                        )
                      }
    } yield {
      properties.toMap
    }
  }

  def serialize(
      agentRunWithNodeConfig: Option[AgentRunWithNodeConfig]
    , globalPolicyMode      : GlobalPolicyMode
    , nodeInfo              : NodeInfo
    , properties            : List[NodeProperty]
    , inheritedProperties   : List[NodePropertyHierarchy]
    , softs                 : List[Software]
    , compliance            : Option[NodeStatusReport]
    , sysCompliance         : Option[NodeStatusReport]
  ): JObject = {

    def escapeHTML(s: String): String = JsExp.strToJsExp(xml.Utility.escape(s)).str

    import net.liftweb.json.JsonDSL._
    def toComplianceArray(comp : ComplianceLevel) : JArray =
      JArray (
        JArray(JInt(comp.reportsDisabled) :: JDouble(comp.pc.reportsDisabled) :: Nil)  :: //0
        JArray(JInt(comp.notApplicable) :: JDouble(comp.pc.notApplicable) :: Nil ) ::       //  1
        JArray(JInt(comp.success) :: JDouble(comp.pc.success) :: Nil ) ::         //  2
        JArray(JInt(comp.repaired) :: JDouble(comp.pc.repaired) :: Nil ) ::            //  3
        JArray(JInt(comp.error) :: JDouble(comp.pc.error) :: Nil ) ::               //  4
        JArray(JInt(comp.pending) :: JDouble(comp.pc.pending) :: Nil ) ::             //  5
        JArray(JInt(comp.noAnswer) :: JDouble(comp.pc.noAnswer) :: Nil ) ::            //  6
        JArray(JInt(comp.missing) :: JDouble(comp.pc.missing) :: Nil ) ::             //  7
        JArray(JInt(comp.unexpected) :: JDouble(comp.pc.unexpected) :: Nil ) ::          //  8
        JArray(JInt(comp.auditNotApplicable) :: JDouble(comp.pc.auditNotApplicable) :: Nil ) ::  //  9
        JArray(JInt(comp.compliant) :: JDouble(comp.pc.compliant) :: Nil ) ::           // 10
        JArray(JInt(comp.nonCompliant) :: JDouble(comp.pc.nonCompliant) :: Nil ) ::        // 11
        JArray(JInt(comp.auditError) :: JDouble(comp.pc.auditError) :: Nil ) ::          // 12
        JArray(JInt(comp.badPolicyMode) :: JDouble(comp.pc.badPolicyMode) :: Nil ) :: Nil       // 13
      )

    val userCompliance = compliance.map(c => toComplianceArray(ComplianceLevel.sum(c.reports.toSeq.map(_.compliance))))
    val (policyMode,explanation) =
      (globalPolicyMode.overridable,nodeInfo.policyMode) match {
        case (Always,Some(mode)) =>
          (mode,"override")
        case (Always,None) =>
          (globalPolicyMode.mode, "default")
        case (Unoverridable,_) =>
          (globalPolicyMode.mode, "none")
      }

    import com.normation.rudder.domain.properties.JsonPropertySerialisation._
    (    ("name"                -> escapeHTML(nodeInfo.hostname))
      ~  ("policyServerId"      -> escapeHTML(nodeInfo.policyServerId.value))
      ~  ("policyMode"          -> escapeHTML(policyMode.name))
      ~  ("globalModeOverride"  -> explanation)
      ~  ("kernel"              -> escapeHTML(nodeInfo.osDetails.kernelVersion.value))
      ~  ("agentVersion"        -> nodeInfo.agentsName.headOption.flatMap(_.version.map(_.value)))
      ~  ("id"                  -> escapeHTML(nodeInfo.id.value))
      ~  ("ram"                 -> nodeInfo.ram.map(_.toStringMo))
      ~  ("machineType"         -> nodeInfo.machine.map(_.machineType.toString))
      ~  ("os"                  -> nodeInfo.osDetails.fullName)
      ~  ("state"               -> nodeInfo.state.name)
      ~  ("compliance"          -> userCompliance )
      ~  ("systemError"         -> sysCompliance.map(_.compliance.compliance < 100 ).getOrElse(true) )
      ~  ("ipAddresses"         -> nodeInfo.ips.filter(ip => ip != "127.0.0.1" && ip != "0:0:0:0:0:0:0:1").map(escapeHTML(_)))
      ~  ("lastRun"             -> agentRunWithNodeConfig.map(d => DateFormaterService.getDisplayDate(d.agentRunId.date)).getOrElse("Never"))
      ~  ("lastInventory"       -> DateFormaterService.getDisplayDate(nodeInfo.inventoryDate))
      ~  ("software"            -> JObject(softs.map(s => JField(escapeHTML(s.name.getOrElse("")), JString(escapeHTML(s.version.map(_.value).getOrElse("N/A")))))))
      ~  ("properties"          -> JObject(properties.map(s => JField(s.name, s.toJson ))))
      ~  ("inheritedProperties" -> JObject(inheritedProperties.map(s => JField(s.prop.name, s.toApiJsonRenderParents))))
      )
  }

  def listNodes(req: Req) = {
    import com.normation.box._
    val n1 = System.currentTimeMillis

    case class PropertyInfo ( value : String, inherited : Boolean )

    def extractNodePropertyInfo(json: JValue) = {
      for {
        value <- CompleteJson.extractJsonString(json, "value")
        inherited <- CompleteJson.extractJsonBoolean(json, "inherited")
      } yield {
        PropertyInfo(value,inherited)
      }
    }

    for {
      optNodeIds      <- req.json.flatMap(j => OptionnalJson.extractJsonListString(j, "nodeIds",( values => Full(values.map(NodeId(_))))))
      nodes           <- optNodeIds match {
                           case None =>
                             nodeInfoService.getAll().toBox
                           case Some(nodeIds) =>
<<<<<<< HEAD
                             com.normation.utils.Control.sequence(nodeIds)(
                               nodeInfoService.getNodeInfo(_).map(_.map(n => (n.id, n))).toBox
                             ).map(_.flatten.toMap)
=======
                             nodeInfoService.getNodeInfos(nodeIds.toSet).map(_.map(n => (n.id, n)).toMap).toBox
>>>>>>> 1b62978f
                         }
      n2              =  System.currentTimeMillis
      _               =  TimingDebugLoggerPure.logEffect.trace(s"Getting node infos: ${n2 - n1}ms")
      runs            <- reportsExecutionRepository.getNodesLastRun(nodes.keySet).toBox
      n3              =  System.currentTimeMillis
      _               =  TimingDebugLoggerPure.logEffect.trace(s"Getting run infos: ${n3 - n2}ms")
      (systemCompliances, userCompliances) <- reportingService.getUserAndSystemNodeStatusReports(Some(nodes.keySet))
      n4              =  System.currentTimeMillis
      _               =  TimingDebugLoggerPure.logEffect.trace(s"Getting compliance infos: ${n4 - n3}ms")
      globalMode      <- getGlobalMode()
      n5              =  System.currentTimeMillis
      _               =  TimingDebugLoggerPure.logEffect.trace(s"Getting global mode: ${n5 - n4}ms")
      softToLookAfter <- req.json.flatMap(j => OptionnalJson.extractJsonListString(j, "software").map(_.getOrElse(Nil)))
      softs           <- ZIO.foreach(softToLookAfter) {
                           soft => readOnlySoftwareDAO.getNodesbySofwareName(soft)
                         }.toBox.map(_.flatten.groupMap(_._1)(_._2))
      n6              =  System.currentTimeMillis
      _               =  TimingDebugLoggerPure.logEffect.trace(s"all data fetched for response: ${n6 - n5}ms")

      properties     <- req.json.flatMap(j => OptionnalJson.extractJsonArray(j, "properties")(json => extractNodePropertyInfo(json)  )).map(_.getOrElse(Nil))

      (inheritedProp : Map[NodeId, List[NodePropertyHierarchy]], nonInheritedProp)       <- properties.partition(_.inherited) match {
        case (inheritedProp, nonInheritedProp) =>
          val propMap = nodes.values.groupMapReduce(_.id)(n =>  n.properties.filter(p => nonInheritedProp.exists(_.value == p.name)))(_ ::: _)
          if (inheritedProp.isEmpty) {
            Full((Map.empty, propMap))
          } else {
            for {
              inheritedProp <- getNodesPropertiesTree(nodes.values, inheritedProp.map(_.value)).toBox
            } yield {
              (inheritedProp, propMap)
            }
          }
      }
    } yield {
      val res = JArray(nodes.values.toList.map(n =>
        serialize(runs.get(n.id).flatten,globalMode,n, nonInheritedProp.get(n.id).getOrElse(Nil), inheritedProp.get(n.id).getOrElse(Nil), softs.get(n.id).getOrElse(Nil), userCompliances.get(n.id), systemCompliances.get(n.id))
      ))

      val n7 = System.currentTimeMillis
      TimingDebugLoggerPure.logEffect.trace(s"serialized to json: ${n7 - n6}ms")
      res
    }
  }

  def software(req : Req, software : String) = {
    import com.normation.box._

    for {

      optNodeIds <- req.json.flatMap(restExtractor.extractNodeIdsFromJson)

      nodes <- optNodeIds match {
<<<<<<< HEAD
        case None => nodeInfoService.getAll().toBox
        case Some(nodeIds) => ZIO.foreach(nodeIds)(nodeInfoService.getNodeInfo(_).map(_.map(n => (n.id, n)))).toBox.map(_.flatten.toMap)
=======
        case None          => nodeInfoService.getAll()
        case Some(nodeIds) => nodeInfoService.getNodeInfos(nodeIds.toSet).map(_.map(n => (n.id, n)).toMap).toBox
>>>>>>> 1b62978f
      }
      softs <- readOnlySoftwareDAO.getNodesbySofwareName(software).toBox.map(_.toMap)
    } yield {
      JsonResponse(JObject(nodes.keySet.toList.flatMap(id => softs.get(id).flatMap(_.version.map(v => JField(id.value, JString(v.value)))))))

    }
  }

  def property(req : Req, property : String, inheritedValue : Boolean) = {
    for {
      optNodeIds <- req.json.flatMap(restExtractor.extractNodeIdsFromJson)
<<<<<<< HEAD
      nodes      <- (optNodeIds match {
                      case None => nodeInfoService.getAll()
                      case Some(nodeIds) => ZIO.foreach(nodeIds)(nodeInfoService.getNodeInfo(_).map(_.map(n => (n.id, n)))).map(_.flatten.toMap)
                    }).toBox
=======
      nodes      <- optNodeIds match {
                      case None          => nodeInfoService.getAll()
                      case Some(nodeIds) => nodeInfoService.getNodeInfos(nodeIds.toSet).map(_.map(n => (n.id, n)).toMap).toBox
                    }
>>>>>>> 1b62978f
      propMap = nodes.values.groupMapReduce(_.id)(n =>  n.properties.filter(_.name == property))(_ ::: _)


      mapProps : Map[NodeId, List[JValue]]  <-
            if (inheritedValue)  {
              for {
                inheritedProp <- getNodesPropertiesTree(nodes.values, List(property)).toBox
              } yield {

                import com.normation.rudder.domain.properties.JsonPropertySerialisation._
                inheritedProp.map{ case (k,v) => (k,v.map(_.toApiJsonRenderParents)) }
              }
            } else {
              Full(propMap.map{ case (k,v) => (k,v.map(_.toJson)) })
            }
    } yield {

      JsonResponse(JObject(nodes.keySet.toList.flatMap(id => mapProps.get(id).toList.flatMap(_.map(p => JField(id.value, p))))))
    }
  }
}


class NodeApiService2 (
    newNodeManager     : NewNodeManager
  , val nodeInfoService: NodeInfoService
  , removeNodeService  : RemoveNodeService
  , uuidGen            : StringUuidGenerator
  , restExtractor      : RestExtractorService
  , restSerializer     : RestDataSerializer
) extends Loggable {

  import restSerializer._
  def listAcceptedNodes (req : Req) = {
    implicit val prettify = restExtractor.extractPrettify(req.params)
    implicit val action = "listAcceptedNodes"
      nodeInfoService.getAll().toBox match {
        case Full(nodes) =>
          val acceptedNodes = nodes.values.map(serializeNodeInfo(_,"accepted"))
          toJsonResponse(None, ( "nodes" -> JArray(acceptedNodes.toList)))

        case eb: EmptyBox => val message = (eb ?~ ("Could not fetch accepted Nodes")).msg
          toJsonError(None, message)
      }
  }

  def acceptedNodeDetails (req : Req, id :NodeId ) = {
    implicit val prettify = restExtractor.extractPrettify(req.params)
    implicit val action = "acceptedNodeDetails"
    nodeInfoService.getNodeInfo(id).toBox match {
      case Full(Some(info)) =>
        val node =  serializeNodeInfo(info,"accepted")
        toJsonResponse(None, ( "nodes" -> JArray(List(node))))
      case Full(None) =>
        toJsonError(None, s"Could not find accepted Node ${id.value}")
      case eb:EmptyBox =>
        val message = (eb ?~ s"Could not find accepted Node ${id.value}").messageChain
        toJsonError(None, message)
    }
  }

  def pendingNodeDetails (nodeId : NodeId, prettifyStatus : Boolean) =  {
    implicit val prettify = prettifyStatus
    implicit val action = "pendingNodeDetails"
    newNodeManager.listNewNodes match {
      case Full(pendingNodes) =>
        pendingNodes.filter(_.id==nodeId) match {
          case Seq() =>
            val message = s"Could not find pending Node ${nodeId.value}"
            toJsonError(None, message)
          case Seq(info) =>
            val node =  serializeServerInfo(info,"pending")
            toJsonResponse(None, ( "nodes" -> JArray(List(node))))
          case tooManyNodes =>
            val message = s"Too many pending Nodes with same id ${nodeId.value} : ${tooManyNodes.size} "
            toJsonError(None, message)
        }
      case eb : EmptyBox =>
        val message = (eb ?~ s"Could not find pending Node ${nodeId.value}").msg
        toJsonError(None, message)
    }
  }

  def listPendingNodes (req : Req) = {
    implicit val prettify = restExtractor.extractPrettify(req.params)
    implicit val action = "listPendingNodes"
    newNodeManager.listNewNodes match {
      case Full(ids) =>
        val pendingNodes = ids.map(serializeServerInfo(_,"pending")).toList
        toJsonResponse(None, ( "nodes" -> JArray(pendingNodes)))

      case eb: EmptyBox => val message = (eb ?~ ("Could not fetch pending Nodes")).msg
        toJsonError(None, message)
    }
  }

  def modifyStatusFromAction(ids : Seq[NodeId], action : NodeStatusAction,modId : ModificationId, actor:EventActor) : Box[List[JValue]] = {
    def actualNodeDeletion(id : NodeId, modId : ModificationId, actor:EventActor) = {
      for {
        optInfo <- nodeInfoService.getNodeInfo(id).toBox
        info    <- optInfo match {
                     case None    => Failure(s"Can not removed the node with id '${id.value}' because it was not found")
                     case Some(x) => Full(x)
                   }
        remove  <- removeNodeService.removeNode(info.id, modId, actor)
      } yield { serializeNodeInfo(info,"deleted") }
    }

   ( action match {
      case AcceptNode =>
        newNodeManager.accept(ids, modId, actor, "").map(_.map(serializeInventory(_, "accepted")))

      case RefuseNode =>
        newNodeManager.refuse(ids, modId, actor, "").map(_.map(serializeServerInfo(_,"refused")))

      case DeleteNode =>
        boxSequence(ids.map(actualNodeDeletion(_,modId,actor)))
   } ).map(_.toList)
  }

  def changeNodeStatus (
      nodeIds :Box[Option[List[NodeId]]]
    , nodeStatusAction : Box[NodeStatusAction]
    , actor : EventActor
    , prettifyStatus : Boolean
  ) = {
    implicit val prettify = prettifyStatus
    implicit val action = "changePendingNodeStatus"
    val modId = ModificationId(uuidGen.newUuid)
    nodeIds match {
      case Full(Some(ids)) =>
        NodeLogger.PendingNode.debug(s" Nodes to change Status : ${ids.mkString("[ ", ", ", " ]")}")
        nodeStatusAction match {
          case Full(nodeStatusAction  ) =>
            modifyStatusFromAction(ids,nodeStatusAction,modId,actor) match {
              case Full(result) =>
                toJsonResponse(None, ( "nodes" -> JArray(result)))
              case eb: EmptyBox =>
                val message = (eb ?~ ("Error when changing Nodes status")).msg
                toJsonError(None, message)
            }

          case eb:EmptyBox =>
            val fail = eb ?~ "node status needs to be specified"
            toJsonError(None, fail.msg)
        }
      case Full(None) =>
        val message = "You must add a node id as target"
        toJsonError(None, message)
      case eb: EmptyBox => val message = (eb ?~ ("Error when extracting Nodes' id")).msg
        toJsonError(None, message)
    }
  }

}

class NodeApiService4 (
    inventoryRepository  : LDAPFullInventoryRepository
  , nodeInfoService      : NodeInfoService
  , softwareRepository   : ReadOnlySoftwareDAO
  , uuidGen              : StringUuidGenerator
  , restExtractor        : RestExtractorService
  , restSerializer       : RestDataSerializer
  , roAgentRunsRepository: RoReportsExecutionRepository
) extends Loggable {

  import restSerializer._

  def getNodeDetails(nodeId: NodeId, detailLevel: NodeDetailLevel, state: InventoryStatus, version : ApiVersion): IOResult[Option[JValue]] = {
    for {
      optNodeInfo <- state match {
                    case AcceptedInventory => nodeInfoService.getNodeInfo(nodeId)
                    case PendingInventory  => nodeInfoService.getPendingNodeInfo(nodeId)
                    case RemovedInventory  => nodeInfoService.getDeletedNodeInfo(nodeId)
                  }
      nodeInfo    <- optNodeInfo match {
                       case None    => None.succeed
                       case Some(x) =>
                         for {
                           runs      <- roAgentRunsRepository.getNodesLastRun(Set(nodeId))
                           inventory <- if(detailLevel.needFullInventory()) {
                                          inventoryRepository.get(nodeId, state)
                                        } else {
                                          None.succeed
                                        }
                           software  <- if(detailLevel.needSoftware()) {
                                          for {
                                            software <- inventory match {
                                                           case Some(i) => softwareRepository.getSoftware(i.node.softwareIds)
                                                           case None    => softwareRepository.getSoftwareByNode(Set(nodeId), state).map( _.get(nodeId).getOrElse(Seq()))
                                                         }
                                          } yield {
                                            software
                                          }
                                        } else {
                                          Seq().succeed
                                        }
                         } yield {
                           Some((x, runs, inventory, software))
                         }
                     }
     } yield {
      nodeInfo.map { case (node, runs, inventory, software) =>
        val runDate = runs.get(nodeId).flatMap( _.map(_.agentRunId.date))
        serializeInventory(node, state, runDate, inventory, software, detailLevel, version) }
    }
  }

  def nodeDetailsWithStatus(nodeId: NodeId, detailLevel: NodeDetailLevel, state: InventoryStatus, version : ApiVersion, req: Req) = {
    implicit val prettify = restExtractor.extractPrettify(req.params)
    implicit val action = s"${state.name}NodeDetails"
    getNodeDetails(nodeId, detailLevel, state, version).either.runNow match {
        case Right(Some(inventory)) =>
          toJsonResponse(Some(nodeId.value), ( "nodes" -> JArray(List(inventory))))
        case Right(None) =>
          effectiveResponse (Some(nodeId.value), s"Could not find Node ${nodeId.value} in state '${state.name}'", NotFoundError, action, prettify)
        case Left(err) =>
          val message = s"Error when trying to find Node ${nodeId.value} in state '${state.name}': ${err.fullMsg}"
          toJsonError(Some(nodeId.value), message)
      }
  }

  def nodeDetailsGeneric(nodeId: NodeId, detailLevel: NodeDetailLevel, version : ApiVersion, req: Req) = {
    implicit val prettify = restExtractor.extractPrettify(req.params)
    implicit val action = "nodeDetails"
    (for {
      accepted  <- getNodeDetails(nodeId, detailLevel, AcceptedInventory, version)
      orPending <- accepted match {
                     case Some(i) => Some(i).succeed
                     case None    => getNodeDetails(nodeId, detailLevel, PendingInventory, version)
                   }
      orDeleted <- orPending match {
                     case Some(i) => Some(i).succeed
                     case None    => getNodeDetails(nodeId, detailLevel, RemovedInventory, version)
                   }
    } yield {
       orDeleted match {
         case Some(inventory) =>
           toJsonResponse(Some(nodeId.value), ( "nodes" -> JArray(List(inventory))))
         case None =>
           effectiveResponse (Some(nodeId.value), s"Node with ID '${nodeId.value}' was not found in Rudder", NotFoundError, action, prettify)
       }
    }).either.runNow match {
      case Right(res)   => res
      case Left(err) =>
        val msg = s"An error was encountered when looking for node with ID '${nodeId.value}': ${err.fullMsg}"
        toJsonError(Some(nodeId.value), msg)
    }
  }
}

class NodeApiService6 (
    nodeInfoService           : NodeInfoService
  , inventoryRepository       : LDAPFullInventoryRepository
  , softwareRepository        : ReadOnlySoftwareDAO
  , restExtractor             : RestExtractorService
  , restSerializer            : RestDataSerializer
  , acceptedNodeQueryProcessor: QueryProcessor
  , roAgentRunsRepository     : RoReportsExecutionRepository
) extends Loggable {

  import restSerializer._
  def listNodes ( state: InventoryStatus, detailLevel : NodeDetailLevel, nodeFilter : Option[Seq[NodeId]], version : ApiVersion)( implicit prettify : Boolean) = {
    implicit val action = s"list${state.name.capitalize}Nodes"

    (for {
      nodeInfos   <- state match {
                       case AcceptedInventory => nodeInfoService.getAll()
                       case PendingInventory  => nodeInfoService.getPendingNodeInfos()
                       case RemovedInventory  => nodeInfoService.getDeletedNodeInfos()
                     }
      nodeIds     =  nodeFilter.getOrElse(nodeInfos.keySet).toSet
      runs        <- roAgentRunsRepository.getNodesLastRun(nodeIds)
      inventories <- if(detailLevel.needFullInventory()) {
                       inventoryRepository.getAllInventories(state).chainError("Error when looking for node inventories")
                     } else {
                       Map[NodeId, FullInventory]().succeed
                     }
      software    <- if(detailLevel.needSoftware()) {
                       softwareRepository.getSoftwareByNode(nodeInfos.keySet, state)
                     } else {
                       Map[NodeId, Seq[Software]]().succeed
                     }
    } yield {
      for {
        nodeId    <- nodeIds
        nodeInfo  <- nodeInfos.get(nodeId)
      } yield {
        val runDate = runs.get(nodeId).flatMap( _.map(_.agentRunId.date))
        serializeInventory(nodeInfo, state, runDate, inventories.get(nodeId), software.getOrElse(nodeId, Seq()), detailLevel, version)
      }
    }
    ).either.runNow match {
      case Right(nodes) => {
        toJsonResponse(None, ( "nodes" -> JArray(nodes.toList)))
      }
      case Left(err) => {
        val message = s"Could not fetch ${state.name} Nodes: ${err.fullMsg}"
        toJsonError(None, message)
      }
    }
  }

  def queryNodes ( query: QueryTrait, state: InventoryStatus, detailLevel : NodeDetailLevel, version : ApiVersion)( implicit prettify : Boolean) = {
    implicit val action = s"list${state.name.capitalize}Nodes"
    ( for {
        nodeIds <-  acceptedNodeQueryProcessor.processOnlyId(query)
      } yield {
        listNodes(state,detailLevel,Some(nodeIds),version)
      }
    ) match {
      case Full(resp) => {
        resp
      }
      case eb: EmptyBox => {
        val message = (eb ?~ (s"Could not find ${state.name} Nodes")).msg
        toJsonError(None, message)
      }
    }
  }

}

class NodeApiService8 (
    nodeRepository  : WoNodeRepository
  , nodeInfoService : NodeInfoService
  , uuidGen         : StringUuidGenerator
  , asyncRegenerate : AsyncDeploymentActor
  , relayApiEndpoint: String
  , userService     : UserService
) extends Loggable {

  def updateRestNode(nodeId: NodeId, restNode: RestNode, actor : EventActor, reason : Option[String]) : IOResult[Node] = {

    val modId = ModificationId(uuidGen.newUuid)

    def getKeyInfo(restNode: RestNode): (Option[SecurityToken], Option[KeyStatus]) = {

      // if agentKeyValue is present, we set both it and key status.
      // if only agentKey status is present, don't change value.

      (restNode.agentKey, restNode.agentKeyStatus) match {
        case (None, None)       => (None, None)
        case (Some(k), None)    => (Some(k), Some(CertifiedKey))
        case (None, Some(s))    => (None, Some(s))
        case (Some(k), Some(s)) => (Some(k), Some(s))
      }
    }

    def updateNode(node: Node, restNode: RestNode, newProperties: List[NodeProperty]): Node = {
      import com.softwaremill.quicklens._

      (node
        .modify(_.properties).setTo(newProperties)
        .modify(_.policyMode).using(current => restNode.policyMode.getOrElse(current))
        .modify(_.state).using(current => restNode.state.getOrElse(current))
      )
    }

    for {
      node           <- nodeInfoService.getNodeInfo(nodeId).map( _.map( _.node )).notOptional(s"node with id '${nodeId.value}' was not found")
      newProperties  <- CompareProperties.updateProperties(node.properties, restNode.properties).toIO
      updated        =  updateNode(node, restNode, newProperties)
      keyInfo        =  getKeyInfo(restNode)
      saved          <- if(updated == node) node.succeed
                        else nodeRepository.updateNode(updated, modId, actor, reason)
      keyChanged     =  keyInfo._1.isDefined || keyInfo._2.isDefined
      keys           <- if(keyChanged) {
                           nodeRepository.updateNodeKeyInfo(node.id, keyInfo._1, keyInfo._2, modId, actor, reason)
                        } else UIO.unit
    } yield {
      if(node != updated || keyChanged) {
        asyncRegenerate ! AutomaticStartDeployment(ModificationId(uuidGen.newUuid), userService.getCurrentUser.actor)
      }
      saved
    }
  }

  def remoteRunRequest(nodeId: NodeId, classes : List[String], keepOutput : Boolean, asynchronous : Boolean) = {
    val url = s"${relayApiEndpoint}/remote-run/nodes/${nodeId.value}"
//    val url = s"http://localhost/rudder/relay-api/remote-run/nodes/${nodeId.value}"
    val params =
      ( "classes"     , classes.mkString(",") ) ::
      ( "keep_output" , keepOutput.toString   ) ::
      ( "asynchronous", asynchronous.toString ) ::
      Nil
    // We currently bypass verification on certificate
    // We should add an option to allow the user to define a certificate in configuration file
    val options = HttpOptions.allowUnsafeSSL :: Nil

    Http(url).params(params).options(options).copy(headers = List(("User-Agent", s"rudder/remote run query for node ${nodeId.value}"))).postForm
  }

  /*
   * Execute remote run on given node and pipe response to output stream
   */
  def runNode[A](nodeId: NodeId, classes : List[String]): OutputStream => Unit = {
    /*
     * read from in and copy to out
     */
    def copyStreamTo(pipeSize: Int, in : InputStream)(out: OutputStream ): Unit=  {
      val bytes : Array[Byte] = new Array(pipeSize)
      val zero = 0.toByte
      var read = 0
      try {
        while (read >= 0) { // stop on -1 because end of stream
          Arrays.fill(bytes,zero)
          read = in.read(bytes)
          if(read > 0) {
            out.write(bytes)
            out.flush()
          }
          // do not close os here
        }
      } catch {
        case e : IOException =>
          out.write(s"Error when trying to contact internal remote-run API: ${e.getMessage}".getBytes(StandardCharsets.UTF_8))
          out.flush()
      }
    }

    def errorMessageWithHint(s: String) = s"Error occured when contacting internal remote-run API to apply classes on Node '${nodeId.value}': ${s}"

    // buffer size for file I/O
    val pipeSize = 4096

    val readTimeout = 30.seconds

    val request = remoteRunRequest(nodeId, classes, true, false).timeout(connTimeoutMs = 1000, readTimeoutMs = readTimeout.toMillis.toInt)

    // copy will close `os`
    val copy = (os: OutputStream, timeout: Duration) => {
      for {
        _   <- NodeLoggerPure.debug(s"Executing remote run call: ${request.toString}")
        opt <- IOResult.effect {
                request.exec{ case (status,headers,is) =>
                  NodeLogger.debug(s"Processing remore-run on ${nodeId.value}: HTTP status ${status}") // this one is written two times - why ??
                  if (status >= 200 && status < 300) {
                    copyStreamTo(pipeSize, is)(os)
                  } else {
                    val error = errorMessageWithHint(s"(HTTP code ${status})")
                    NodeLogger.error(error)
                    os.write(error.getBytes)
                    os.flush
                  }
                  os.close() //os must be closed here, else is never know that the stream is closed and wait forever
                }
              }.unit.catchAll { case error@SystemError(m, ex) =>
                // special case for "Connection refused": it means that remoteRunRequest is not working
                val err = ex match {
                  case _:ConnectException =>
                    Unexpected(s"Can not connect to local remote run API (${request.method.toUpperCase}:${request.url})")
                  case _ => error
                }

                NodeLoggerPure.error(errorMessageWithHint(err.fullMsg)) *> IOResult.effect {
                  os.write(errorMessageWithHint(err.msg).getBytes)
                  os.flush
                  os.close()
                }
              }.timeout(timeout).provide(ZioRuntime.environment)
        _   <- NodeLoggerPure.debug("Done processing remote run request")
        _   <- opt.notOptional(errorMessageWithHint(s"request timed out after ${(timeout.render)}"))
      } yield ()
    }

    // all
    // we use pipedStream between node answer and our caller answer to decouple a bit the two.
    // A simpler solution would be to directly copy from request.exec input stream to caller out stream.


    (for {
      in  <- IOResult.effect(new PipedInputStream(pipeSize))
      out <- IOResult.effect(new PipedOutputStream(in))
      _   <- NodeLoggerPure.trace("remote-run: reading stream from remote API")
      _   <- copy(out, readTimeout).forkDaemon // read from HTTP request
      res <- IOResult.effect(copyStreamTo(pipeSize, in) _) // give the writter function waiting for out
      // don't close out here, it was closed inside `copy`
    } yield res).catchAll { err =>
      NodeLoggerPure.error(errorMessageWithHint(err.fullMsg)) *>
      IOResult.effect(copyStreamTo(pipeSize, new ByteArrayInputStream(errorMessageWithHint(err.msg).getBytes(StandardCharsets.UTF_8))) _)
    }.runNow
  }

  def runAllNodes(classes : List[String]) : Box[JValue] = {

    for {
      nodes <- nodeInfoService.getAll().toBox ?~! s"Could not find nodes informations"

    } yield {
      val res = {
        for {
          node <- nodes.values.toList
        } yield {
          // remote run only works for CFEngine based agent
          val  commandResult = {
            if(node.agentsName.exists(a => a.agentType == AgentType.CfeEnterprise || a.agentType == AgentType.CfeCommunity)) {
              val request = remoteRunRequest(node.id, classes, false, true)
              try {
                val result = request.asString
                if (result.isSuccess) {
                  "Started"
                } else {
                  s"An error occured when applying policy on Node '${node.id.value}', cause is: ${result.body}"
                }
              } catch {
                case ex: ConnectException =>
                  s"Can not connect to local remote run API (${request.method.toUpperCase}:${request.url})"
              }
            } else {
              s"Node with id '${node.id.value}' has an agent type (${node.agentsName.map(_.agentType.displayName).mkString(",")}) which doesn't support remote run"
            }
          }
           ( ( "id"       -> node.id.value)
           ~ ( "hostname" -> node.hostname)
           ~ ( "result"   -> commandResult)
           )
        }
      }
      JArray(res)
    }
  }

}<|MERGE_RESOLUTION|>--- conflicted
+++ resolved
@@ -664,13 +664,7 @@
                            case None =>
                              nodeInfoService.getAll().toBox
                            case Some(nodeIds) =>
-<<<<<<< HEAD
-                             com.normation.utils.Control.sequence(nodeIds)(
-                               nodeInfoService.getNodeInfo(_).map(_.map(n => (n.id, n))).toBox
-                             ).map(_.flatten.toMap)
-=======
                              nodeInfoService.getNodeInfos(nodeIds.toSet).map(_.map(n => (n.id, n)).toMap).toBox
->>>>>>> 1b62978f
                          }
       n2              =  System.currentTimeMillis
       _               =  TimingDebugLoggerPure.logEffect.trace(s"Getting node infos: ${n2 - n1}ms")
@@ -724,13 +718,8 @@
       optNodeIds <- req.json.flatMap(restExtractor.extractNodeIdsFromJson)
 
       nodes <- optNodeIds match {
-<<<<<<< HEAD
-        case None => nodeInfoService.getAll().toBox
-        case Some(nodeIds) => ZIO.foreach(nodeIds)(nodeInfoService.getNodeInfo(_).map(_.map(n => (n.id, n)))).toBox.map(_.flatten.toMap)
-=======
-        case None          => nodeInfoService.getAll()
+        case None          => nodeInfoService.getAll().toBox
         case Some(nodeIds) => nodeInfoService.getNodeInfos(nodeIds.toSet).map(_.map(n => (n.id, n)).toMap).toBox
->>>>>>> 1b62978f
       }
       softs <- readOnlySoftwareDAO.getNodesbySofwareName(software).toBox.map(_.toMap)
     } yield {
@@ -742,17 +731,10 @@
   def property(req : Req, property : String, inheritedValue : Boolean) = {
     for {
       optNodeIds <- req.json.flatMap(restExtractor.extractNodeIdsFromJson)
-<<<<<<< HEAD
-      nodes      <- (optNodeIds match {
-                      case None => nodeInfoService.getAll()
-                      case Some(nodeIds) => ZIO.foreach(nodeIds)(nodeInfoService.getNodeInfo(_).map(_.map(n => (n.id, n)))).map(_.flatten.toMap)
-                    }).toBox
-=======
       nodes      <- optNodeIds match {
-                      case None          => nodeInfoService.getAll()
+                      case None          => nodeInfoService.getAll().toBox
                       case Some(nodeIds) => nodeInfoService.getNodeInfos(nodeIds.toSet).map(_.map(n => (n.id, n)).toMap).toBox
                     }
->>>>>>> 1b62978f
       propMap = nodes.values.groupMapReduce(_.id)(n =>  n.properties.filter(_.name == property))(_ ::: _)
 
 
