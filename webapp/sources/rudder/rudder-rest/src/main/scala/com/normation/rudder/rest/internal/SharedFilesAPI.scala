/*
 *************************************************************************************
 * Copyright 2016 Normation SAS
 *************************************************************************************
 *
 * This file is part of Rudder.
 *
 * Rudder is free software: you can redistribute it and/or modify
 * it under the terms of the GNU General Public License as published by
 * the Free Software Foundation, either version 3 of the License, or
 * (at your option) any later version.
 *
 * In accordance with the terms of section 7 (7. Additional Terms.) of
 * the GNU General Public License version 3, the copyright holders add
 * the following Additional permissions:
 * Notwithstanding to the terms of section 5 (5. Conveying Modified Source
 * Versions) and 6 (6. Conveying Non-Source Forms.) of the GNU General
 * Public License version 3, when you create a Related Module, this
 * Related Module is not considered as a part of the work and may be
 * distributed under the license agreement of your choice.
 * A "Related Module" means a set of sources files including their
 * documentation that, without modification of the Source Code, enables
 * supplementary functions or services in addition to those offered by
 * the Software.
 *
 * Rudder is distributed in the hope that it will be useful,
 * but WITHOUT ANY WARRANTY; without even the implied warranty of
 * MERCHANTABILITY or FITNESS FOR A PARTICULAR PURPOSE.  See the
 * GNU General Public License for more details.
 *
 * You should have received a copy of the GNU General Public License
 * along with Rudder.  If not, see <http://www.gnu.org/licenses/>.

 *
 *************************************************************************************
 */

package com.normation.rudder.rest.internal

import better.files._
import com.normation.box._
import com.normation.errors._
import com.normation.errors.IOResult
import com.normation.rudder.rest.OldInternalApiAuthz
import com.normation.rudder.rest.RestExtractorService
import com.normation.rudder.rest.internal.SharedFilesAPI.sanitizePath
import java.nio.charset.StandardCharsets
import java.nio.file.Files
import java.nio.file.NoSuchFileException
import java.nio.file.attribute.PosixFilePermissions
import net.liftweb.common.Box
import net.liftweb.common.EmptyBox
import net.liftweb.common.Failure
import net.liftweb.common.Full
import net.liftweb.common.Loggable
import net.liftweb.http.JsonResponse
import net.liftweb.http.LiftResponse
import net.liftweb.http.Req
import net.liftweb.http.StreamingResponse
import net.liftweb.http.rest.RestHelper
import net.liftweb.json.JsonAST.JArray
import net.liftweb.json.JsonAST.JField
import net.liftweb.json.JsonAST.JNull
import net.liftweb.json.JsonAST.JObject
import net.liftweb.json.JsonAST.JString
import net.liftweb.json.JsonAST.JValue
import org.joda.time.DateTime
import org.joda.time.Instant
import scala.jdk.CollectionConverters._
import zio.ZIO
import zio.syntax._

object SharedFilesAPI {
  def sanitizePath(path: String, baseFolder: File): IOResult[File] = {
    IOResult.attemptZIO {
      // Actually canonifies the path
      val filePath = baseFolder / path.dropWhile(_.equals('/'))
      // We also want to resolve symlinks before checking, let's resort to Java's `toRealPath`
      val realPath = File(filePath.toJava.toPath.toRealPath())
      // `false` means we allow access to the base directory itself
      if (baseFolder.contains(realPath, strict = false)) {
        realPath.succeed
      } else {
        Unexpected(s"Unauthorized access to file ${filePath.name} (real path: ${realPath})").fail
      }
    }
  }
}

class SharedFilesAPI(
    restExtractor:    RestExtractorService,
    sharedFolderPath: String
) extends RestHelper with Loggable {

  private def checkPathAndContinue(path: String, baseFolder: File)(
      fun:                               File => IOResult[LiftResponse]
  ): IOResult[LiftResponse] = {
    IOResult.attemptZIO {
      sanitizePath(path, baseFolder).flatMap(fun)
    }
  }

  def serialize(file: File):             IOResult[JValue]       = {
    import net.liftweb.json.JsonDSL._
    IOResult.attempt(s"Error when serializing file ${file.name}") {
      val date = new DateTime(Instant.ofEpochMilli(Files.getLastModifiedTime(file.path, File.LinkOptions.noFollow: _*).toMillis))
      (("name"    -> file.name)
      ~ ("size"   -> (try { file.size }
      catch { case _: NoSuchFileException => 0L }))
      ~ ("type"   -> (if (file.isDirectory) "dir" else "file"))
      ~ ("date"   -> date.toString("yyyy-MM-dd HH:mm:ss"))
      ~ ("rights" -> file.permissionsAsString(File.LinkOptions.noFollow)))
    }
  }
  def errorResponse(message: String):    LiftResponse           = {
    import net.liftweb.json.JsonDSL._
    val content = {
      (("success" -> false)
      ~ ("error"  -> message))
    }
    JsonResponse(content, Nil, Nil, 500)
  }
  val basicSuccessResponse:              LiftResponse           = {
    import net.liftweb.json.JsonDSL._
    val content = {
      (("success" -> true)
      ~ ("error"  -> JNull))
    }
    JsonResponse(content, Nil, Nil, 200)
  }
  def downloadFile(file: File):          IOResult[LiftResponse] = {
    IOResult.attemptZIO {
      if (file.exists) {
        if (file.isRegularFile) {
          val fileSize = file.size
          val headers  = {
            ("Content-type"        -> "application/octet-stream") ::
            ("Content-length"      -> fileSize.toString) ::
            ("Content-disposition" -> s"attachment; filename=${file.name}") ::
            Nil
          }
          StreamingResponse(file.newInputStream, () => {}, fileSize, headers, Nil, 200).succeed
        } else {
          Unexpected(s"File '${file.name}' is not a regular file").fail
        }
      } else {
        Unexpected(s"File '${file.name}' does not exist").fail
      }
    }
  }
  def directoryContent(directory: File): IOResult[LiftResponse] = {

    IOResult.attemptZIO {
      if (directory.exists) {
        if (directory.isDirectory()) {
          val jsonFiles: IOResult[List[JValue]] = directory.children.toSeq.accumulate(serialize)
          jsonFiles.map { files =>
            val result = JObject(List(JField("result", JArray(files))))
            JsonResponse(result, List(), List(), 200)
          }
        } else {
          Unexpected(s"File '${directory.name}' is not a directory").fail
        }
      } else {
        Unexpected(s"File '${directory.name}' does not exist").fail
      }
    }
  }
  def fileContent(file: File): IOResult[LiftResponse] = {
    IOResult.attemptZIO {
      if (file.exists) {
        if (file.isRegularFile) {
          import net.liftweb.json.JsonDSL._
          val result = JObject(List(JField("result", file.contentAsString(StandardCharsets.UTF_8))))
          JsonResponse(result, List(), List(), 200).succeed
        } else {
          Unexpected(s"File '${file.name}' is not a regular file").fail
        }
      } else {
        Unexpected(s"File '${file.name}' does not exist").fail
      }
    }
  }

  def editFile(content: String)(file: File):     IOResult[LiftResponse] = {
    IOResult.attemptZIO {
      if (file.exists) {
        if (file.isRegularFile) {
          file.write(content)
          basicSuccessResponse.succeed
        } else {
          Unexpected(s"File '${file.name}' is not a regular file").fail
        }
      } else {
        Unexpected(s"File '${file.name}' does not exist").fail
      }
    }
  }
  def setPerms(rawPerms: String)(file: File):    IOResult[LiftResponse] = {
    IOResult.attempt {
      val perms = PosixFilePermissions.fromString(rawPerms).asScala.toSet
      file.setPermissions(perms)
      basicSuccessResponse
    }
  }
  def removeFile(file: File):                    IOResult[LiftResponse] = {
    IOResult.attempt {
      file.delete(true)
      basicSuccessResponse
    }
  }
  def moveToDirectory(oldFile: File)(dir: File): IOResult[LiftResponse] = {
    IOResult.attemptZIO {
      if (oldFile.exists) {
        oldFile.moveToDirectory(dir)
        basicSuccessResponse.succeed
      } else {
        Unexpected(s"File '${oldFile.name}' does not exist").fail
      }
    }
  }
  def copyToDirectory(oldFile: File)(dir: File): IOResult[LiftResponse] = {
    IOResult.attemptZIO {
      if (oldFile.exists) {
        oldFile.copyToDirectory(dir)
        basicSuccessResponse.succeed
      } else {
        Unexpected(s"File '${oldFile.name}' does not exist").fail
      }
    }
  }
  def renameFile(oldFile: File)(newFile: File):  IOResult[LiftResponse] = {

    IOResult.attemptZIO {
      if (oldFile.exists) {
        oldFile.moveTo(newFile)
        basicSuccessResponse.succeed
      } else {
        Unexpected(s"File '${oldFile.name}' does not exist").fail
      }
    }
  }
  def createFolder(newdirectory: File): IOResult[LiftResponse] = {
    IOResult.attempt {
      newdirectory.createDirectoryIfNotExists(false)
      basicSuccessResponse
    }
  }

  def requestDispatch(basePath: File): PartialFunction[Req, () => Box[LiftResponse]] = {

    case Get(Nil, req) => {
      implicit val prettify = false
      implicit val action: String = "readFileResource"

      OldInternalApiAuthz.withReadConfig {
        (req.params.get("action") match {
          case None                    => Failure("'action' is not defined in request")
          case Some("download" :: Nil) =>
            req.params.get("path") match {
              case Some(path :: Nil) =>
                checkPathAndContinue(path, basePath)(downloadFile).toBox
              case None              =>
                Failure("Path of file to download is not defined")
              case Some(values)      =>
                Failure("Too many values in request for path of file to download")
            }
          case Some(action :: Nil)     =>
            Failure("Action not supported")
          case Some(actions)           =>
            Failure("Too many values in request for action")
        }) match {
          case Full(response) =>
            response
          case eb: EmptyBox =>
            val fail = eb ?~! s"An error occurred while looking into directory"
            logger.error(fail.messageChain)
            errorResponse(fail.messageChain)
        }
      }
    }

    case Post(Nil, req) => {
      implicit val prettify = false
      implicit val action: String = "writeFileResource"

      OldInternalApiAuthz.withWriteConfig {
        req.params.get("destination") match {
          case Some(dest :: Nil) =>
            for {
              file <- req.uploadedFiles
            } yield {
              for {
                path <- sanitizePath(dest.replaceFirst("/", "") + '/' + file.fileName, basePath)
              } yield {
<<<<<<< HEAD
                in.pipeTo(out)
              }
            }
          }
          basicSuccessResponse
        case _                 =>
          (req.json match {
            case Full(json) =>
              def simpleAction(actionName: String, itemName: String, action: File => IOResult[LiftResponse]) = {
                json \ itemName match {
                  case JString(path) =>
                    checkPathAndContinue(path, basePath)(f => {
                      (IOResult.attemptZIO(s"An error occurred while running action '${actionName}' ") {
                        action(f)
                      })
                    }).toBox
                  case _             => Failure(s"'${itemName}' is not correctly defined for '${actionName}' action")
=======
                for {
                  in  <- file.fileStream.autoClosed
                  out <- path.newOutputStream.autoClosed
                } yield {
                  in.pipeTo(out)
>>>>>>> 497935d1
                }
              }
            }
            basicSuccessResponse
          case _                 =>
            (req.json match {
              case Full(json) =>
                def simpleAction(actionName: String, itemName: String, action: File => IOResult[LiftResponse]) = {
                  json \ itemName match {
                    case JString(path) =>
                      checkPathAndContinue(path, basePath)(f => {
                        (IOResult.effectM(s"An error occured while running action '${actionName}' ") {
                          action(f)
                        })
                      }).toBox
                    case _             => Failure(s"'${itemName}' is not correctly defined for '${actionName}' action")
                  }
                }

                def actionWithParam(
                    actionName: String,
                    itemName:   String,
                    paramName:  String,
                    action:     String => File => IOResult[LiftResponse]
                ) = {
                  json \ itemName match {
                    case JString(item) =>
                      json \ paramName match {
                        case JString(param) =>
                          checkPathAndContinue(item, basePath)(action(param)).toBox
                        case _              => Failure(s"'${paramName}' is not correctly defined for '${actionName}' action")
                      }
                    case _             => Failure(s"'${itemName}' is not correctly defined for '${actionName}' action")
                  }
                }

                def actionList(
                    actionName: String,
                    itemName:   String,
                    paramName:  String,
                    action:     String => File => IOResult[LiftResponse]
                ) = {
                  json \ itemName match {
                    case JArray(items) =>
                      ZIO
                        .foreach(items) {
                          case JString(item) =>
                            json \ paramName match {
                              case JString(param) =>
                                checkPathAndContinue(item, basePath)(action(param))
                              case _              => Unexpected(s"'${paramName}' is not correctly defined for '${actionName}' action").fail
                            }
                          case item          =>
                            Unexpected(
                              s"a value from array '${itemName}', for action '${actionName}' is not valid, should be a string but is: ${net.liftweb.json
                                  .compactRender(item)}"
                            ).fail
                        }
                        .map(_ => basicSuccessResponse)
                        .toBox
                    case _             => Failure(s"'${itemName}' is not correctly defined for '${actionName}' action")
                  }
                }

                json \ "action" match {

                  case JString("list") =>
                    simpleAction("list", "path", directoryContent)

                  case JString("getContent") =>
                    simpleAction("getContent", "item", fileContent)

                  case JString("createFolder") =>
                    simpleAction("createFolder", "newPath", createFolder)

                  case JString("edit") =>
                    actionWithParam("edit", "item", "content", editFile)

                  case JString("rename") =>
                    actionWithParam(
                      "rename",
                      "item",
                      "newItemPath",
                      (newItem => oldFile => checkPathAndContinue(newItem, basePath)(renameFile(oldFile)))
                    )

                  case JString("remove") =>
                    json \ "items" match {
                      case JArray(items) =>
                        ZIO
                          .foreach(items) {
                            case JString(item) =>
                              checkPathAndContinue(item, basePath)(removeFile)
                            case item          =>
                              Unexpected(
                                s"a value from array 'items', for action 'remove' is not valid, should be a string but is: ${net.liftweb.json
                                    .compactRender(item)}"
                              ).fail
                          }
                          .map(_ => basicSuccessResponse)
                          .toBox
                      case _             => Failure("'item' is not correctly defined for 'getContent' action")
                    }

                  case JString("changePermissions") =>
                    actionList("changePermissions", "items", "perms", setPerms)

                  case JString("move") =>
                    actionList(
                      "move",
                      "items",
                      "newPath",
                      (newItem => oldFile => checkPathAndContinue(newItem, basePath)(moveToDirectory(oldFile)))
                    )

                  case JString("copy") =>
                    actionList(
                      "copy",
                      "items",
                      "newPath",
                      (newItem => oldFile => checkPathAndContinue(newItem, basePath)(copyToDirectory(oldFile)))
                    )

                  case _ => Failure("Action not supported")
                }
              case _          => Failure("'action' is not defined in json data")
            }) match {
              case Full(response) =>
                response
              case eb: EmptyBox =>
                val fail = eb ?~! s"An error occurred while looking into directory"
                logger.error(fail.messageChain)
                errorResponse(fail.messageChain)
            }
        }
      }
    }
  }

  def ncfRequestDispatch: PartialFunction[Req, () => Box[LiftResponse]] = {
    new PartialFunction[Req, () => Box[LiftResponse]] {
      def isDefinedAt(req: Req): Boolean                 = {
        req.path.partPath match {
          case "draft" :: techniqueId :: techniqueVersion :: _ =>
            val path = File(s"/var/rudder/configuration-repository/workspace/${techniqueId}/${techniqueVersion}/resources")
            val pf   = requestDispatch(path)
            pf.isDefinedAt(req.withNewPath(req.path.drop(3)))
          case techniqueId :: techniqueVersion :: categories   =>
            val path = File(
              s"/var/rudder/configuration-repository/techniques/${categories.mkString("/")}/${techniqueId}/${techniqueVersion}/resources"
            )
            val pf   = requestDispatch(path)
            pf.isDefinedAt(req.withNewPath(req.path.drop(req.path.partPath.size)))
          case _                                               =>
            false
        }
      }
      def apply(req: Req):       () => Box[LiftResponse] = {
        req.path.partPath match {
          case "draft" :: techniqueId :: techniqueVersion :: _ =>
            val path = File(s"/var/rudder/configuration-repository/workspace/${techniqueId}/${techniqueVersion}/resources")
            path.createIfNotExists(true, true)
            val pf   = requestDispatch(path)
            pf.apply(req.withNewPath(req.path.drop(3)))
          case techniqueId :: techniqueVersion :: categories   =>
            val path = File(
              s"/var/rudder/configuration-repository/techniques/${categories.mkString("/")}/${techniqueId}/${techniqueVersion}/resources"
            )
            path.createIfNotExists(true, true)
            val pf   = requestDispatch(path)
            pf.apply(req.withNewPath(req.path.drop(req.path.partPath.size)))
          case _                                               =>
            (() => Failure("invalid request on shared file api"))
        }
      }
    }

  }
  serve("secure" :: "api" :: "sharedfile" :: Nil prefix requestDispatch(File(sharedFolderPath)))

  serve("secure" :: "api" :: "resourceExplorer" :: Nil prefix ncfRequestDispatch)
}<|MERGE_RESOLUTION|>--- conflicted
+++ resolved
@@ -293,31 +293,11 @@
               for {
                 path <- sanitizePath(dest.replaceFirst("/", "") + '/' + file.fileName, basePath)
               } yield {
-<<<<<<< HEAD
-                in.pipeTo(out)
-              }
-            }
-          }
-          basicSuccessResponse
-        case _                 =>
-          (req.json match {
-            case Full(json) =>
-              def simpleAction(actionName: String, itemName: String, action: File => IOResult[LiftResponse]) = {
-                json \ itemName match {
-                  case JString(path) =>
-                    checkPathAndContinue(path, basePath)(f => {
-                      (IOResult.attemptZIO(s"An error occurred while running action '${actionName}' ") {
-                        action(f)
-                      })
-                    }).toBox
-                  case _             => Failure(s"'${itemName}' is not correctly defined for '${actionName}' action")
-=======
                 for {
                   in  <- file.fileStream.autoClosed
                   out <- path.newOutputStream.autoClosed
                 } yield {
                   in.pipeTo(out)
->>>>>>> 497935d1
                 }
               }
             }
@@ -329,7 +309,7 @@
                   json \ itemName match {
                     case JString(path) =>
                       checkPathAndContinue(path, basePath)(f => {
-                        (IOResult.effectM(s"An error occured while running action '${actionName}' ") {
+                        (IOResult.attemptZIO(s"An error occured while running action '${actionName}' ") {
                           action(f)
                         })
                       }).toBox
