--- conflicted
+++ resolved
@@ -96,13 +96,7 @@
   private def checkPathAndContinue(path: String, baseFolder: File)(
       fun:                               File => IOResult[LiftResponse]
   ): IOResult[LiftResponse] = {
-<<<<<<< HEAD
-    IOResult.attemptZIO {
-      sanitizePath(path, baseFolder).flatMap(fun)
-    }
-=======
     sanitizePath(path, baseFolder).flatMap(fun)
->>>>>>> 56fa8b35
   }
 
   def serialize(file: File):             IOResult[JValue]       = {
