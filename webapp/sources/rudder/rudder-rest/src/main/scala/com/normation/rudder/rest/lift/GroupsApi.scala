--- conflicted
+++ resolved
@@ -386,13 +386,8 @@
         case Some(sourceId :: Nil) =>
           // clone existing rule
           for {
-<<<<<<< HEAD
             (group, cat) <- readGroup.getNodeGroup(NodeGroupId(sourceId)).toBox ?~!
-              s"Could not create group ${name} (id:${id.value}) by cloning group '${sourceId}')"
-=======
-            (group, cat) <- readGroup.getNodeGroup(NodeGroupId(sourceId)) ?~!
               s"Could not create group ${name} (id:${groupId.value}) by cloning group '${sourceId}')"
->>>>>>> 5b6320e6
           } yield {
             // in that case, we take rest category and if empty, we default to cloned group category
             val category = restGroup.category.orElse(Some(cat))
