/*
 *************************************************************************************
 * Copyright 2013 Normation SAS
 *************************************************************************************
 *
 * This file is part of Rudder.
 *
 * Rudder is free software: you can redistribute it and/or modify
 * it under the terms of the GNU General Public License as published by
 * the Free Software Foundation, either version 3 of the License, or
 * (at your option) any later version.
 *
 * In accordance with the terms of section 7 (7. Additional Terms.) of
 * the GNU General Public License version 3, the copyright holders add
 * the following Additional permissions:
 * Notwithstanding to the terms of section 5 (5. Conveying Modified Source
 * Versions) and 6 (6. Conveying Non-Source Forms.) of the GNU General
 * Public License version 3, when you create a Related Module, this
 * Related Module is not considered as a part of the work and may be
 * distributed under the license agreement of your choice.
 * A "Related Module" means a set of sources files including their
 * documentation that, without modification of the Source Code, enables
 * supplementary functions or services in addition to those offered by
 * the Software.
 *
 * Rudder is distributed in the hope that it will be useful,
 * but WITHOUT ANY WARRANTY; without even the implied warranty of
 * MERCHANTABILITY or FITNESS FOR A PARTICULAR PURPOSE.  See the
 * GNU General Public License for more details.
 *
 * You should have received a copy of the GNU General Public License
 * along with Rudder.  If not, see <http://www.gnu.org/licenses/>.

 *
 *************************************************************************************
 */
package com.normation.appconfig

import com.normation.NamedZioLogger
import com.normation.errors.*
import com.normation.eventlog.EventActor
import com.normation.rudder.batch.AsyncWorkflowInfo
import com.normation.rudder.batch.PolicyGenerationTrigger
import com.normation.rudder.domain.appconfig.FeatureSwitch
import com.normation.rudder.domain.appconfig.RudderWebProperty
import com.normation.rudder.domain.appconfig.RudderWebPropertyName
import com.normation.rudder.domain.eventlog.ModifyAgentRunIntervalEventType
import com.normation.rudder.domain.eventlog.ModifyAgentRunSplaytimeEventType
import com.normation.rudder.domain.eventlog.ModifyAgentRunStartHourEventType
import com.normation.rudder.domain.eventlog.ModifyAgentRunStartMinuteEventType
import com.normation.rudder.domain.eventlog.ModifyComplianceModeEventType
import com.normation.rudder.domain.eventlog.ModifyHeartbeatPeriodEventType
import com.normation.rudder.domain.eventlog.ModifySendServerMetricsEventType
import com.normation.rudder.domain.nodes.NodeState
import com.normation.rudder.domain.policies.GlobalPolicyMode
import com.normation.rudder.domain.policies.PolicyMode
import com.normation.rudder.domain.policies.PolicyMode.*
import com.normation.rudder.domain.policies.PolicyModeOverrides
import com.normation.rudder.reports.*
import com.normation.rudder.reports.ChangesOnly
import com.normation.rudder.reports.ComplianceMode
import com.normation.rudder.reports.FullCompliance
import com.normation.rudder.services.policies.SendMetrics
import com.normation.rudder.services.reports.UnexpectedReportBehavior
import com.normation.rudder.services.reports.UnexpectedReportInterpretation
import com.normation.rudder.services.servers.RelaySynchronizationMethod
import com.normation.rudder.services.servers.RelaySynchronizationMethod.*
import com.normation.rudder.services.workflows.WorkflowLevelService
import com.normation.rudder.services.workflows.WorkflowUpdate
import com.typesafe.config.Config
import com.typesafe.config.ConfigFactory
import net.liftweb.common.EmptyBox
import net.liftweb.common.Full
import scala.concurrent.duration.Duration
import zio.*
import zio.syntax.*

/**
 * A service that Read mutable (runtime) configuration properties
 *
 * Configuration read by that service MUST NOT BE CACHED.
 * Else, of course, they loose their runtime/mutable property.
 *
 */
trait ReadConfigService {

  /**
   * Change message properties
   */
  def rudder_ui_changeMessage_enabled():     IOResult[Boolean]
  def rudder_ui_changeMessage_mandatory():   IOResult[Boolean]
  def rudder_ui_changeMessage_explanation(): IOResult[String]

  /**
   * Workflow.
   * The semantic of that property for "enabled" depends ALSO
   * of the plugins installed for workflows: if you don't have
   * workflow plugin, you won't be able to enable it. And in the
   * line, once you have the plugin, you need to enable it their.
   */
  def rudder_workflow_enabled():         IOResult[Boolean]
  def rudder_workflow_self_validation(): IOResult[Boolean]
  def rudder_workflow_self_deployment(): IOResult[Boolean]
  def rudder_workflow_validate_all():    IOResult[Boolean]
  def set_rudder_workflow_validate_all(value: Boolean): IOResult[Unit]

  /**
   * CFEngine server properties
   */
  def cfengine_server_denybadclocks(): IOResult[Boolean]

  /**
   * Relay synchronization configuration
   */
  def relay_server_sync_method():     IOResult[RelaySynchronizationMethod]
  def relay_server_syncpromises():    IOResult[Boolean]
  def relay_server_syncsharedfiles(): IOResult[Boolean]

  /**
   * Agent execution interval and start run
   */
  def agent_run_interval(): IOResult[Int]

  def agent_run_splaytime():    IOResult[Int]
  def agent_run_start_hour():   IOResult[Int]
  def agent_run_start_minute(): IOResult[Int]

  /**
   * CFEngine global properties
   */
  def cfengine_modified_files_ttl(): IOResult[Int]
  def cfengine_outputs_ttl():        IOResult[Int]

  /**
   * Compliance mode: See ComplianceMode class for more details
   */
  def rudder_compliance_mode(): IOResult[GlobalComplianceMode] = {
    for {
      name     <- rudder_compliance_mode_name()
      modeName <- ComplianceModeName.parse(name).toIO
      period   <- rudder_compliance_heartbeatPeriod()
    } yield {
      GlobalComplianceMode(modeName, period)
    }
  }

  def rudder_compliance_mode_name(): IOResult[String]

  def rudder_compliance_heartbeatPeriod(): IOResult[Int]

  /**
   * Policy mode: See PolicyMode class for more details
   */
  def rudder_global_policy_mode(): IOResult[GlobalPolicyMode] = {
    for {
      mode        <- rudder_policy_mode_name()
      overridable <- rudder_policy_overridable()
    } yield {
      GlobalPolicyMode(mode, if (overridable) PolicyModeOverrides.Always else PolicyModeOverrides.Unoverridable)
    }
  }
  def rudder_policy_mode_name():   IOResult[PolicyMode]
  def rudder_policy_overridable(): IOResult[Boolean]

  /**
   * Send Metrics
   */
  def send_server_metrics(): IOResult[Option[SendMetrics]]

  /**
    * default reporting protocol
    */
  def rudder_report_protocol_default(): IOResult[AgentReportingProtocol]

  /**
   * Should we display recent changes graphs  ?
   */
  def display_changes_graph(): IOResult[Boolean]

  /**
   * Should we hide compliance/recent changes column in directive screen for rule ?
   */
  def rudder_ui_display_ruleComplianceColumns(): IOResult[Boolean]

  /**
   * Should we activate the script engine bar ?
   */
  def rudder_featureSwitch_directiveScriptEngine(): IOResult[FeatureSwitch]

  /**
   * Default value for node properties after acceptation:
   * - policy mode
   * - node lifecycle state
   */
  def rudder_node_onaccept_default_policy_mode(): IOResult[Option[PolicyMode]]
  def rudder_node_onaccept_default_state():       IOResult[NodeState]

  def node_accept_duplicated_hostname(): IOResult[Boolean]

  /**
   * What is the behavior to adopt regarding unexpected reports ?
   */
  def rudder_compliance_unexpected_report_interpretation(): IOResult[UnexpectedReportInterpretation]

  /**
   * For debugging / disabling some part of Rudder. Should not be exposed in UI
   */
  def rudder_compute_changes():              IOResult[Boolean]
  def rudder_generation_compute_dyngroups(): IOResult[Boolean]
  def rudder_save_db_compliance_levels():    IOResult[Boolean]
  def rudder_save_db_compliance_details():   IOResult[Boolean]

  def rudder_generation_max_parallelism(): IOResult[String]
  def rudder_generation_delay():           IOResult[Duration]
  def rudder_generation_trigger():         IOResult[PolicyGenerationTrigger]
  def rudder_generation_js_timeout():      IOResult[Int]

  def rudder_compute_dyngroups_max_parallelism(): IOResult[String]

  def rudder_generation_continue_on_error(): IOResult[Boolean]

  def rudder_setup_done(): IOResult[Boolean]

}

/**
 * A service that modify existing config parameters
 */
trait UpdateConfigService {

  def set_rudder_ui_changeMessage_enabled(value:     Boolean): IOResult[Unit]
  def set_rudder_ui_changeMessage_mandatory(value:   Boolean): IOResult[Unit]
  def set_rudder_ui_changeMessage_explanation(value: String):  IOResult[Unit]

  /**
   * Workflows
   */
  def set_rudder_workflow_enabled(value:         Boolean): IOResult[Unit]
  def set_rudder_workflow_self_validation(value: Boolean): IOResult[Unit]
  def set_rudder_workflow_self_deployment(value: Boolean): IOResult[Unit]

  /**
   * Set CFEngine server properties
   */
  def set_cfengine_server_denybadclocks(value: Boolean): IOResult[Unit]
  def set_cfengine_server_skipidentify(value:  Boolean): IOResult[Unit]

  /**
   * Set Relay-Server synchronization method
   */
  def set_relay_server_sync_method(value:     RelaySynchronizationMethod): IOResult[Unit]
  def set_relay_server_syncpromises(value:    Boolean):                    IOResult[Unit]
  def set_relay_server_syncsharedfiles(value: Boolean):                    IOResult[Unit]

  /**
   * Agent frequency and start run
   */
  def set_agent_run_interval(value:     Int, actor: EventActor, reason: Option[String]): IOResult[Unit]
  def set_agent_run_splaytime(value:    Int, actor: EventActor, reason: Option[String]): IOResult[Unit]
  def set_agent_run_start_hour(value:   Int, actor: EventActor, reason: Option[String]): IOResult[Unit]
  def set_agent_run_start_minute(value: Int, actor: EventActor, reason: Option[String]): IOResult[Unit]

  /**
   * Set CFEngine global properties
   */
  def set_cfengine_modified_files_ttl(value: Int): IOResult[Unit]
  def set_cfengine_outputs_ttl(value:        Int): IOResult[Unit]

  /**
   * Send Metrics
   */
  def set_send_server_metrics(value: Option[SendMetrics], actor: EventActor, reason: Option[String]): IOResult[Unit]

  /**
   * Set the compliance mode
   */
  def set_rudder_compliance_mode(mode: ComplianceMode, actor: EventActor, reason: Option[String]): IOResult[Unit] = {
    for {
      _ <- set_rudder_compliance_mode_name(mode.name, actor, reason)
      u <- mode.name match {
             case ChangesOnly.name => set_rudder_compliance_heartbeatPeriod(mode.heartbeatPeriod, actor, reason)
             case _                => ZIO.unit
           }
    } yield {
      u
    }

  }

  def set_rudder_compliance_mode_name(name: String, actor: EventActor, reason: Option[String]): IOResult[Unit]

  def set_rudder_compliance_heartbeatPeriod(frequency: Int, actor: EventActor, reason: Option[String]): IOResult[Unit]

  /**
   * Report protocol
   */
  def set_rudder_report_protocol_default(value: AgentReportingProtocol): IOResult[Unit]

  /**
   * Should we display recent changes graphs  ?
   */
  def set_display_changes_graph(displayGraph: Boolean): IOResult[Unit]

  /**
   * Should we hide compliance/recent changes column in directive screen for rule ?
   */
  def set_rudder_ui_display_ruleComplianceColumns(Columns: Boolean): IOResult[Unit]

  /**
   * Should we evaluate scripts in variable values?
   */
  def set_rudder_featureSwitch_directiveScriptEngine(status: FeatureSwitch): IOResult[Unit]

  /**
   * Set the compliance mode
   */
  def set_rudder_policy_mode(mode: GlobalPolicyMode, actor: EventActor, reason: Option[String]): IOResult[Unit] = {
    for {
      _ <- set_rudder_policy_mode_name(mode.mode, actor, reason)
      u <- set_rudder_policy_overridable(if (mode.overridable == PolicyModeOverrides.Always) true else false, actor, reason)
    } yield {
      u
    }

  }

  def set_rudder_policy_mode_name(name: PolicyMode, actor: EventActor, reason: Option[String]): IOResult[Unit]

  def set_rudder_policy_overridable(overridable: Boolean, actor: EventActor, reason: Option[String]): IOResult[Unit]

  /**
   * Default name for node properties after acceptation:
   * - policy mode
   * - node lifecycle state
   */
  def set_rudder_node_onaccept_default_policy_mode(policyMode: Option[PolicyMode]): IOResult[Unit]
  def set_rudder_node_onaccept_default_state(nodeState:        NodeState):          IOResult[Unit]

  def set_node_accept_duplicated_hostname(accept: Boolean): IOResult[Unit]

  def set_rudder_compliance_unexpected_report_interpretation(mode: UnexpectedReportInterpretation): IOResult[Unit]

  def set_rudder_compute_changes(value:              Boolean): IOResult[Unit]
  def set_rudder_generation_compute_dyngroups(value: Boolean): IOResult[Unit]
  def set_rudder_save_db_compliance_levels(value:    Boolean): IOResult[Unit]
  def set_rudder_save_db_compliance_details(value:   Boolean): IOResult[Unit]

  def set_rudder_generation_max_parallelism(value: String):                  IOResult[Unit]
  def set_rudder_generation_delay(value:           Duration):                IOResult[Unit]
  def set_rudder_generation_trigger(value:         PolicyGenerationTrigger): IOResult[Unit]
  def set_rudder_generation_js_timeout(value:      Int):                     IOResult[Unit]

  def set_rudder_compute_dyngroups_max_parallelism(value: String): IOResult[Unit]

  def set_rudder_generation_continue_on_error(value: Boolean): IOResult[Unit]

  def set_rudder_setup_done(value: Boolean): IOResult[Unit]
}

/*
 * A generic config service that handle all the typing of values but rely on a
 * a backend ConfigRepository to actually save things.
 * Initial values can be provided with a Config file (plus there is some
 * hard coded default values)
 */
class GenericConfigService(
    configFile:     Config,
    repos:          ConfigRepository,
    workflowUpdate: AsyncWorkflowInfo,
    workflowLevel:  WorkflowLevelService
) extends ReadConfigService with UpdateConfigService with NamedZioLogger {

  override def loggerName: String = this.getClass.getName

  /**
   * Create a cache for values that should never fail
   */

  val defaultConfig: String = {
    s"""rudder.ui.changeMessage.enabled=true
       rudder.ui.changeMessage.mandatory=false
       rudder.ui.changeMessage.explanation=Please enter a reason explaining this change.
       rudder.workflow.enabled=false
       rudder.workflow.self.validation=false
       rudder.workflow.self.deployment=true
       rudder.workflow.validate.all=false
       cfengine.server.denybadclocks=true
       cfengine.server.skipidentify=false
       relay.sync.method=classic
       relay.sync.promises=true
       relay.sync.sharedfiles=true
       agent.run.interval=5
       agent.run.splaytime=4
       agent.run.start.hour=0
       agent.run.start.minute=0
       cfengine.modified.files.ttl=30
       cfengine.outputs.ttl=7
       rudder.store.all.centralized.logs.in.file=true
       send.server.metrics=none
       rudder.compliance.mode=${FullCompliance.name}
       rudder.compliance.heartbeatPeriod=1
       rudder.syslog.protocol.disabled=false
       rudder.report.protocol.default=SYSLOG
       rudder.syslog.protocol.transport=UDP
       display.changes.graph=true
       rudder.ui.display.ruleComplianceColumns=false
       rudder.policy.mode.name=${Enforce.name}
       rudder.policy.mode.overridable=true
       rudder.featureSwitch.directiveScriptEngine=enabled
       rudder.node.onaccept.default.state=enabled
       rudder.node.onaccept.default.policyMode=default
       rudder.compliance.unexpectedReportUnboundedVarValues=true
       rudder.compute.changes=true
       rudder.generation.compute.dyngroups=true
       rudder.save.db.compliance.levels=true
       rudder.save.db.compliance.details=false
       rudder.generation.max.parallelism=x0.5
       rudder.generation.js.timeout=30
       rudder.generation.continue.on.error=false
       rudder.generation.delay=0s
       rudder.generation.trigger=all
       node.accept.duplicated.hostname=false
       rudder.compute.dyngroups.max.parallelism=1
       rudder.setup.done=false
       rudder.generation.rudderc.enabled.targets=\"\"\"[]\"\"\"
    """
  }

  val configWithFallback: Config = configFile.withFallback(ConfigFactory.parseString(defaultConfig))

  /*
   * Get the value, default to the default value defined above in `defaultConfig` if not available in base.
   * In that case, the default value is saved in base.
   * Parsing can't fail: in case of bad data in base, we still want to return a correct
   * value (not sure why ? At least, we could save back the value in base ?)
   */
  private[this] def get[T](name: String)(implicit converter: RudderWebProperty => T): IOResult[T] = {
    for {
      params   <- repos.getConfigParameters()
      needSave <- Ref.make(false)
      param    <- params.find(_.name.value == name) match {
                    case None    =>
                      val configName = name.replaceAll("_", ".")
                      val value      = configWithFallback.getString(configName)
                      needSave.set(true) *> RudderWebProperty(RudderWebPropertyName(name), value, "").succeed
                    case Some(p) => p.succeed
                  }
      value     = converter(param)
      _        <- ZIO.whenZIO(needSave.get) {
                    save(name, param)
                  }
    } yield value
  }

  private[this] def getIO[T](name: String)(implicit converter: RudderWebProperty => IOResult[T]): IOResult[T] = {
    get[IOResult[T]](name).flatten
  }

  private[this] def save[T](name: String, value: T, modifyGlobalPropertyInfo: Option[ModifyGlobalPropertyInfo] = None)(implicit
      ser: T => String
  ): IOResult[RudderWebProperty] = {
    val p = RudderWebProperty(RudderWebPropertyName(name), ser(value), "")
    repos.saveConfigParameter(p, modifyGlobalPropertyInfo)
  }

  implicit private[this] def serInt(x:           Int):           String = x.toString
  implicit private[this] def serPolicyMode(x:    PolicyMode):    String = x.name
  implicit private[this] def serFeatureSwitch(x: FeatureSwitch): String = x.name

  implicit private[this] def toBoolean(p: RudderWebProperty): Boolean = p.value.toLowerCase match {
    case "true" | "1" => true
    case _            => false
  }
  implicit private[this] def serBoolean(x: Boolean): String = if (x) "true" else "false"

  // default is HTTPS, in particular for ""
  implicit private[this] def toReportProtocol(p: RudderWebProperty): AgentReportingProtocol = p.value match {
    case _ => AgentReportingHTTPS
  }

  implicit private[this] def toOptionPolicyMode(p: RudderWebProperty): Option[PolicyMode] = {
    PolicyMode.allModes.find(_.name == p.value.toLowerCase())
  }

  implicit private[this] def serOptionPolicyMode(x: Option[PolicyMode]): String = x match {
    case None    => "default"
    case Some(p) => p.name
  }

  implicit private[this] def toOptionSendMetrics(p: RudderWebProperty): Option[SendMetrics] = {
    p.value.toLowerCase match {
      case "true" | "1" | "complete" => Some(SendMetrics.CompleteMetrics)
      case "minimal"                 => Some(SendMetrics.MinimalMetrics)
      case "false" | "no"            => Some(SendMetrics.NoMetrics)
      case _                         => None
    }
  }

  implicit private[this] def serSendMetrics(x: Option[SendMetrics]): String = x match {
    case None                              => "default"
    case Some(SendMetrics.NoMetrics)       => "no"
    case Some(SendMetrics.MinimalMetrics)  => "minimal"
    case Some(SendMetrics.CompleteMetrics) => "complete"
  }

  implicit private[this] def toNodeState(p: RudderWebProperty): NodeState = {
    NodeState.values.find(_.name == p.value.toLowerCase()).getOrElse(NodeState.Enabled) // default value is "enabled"
  }

  implicit private[this] def serState(x: NodeState): String = x.name

  implicit private[this] def toRelaySynchronisationMethod(p: RudderWebProperty): RelaySynchronizationMethod = p.value match {
    case Rsync.value    => Rsync
    case Disabled.value => Disabled
    case _              => Classic // default is classic
  }

  implicit private[this] def toString(p: RudderWebProperty): String = p.value

  implicit private[this] def toUnit(p: IOResult[RudderWebProperty]): IOResult[Unit] = p.map(_ => ())

  implicit private[this] def toInt(p: RudderWebProperty): IOResult[Int] = {
    try {
      Integer.parseInt(p).succeed
    } catch {
      case ex: NumberFormatException => Inconsistency(ex.getMessage).fail
    }
  }

  implicit private[this] def toDuration(p: RudderWebProperty): IOResult[Duration] = {
    try {
      Duration(p).succeed
    } catch {
      case ex: Exception => Inconsistency(ex.getMessage).fail
    }
  }

  implicit private[this] def toPolicyGenerationTrigger(p: RudderWebProperty): IOResult[PolicyGenerationTrigger] = {
    PolicyGenerationTrigger(p).toIO
  }

  implicit private[this] def serPolicyGenerationTrigger(x: PolicyGenerationTrigger): String = {
    x match {
      case PolicyGenerationTrigger.AllGeneration        => "all"
      case PolicyGenerationTrigger.NoGeneration         => "none"
      case PolicyGenerationTrigger.OnlyManualGeneration => "onlyManual"
    }
  }

  /**
   * A feature switch is defaulted to Disabled is parsing fails.
   */
  implicit private[this] def toFeatureSwitch(p: RudderWebProperty): FeatureSwitch = FeatureSwitch.parse(p.value) match {
    case Full(status) => status
    case eb: EmptyBox =>
      val e = eb ?~! s"Error when trying to parse property '${p.name.value}' with value '${p.value}' into a feature switch status"
      logEffect.warn(e.messageChain)
      FeatureSwitch.Disabled
  }

  def rudder_ui_changeMessage_enabled():     IOResult[Boolean] = get("rudder_ui_changeMessage_enabled")
  def rudder_ui_changeMessage_mandatory():   IOResult[Boolean] = get("rudder_ui_changeMessage_mandatory")
  def rudder_ui_changeMessage_explanation(): IOResult[String]  = get("rudder_ui_changeMessage_explanation")
  def set_rudder_ui_changeMessage_enabled(value:     Boolean): IOResult[Unit] = save("rudder_ui_changeMessage_enabled", value)
  def set_rudder_ui_changeMessage_mandatory(value:   Boolean): IOResult[Unit] = save("rudder_ui_changeMessage_mandatory", value)
  def set_rudder_ui_changeMessage_explanation(value: String):  IOResult[Unit] = save("rudder_ui_changeMessage_explanation", value)

  ///// workflows /////
  def rudder_workflow_enabled():                        IOResult[Boolean] = {
    if (workflowLevel.workflowLevelAllowsEnable) {
      get("rudder_workflow_enabled")
    } else {
      false.succeed
    }
  }
  def rudder_workflow_self_validation():                IOResult[Boolean] = get("rudder_workflow_self_validation")
  def rudder_workflow_self_deployment():                IOResult[Boolean] = get("rudder_workflow_self_deployment")
  def rudder_workflow_validate_all():                   IOResult[Boolean] = get("rudder_workflow_validate_all")
  def set_rudder_workflow_validate_all(value: Boolean): IOResult[Unit]    =
    save("rudder_workflow_validate_all", value).unit

  def set_rudder_workflow_enabled(value: Boolean): IOResult[Unit] = {
    if (workflowLevel.workflowLevelAllowsEnable) {
      save("rudder_workflow_enabled", value) <*
      IOResult.attempt(workflowUpdate ! WorkflowUpdate)
    } else {
      Inconsistency(
        "You can't change the change validation workflow type. Perhaps are you missing the 'changes validation' plugin?"
      ).fail
    }
  }
  def set_rudder_workflow_self_validation(value: Boolean): IOResult[Unit] = save("rudder_workflow_self_validation", value)
  def set_rudder_workflow_self_deployment(value: Boolean): IOResult[Unit] = save("rudder_workflow_self_deployment", value)

  ///// CFEngine server /////
  def cfengine_server_denybadclocks(): IOResult[Boolean] = get("cfengine_server_denybadclocks")
  def set_cfengine_server_denybadclocks(value: Boolean): IOResult[Unit] = save("cfengine_server_denybadclocks", value)
  def cfengine_server_skipidentify(): IOResult[Boolean] = get("cfengine_server_skipidentify")
  def set_cfengine_server_skipidentify(value: Boolean): IOResult[Unit] = save("cfengine_server_skipidentify", value)

  // Relay synchronization configuration
  def relay_server_sync_method(): IOResult[RelaySynchronizationMethod] = get("relay.sync.method")
  def set_relay_server_sync_method(value: RelaySynchronizationMethod): IOResult[Unit] = save("relay.sync.method", value.value)
  def relay_server_syncpromises(): IOResult[Boolean] = get("relay.sync.promises")
  def set_relay_server_syncpromises(value: Boolean): IOResult[Unit] = save("relay.sync.promises", value)
  def relay_server_syncsharedfiles(): IOResult[Boolean] = get("relay.sync.sharedfiles")
  def set_relay_server_syncsharedfiles(value: Boolean): IOResult[Unit] = save("relay.sync.sharedfiles", value)

  def agent_run_interval():                                                          IOResult[Int]  = getIO("agent_run_interval")
  def set_agent_run_interval(value: Int, actor: EventActor, reason: Option[String]): IOResult[Unit] = {
    val info = ModifyGlobalPropertyInfo(ModifyAgentRunIntervalEventType, actor, reason)
    save("agent_run_interval", value, Some(info))
  }

  def agent_run_splaytime():                                                          IOResult[Int]  = getIO("agent_run_splaytime")
  def set_agent_run_splaytime(value: Int, actor: EventActor, reason: Option[String]): IOResult[Unit] = {
    val info = ModifyGlobalPropertyInfo(ModifyAgentRunSplaytimeEventType, actor, reason)
    save("agent_run_splaytime", value, Some(info))
  }

  def agent_run_start_hour():                                                          IOResult[Int]  = getIO("agent_run_start_hour")
  def set_agent_run_start_hour(value: Int, actor: EventActor, reason: Option[String]): IOResult[Unit] = {
    val info = ModifyGlobalPropertyInfo(ModifyAgentRunStartHourEventType, actor, reason)
    save("agent_run_start_hour", value, Some(info))
  }

  def agent_run_start_minute():                                                          IOResult[Int]  = getIO("agent_run_start_minute")
  def set_agent_run_start_minute(value: Int, actor: EventActor, reason: Option[String]): IOResult[Unit] = {
    val info = ModifyGlobalPropertyInfo(ModifyAgentRunStartMinuteEventType, actor, reason)
    save("agent_run_start_minute", value, Some(info))
  }

  ///// CFEngine server /////
  def cfengine_modified_files_ttl(): IOResult[Int] = getIO("cfengine_modified_files_ttl")
  def set_cfengine_modified_files_ttl(value: Int): IOResult[Unit] = save("cfengine_modified_files_ttl", value)
  def cfengine_outputs_ttl(): IOResult[Int] = getIO("cfengine_outputs_ttl")
  def set_cfengine_outputs_ttl(value: Int): IOResult[Unit] = save("cfengine_outputs_ttl", value)

  /**
   * Compliance mode
   */
  def rudder_compliance_mode_name():                                                             IOResult[String] = get("rudder_compliance_mode")
  def set_rudder_compliance_mode_name(value: String, actor: EventActor, reason: Option[String]): IOResult[Unit]   = {
    val info = ModifyGlobalPropertyInfo(ModifyComplianceModeEventType, actor, reason)
    save("rudder_compliance_mode", value, Some(info))
  }

  /**
   * Heartbeat frequency mode
   */
  def rudder_compliance_heartbeatPeriod():                                                          IOResult[Int]  = getIO("rudder_compliance_heartbeatPeriod")
  def set_rudder_compliance_heartbeatPeriod(value: Int, actor: EventActor, reason: Option[String]): IOResult[Unit] = {
    val info = ModifyGlobalPropertyInfo(ModifyHeartbeatPeriodEventType, actor, reason)
    save("rudder_compliance_heartbeatPeriod", value, Some(info))
  }

  def rudder_policy_mode_name():                                                                IOResult[PolicyMode] = get[String]("rudder_policy_mode_name").flatMap(PolicyMode.parse(_).toIO)
  def set_rudder_policy_mode_name(name: PolicyMode, actor: EventActor, reason: Option[String]): IOResult[Unit]       = {
    val info = ModifyGlobalPropertyInfo(ModifyComplianceModeEventType, actor, reason)
    save("rudder_policy_mode_name", name, Some(info))
  }

  def rudder_policy_overridable():                                                                    IOResult[Boolean] = get("rudder_policy_mode_overridable")
  def set_rudder_policy_overridable(overridable: Boolean, actor: EventActor, reason: Option[String]): IOResult[Unit]    = {
    val info = ModifyGlobalPropertyInfo(ModifyComplianceModeEventType, actor, reason)
    save("rudder_policy_mode_overridable", overridable, Some(info))
  }

  /**
   * Send Metrics
   */
  def send_server_metrics(): IOResult[Option[SendMetrics]] = get("send_server_metrics")

  def set_send_server_metrics(value: Option[SendMetrics], actor: EventActor, reason: Option[String]): IOResult[Unit] = {
    val info = ModifyGlobalPropertyInfo(ModifySendServerMetricsEventType, actor, reason)
    save("send_server_metrics", value, Some(info))
  }

  def rudder_report_protocol_default():                                  IOResult[AgentReportingProtocol] = get("rudder_report_protocol_default")
  def set_rudder_report_protocol_default(value: AgentReportingProtocol): IOResult[Unit]                   =
    save("rudder_report_protocol_default", value.value)

  /**
   * Should we display recent changes graphs  ?
   */
  def display_changes_graph(): IOResult[Boolean] = get("display_changes_graph")
  def set_display_changes_graph(displayGraphs: Boolean): IOResult[Unit] = save("display_changes_graph", displayGraphs)

  /**
   * Should we always display compliance/recent change columns ?
   */
  def rudder_ui_display_ruleComplianceColumns():                            IOResult[Boolean] = get("rudder_ui_display_ruleComplianceColumns")
  def set_rudder_ui_display_ruleComplianceColumns(displayColumns: Boolean): IOResult[Unit]    =
    save("rudder_ui_display_ruleComplianceColumns", displayColumns)

  /////
  ///// Feature switches /////
  /////

  /**
   * Should we evaluate scripts in the variables?
   */
  def rudder_featureSwitch_directiveScriptEngine():                          IOResult[FeatureSwitch] = get("rudder_featureSwitch_directiveScriptEngine")
  def set_rudder_featureSwitch_directiveScriptEngine(status: FeatureSwitch): IOResult[Unit]          =
    save("rudder_featureSwitch_directiveScriptEngine", status)

  /**
<<<<<<< HEAD
=======
   * Should we enable import/export archive API?
   */
  def rudder_featureSwitch_archiveApi(): IOResult[FeatureSwitch] = get("rudder_featureSwitch_archiveApi")
  def set_rudder_featureSwitch_archiveApi(status: FeatureSwitch): IOResult[Unit] = save("rudder_featureSwitch_archiveApi", status)

  /**
>>>>>>> 8d6c265f
   * Default value for node properties after acceptation:
   * - policy mode
   * - node lifecycle state
   */
  def rudder_node_onaccept_default_policy_mode():                                   IOResult[Option[PolicyMode]] = get("rudder_node_onaccept_default_state")
  def set_rudder_node_onaccept_default_policy_mode(policyMode: Option[PolicyMode]): IOResult[Unit]               =
    save("rudder_node_onaccept_default_state", policyMode)
  def rudder_node_onaccept_default_state():                                         IOResult[NodeState]          = get("rudder_node_onaccept_default_policyMode")
  def set_rudder_node_onaccept_default_state(nodeState: NodeState):                 IOResult[Unit]               =
    save("rudder_node_onaccept_default_policyMode", nodeState)

  /*
   * Do we allow duplicate hostname for nodes?
   * (true: yes, duplicate hostname are accepted)
   */
  def node_accept_duplicated_hostname(): IOResult[Boolean] = get("node_accept_duplicated_hostname")
  def set_node_accept_duplicated_hostname(accept: Boolean): IOResult[Unit] = save("node_accept_duplicated_hostname", accept)

  def rudder_compliance_unexpected_report_interpretation():                                         IOResult[UnexpectedReportInterpretation] = {
    for {
      iterators <- get[Boolean]("rudder_compliance_unexpectedReportUnboundedVarValues")
    } yield {
      UnexpectedReportInterpretation(
        (if (iterators) Set(UnexpectedReportBehavior.UnboundVarValues) else Set())
      )
    }
  }
  def set_rudder_compliance_unexpected_report_interpretation(mode: UnexpectedReportInterpretation): IOResult[Unit]                           = {
    for {
      _ <- save("rudder_compliance_unexpectedReportUnboundedVarValues", mode.isSet(UnexpectedReportBehavior.UnboundVarValues))
    } yield ()
  }

  ///// debug / perf /////
  def rudder_compute_changes(): IOResult[Boolean] = get("rudder_compute_changes")
  def set_rudder_compute_changes(value: Boolean): IOResult[Unit] = save("rudder_compute_changes", value)
  def rudder_generation_compute_dyngroups(): IOResult[Boolean] = get("rudder_generation_compute_dyngroups")
  def set_rudder_generation_compute_dyngroups(value: Boolean): IOResult[Unit] = save("rudder_generation_compute_dyngroups", value)
  def rudder_save_db_compliance_levels(): IOResult[Boolean] = get("rudder_save_db_compliance_levels")
  def set_rudder_save_db_compliance_levels(value: Boolean): IOResult[Unit] = save("rudder_save_db_compliance_levels", value)
  def rudder_save_db_compliance_details(): IOResult[Boolean] = get("rudder_save_db_compliance_details")
  def set_rudder_save_db_compliance_details(value: Boolean): IOResult[Unit] = save("rudder_save_db_compliance_details", value)

  /// generation: js timeout, parallelism
  def rudder_generation_max_parallelism(): IOResult[String] = get("rudder_generation_max_parallelism")
  def set_rudder_generation_max_parallelism(value: String): IOResult[Unit] = save("rudder_generation_max_parallelism", value)
  def rudder_generation_js_timeout(): IOResult[Int] = getIO("rudder_generation_js_timeout")
  def set_rudder_generation_js_timeout(value: Int): IOResult[Unit] = save("rudder_generation_js_timeout", value)

  def rudder_generation_continue_on_error(): IOResult[Boolean] = get("rudder_generation_continue_on_error")
  def set_rudder_generation_continue_on_error(value: Boolean): IOResult[Unit] = save("rudder_generation_continue_on_error", value)

  def rudder_generation_delay(): IOResult[Duration] = getIO("rudder_generation_delay")
  def set_rudder_generation_delay(value: Duration): IOResult[Unit] = save("rudder_generation_delay", value.toString)

  def rudder_generation_trigger(): IOResult[PolicyGenerationTrigger] = getIO("rudder_generation_trigger")
  def set_rudder_generation_trigger(value: PolicyGenerationTrigger): IOResult[Unit] = save("rudder_generation_trigger", value)

  def rudder_compute_dyngroups_max_parallelism():                  IOResult[String] = get("rudder_compute_dyngroups_max_parallelism")
  def set_rudder_compute_dyngroups_max_parallelism(value: String): IOResult[Unit]   =
    save("rudder_compute_dyngroups_max_parallelism", value)

  def rudder_setup_done(): IOResult[Boolean] = get("rudder_setup_done")
  def set_rudder_setup_done(value: Boolean): IOResult[Unit] = save("rudder_setup_done", value)
}<|MERGE_RESOLUTION|>--- conflicted
+++ resolved
@@ -705,15 +705,6 @@
     save("rudder_featureSwitch_directiveScriptEngine", status)
 
   /**
-<<<<<<< HEAD
-=======
-   * Should we enable import/export archive API?
-   */
-  def rudder_featureSwitch_archiveApi(): IOResult[FeatureSwitch] = get("rudder_featureSwitch_archiveApi")
-  def set_rudder_featureSwitch_archiveApi(status: FeatureSwitch): IOResult[Unit] = save("rudder_featureSwitch_archiveApi", status)
-
-  /**
->>>>>>> 8d6c265f
    * Default value for node properties after acceptation:
    * - policy mode
    * - node lifecycle state
