--- conflicted
+++ resolved
@@ -79,12 +79,9 @@
 import com.normation.rudder.git.ZipUtils.Zippable
 import com.normation.rudder.ncf.ResourceFile
 import com.normation.rudder.ncf.ResourceFileState
-<<<<<<< HEAD
 import com.normation.rudder.ncf.migration.MigrateJsonTechniquesService
 import com.normation.rudder.ncf.yaml.YamlTechniqueSerializer
-=======
 import com.normation.rudder.repository.FullNodeGroupCategory
->>>>>>> f0950455
 import com.normation.rudder.repository.RoDirectiveRepository
 import com.normation.rudder.repository.RoNodeGroupRepository
 import com.normation.rudder.repository.RoRuleRepository
@@ -518,7 +515,6 @@
       catDirs  = cats.collect { case TechniqueCategoryName(value) if value != "/" => value }
       basePath = techniquesDir + "/" + catDirs.mkString("/") + "/" + techniqueId.withDefaultRev.serialize + "/"
       // start by adding directories toward technique
-<<<<<<< HEAD
       zips     = catDirs
                    .foldLeft(List[Zippable]()) {
                      case (dirs, current) =>
@@ -530,23 +526,8 @@
                    }
                    .reverse ++ filtered.map { case (p, opt) => Zippable.make(basePath + p, opt) }
       _       <- ApplicationLoggerPure.Archive.debug(
-                   s"Building archive '${archiveName}': adding technique zipables: ${zips.map(_.path).mkString(", ")}"
+                   s"Building archive '${archiveName}': adding technique zippables: ${zips.map(_.path).mkString(", ")}"
                  )
-=======
-      zips      = catDirs
-                    .foldLeft(List[Zippable]()) {
-                      case (dirs, current) =>
-                        // each time, head is the last parent, revert at the end
-                        dirs.headOption match {
-                          case None         => Zippable(techniquesDir + "/" + current, None) :: Nil
-                          case Some(parent) => Zippable(parent.path + "/" + current, None) :: dirs
-                        }
-                    }
-                    .reverse ++ contents.map { case (p, opt) => Zippable.make(basePath + p, opt) }
-      _        <- ApplicationLoggerPure.Archive.debug(
-                    s"Building archive '${archiveName}': adding technique zippables: ${zips.map(_.path).mkString(", ")}"
-                  )
->>>>>>> f0950455
     } yield {
       zips
     }
