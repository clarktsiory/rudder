/*
*************************************************************************************
* Copyright 2016 Normation SAS
*************************************************************************************
*
* This file is part of Rudder.
*
* Rudder is free software: you can redistribute it and/or modify
* it under the terms of the GNU General Public License as published by
* the Free Software Foundation, either version 3 of the License, or
* (at your option) any later version.
*
* In accordance with the terms of section 7 (7. Additional Terms.) of
* the GNU General Public License version 3, the copyright holders add
* the following Additional permissions:
* Notwithstanding to the terms of section 5 (5. Conveying Modified Source
* Versions) and 6 (6. Conveying Non-Source Forms.) of the GNU General
* Public License version 3, when you create a Related Module, this
* Related Module is not considered as a part of the work and may be
* distributed under the license agreement of your choice.
* A "Related Module" means a set of sources files including their
* documentation that, without modification of the Source Code, enables
* supplementary functions or services in addition to those offered by
* the Software.
*
* Rudder is distributed in the hope that it will be useful,
* but WITHOUT ANY WARRANTY; without even the implied warranty of
* MERCHANTABILITY or FITNESS FOR A PARTICULAR PURPOSE.  See the
* GNU General Public License for more details.
*
* You should have received a copy of the GNU General Public License
* along with Rudder.  If not, see <http://www.gnu.org/licenses/>.

*
*************************************************************************************
*/

package com.normation.rudder.rest

import com.normation.cfclerk.domain.VariableSpec
import com.normation.cfclerk.services.TechniquesLibraryUpdateNotification
import com.normation.cfclerk.services.UpdateTechniqueLibrary
import com.normation.errors.IOResult
import com.normation.eventlog.EventActor
import com.normation.eventlog.EventLog
import com.normation.eventlog.EventLogFilter
import com.normation.eventlog.ModificationId
import com.normation.inventory.domain.NodeId
import com.normation.inventory.domain.NodeInventory
import com.normation.inventory.ldap.core.InventoryDit
import com.normation.inventory.ldap.core.InventoryDitService
import com.normation.inventory.ldap.core.InventoryDitServiceImpl
<<<<<<< HEAD
import com.normation.rudder.AuthorizationType
import com.normation.rudder.MockDirectives
import com.normation.rudder.MockGitConfigRepo
import com.normation.rudder.MockNodes
import com.normation.rudder.MockRules
import com.normation.rudder.MockTechniques
import com.normation.rudder.RudderAccount
import com.normation.rudder.User
import com.normation.rudder.UserService
=======
import com.normation.rudder._
>>>>>>> 0cbc3e58
import com.normation.rudder.api.{ApiAuthorization => ApiAuthz}
import com.normation.rudder.batch.PolicyGenerationTrigger.AllGeneration
import com.normation.rudder.batch._
import com.normation.rudder.domain.NodeDit
import com.normation.rudder.domain.RudderDit
import com.normation.rudder.domain.appconfig.FeatureSwitch
import com.normation.rudder.domain.nodes.AddNodeGroupDiff
import com.normation.rudder.domain.nodes.DeleteNodeGroupDiff
import com.normation.rudder.domain.nodes.ModifyNodeGroupDiff
import com.normation.rudder.domain.nodes.NodeGroup
import com.normation.rudder.domain.nodes.NodeGroupCategory
import com.normation.rudder.domain.nodes.NodeGroupCategoryId
import com.normation.rudder.domain.nodes.NodeGroupId
import com.normation.rudder.domain.nodes.NodeInfo
import com.normation.rudder.domain.parameters.GlobalParameter
import com.normation.rudder.domain.policies.DirectiveId
import com.normation.rudder.domain.policies.GlobalPolicyMode
import com.normation.rudder.domain.policies.PolicyServerTarget
import com.normation.rudder.domain.policies.PolicyMode.Audit
import com.normation.rudder.domain.policies.PolicyModeOverrides
import com.normation.rudder.domain.policies.Rule
import com.normation.rudder.domain.policies.RuleId
import com.normation.rudder.domain.policies.RuleTarget
import com.normation.rudder.domain.queries.DitQueryData
import com.normation.rudder.domain.queries.ObjectCriterion
import com.normation.rudder.domain.reports.NodeConfigId
import com.normation.rudder.domain.reports.NodeExpectedReports
import com.normation.rudder.domain.reports.NodeModeConfig
import com.normation.rudder.domain.workflows.ChangeRequestId
import com.normation.rudder.hooks.HookEnvPairs
import com.normation.rudder.reports.AgentRunInterval
import com.normation.rudder.reports.ComplianceMode
import com.normation.rudder.reports.GlobalComplianceMode
import com.normation.rudder.reports.execution.AgentRunWithNodeConfig
import com.normation.rudder.reports.execution.AgentRunWithoutCompliance
import com.normation.rudder.reports.execution.RoReportsExecutionRepository
import com.normation.rudder.repository._
import com.normation.rudder.rest.lift._
import com.normation.rudder.rest.v1.RestStatus
import com.normation.rudder.rule.category.RuleCategoryService
import com.normation.rudder.services.ClearCacheService
import com.normation.rudder.services.eventlog.EventLogDeploymentService
import com.normation.rudder.services.eventlog.EventLogFactory
import com.normation.rudder.services.healthcheck.CheckCoreNumber
import com.normation.rudder.services.healthcheck.CheckFileDescriptorLimit
import com.normation.rudder.services.healthcheck.CheckFreeSpace
import com.normation.rudder.services.healthcheck.HealthcheckNotificationService
import com.normation.rudder.services.healthcheck.HealthcheckService
import com.normation.rudder.services.marshalling.DeploymentStatusSerialisation
import com.normation.rudder.services.nodes.NodeInfoServiceCachedImpl
import com.normation.rudder.services.policies.DependencyAndDeletionServiceImpl
import com.normation.rudder.services.policies.FindDependencies
import com.normation.rudder.services.policies.InterpolationContext
import com.normation.rudder.services.policies.NodeConfiguration
import com.normation.rudder.services.policies.NodeConfigurations
import com.normation.rudder.services.policies.NodesContextResult
import com.normation.rudder.services.policies.PromiseGenerationService
import com.normation.rudder.services.policies.RuleVal
import com.normation.rudder.services.policies.TestNodeConfiguration
import com.normation.rudder.services.policies.nodeconfig.NodeConfigurationHash
<<<<<<< HEAD
import com.normation.rudder.services.reports.CacheComplianceQueueAction
=======
import com.normation.rudder.services.queries.DynGroupDiff
import com.normation.rudder.services.queries.DynGroupService
import com.normation.rudder.services.queries.DynGroupUpdaterService
>>>>>>> 0cbc3e58
import com.normation.rudder.services.queries.CmdbQueryParser
import com.normation.rudder.services.queries.DefaultStringQueryParser
import com.normation.rudder.services.queries.JsonQueryLexer
import com.normation.rudder.services.servers.DeleteMode
import com.normation.rudder.services.system.DebugInfoScriptResult
import com.normation.rudder.services.system.DebugInfoService
import com.normation.rudder.services.user.PersonIdentService
import com.normation.rudder.services.workflows.CommitAndDeployChangeRequestService
import com.normation.rudder.services.workflows.CommitAndDeployChangeRequestServiceImpl
import com.normation.rudder.services.workflows.DefaultWorkflowLevel
import com.normation.rudder.services.workflows.NoWorkflowServiceImpl
import com.normation.rudder.web.model.DirectiveField
import com.normation.rudder.web.services.DirectiveEditorServiceImpl
import com.normation.rudder.web.services.DirectiveFieldFactory
import com.normation.rudder.web.services.Section2FieldService
import com.normation.rudder.web.services.StatelessUserPropertyService
import com.normation.rudder.web.services.Translator
import com.normation.utils.StringUuidGeneratorImpl
import com.unboundid.ldap.sdk.DN
import com.unboundid.ldap.sdk.RDN
import com.unboundid.ldif.LDIFChangeRecord
import net.liftweb.common.Box
import net.liftweb.common.EmptyBox
import net.liftweb.common.Full
import net.liftweb.http.LiftResponse
import net.liftweb.http.LiftRules
import net.liftweb.http.LiftRulesMocker
import net.liftweb.http.Req
import net.liftweb.http.S
import net.liftweb.http.SHtml
import net.liftweb.json.JsonAST.JValue
import net.liftweb.mocks.MockHttpServletRequest
import net.liftweb.mockweb.MockWeb
import net.liftweb.util.NamedPF
import org.eclipse.jgit.lib.PersonIdent
import org.joda.time.DateTime
import org.specs2.matcher.MatchResult
import zio._
import zio.syntax._
import zio.duration._

import scala.collection.immutable
import scala.concurrent.duration.Duration
import scala.concurrent.duration.FiniteDuration
import scala.xml.Elem


/*
 * This file provides all the necessary plumbing to allow test REST API.
 *
 * Also responsible for setting up data and mock services.
 */
object RestTestSetUp {

  implicit val userService = new UserService {
    val user = new User{
      val account = RudderAccount.User("test-user", "pass")
      def checkRights(auth : AuthorizationType) = true
      def getApiAuthz = ApiAuthz.allAuthz
    }
    val getCurrentUser = user
  }

  // Instantiate Service needed to feed System API constructor

  val fakeUpdatePTLibService = new UpdateTechniqueLibrary() {
      def update(modId: ModificationId, actor:EventActor, reason: Option[String])  = {
        Full(Map())
      }
      def registerCallback(callback:TechniquesLibraryUpdateNotification) : Unit = {}
    }

  val fakeDynGroupService = new DynGroupService() {
    override def getAllDynGroups(): Box[Seq[NodeGroup]] = Full(Seq())
    override def changesSince(lastTime: DateTime): Box[Boolean] = Full(false)
  }
  val fakeDynGroupUpdaterService = new DynGroupUpdaterService() {
    override def update(dynGroupId: NodeGroupId, modId: ModificationId, actor: EventActor, reason: Option[String]): Box[DynGroupDiff] = {
      Full(DynGroupDiff(Set(), Set(), Set()))
    }
    override def updateAll(modId: ModificationId, actor: EventActor, reason: Option[String]): Box[Seq[DynGroupDiff]] = {
      Full(Seq())
    }
    override def computeDynGroup(group: NodeGroup): Box[NodeGroup] = {
      Full(group)
    }
  }
  val fakeUpdateDynamicGroups = new UpdateDynamicGroups(fakeDynGroupService, fakeDynGroupUpdaterService, null, null, 0) {
    // for some reason known only by Scala inheritance rules, the underlying LAUpdateDyngroup is null, so we need to override that.
    override val laUpdateDyngroupManager = new LAUpdateDyngroupManager() {
      override protected def messageHandler: PartialFunction[GroupUpdateMessage, Unit] = {
        case _ => ()
      }
    }
    override def startManualUpdate: Unit = ()
  }
  ///// query parsing ////
  def DN(rdn: String, parent: DN) = new DN(new RDN(rdn),  parent)
  val LDAP_BASEDN = new DN("cn=rudder-configuration")
  val LDAP_INVENTORIES_BASEDN = DN("ou=Inventories", LDAP_BASEDN)
  val LDAP_INVENTORIES_SOFTWARE_BASEDN = LDAP_INVENTORIES_BASEDN

  val acceptedNodesDitImpl: InventoryDit = new InventoryDit(DN("ou=Accepted Inventories", LDAP_INVENTORIES_BASEDN), LDAP_INVENTORIES_SOFTWARE_BASEDN, "Accepted inventories")
  val pendingNodesDitImpl: InventoryDit = new InventoryDit(DN("ou=Pending Inventories", LDAP_INVENTORIES_BASEDN), LDAP_INVENTORIES_SOFTWARE_BASEDN, "Pending inventories")
  val removedNodesDitImpl = new InventoryDit(DN("ou=Removed Inventories", LDAP_INVENTORIES_BASEDN), LDAP_INVENTORIES_SOFTWARE_BASEDN,"Removed Servers")
  val rudderDit = new RudderDit(DN("ou=Rudder", LDAP_BASEDN))
  val nodeDit = new NodeDit(LDAP_BASEDN)
  val inventoryDitService: InventoryDitService = new InventoryDitServiceImpl(pendingNodesDitImpl, acceptedNodesDitImpl, removedNodesDitImpl)
  val ditQueryDataImpl = new DitQueryData(acceptedNodesDitImpl, nodeDit, rudderDit, () => Nil.succeed)
  val queryParser = new CmdbQueryParser with DefaultStringQueryParser with JsonQueryLexer {
    override val criterionObjects = Map[String, ObjectCriterion]() ++ ditQueryDataImpl.criteriaMap
  }

  val mockGitRepo = new MockGitConfigRepo("")
  val mockTechniques = MockTechniques(mockGitRepo)
  val mockDirectives = new MockDirectives(mockTechniques)
  val mockRules = new MockRules()
  val mockNodes = new MockNodes()
  val mockParameters = new MockGlobalParam()
  object nodeGroupRepository extends RoNodeGroupRepository with WoNodeGroupRepository {
    override def getFullGroupLibrary(): IOResult[FullNodeGroupCategory] = ???
    override def getNodeGroup(id: NodeGroupId): IOResult[(NodeGroup, NodeGroupCategoryId)] = ???
    override def getNodeGroupCategory(id: NodeGroupId): IOResult[NodeGroupCategory] = ???
    override def getAll(): IOResult[Seq[NodeGroup]] = ???
    override def getGroupsByCategory(includeSystem: Boolean): IOResult[immutable.SortedMap[List[NodeGroupCategoryId], CategoryAndNodeGroup]] = ???
    override def findGroupWithAnyMember(nodeIds: Seq[NodeId]): IOResult[Seq[NodeGroupId]] = ???
    override def findGroupWithAllMember(nodeIds: Seq[NodeId]): IOResult[Seq[NodeGroupId]] = ???
    override def getRootCategory(): NodeGroupCategory = ???
    override def getRootCategoryPure(): IOResult[NodeGroupCategory] = ???
    override def getCategoryHierarchy: IOResult[immutable.SortedMap[List[NodeGroupCategoryId], NodeGroupCategory]] = ???
    override def getAllGroupCategories(includeSystem: Boolean): IOResult[List[NodeGroupCategory]] = ???
    override def getGroupCategory(id: NodeGroupCategoryId): IOResult[NodeGroupCategory] = ???
    override def getParentGroupCategory(id: NodeGroupCategoryId): IOResult[NodeGroupCategory] = ???
    override def getParents_NodeGroupCategory(id: NodeGroupCategoryId): IOResult[List[NodeGroupCategory]] = ???
    override def getAllNonSystemCategories(): IOResult[Seq[NodeGroupCategory]] = ???
    override def create(group: NodeGroup, into: NodeGroupCategoryId, modId: ModificationId, actor: EventActor, why: Option[String]): IOResult[AddNodeGroupDiff] = ???
    override def createPolicyServerTarget(target: PolicyServerTarget, modId: ModificationId, actor: EventActor, reason: Option[String]): IOResult[LDIFChangeRecord] = ???
    override def update(group: NodeGroup, modId: ModificationId, actor: EventActor, whyDescription: Option[String]): IOResult[Option[ModifyNodeGroupDiff]] = ???
    override def updateDiffNodes(group: NodeGroupId, add: List[NodeId], delete: List[NodeId], modId: ModificationId, actor: EventActor, whyDescription: Option[String]): IOResult[Option[ModifyNodeGroupDiff]] = ???
    override def updateSystemGroup(group: NodeGroup, modId: ModificationId, actor: EventActor, reason: Option[String]): IOResult[Option[ModifyNodeGroupDiff]] = ???
    override def updateDynGroupNodes(group: NodeGroup, modId: ModificationId, actor: EventActor, whyDescription: Option[String]): IOResult[Option[ModifyNodeGroupDiff]] = ???
    override def move(group: NodeGroupId, containerId: NodeGroupCategoryId, modId: ModificationId, actor: EventActor, whyDescription: Option[String]): IOResult[Option[ModifyNodeGroupDiff]] = ???
    override def delete(id: NodeGroupId, modId: ModificationId, actor: EventActor, whyDescription: Option[String]): IOResult[DeleteNodeGroupDiff] = {
      // todo
      DeleteNodeGroupDiff(NodeGroup(id, "", "", Nil, None, false, Set(), false)).succeed
    }
    override def deletePolicyServerTarget(policyServer: PolicyServerTarget): IOResult[PolicyServerTarget] = ???
    override def addGroupCategorytoCategory(that: NodeGroupCategory, into: NodeGroupCategoryId, modificationId: ModificationId, actor: EventActor, reason: Option[String]): IOResult[NodeGroupCategory] = ???
    override def saveGroupCategory(category: NodeGroupCategory, modificationId: ModificationId, actor: EventActor, reason: Option[String]): IOResult[NodeGroupCategory] = ???
    override def saveGroupCategory(category: NodeGroupCategory, containerId: NodeGroupCategoryId, modificationId: ModificationId, actor: EventActor, reason: Option[String]): IOResult[NodeGroupCategory] = ???
    override def delete(id: NodeGroupCategoryId, modificationId: ModificationId, actor: EventActor, reason: Option[String], checkEmpty: Boolean): IOResult[NodeGroupCategoryId] = ???
  }
  val uuidGen = new StringUuidGeneratorImpl()
<<<<<<< HEAD
=======

  val deploymentStatusSerialisation = new DeploymentStatusSerialisation {
    override def serialise(deploymentStatus: CurrentDeploymentStatus): Elem = <test/>
  }
  val eventLogRepo = new EventLogRepository {
    override def saveEventLog(modId: ModificationId, eventLog: EventLog): IOResult[EventLog] = eventLog.succeed

    override def eventLogFactory: EventLogFactory = ???
    override def getEventLogByCriteria(criteria: Option[String], limit: Option[Int], orderBy: Option[String], extendedFilter: Option[String]): IOResult[Seq[EventLog]] = ???
    override def getEventLogById(id: Long): IOResult[EventLog] = ???
    override def getEventLogCount(criteria: Option[String], extendedFilter: Option[String]): IOResult[Long] = ???
    override def getEventLogByChangeRequest(changeRequest: ChangeRequestId, xpath: String, optLimit: Option[Int], orderBy: Option[String], eventTypeFilter: List[EventLogFilter]): IOResult[Vector[EventLog]] = ???
    override def getEventLogWithChangeRequest(id: Int): IOResult[Option[(EventLog, Option[ChangeRequestId])]] = ???
    override def getLastEventByChangeRequest(xpath: String, eventTypeFilter: List[EventLogFilter]): IOResult[Map[ChangeRequestId, EventLog]] = ???
  }
  val eventLogger = new EventLogDeploymentService(eventLogRepo, null) {
    override def getLastDeployement(): Box[CurrentDeploymentStatus] = Full(NoStatus)
  }
  val policyGeneration     = new PromiseGenerationService {
    override def deploy(): Box[Set[NodeId]] = Full(Set())
    override def getAllNodeInfos(): Box[Map[NodeId, NodeInfo]] = ???
    override def getDirectiveLibrary(): Box[FullActiveTechniqueCategory] = ???
    override def getGroupLibrary(): Box[FullNodeGroupCategory] = ???
    override def getAllGlobalParameters: Box[Seq[GlobalParameter]] = ???
    override def getAllInventories(): Box[Map[NodeId, NodeInventory]] = ???
    override def getGlobalComplianceMode(): Box[GlobalComplianceMode] = ???
    override def getGlobalAgentRun(): Box[AgentRunInterval] = ???
    override def getScriptEngineEnabled: () => Box[FeatureSwitch] = ???
    override def getGlobalPolicyMode: () => Box[GlobalPolicyMode] = ???
    override def getComputeDynGroups: () => Box[Boolean] = ???
    override def getMaxParallelism: () => Box[String] = ???
    override def getJsTimeout: () => Box[Int] = ???
    override def getGenerationContinueOnError: () => Box[Boolean] = ???
    override def writeCertificatesPem(allNodeInfos: Map[NodeId, NodeInfo]): Unit = ???
    override def triggerNodeGroupUpdate(): Box[Unit] = ???
    override def beforeDeploymentSync(generationTime: DateTime): Box[Unit] = ???
    override def HOOKS_D: String = ???
    override def HOOKS_IGNORE_SUFFIXES: List[String] = ???
    override def UPDATED_NODE_IDS_PATH: String = ???
    override def GENERATION_FAILURE_MSG_PATH: String = ???
    override def getAppliedRuleIds(rules: Seq[Rule], groupLib: FullNodeGroupCategory, directiveLib: FullActiveTechniqueCategory, allNodeInfos: Map[NodeId, NodeInfo]): Set[RuleId] = ???
    override def findDependantRules(): Box[Seq[Rule]] = ???
    override def buildRuleVals(activesRules: Set[RuleId], rules: Seq[Rule], directiveLib: FullActiveTechniqueCategory, groupLib: FullNodeGroupCategory, allNodeInfos: Map[NodeId, NodeInfo]): Box[Seq[RuleVal]] = ???
    override def getNodeContexts(nodeIds: Set[NodeId], allNodeInfos: Map[NodeId, NodeInfo], allGroups: FullNodeGroupCategory, globalParameters: List[GlobalParameter], globalAgentRun: AgentRunInterval, globalComplianceMode: ComplianceMode, globalPolicyMode: GlobalPolicyMode): Box[NodesContextResult] = ???
    override def buildNodeConfigurations(activeNodeIds: Set[NodeId], ruleVals: Seq[RuleVal], nodeContexts: Map[NodeId, InterpolationContext], allNodeModes: Map[NodeId, NodeModeConfig], scriptEngineEnabled: FeatureSwitch, globalPolicyMode: GlobalPolicyMode, maxParallelism: Int, jsTimeout: FiniteDuration, generationContinueOnError: Boolean): Box[NodeConfigurations] = ???
    override def forgetOtherNodeConfigurationState(keep: Set[NodeId]): Box[Set[NodeId]] = ???
    override def getNodeConfigurationHash(): Box[Map[NodeId, NodeConfigurationHash]] = ???
    override def getNodesConfigVersion(allNodeConfigs: Map[NodeId, NodeConfiguration], hashes: Map[NodeId, NodeConfigurationHash], generationTime: DateTime): Map[NodeId, NodeConfigId] = ???
    override def writeNodeConfigurations(rootNodeId: NodeId, updated: Map[NodeId, NodeConfigId], allNodeConfig: Map[NodeId, NodeConfiguration], allNodeInfos: Map[NodeId, NodeInfo], globalPolicyMode: GlobalPolicyMode, generationTime: DateTime, maxParallelism: Int): Box[Set[NodeId]] = ???
    override def computeExpectedReports(allNodeConfigurations: Map[NodeId, NodeConfiguration], updatedId: Map[NodeId, NodeConfigId], generationTime: DateTime, allNodeModes: Map[NodeId, NodeModeConfig]): List[NodeExpectedReports] = ???
    override def saveExpectedReports(expectedReports: List[NodeExpectedReports]): Box[Seq[NodeExpectedReports]] = ???
    override def historizeData(rules: Seq[Rule], directiveLib: FullActiveTechniqueCategory, groupLib: FullNodeGroupCategory, allNodeInfos: Map[NodeId, NodeInfo], globalAgentRun: AgentRunInterval): Box[Unit] = ???
    override def runPreHooks(generationTime: DateTime, systemEnv: HookEnvPairs): Box[Unit] = ???
    override def runPostHooks(generationTime: DateTime, endTime: DateTime, idToConfiguration: Map[NodeId, NodeInfo], systemEnv: HookEnvPairs, nodeIdsPath: String): Box[Unit] = ???
    override def runFailureHooks(generationTime: DateTime, endTime: DateTime, systemEnv: HookEnvPairs, errorMessage: String, errorMessagePath: String): Box[Unit] = ???
    override def invalidateComplianceCache(nodeIds: Set[NodeId]): Unit = ???
  }
  val asyncDeploymentAgent = new AsyncDeploymentActor(policyGeneration, eventLogger, deploymentStatusSerialisation, () => Duration("0s").succeed, () => AllGeneration.succeed)

  val findDependencies = new FindDependencies { //never find any dependencies
    override def findRulesForDirective(id: DirectiveId): IOResult[Seq[Rule]] = Nil.succeed
    override def findRulesForTarget(target: RuleTarget): IOResult[Seq[Rule]] = Nil.succeed
  }
  val dependencySercive = new DependencyAndDeletionServiceImpl(findDependencies, mockDirectives.directiveRepo, mockDirectives.directiveRepo, mockRules.ruleRepo, nodeGroupRepository)

  val commitAndDeployChangeRequest : CommitAndDeployChangeRequestService =
    new CommitAndDeployChangeRequestServiceImpl(
        uuidGen
      , mockDirectives.directiveRepo
      , mockDirectives.directiveRepo
      , null // roNodeGroupRepository
      , null // woNodeGroupRepository
      , mockRules.ruleRepo
      , mockRules.ruleRepo
      , mockParameters.paramsRepo
      , mockParameters.paramsRepo
      , asyncDeploymentAgent
      , dependencySercive
      , () => false.succeed // configService.rudder_workflow_enabled _
      , null // xmlSerializer
      , null // xmlUnserializer
      , null // sectionSpecParser
      , null // dynGroupUpdaterService
    )
  val workflowLevelService = new DefaultWorkflowLevel(new NoWorkflowServiceImpl(
    commitAndDeployChangeRequest
  ))
>>>>>>> 0cbc3e58
  val restExtractorService =
  RestExtractorService (
      mockRules.ruleRepo
    , mockDirectives.directiveRepo
    , null //roNodeGroupRepository
    , mockTechniques.techniqueRepo
    , queryParser //queryParser
    , new StatelessUserPropertyService(() => false.succeed, () => false.succeed, () => "".succeed)
    , workflowLevelService
    , uuidGen
    , null
  )

  val restDataSerializer = RestDataSerializerImpl(
      mockTechniques.techniqueRepo
    , null //diffService
  )

  // TODO
  // all other apis

  class FakeClearCacheService extends ClearCacheService {
    override def action(actor: EventActor) = null
    override def clearNodeConfigurationCache(storeEvent: Boolean, actor: EventActor) = null
  }

  val fakeNotArchivedElements = NotArchivedElements(Seq[CategoryNotArchived](), Seq[ActiveTechniqueNotArchived](), Seq[DirectiveNotArchived]())
  val fakePersonIdent = new PersonIdent("test-user", "test.user@normation.com")
  val fakeGitCommitId = GitCommitId("6d6b2ceb46adeecd845ad0c0812fee07e2727104")
  val fakeGitArchiveId = GitArchiveId(GitPath("fake/git/path"), fakeGitCommitId, fakePersonIdent)

  class FakeItemArchiveManager extends ItemArchiveManager {
    override def exportAll(commiter: PersonIdent, modId: ModificationId, actor: EventActor, reason: Option[String], includeSystem: Boolean)
     = ZIO.succeed((fakeGitArchiveId, fakeNotArchivedElements))
    override def exportRules(commiter: PersonIdent, modId: ModificationId, actor: EventActor, reason: Option[String], includeSystem: Boolean)
     = ZIO.succeed(fakeGitArchiveId)
    override def exportTechniqueLibrary(commiter: PersonIdent, modId: ModificationId, actor: EventActor, reason: Option[String], includeSystem: Boolean)
     = ZIO.succeed((fakeGitArchiveId, fakeNotArchivedElements))
    override def exportGroupLibrary(commiter: PersonIdent, modId: ModificationId, actor: EventActor, reason: Option[String], includeSystem: Boolean)
     = ZIO.succeed(fakeGitArchiveId)
    override def exportParameters(commiter: PersonIdent, modId: ModificationId, actor: EventActor, reason: Option[String], includeSystem: Boolean)
     = ZIO.succeed(fakeGitArchiveId)
    override def importAll(archiveId: GitCommitId, commiter: PersonIdent, modId: ModificationId, actor: EventActor, reason: Option[String], includeSystem: Boolean)
     = ZIO.succeed(fakeGitCommitId)
    override def importRules(archiveId: GitCommitId, commiter: PersonIdent, modId: ModificationId, actor: EventActor, reason: Option[String], includeSystem: Boolean)
     = ZIO.succeed(fakeGitCommitId)
    override def importTechniqueLibrary(archiveId: GitCommitId, commiter: PersonIdent, modId: ModificationId, actor: EventActor, reason: Option[String], includeSystem: Boolean)
     = ZIO.succeed(fakeGitCommitId)
    override def importGroupLibrary(archiveId: GitCommitId, commiter: PersonIdent, modId: ModificationId, actor: EventActor, reason: Option[String], includeSystem: Boolean)
     = ZIO.succeed(fakeGitCommitId)
    override def importParameters(archiveId: GitCommitId, commiter: PersonIdent, modId: ModificationId, actor: EventActor, reason: Option[String], includeSystem: Boolean)
     = ZIO.succeed(fakeGitCommitId)
    override def rollback(archiveId: GitCommitId, commiter: PersonIdent, modId: ModificationId, actor: EventActor, reason: Option[String], rollbackedEvents: Seq[EventLog], target: EventLog, rollbackType: String, includeSystem: Boolean)
     = ZIO.succeed(fakeGitCommitId)

    /**
      * These methods are called by the Archive API to get the git archives.
      * The API then provides the logic to transform the Box[Map][DateTime, GitArchiveId] into JSON
      * Here, we want to make these methods returning fake archives for testing the API logic.
      */
    val fakeArchives = Map[DateTime, GitArchiveId](
            new DateTime(42) -> fakeGitArchiveId
    )
    override def getFullArchiveTags = ZIO.succeed(fakeArchives)
    override def getGroupLibraryTags = ZIO.succeed(fakeArchives)
    override def getTechniqueLibraryTags = ZIO.succeed(fakeArchives)
    override def getRulesTags = ZIO.succeed(fakeArchives)
    override def getParametersTags = ZIO.succeed(fakeArchives)
  }
  val fakeItemArchiveManager = new FakeItemArchiveManager
  val fakeClearCacheService = new FakeClearCacheService
  val fakePersonIndentService = new PersonIdentService {
    override def getPersonIdentOrDefault(username: String) = ZIO.succeed(fakePersonIdent)
  }
  val apiAuthorizationLevelService = new DefaultApiAuthorizationLevel(LiftApiProcessingLogger)
  val apiDispatcher = new RudderEndpointDispatcher(LiftApiProcessingLogger)
  val testNodeConfiguration = new TestNodeConfiguration()
  val fakeRepo = testNodeConfiguration.repo
  val fakeScriptLauncher = new DebugInfoService {
    override def launch() = DebugInfoScriptResult("test", new Array[Byte](42)).succeed
  }
  val nodeInfoService = new NodeInfoServiceCachedImpl(
    null
    , null
    , null
    , null
    , null
    , null
    , null
    , FiniteDuration(100, "millis")
  )
<<<<<<< HEAD
  val deploymentStatusSerialisation = new DeploymentStatusSerialisation {
    override def serialise(deploymentStatus: CurrentDeploymentStatus): Elem = <test/>
  }
  val eventLogRepo = new EventLogRepository {
    override def saveEventLog(modId: ModificationId, eventLog: EventLog): IOResult[EventLog] = eventLog.succeed

    override def eventLogFactory: EventLogFactory = ???
    override def getEventLogByCriteria(criteria: Option[String], limit: Option[Int], orderBy: Option[String], extendedFilter: Option[String]): IOResult[Seq[EventLog]] = ???
    override def getEventLogById(id: Long): IOResult[EventLog] = ???
    override def getEventLogCount(criteria: Option[String], extendedFilter: Option[String]): IOResult[Long] = ???
    override def getEventLogByChangeRequest(changeRequest: ChangeRequestId, xpath: String, optLimit: Option[Int], orderBy: Option[String], eventTypeFilter: List[EventLogFilter]): IOResult[Vector[EventLog]] = ???
    override def getEventLogWithChangeRequest(id: Int): IOResult[Option[(EventLog, Option[ChangeRequestId])]] = ???
    override def getLastEventByChangeRequest(xpath: String, eventTypeFilter: List[EventLogFilter]): IOResult[Map[ChangeRequestId, EventLog]] = ???
  }
  val eventLogger = new EventLogDeploymentService(eventLogRepo, null) {
    override def getLastDeployement(): Box[CurrentDeploymentStatus] = Full(NoStatus)
  }
  val policyGeneration = new PromiseGenerationService {
    override def deploy(): Box[Set[NodeId]] = Full(Set())
    override def getAllNodeInfos(): Box[Map[NodeId, NodeInfo]] = ???
    override def getDirectiveLibrary(): Box[FullActiveTechniqueCategory] = ???
    override def getGroupLibrary(): Box[FullNodeGroupCategory] = ???
    override def getAllGlobalParameters: Box[Seq[GlobalParameter]] = ???
    override def getAllInventories(): Box[Map[NodeId, NodeInventory]] = ???
    override def getGlobalComplianceMode(): Box[GlobalComplianceMode] = ???
    override def getGlobalAgentRun(): Box[AgentRunInterval] = ???
    override def getScriptEngineEnabled: () => Box[FeatureSwitch] = ???
    override def getGlobalPolicyMode: () => Box[GlobalPolicyMode] = ???
    override def getComputeDynGroups: () => Box[Boolean] = ???
    override def getMaxParallelism: () => Box[String] = ???
    override def getJsTimeout: () => Box[Int] = ???
    override def getGenerationContinueOnError: () => Box[Boolean] = ???
    override def writeCertificatesPem(allNodeInfos: Map[NodeId, NodeInfo]): Unit = ???
    override def triggerNodeGroupUpdate(): Box[Unit] = ???
    override def beforeDeploymentSync(generationTime: DateTime): Box[Unit] = ???
    override def HOOKS_D: String = ???
    override def HOOKS_IGNORE_SUFFIXES: List[String] = ???
    override def UPDATED_NODE_IDS_PATH: String = ???
    override def GENERATION_FAILURE_MSG_PATH: String = ???
    override def getAppliedRuleIds(rules: Seq[Rule], groupLib: FullNodeGroupCategory, directiveLib: FullActiveTechniqueCategory, allNodeInfos: Map[NodeId, NodeInfo]): Set[RuleId] = ???
    override def findDependantRules(): Box[Seq[Rule]] = ???
    override def buildRuleVals(activesRules: Set[RuleId], rules: Seq[Rule], directiveLib: FullActiveTechniqueCategory, groupLib: FullNodeGroupCategory, allNodeInfos: Map[NodeId, NodeInfo]): Box[Seq[RuleVal]] = ???
    override def getNodeContexts(nodeIds: Set[NodeId], allNodeInfos: Map[NodeId, NodeInfo], allGroups: FullNodeGroupCategory, globalParameters: List[GlobalParameter], globalAgentRun: AgentRunInterval, globalComplianceMode: ComplianceMode, globalPolicyMode: GlobalPolicyMode): Box[NodesContextResult] = ???
    override def buildNodeConfigurations(activeNodeIds: Set[NodeId], ruleVals: Seq[RuleVal], nodeContexts: Map[NodeId, InterpolationContext], allNodeModes: Map[NodeId, NodeModeConfig], scriptEngineEnabled: FeatureSwitch, globalPolicyMode: GlobalPolicyMode, maxParallelism: Int, jsTimeout: FiniteDuration, generationContinueOnError: Boolean): Box[NodeConfigurations] = ???
    override def forgetOtherNodeConfigurationState(keep: Set[NodeId]): Box[Set[NodeId]] = ???
    override def getNodeConfigurationHash(): Box[Map[NodeId, NodeConfigurationHash]] = ???
    override def getNodesConfigVersion(allNodeConfigs: Map[NodeId, NodeConfiguration], hashes: Map[NodeId, NodeConfigurationHash], generationTime: DateTime): Map[NodeId, NodeConfigId] = ???
    override def writeNodeConfigurations(rootNodeId: NodeId, updated: Map[NodeId, NodeConfigId], allNodeConfig: Map[NodeId, NodeConfiguration], allNodeInfos: Map[NodeId, NodeInfo], globalPolicyMode: GlobalPolicyMode, generationTime: DateTime, maxParallelism: Int): Box[Set[NodeId]] = ???
    override def computeExpectedReports(allNodeConfigurations: Map[NodeId, NodeConfiguration], updatedId: Map[NodeId, NodeConfigId], generationTime: DateTime, allNodeModes: Map[NodeId, NodeModeConfig]): List[NodeExpectedReports] = ???
    override def saveExpectedReports(expectedReports: List[NodeExpectedReports]): Box[Seq[NodeExpectedReports]] = ???
    override def invalidateComplianceCache(actions: Seq[(NodeId, CacheComplianceQueueAction)]): Unit = ???
    override def historizeData(rules: Seq[Rule], directiveLib: FullActiveTechniqueCategory, groupLib: FullNodeGroupCategory, allNodeInfos: Map[NodeId, NodeInfo], globalAgentRun: AgentRunInterval): Box[Unit] = ???
    override def runPreHooks(generationTime: DateTime, systemEnv: HookEnvPairs): Box[Unit] = ???
    override def runPostHooks(generationTime: DateTime, endTime: DateTime, idToConfiguration: Map[NodeId, NodeInfo], systemEnv: HookEnvPairs, nodeIdsPath: String): Box[Unit] = ???
    override def runFailureHooks(generationTime: DateTime, endTime: DateTime, systemEnv: HookEnvPairs, errorMessage: String, errorMessagePath: String): Box[Unit] = ???
  }
  val asyncDeploymentActor = new AsyncDeploymentActor(policyGeneration, eventLogger, deploymentStatusSerialisation, () => Duration("0s").succeed, () => AllGeneration.succeed)

  val commitAndDeployChangeRequest : CommitAndDeployChangeRequestService =
    new CommitAndDeployChangeRequestServiceImpl(
        uuidGen
      , mockDirectives.directiveRepo
      , mockDirectives.directiveRepo
      , null // roNodeGroupRepository
      , null // woNodeGroupRepository
      , mockRules.ruleRepo
      , mockRules.ruleRepo
      , null // roLDAPParameterRepository
      , null // woLDAPParameterRepository
      , asyncDeploymentActor
      , null // dependencyAndDeletionService
      , () => false.succeed // configService.rudder_workflow_enabled _
      , null // xmlSerializer
      , null // xmlUnserializer
      , null // sectionSpecParser
      , null // dynGroupUpdaterService
    )
  val workflowLevelService = new DefaultWorkflowLevel(new NoWorkflowServiceImpl(
    commitAndDeployChangeRequest
  ))
=======
>>>>>>> 0cbc3e58
  val apiService11 = new SystemApiService11(
        fakeUpdatePTLibService
      , fakeScriptLauncher
      , fakeClearCacheService
      , asyncDeploymentAgent
      , uuidGen
      , fakeUpdateDynamicGroups
      , fakeItemArchiveManager
      , fakePersonIndentService
      , fakeRepo
  )
  val fakeHealthcheckService = new HealthcheckService(
    List(
      CheckCoreNumber
      , CheckFreeSpace
      , new CheckFileDescriptorLimit(nodeInfoService) //should I create all services to get this one ?
    )
  )
  val fakeHcNotifService = new HealthcheckNotificationService(fakeHealthcheckService, 5.minute)
  val apiService13 = new SystemApiService13(
      fakeHealthcheckService
    , fakeHcNotifService
    , restDataSerializer
    , null
  )

  val ruleApiService2 = new RuleApiService2(
        mockRules.ruleRepo
      , mockRules.ruleRepo
      , uuidGen
      , asyncDeploymentAgent
      , workflowLevelService
      , restExtractorService
      , restDataSerializer
    )

  val ruleCategoryService = new RuleCategoryService()
  val ruleApiService6 = new RuleApiService6 (
        mockRules.ruleCategoryRepo
      , mockRules.ruleRepo
      , mockRules.ruleCategoryRepo
      , ruleCategoryService
      , restDataSerializer
    )

  val fieldFactory = new DirectiveFieldFactory {
    override def forType(fieldType: VariableSpec, id: String): DirectiveField = default(id)
    override def default(withId: String): DirectiveField = new DirectiveField {
      self =>
      type ValueType = String
      def manifest = manifestOf[String]
      lazy val id = withId
      def name = id
      override val uniqueFieldId = Full(id)
      protected var _x: String = getDefaultValue
      def validate = Nil
      def validations = Nil
      def setFilter = Nil
      def parseClient(s: String): Unit = if (null == s) _x = "" else _x = s
      def toClient: String = if (null == _x) "" else _x
      def getPossibleValues(filters: (ValueType => Boolean)*): Option[Set[ValueType]] = None // not supported in the general cases
      def getDefaultValue = ""
      def get = _x
      def set(x: String) = { if (null == x) _x = "" else _x = x; _x }
      def toForm = Full(SHtml.textarea("", {s =>  parseClient(s)}))
    }
  }
  val directiveEditorService = new DirectiveEditorServiceImpl(mockTechniques.techniqueRepo, new Section2FieldService(fieldFactory, Translator.defaultTranslators))
  val directiveApiService2 =
    new DirectiveAPIService2(
        mockDirectives.directiveRepo
      , mockDirectives.directiveRepo
      , uuidGen
      , asyncDeploymentAgent
      , workflowLevelService
      , restExtractorService
      , directiveEditorService
      , restDataSerializer
      , mockTechniques.techniqueRepo
    )

  val techniqueAPIService6 = new TechniqueAPIService6(
      mockDirectives.directiveRepo
    , restDataSerializer
    , mockTechniques.techniqueRepo
    )

  val systemApi = new SystemApi(restExtractorService, apiService11, apiService13, "5.0", "5.0.0", "some time")
  val authzToken = AuthzToken(EventActor("fakeToken"))
  val systemStatusPath = "api" + systemApi.Status.schema.path

  val ApiVersions = ApiVersion(11 , false) :: Nil

  val nodeInfo = mockNodes.nodeInfoService
  val softDao = mockNodes.softwareDao
  val roReportsExecutionRepository = new RoReportsExecutionRepository {
    override def getNodesLastRun(nodeIds: Set[NodeId]): Box[Map[NodeId, Option[AgentRunWithNodeConfig]]] = Full(Map())

    def getNodesAndUncomputedCompliance(): IOResult[Map[NodeId, Option[AgentRunWithNodeConfig]]] = ???

    def getUnprocessedRuns(): IOResult[Seq[AgentRunWithoutCompliance]] = ???
  }

  val nodeApiService2  = new NodeApiService2(null, nodeInfo, null, uuidGen, restExtractorService, restDataSerializer)
  val nodeApiService4  = new NodeApiService4(nodeInfo, nodeInfo, softDao, uuidGen, restExtractorService, restDataSerializer, roReportsExecutionRepository)
  val nodeApiService6  = new NodeApiService6(nodeInfo, nodeInfo, softDao, restExtractorService, restDataSerializer, mockNodes.queryProcessor, roReportsExecutionRepository)
  val nodeApiService8  = new NodeApiService8(null, nodeInfo, uuidGen, asyncDeploymentAgent, "relay", null)
  val nodeApiService12 = new NodeApiService12(null, uuidGen, restDataSerializer)
  val nodeApiService13 = new NodeApiService13(nodeInfo, roReportsExecutionRepository, softDao,restExtractorService, () => Full(GlobalPolicyMode(Audit, PolicyModeOverrides.Always)),null, null, null )

  val parameterApiService2 = new ParameterApiService2(
      mockParameters.paramsRepo
    , mockParameters.paramsRepo
    , uuidGen
    , workflowLevelService
    , restExtractorService
    , restDataSerializer
  )

  val rudderApi = {
    //append to list all new format api to test it
    val modules = List(
        systemApi
      , new RuleApi(restExtractorService, ruleApiService2, ruleApiService6, uuidGen)
      , new NodeApi(restExtractorService, restDataSerializer, nodeApiService2, nodeApiService4, nodeApiService6, nodeApiService8, nodeApiService12,  nodeApiService13, null, DeleteMode.Erase)
      , new DirectiveApi(mockDirectives.directiveRepo, restExtractorService, directiveApiService2, uuidGen)
      , new TechniqueApi(restExtractorService, techniqueAPIService6)
      , new ParameterApi(restExtractorService, parameterApiService2)
    )
    val api = new LiftHandler(apiDispatcher, ApiVersions, new AclApiAuthorization(LiftApiProcessingLogger, userService, () => apiAuthorizationLevelService.aclEnabled), None)
    modules.foreach { module =>
      api.addModules(module.getLiftEndpoints())
    }
    api
  }

  val liftRules = {
    val l = new LiftRules()
    l.statelessDispatch.append(RestStatus)
<<<<<<< HEAD
=======
    l.statelessDispatch.append(new RestTechniqueReload(fakeUpdatePTLibService, uuidGen))
>>>>>>> 0cbc3e58
    l.statelessDispatch.append(rudderApi.getLiftRestApi())
    //add other API implementation here
    l
  }

  /*
   * Correctly build and scope mutable things to use the request in a safe
   * way in the context of LiftRules.
   */
  def doReq[T](mockReq: MockHttpServletRequest)(tests: Req => MatchResult[T]) = {
    LiftRulesMocker.devTestLiftRulesInstance.doWith(liftRules) {
      MockWeb.useLiftRules.doWith(true) {
        MockWeb.testReq(mockReq)(tests)
      }
    }
  }

  /**
   * Execute the request and get the response.
   * The request must be a stateless one, else a failure
   * will follow.
   */
  def execRequestResponse[T](mockReq: MockHttpServletRequest)(tests: Box[LiftResponse] => MatchResult[T])= {
    doReq(mockReq){ req =>
      //the test logic is taken from LiftServlet#doServices.
      //perhaps we should call directly that methods, but it need
      //much more set-up, and I don't know for sure *how* to set-up things.
      NamedPF.applyBox(req, LiftRules.statelessDispatch.toList).map(_.apply() match {
        case Full(a) => Full(LiftRules.convertResponse((a, Nil, S.responseCookies, req)))
        case r => r
      }) match {
        case Full(x)      => tests(x)
        case eb: EmptyBox => tests(eb)
      }
    }
  }

  private[this] def mockRequest (path : String, method : String) = {
    val mockReq = new MockHttpServletRequest("http://localhost:8080")
    mockReq.method = method
    mockReq.path = path
    mockReq
  }
  def GET(path: String) = mockRequest(path,"GET")
  def POST(path: String) = mockRequest(path, "POST")
  def DELETE(path: String) = mockRequest(path,"DELETE")

  private[this] def mockJsonRequest (path : String, method : String, data : JValue) = {
    val mockReq = mockRequest(path,method)
    mockReq.body = data
    mockReq
  }

  def jsonPUT(path: String, json : JValue) = {
    mockJsonRequest(path,"PUT", json)
  }

  def jsonPOST(path: String, json : JValue) = {
    mockJsonRequest(path,"POST", json)
  }

  def testGET[T](path: String)(tests: Req => MatchResult[T]) = {
    doReq(GET(path))(tests)
  }

  def testDELETE[T](path: String)(tests: Req => MatchResult[T]) = {
    doReq(DELETE(path))(tests)
  }

  def testPUT[T](path: String, json : JValue)(tests: Req => MatchResult[T]) = {
    doReq(jsonPUT(path, json))(tests)
  }
  def testPOST[T](path: String, json : JValue)(tests: Req => MatchResult[T]) = {
    doReq(jsonPOST(path, json))(tests)
  }

  //This is a method to call when testing POST endpoint without data to pass.
  //Ex: reload techniques endpoints which reload all techniques.
  //It has to be a POST because it executes an action on the server side even if it doesn't need additional data to do so.
  def testEmptyPost[T](path: String)(tests: Req => MatchResult[T]): MatchResult[T] = {
    doReq(POST(path))(tests)
  }
}<|MERGE_RESOLUTION|>--- conflicted
+++ resolved
@@ -50,19 +50,7 @@
 import com.normation.inventory.ldap.core.InventoryDit
 import com.normation.inventory.ldap.core.InventoryDitService
 import com.normation.inventory.ldap.core.InventoryDitServiceImpl
-<<<<<<< HEAD
-import com.normation.rudder.AuthorizationType
-import com.normation.rudder.MockDirectives
-import com.normation.rudder.MockGitConfigRepo
-import com.normation.rudder.MockNodes
-import com.normation.rudder.MockRules
-import com.normation.rudder.MockTechniques
-import com.normation.rudder.RudderAccount
-import com.normation.rudder.User
-import com.normation.rudder.UserService
-=======
 import com.normation.rudder._
->>>>>>> 0cbc3e58
 import com.normation.rudder.api.{ApiAuthorization => ApiAuthz}
 import com.normation.rudder.batch.PolicyGenerationTrigger.AllGeneration
 import com.normation.rudder.batch._
@@ -123,16 +111,13 @@
 import com.normation.rudder.services.policies.RuleVal
 import com.normation.rudder.services.policies.TestNodeConfiguration
 import com.normation.rudder.services.policies.nodeconfig.NodeConfigurationHash
-<<<<<<< HEAD
-import com.normation.rudder.services.reports.CacheComplianceQueueAction
-=======
 import com.normation.rudder.services.queries.DynGroupDiff
 import com.normation.rudder.services.queries.DynGroupService
 import com.normation.rudder.services.queries.DynGroupUpdaterService
->>>>>>> 0cbc3e58
 import com.normation.rudder.services.queries.CmdbQueryParser
 import com.normation.rudder.services.queries.DefaultStringQueryParser
 import com.normation.rudder.services.queries.JsonQueryLexer
+import com.normation.rudder.services.reports.CacheComplianceQueueAction
 import com.normation.rudder.services.servers.DeleteMode
 import com.normation.rudder.services.system.DebugInfoScriptResult
 import com.normation.rudder.services.system.DebugInfoService
@@ -283,8 +268,6 @@
     override def delete(id: NodeGroupCategoryId, modificationId: ModificationId, actor: EventActor, reason: Option[String], checkEmpty: Boolean): IOResult[NodeGroupCategoryId] = ???
   }
   val uuidGen = new StringUuidGeneratorImpl()
-<<<<<<< HEAD
-=======
 
   val deploymentStatusSerialisation = new DeploymentStatusSerialisation {
     override def serialise(deploymentStatus: CurrentDeploymentStatus): Elem = <test/>
@@ -303,7 +286,7 @@
   val eventLogger = new EventLogDeploymentService(eventLogRepo, null) {
     override def getLastDeployement(): Box[CurrentDeploymentStatus] = Full(NoStatus)
   }
-  val policyGeneration     = new PromiseGenerationService {
+  val policyGeneration = new PromiseGenerationService {
     override def deploy(): Box[Set[NodeId]] = Full(Set())
     override def getAllNodeInfos(): Box[Map[NodeId, NodeInfo]] = ???
     override def getDirectiveLibrary(): Box[FullActiveTechniqueCategory] = ???
@@ -340,7 +323,7 @@
     override def runPreHooks(generationTime: DateTime, systemEnv: HookEnvPairs): Box[Unit] = ???
     override def runPostHooks(generationTime: DateTime, endTime: DateTime, idToConfiguration: Map[NodeId, NodeInfo], systemEnv: HookEnvPairs, nodeIdsPath: String): Box[Unit] = ???
     override def runFailureHooks(generationTime: DateTime, endTime: DateTime, systemEnv: HookEnvPairs, errorMessage: String, errorMessagePath: String): Box[Unit] = ???
-    override def invalidateComplianceCache(nodeIds: Set[NodeId]): Unit = ???
+    override def invalidateComplianceCache(actions: Seq[(NodeId, CacheComplianceQueueAction)]): Unit = ???
   }
   val asyncDeploymentAgent = new AsyncDeploymentActor(policyGeneration, eventLogger, deploymentStatusSerialisation, () => Duration("0s").succeed, () => AllGeneration.succeed)
 
@@ -372,7 +355,6 @@
   val workflowLevelService = new DefaultWorkflowLevel(new NoWorkflowServiceImpl(
     commitAndDeployChangeRequest
   ))
->>>>>>> 0cbc3e58
   val restExtractorService =
   RestExtractorService (
       mockRules.ruleRepo
@@ -464,89 +446,6 @@
     , null
     , FiniteDuration(100, "millis")
   )
-<<<<<<< HEAD
-  val deploymentStatusSerialisation = new DeploymentStatusSerialisation {
-    override def serialise(deploymentStatus: CurrentDeploymentStatus): Elem = <test/>
-  }
-  val eventLogRepo = new EventLogRepository {
-    override def saveEventLog(modId: ModificationId, eventLog: EventLog): IOResult[EventLog] = eventLog.succeed
-
-    override def eventLogFactory: EventLogFactory = ???
-    override def getEventLogByCriteria(criteria: Option[String], limit: Option[Int], orderBy: Option[String], extendedFilter: Option[String]): IOResult[Seq[EventLog]] = ???
-    override def getEventLogById(id: Long): IOResult[EventLog] = ???
-    override def getEventLogCount(criteria: Option[String], extendedFilter: Option[String]): IOResult[Long] = ???
-    override def getEventLogByChangeRequest(changeRequest: ChangeRequestId, xpath: String, optLimit: Option[Int], orderBy: Option[String], eventTypeFilter: List[EventLogFilter]): IOResult[Vector[EventLog]] = ???
-    override def getEventLogWithChangeRequest(id: Int): IOResult[Option[(EventLog, Option[ChangeRequestId])]] = ???
-    override def getLastEventByChangeRequest(xpath: String, eventTypeFilter: List[EventLogFilter]): IOResult[Map[ChangeRequestId, EventLog]] = ???
-  }
-  val eventLogger = new EventLogDeploymentService(eventLogRepo, null) {
-    override def getLastDeployement(): Box[CurrentDeploymentStatus] = Full(NoStatus)
-  }
-  val policyGeneration = new PromiseGenerationService {
-    override def deploy(): Box[Set[NodeId]] = Full(Set())
-    override def getAllNodeInfos(): Box[Map[NodeId, NodeInfo]] = ???
-    override def getDirectiveLibrary(): Box[FullActiveTechniqueCategory] = ???
-    override def getGroupLibrary(): Box[FullNodeGroupCategory] = ???
-    override def getAllGlobalParameters: Box[Seq[GlobalParameter]] = ???
-    override def getAllInventories(): Box[Map[NodeId, NodeInventory]] = ???
-    override def getGlobalComplianceMode(): Box[GlobalComplianceMode] = ???
-    override def getGlobalAgentRun(): Box[AgentRunInterval] = ???
-    override def getScriptEngineEnabled: () => Box[FeatureSwitch] = ???
-    override def getGlobalPolicyMode: () => Box[GlobalPolicyMode] = ???
-    override def getComputeDynGroups: () => Box[Boolean] = ???
-    override def getMaxParallelism: () => Box[String] = ???
-    override def getJsTimeout: () => Box[Int] = ???
-    override def getGenerationContinueOnError: () => Box[Boolean] = ???
-    override def writeCertificatesPem(allNodeInfos: Map[NodeId, NodeInfo]): Unit = ???
-    override def triggerNodeGroupUpdate(): Box[Unit] = ???
-    override def beforeDeploymentSync(generationTime: DateTime): Box[Unit] = ???
-    override def HOOKS_D: String = ???
-    override def HOOKS_IGNORE_SUFFIXES: List[String] = ???
-    override def UPDATED_NODE_IDS_PATH: String = ???
-    override def GENERATION_FAILURE_MSG_PATH: String = ???
-    override def getAppliedRuleIds(rules: Seq[Rule], groupLib: FullNodeGroupCategory, directiveLib: FullActiveTechniqueCategory, allNodeInfos: Map[NodeId, NodeInfo]): Set[RuleId] = ???
-    override def findDependantRules(): Box[Seq[Rule]] = ???
-    override def buildRuleVals(activesRules: Set[RuleId], rules: Seq[Rule], directiveLib: FullActiveTechniqueCategory, groupLib: FullNodeGroupCategory, allNodeInfos: Map[NodeId, NodeInfo]): Box[Seq[RuleVal]] = ???
-    override def getNodeContexts(nodeIds: Set[NodeId], allNodeInfos: Map[NodeId, NodeInfo], allGroups: FullNodeGroupCategory, globalParameters: List[GlobalParameter], globalAgentRun: AgentRunInterval, globalComplianceMode: ComplianceMode, globalPolicyMode: GlobalPolicyMode): Box[NodesContextResult] = ???
-    override def buildNodeConfigurations(activeNodeIds: Set[NodeId], ruleVals: Seq[RuleVal], nodeContexts: Map[NodeId, InterpolationContext], allNodeModes: Map[NodeId, NodeModeConfig], scriptEngineEnabled: FeatureSwitch, globalPolicyMode: GlobalPolicyMode, maxParallelism: Int, jsTimeout: FiniteDuration, generationContinueOnError: Boolean): Box[NodeConfigurations] = ???
-    override def forgetOtherNodeConfigurationState(keep: Set[NodeId]): Box[Set[NodeId]] = ???
-    override def getNodeConfigurationHash(): Box[Map[NodeId, NodeConfigurationHash]] = ???
-    override def getNodesConfigVersion(allNodeConfigs: Map[NodeId, NodeConfiguration], hashes: Map[NodeId, NodeConfigurationHash], generationTime: DateTime): Map[NodeId, NodeConfigId] = ???
-    override def writeNodeConfigurations(rootNodeId: NodeId, updated: Map[NodeId, NodeConfigId], allNodeConfig: Map[NodeId, NodeConfiguration], allNodeInfos: Map[NodeId, NodeInfo], globalPolicyMode: GlobalPolicyMode, generationTime: DateTime, maxParallelism: Int): Box[Set[NodeId]] = ???
-    override def computeExpectedReports(allNodeConfigurations: Map[NodeId, NodeConfiguration], updatedId: Map[NodeId, NodeConfigId], generationTime: DateTime, allNodeModes: Map[NodeId, NodeModeConfig]): List[NodeExpectedReports] = ???
-    override def saveExpectedReports(expectedReports: List[NodeExpectedReports]): Box[Seq[NodeExpectedReports]] = ???
-    override def invalidateComplianceCache(actions: Seq[(NodeId, CacheComplianceQueueAction)]): Unit = ???
-    override def historizeData(rules: Seq[Rule], directiveLib: FullActiveTechniqueCategory, groupLib: FullNodeGroupCategory, allNodeInfos: Map[NodeId, NodeInfo], globalAgentRun: AgentRunInterval): Box[Unit] = ???
-    override def runPreHooks(generationTime: DateTime, systemEnv: HookEnvPairs): Box[Unit] = ???
-    override def runPostHooks(generationTime: DateTime, endTime: DateTime, idToConfiguration: Map[NodeId, NodeInfo], systemEnv: HookEnvPairs, nodeIdsPath: String): Box[Unit] = ???
-    override def runFailureHooks(generationTime: DateTime, endTime: DateTime, systemEnv: HookEnvPairs, errorMessage: String, errorMessagePath: String): Box[Unit] = ???
-  }
-  val asyncDeploymentActor = new AsyncDeploymentActor(policyGeneration, eventLogger, deploymentStatusSerialisation, () => Duration("0s").succeed, () => AllGeneration.succeed)
-
-  val commitAndDeployChangeRequest : CommitAndDeployChangeRequestService =
-    new CommitAndDeployChangeRequestServiceImpl(
-        uuidGen
-      , mockDirectives.directiveRepo
-      , mockDirectives.directiveRepo
-      , null // roNodeGroupRepository
-      , null // woNodeGroupRepository
-      , mockRules.ruleRepo
-      , mockRules.ruleRepo
-      , null // roLDAPParameterRepository
-      , null // woLDAPParameterRepository
-      , asyncDeploymentActor
-      , null // dependencyAndDeletionService
-      , () => false.succeed // configService.rudder_workflow_enabled _
-      , null // xmlSerializer
-      , null // xmlUnserializer
-      , null // sectionSpecParser
-      , null // dynGroupUpdaterService
-    )
-  val workflowLevelService = new DefaultWorkflowLevel(new NoWorkflowServiceImpl(
-    commitAndDeployChangeRequest
-  ))
-=======
->>>>>>> 0cbc3e58
   val apiService11 = new SystemApiService11(
         fakeUpdatePTLibService
       , fakeScriptLauncher
@@ -686,10 +585,6 @@
   val liftRules = {
     val l = new LiftRules()
     l.statelessDispatch.append(RestStatus)
-<<<<<<< HEAD
-=======
-    l.statelessDispatch.append(new RestTechniqueReload(fakeUpdatePTLibService, uuidGen))
->>>>>>> 0cbc3e58
     l.statelessDispatch.append(rudderApi.getLiftRestApi())
     //add other API implementation here
     l
