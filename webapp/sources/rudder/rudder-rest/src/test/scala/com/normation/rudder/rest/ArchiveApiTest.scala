/*
 *************************************************************************************
 * Copyright 2018 Normation SAS
 *************************************************************************************
 *
 * This file is part of Rudder.
 *
 * Rudder is free software: you can redistribute it and/or modify
 * it under the terms of the GNU General Public License as published by
 * the Free Software Foundation, either version 3 of the License, or
 * (at your option) any later version.
 *
 * In accordance with the terms of section 7 (7. Additional Terms.) of
 * the GNU General Public License version 3, the copyright holders add
 * the following Additional permissions:
 * Notwithstanding to the terms of section 5 (5. Conveying Modified Source
 * Versions) and 6 (6. Conveying Non-Source Forms.) of the GNU General
 * Public License version 3, when you create a Related Module, this
 * Related Module is not considered as a part of the work and may be
 * distributed under the license agreement of your choice.
 * A "Related Module" means a set of sources files including their
 * documentation that, without modification of the Source Code, enables
 * supplementary functions or services in addition to those offered by
 * the Software.
 *
 * Rudder is distributed in the hope that it will be useful,
 * but WITHOUT ANY WARRANTY; without even the implied warranty of
 * MERCHANTABILITY or FITNESS FOR A PARTICULAR PURPOSE.  See the
 * GNU General Public License for more details.
 *
 * You should have received a copy of the GNU General Public License
 * along with Rudder.  If not, see <http://www.gnu.org/licenses/>.

 *
 *************************************************************************************
 */

package com.normation.rudder.rest

import better.files.File
import com.normation.cfclerk.domain.TechniqueId
import com.normation.cfclerk.domain.TechniqueName
import com.normation.cfclerk.domain.TechniqueVersion
import com.normation.errors.IOResult
import com.normation.errors.effectUioUnit
import com.normation.eventlog.EventActor
import com.normation.eventlog.ModificationId
import com.normation.rudder.MockDirectives
import com.normation.rudder.MockGitConfigRepo
import com.normation.rudder.MockTechniques
import com.normation.rudder.apidata.JsonQueryObjects.JQRule
import com.normation.rudder.domain.nodes.NodeGroupId
import com.normation.rudder.domain.nodes.NodeGroupUid
import com.normation.rudder.domain.policies.DirectiveUid
import com.normation.rudder.domain.policies.RuleId
import com.normation.rudder.domain.policies.RuleUid
import com.normation.rudder.git.ZipUtils
import com.normation.rudder.ncf.ResourceFile
import com.normation.rudder.ncf.ResourceFileState
import com.normation.rudder.repository.xml.TechniqueFiles
import com.normation.rudder.rest.RudderJsonResponse.LiftJsonResponse
import com.normation.rudder.rest.lift.CheckArchiveServiceImpl
import com.normation.rudder.rest.lift.MergePolicy
<<<<<<< HEAD
import com.normation.rudder.rest.lift.PolicyArchive
import com.normation.rudder.rest.lift.SaveArchiveServicebyRepo
import com.normation.rudder.rest.lift.TechniqueArchive
import com.normation.rudder.rest.lift.TechniqueInfo
import com.normation.rudder.rest.lift.TechniqueType
=======
import com.normation.rudder.rest.lift.ZipArchiveBuilderService
>>>>>>> f0950455
import com.normation.utils.DateFormaterService
import com.normation.zio.*
import java.io.FileOutputStream
import java.util.zip.ZipFile
import net.liftweb.common.Full
import net.liftweb.common.Loggable
import net.liftweb.http.OutputStreamResponse
import org.apache.commons.io.FileUtils
import org.eclipse.jgit.revwalk.RevWalk
import org.joda.time.DateTime
import org.junit.runner.RunWith
import org.specs2.mutable.Specification
import org.specs2.runner.JUnitRunner
import org.specs2.specification.AfterAll
import scala.annotation.nowarn
import zio.Chunk
import zio.ZIO

@nowarn("msg=a type was inferred to be `\\w+`; this may indicate a programming error.")
@RunWith(classOf[JUnitRunner])
class ArchiveApiTest extends Specification with AfterAll with Loggable {

  val restTestSetUp = RestTestSetUp.newEnv
  val restTest      = new RestTest(restTestSetUp.liftRules)
  val mockGitRepo   = new MockGitConfigRepo("")

  val mockTechniques: MockTechniques = MockTechniques(mockGitRepo)
  val mockDirectives = new MockDirectives(mockTechniques)

  val testDir: File = File(s"/tmp/test-rudder-response-content-${DateFormaterService.serialize(DateTime.now())}")
  testDir.createDirectoryIfNotExists(true)

  override def afterAll(): Unit = {
    if (System.getProperty("tests.clean.tmp") != "false") {
      logger.info("Cleanup rest env ")
      restTestSetUp.cleanup()
      logger.info("Deleting directory " + testDir.pathAsString)
      FileUtils.deleteDirectory(testDir.toJava)
    }
  }

  def children(f: File): List[String] = f.listRecursively.toList.map(_.name)

  // format: off
//  org.slf4j.LoggerFactory.getLogger("application.archive").asInstanceOf[ch.qos.logback.classic.Logger].setLevel(ch.qos.logback.classic.Level.TRACE)
//  org.slf4j.LoggerFactory.getLogger("configuration").asInstanceOf[ch.qos.logback.classic.Logger].setLevel(ch.qos.logback.classic.Level.TRACE)
  // format: on

  sequential

  "We should be able to correctly make a diff between current technique files and archive technique files" >> {
    // we look at clockConfiguration that is on version 3 and contains files: changelog  clockConfiguration.st  metadata.xml
    val a = Array[Byte]()
    val t = TechniqueArchive(
      TechniqueInfo(
        TechniqueId(
          TechniqueName("clockConfiguration"),
          TechniqueVersion.parse("3.0").getOrElse(throw new IllegalArgumentException("test"))
        ),
        "clock configuration",
        TechniqueType.Metadata
      ),
      Chunk("systemSettings", "misc"),
      Chunk(("clockConfiguration.st", a), ("metadata.xml", a), ("resources/something.txt", a))
    )

    val res = SaveArchiveServicebyRepo
      .buildDiff(
        t,
        restTestSetUp.mockGitRepo.configurationRepositoryRoot / "techniques" / "systemSettings" / "misc" / "clockConfiguration" / "3.0"
      )
      .runNow

    res must containTheSameElementsAs(
      Chunk(
        // new
        ResourceFile("resources/something.txt", ResourceFileState.New),
        // same or updated
        ResourceFile("clockConfiguration.st", ResourceFileState.Modified),
        ResourceFile("metadata.xml", ResourceFileState.Modified),
        // deleted
        ResourceFile("changelog", ResourceFileState.Deleted)
      )
    )
  }

  "the archive feature is always enabled, and request" should {
    "succeed in GET /archives/export" in {
      restTest.testGETResponse("/api/latest/archives/export") {
        case Full(resp) => resp.toResponse.code must beEqualTo(200)
        case err        => ko(s"I got an error in test: ${err}")
      }
    }
  }

  "correctly build an archive of one rule, no deps" >> {

    // rule with ID rule1 defined in com/normation/rudder/MockServices.scala has name:
    // 10. Global configuration for all nodes
    // so: 10__Global_configuration_for_all_nodes
    val fileName = "10__Global_configuration_for_all_nodes.json"

    val archiveName = "archive-rule-no-dep"
    restTestSetUp.archiveAPIModule.rootDirName.set(archiveName).runNow

    restTest.testGETResponse("/api/latest/archives/export?rules=rule1&include=none") {
      case Full(OutputStreamResponse(out, _, _, _, 200)) =>
        val zipFile = testDir / s"${archiveName}.zip"
        val zipOut  = new FileOutputStream(zipFile.toJava)
        out(zipOut)
        zipOut.close()
        // unzip
        ZipUtils.unzip(new ZipFile(zipFile.toJava), zipFile.parent.toJava).runNow

        (children(testDir / s"${archiveName}/rules") must containTheSameElementsAs(List(fileName))) and
        (children(testDir / s"${archiveName}/groups").isEmpty must beTrue) and
        (children(testDir / s"${archiveName}/directives").isEmpty must beTrue) and
        (children(testDir / s"${archiveName}/techniques").isEmpty must beTrue)

      case err => ko(s"I got an error in test: ${err}")
    }
  }

  "correctly build an archive with one rule, dep: group and technique (and implied directives)" in {
    val fileName = "10__Global_configuration_for_all_nodes.json"

    val archiveName = "archive-rule-with-dep"
    restTestSetUp.archiveAPIModule.rootDirName.set(archiveName).runNow

    restTest.testGETResponse("/api/latest/archives/export?rules=rule1&include=groups,techniques") {
      case Full(OutputStreamResponse(out, _, _, _, 200)) =>
        val zipFile = testDir / s"${archiveName}.zip"
        val zipOut  = new FileOutputStream(zipFile.toJava)
        out(zipOut)
        zipOut.close()
        // unzip
        ZipUtils.unzip(new ZipFile(zipFile.toJava), zipFile.parent.toJava).runNow

        (children(testDir / s"${archiveName}/rules") must containTheSameElementsAs(List(fileName))) and
        // only system group => none exported
        (children(testDir / s"${archiveName}/groups") must containTheSameElementsAs(Nil)) and
        (children(testDir / s"${archiveName}/directives") must containTheSameElementsAs(List("10__Clock_Configuration.json"))) and
        (children(
          testDir / s"${archiveName}/techniques/systemSettings/misc/clockConfiguration/3.0"
        ) must containTheSameElementsAs(List("changelog", "clockConfiguration.st", "metadata.xml")))

      case err => ko(s"I got an error in test: ${err}")
    }
  }

  "correctly build an archive of one directive" >> {

    // rule with ID rule1 defined in com/normation/rudder/MockServices.scala has name:
    // 10. Global configuration for all nodes
    // so: 10__Global_configuration_for_all_nodes
    val fileName = "10__Clock_Configuration.json"

    val archiveName = "archive-directive"
    restTestSetUp.archiveAPIModule.rootDirName.set(archiveName).runNow

    restTest.testGETResponse("/api/latest/archives/export?directives=directive1&include=none") {
      case Full(OutputStreamResponse(out, _, _, _, 200)) =>
        val zipFile = testDir / s"${archiveName}.zip"
        val zipOut  = new FileOutputStream(zipFile.toJava)
        out(zipOut)
        zipOut.close()
        // unzip
        ZipUtils.unzip(new ZipFile(zipFile.toJava), zipFile.parent.toJava).runNow

        (children(testDir / s"${archiveName}/directives") must containTheSameElementsAs(List(fileName))) and
        (children(testDir / s"${archiveName}/groups").isEmpty must beTrue) and
        (children(testDir / s"${archiveName}/rules").isEmpty must beTrue) and
        (children(testDir / s"${archiveName}/techniques").isEmpty must beTrue)

      case err => ko(s"I got an error in test: ${err}")
    }
  }

  "correctly export and import a directive with a user technique inside" >> {
    val fileName    = "test_import_export_archive_directive.json"
    val archiveName = "test_import_export_archive_directive"
    val zipFile     = testDir / s"${archiveName}.zip"

    restTestSetUp.archiveAPIModule.rootDirName.set(archiveName).runNow

    restTest.testGETResponse("/api/latest/archives/export?directives=test_import_export_archive_directive&include=all") {
      case Full(OutputStreamResponse(out, _, _, _, 200)) =>
        val zipFile = testDir / s"${archiveName}.zip"
        val zipOut  = new FileOutputStream(zipFile.toJava)
        out(zipOut)
        zipOut.close()
        ZipUtils.unzip(new ZipFile(zipFile.toJava), zipFile.parent.toJava).runNow

        (children(testDir / s"${archiveName}/directives") must containTheSameElementsAs(List(fileName))) and
        (children(testDir / s"${archiveName}/groups").isEmpty must beTrue) and
        (children(testDir / s"${archiveName}/rules").isEmpty must beTrue) and
        (
          // when we export a JSON technique, we let it as it is, with all its generated content
          children(
            testDir / s"${archiveName}/techniques/ncf_techniques/test_import_export_archive/1.0"
          ) must containTheSameElementsAs(
            List("technique.json", "technique.ps1", "technique.cf", "metadata.xml")
          )
        )

      case err => ko(s"I got an error in test: ${err}")
    } and {
      val tech     = restTestSetUp.mockTechniques.techniqueRepo
        .get(
          TechniqueId(
            TechniqueName("test_import_export_archive"),
            TechniqueVersion.parse("1.0").getOrElse(throw new IllegalArgumentException("test"))
          )
        )
        .getOrElse(throw new IllegalArgumentException("test"))
      // during import, we are actually migrating to Yaml
      val techInfo = TechniqueInfo(tech.id, tech.name, TechniqueType.Yaml)

      val directive = restTestSetUp.mockDirectives.directiveRepo
        .getDirective(
          DirectiveUid("test_import_export_archive_directive")
        )
        .runNow
        .getOrElse(throw new IllegalArgumentException("test"))
      restTestSetUp.archiveAPIModule.rootDirName.set(archiveName).runNow
      restTest.testBinaryPOSTResponse(
        s"/api/latest/archives/import",
        "archive",
        zipFile.name,
        zipFile.newInputStream.readAllBytes()
      ) {
        case Full(LiftJsonResponse(res, _, 200)) =>
          restTestSetUp.archiveAPIModule.archiveSaver.base.get.runNow match {
            case None         => ko(s"No policies were saved")
            case Some((p, m)) =>
              (m must beEqualTo(MergePolicy.OverrideAll)) and
              (p.techniques(0).technique must beEqualTo(techInfo)) and
              (
                // when we import a JSON technique, then we migrate to YAML and don't import generated file which are regenerated
                p.techniques(0).files.map(_._1) must containTheSameElementsAs(List("technique.yml"))
              ) and
              (p.directives(0).directive must beEqualTo(directive))
          }

        case err => ko(s"I got an error in test: ${err}")
      }
    }
  }

  // here we use archive from previous test located in `testDir/test_import_export_archive_directive.zip`
  "correctly parse merge policy parameter on import" >> {
    val archiveName = "test_import_export_archive_directive"
    val zipFile     = testDir / s"${archiveName}.zip"

    restTestSetUp.archiveAPIModule.rootDirName.set(archiveName).runNow

    restTest.testBinaryPOSTResponse(
      s"/api/latest/archives/import",
      "archive",
      zipFile.name,
      zipFile.newInputStream.readAllBytes(),
      Map(("merge", "keep-rule-groups"))
    ) {
      case Full(LiftJsonResponse(res, _, 200)) =>
        restTestSetUp.archiveAPIModule.archiveSaver.base.get.runNow match {
          case None         => ko(s"No policies were saved")
          case Some((p, m)) =>
            (m must beEqualTo(MergePolicy.KeepRuleGroups))
        }

      case err => ko(s"I got an error in test: ${err}")
    }
  }

  "correctly checks if techniques already exists" >> {
    val checks    = new CheckArchiveServiceImpl(restTestSetUp.mockTechniques.techniqueRepo)
    val archive   =
      restTestSetUp.archiveAPIModule.archiveSaver.base.get.runNow.getOrElse(throw new IllegalArgumentException("test"))
    val techInfos = restTestSetUp.mockTechniques.techniqueRepo.getTechniquesInfo()

    checks.checkTechnique(techInfos, archive._1.techniques(0)).runNow must beEqualTo(())
  }

  "correctly build an archive of one group" >> {

    // group with ID 0000f5d3-8c61-4d20-88a7-bb947705ba8a defined in com/normation/rudder/MockServices.scala has name:
    // Real nodes
    // so: Real_nodes
    val fileName     = "Real_nodes.json"
    val categoryName = "category_1"

    val archiveName = "archive-group"
    restTestSetUp.archiveAPIModule.rootDirName.set(archiveName).runNow

    restTest.testGETResponse("/api/latest/archives/export?groups=0000f5d3-8c61-4d20-88a7-bb947705ba8a&include=none") {
      case Full(OutputStreamResponse(out, _, _, _, 200)) =>
        val zipFile = testDir / s"${archiveName}.zip"
        val zipOut  = new FileOutputStream(zipFile.toJava)
        out(zipOut)
        zipOut.close()
        // unzip
        ZipUtils.unzip(new ZipFile(zipFile.toJava), zipFile.parent.toJava).runNow

        (children(testDir / s"${archiveName}/groups") must containTheSameElementsAs(List(categoryName)))
        (children(testDir / s"${archiveName}/groups/${categoryName}") must containTheSameElementsAs(
          List(ZipArchiveBuilderService.GROUP_CAT_FILENAME, fileName)
        )) and
        (children(testDir / s"${archiveName}/rules").isEmpty must beTrue) and
        (children(testDir / s"${archiveName}/directives").isEmpty must beTrue) and
        (children(testDir / s"${archiveName}/techniques").isEmpty must beTrue)

      case err => ko(s"I got an error in test: ${err}")
    }
  }

  "correctly build an archive of one technique" >> {
    val archiveName = "archive-technique"
    restTestSetUp.archiveAPIModule.rootDirName.set(archiveName).runNow
    val techniqueId = "Create_file/1.0"
    restTest.testGETResponse(s"/api/latest/archives/export?techniques=${techniqueId}&include=none") {
      case Full(OutputStreamResponse(out, _, _, _, 200)) =>
        val zipFile = testDir / s"${archiveName}.zip"
        val zipOut  = new FileOutputStream(zipFile.toJava)
        out(zipOut)
        zipOut.close()
        // unzip
        ZipUtils.unzip(new ZipFile(zipFile.toJava), zipFile.parent.toJava).runNow

        val techniqueFiles = List("Create_file.ps1", "expected_reports.csv", "metadata.xml", "rudder_reporting.st")

        (children(testDir / s"${archiveName}/techniques/ncf_techniques/${techniqueId}") must containTheSameElementsAs(
          techniqueFiles
        ))
        (children(testDir / s"${archiveName}/groups").isEmpty must beTrue) and
        (children(testDir / s"${archiveName}/directives").isEmpty must beTrue) and
        (children(testDir / s"${archiveName}/rules").isEmpty must beTrue)

      case err => ko(s"I got an error in test: ${err}")
    }
  }

  "correctly build an archive of a YAML technique and filter generated files" >> {
    val archiveName = "archive-technique-yaml"
    restTestSetUp.archiveAPIModule.rootDirName.set(archiveName).runNow
    val techniqueId = "a_simple_yaml_technique/1.0"
    restTest.testGETResponse(s"/api/latest/archives/export?techniques=${techniqueId}&include=none") {
      case Full(OutputStreamResponse(out, _, _, _, 200)) =>
        val zipFile = testDir / s"${archiveName}.zip"
        val zipOut  = new FileOutputStream(zipFile.toJava)
        out(zipOut)
        zipOut.close()
        // unzip
        ZipUtils.unzip(new ZipFile(zipFile.toJava), zipFile.parent.toJava).runNow

        val techniqueFiles =
          List(TechniqueFiles.yaml, "resources", "something.txt") // other generated files are not included in archive

        (
          children(testDir / s"${archiveName}/techniques/ncf_techniques/${techniqueId}") must containTheSameElementsAs(
            techniqueFiles
          )
        )
        (children(testDir / s"${archiveName}/groups").isEmpty must beTrue) and
        (children(testDir / s"${archiveName}/directives").isEmpty must beTrue) and
        (children(testDir / s"${archiveName}/rules").isEmpty must beTrue)

      case err => ko(s"I got an error in test: ${err}")
    }
  }

  "correctly build an archive with two rules and only group and directive" in {
    val fileName1 = "10__Global_configuration_for_all_nodes.json"
    val fileName2 = "60-rule-technique-std-lib.json"

    val archiveName = "archive-two-rules-with-dep"
    restTestSetUp.archiveAPIModule.rootDirName.set(archiveName).runNow

    restTest.testGETResponse(
      "/api/latest/archives/export?rules=rule1,ff44fb97-b65e-43c4-b8c2-0df8d5e8549f&include=groups,directives"
    ) {
      case Full(OutputStreamResponse(out, _, _, _, 200)) =>
        val zipFile = testDir / s"${archiveName}.zip"
        val zipOut  = new FileOutputStream(zipFile.toJava)
        out(zipOut)
        zipOut.close()
        // unzip
        ZipUtils.unzip(new ZipFile(zipFile.toJava), zipFile.parent.toJava).runNow

        (children(testDir / s"${archiveName}/rules") must containTheSameElementsAs(List(fileName1, fileName2))) and
        // only system group => none exported
        (children(testDir / s"${archiveName}/groups") must containTheSameElementsAs(Nil)) and
        (children(testDir / s"${archiveName}/directives") must containTheSameElementsAs(
          List(
            "10__Clock_Configuration.json",
            "directive_16617aa8-1f02-4e4a-87b6-d0bcdfb4019f.json",
            "directive_e9a1a909-2490-4fc9-95c3-9d0aa01717c9.json",
            "directive_99f4ef91-537b-4e03-97bc-e65b447514cc.json"
          )
        )) and
        (children(testDir / s"${archiveName}/techniques").isEmpty must beTrue)

      case err => ko(s"I got an error in test: ${err}")
    }
  }

  "we should be able to unzip an archive with ZipInputStream" >> {
    /*
     * use one the previously downloaded archive, and unzip it into a new subdirectory, and compare content
     */
    val archiveDir = "archive-rule-with-dep"
    val unzipped   = testDir / archiveDir
    val is         = File(unzipped.pathAsString + ".zip").newInputStream
    val entries    = ZipUtils.getZipEntries("unzip-archive-with-input-stream", is).runNow
    val dest       = testDir / "unzip-with-input-stream"
    dest.createDirectory()
    entries.foreach {
      case (entry, bytes) =>
        val d = dest / entry.getName
        bytes match {
          case None    =>
            d.createDirectoryIfNotExists(true)
          case Some(b) =>
            d.parent.createDirectoryIfNotExists()
            d.writeBytes(b.iterator)
        }
    }

    children(dest / archiveDir) must containTheSameElementsAs(children(unzipped))
  }

  "unzipping and reading an archive" >> {
    /*
     * use one the previously downloaded archive, and unzip it into a new subdirectory, and compare content
     */
    val archiveDir = "archive-rule-with-dep"
    val unzipped   = testDir / archiveDir
    // read zip entries, load archive
    val p          = ZIO
      .acquireReleaseWith(IOResult.attempt(File(unzipped.pathAsString + ".zip").newInputStream))(is => effectUioUnit(is.close)) {
        is => ZipUtils.getZipEntries(archiveDir + ".zip", is)
      }
      .flatMap(entries => restTestSetUp.archiveAPIModule.zipArchiveReader.readPolicyItems(archiveDir + ".zip", entries))
      .runNow

    val rule1    = restTestSetUp.mockRules.ruleRepo.getOpt(RuleId(RuleUid("rule1"))).notOptional(s"test").runNow
    val dir1     = restTestSetUp.mockDirectives.directiveRepo.getDirective(DirectiveUid("directive1")).notOptional(s"test").runNow
    val tech     = restTestSetUp.mockTechniques.techniqueRepo
      .get(
        TechniqueId(
          TechniqueName("clockConfiguration"),
          TechniqueVersion.parse("3.0").getOrElse(throw new IllegalArgumentException("test"))
        )
      )
      .getOrElse(throw new IllegalArgumentException("test"))
    val techInfo = TechniqueInfo(tech.id, tech.name, TechniqueType.Metadata)

    (p.techniques(0).technique must beEqualTo(techInfo)) and
    (p.directives(0).directive must beEqualTo(dir1)) and
    (p.rules(0) must beEqualTo(rule1))
  }

  "uploading an archive" >> {
    def sed(f: File, replace: String, by: String): Unit = {

      val content = f.contentAsString.replaceAll(replace, by)
      f.writeText(content)
    }

    /*
     * Copy the content of a existing archive into an import directory, zip-it
     */
<<<<<<< HEAD
    val dest = testDir / "import-rule-with-dep"
    // so that we have systemSettings/misc/clockConfiguration
    FileUtils.copyDirectory((testDir / "archive-rule-with-dep").toJava, dest.toJava)
    // so that we have a yaml technique
    FileUtils.copyDirectory((testDir / "archive-technique-yaml").toJava, dest.toJava)
=======
    val unzipped = testDir / "archive-rule-with-dep"

    val dest      = testDir / "import-rule-with-dep"
    FileUtils.copyDirectory(unzipped.toJava, dest.toJava)
>>>>>>> f0950455
    // add a group
    val subCatDir = testDir / "import-rule-with-dep" / "groups" / "category_1"
    subCatDir.createDirectoryIfNotExists(createParents = true)
    (testDir / "archive-group" / "groups" / "category_1" / "category.json").copyToDirectory(subCatDir)
    (testDir / "archive-group" / "groups" / "category_1" / "Real_nodes.json").copyToDirectory(subCatDir)

    val tech     = restTestSetUp.mockTechniques.techniqueRepo
      .get(
        TechniqueId(
          TechniqueName("clockConfiguration"),
          TechniqueVersion.parse("3.0").getOrElse(throw new IllegalArgumentException("test"))
        )
      )
      .getOrElse(throw new IllegalArgumentException("test"))
      .copy(name = "Time settings updated")
    val techInfo = TechniqueInfo(tech.id, tech.name, TechniqueType.Metadata)

    val dir1  = restTestSetUp.mockDirectives.directiveRepo
      .getDirective(DirectiveUid("directive1"))
      .notOptional(s"test")
      .runNow
      .copy(shortDescription = "a new description")
    val group = {
      val (group, _) = restTestSetUp.mockNodeGroups.groupsRepo
        .getNodeGroup(NodeGroupId(NodeGroupUid("0000f5d3-8c61-4d20-88a7-bb947705ba8a")))
        .runNow
      group.copy(description = "a new description")
    }
    val rule1 = restTestSetUp.mockRules.ruleRepo
      .getOpt(RuleId(RuleUid("rule1")))
      .notOptional(s"test")
      .runNow
      .copy(shortDescription = "a new description")

    // change things
    sed(
      dest / "techniques" / "systemSettings" / "misc" / "clockConfiguration" / "3.0" / "metadata.xml",
      """<TECHNIQUE name="Time settings">""",
      s"""<TECHNIQUE name="${tech.name}">"""
    )
    sed(
      dest / "directives" / "10__Clock_Configuration.json",
      """"shortDescription" : """"",
      s""""shortDescription" : "${dir1.shortDescription}""""
    )
    sed(
      dest / "groups" / "category_1" / "category.json",
      """"description" : """"",
      s""""description" : "a new category 1 description""""
    )
    sed(
      dest / "groups" / "category_1" / "Real_nodes.json",
      """"description" : """"",
      s""""description" : "${group.description}""""
    )
    sed(
      dest / "rules" / "10__Global_configuration_for_all_nodes.json",
      """global config for all nodes""",
      s"""${rule1.shortDescription}"""
    )

    // now zip it
    val zip = File(dest.pathAsString + ".zip")
    dest.zipTo(zip)

    restTest.testBinaryPOSTResponse(s"/api/latest/archives/import", "archive", zip.name, zip.newInputStream.readAllBytes()) {
      case Full(LiftJsonResponse(res, _, 200)) =>
        restTestSetUp.archiveAPIModule.archiveSaver.base.get.runNow match {
          case None         => ko(s"No policies were saved")
          case Some((p, m)) =>
            (p.techniques(0).technique must beEqualTo(techInfo)) and
            (p.directives(0).directive must beEqualTo(dir1)) and
            (p.groups(0).group must beEqualTo(group))
            (p.rules(0) must beEqualTo(rule1))
        }

      case err => ko(s"I got an error in test: ${err}")
    }
  }

  "uploading an archive with a yaml technique with a mismatch between id and path stop everything" >> {
    def sed(f: File, replace: String, by: String): Unit = {

      val content = f.contentAsString.replaceAll(replace, by)
      f.writeText(content)
    }

    /*
     * Copy the content of a existing archive into an import directory, zip-it
     */
    val dest = testDir / "import-bad-yaml"
    // so that we have systemSettings/misc/clockConfiguration
    FileUtils.copyDirectory((testDir / "archive-rule-with-dep").toJava, dest.toJava)
    // so that we have a yaml technique
    FileUtils.copyDirectory((testDir / "archive-technique-yaml").toJava, dest.toJava)
    // add a group
    (testDir / "archive-group" / "groups" / "Real_nodes.json").copyToDirectory(dest / "groups")

    // save content before upload
    val tech     = restTestSetUp.mockTechniques.techniqueRepo
      .get(
        TechniqueId(
          TechniqueName("clockConfiguration"),
          TechniqueVersion.parse("3.0").getOrElse(throw new IllegalArgumentException("test"))
        )
      )
      .getOrElse(throw new IllegalArgumentException("test"))
    val techInfo = TechniqueInfo(tech.id, tech.name, TechniqueType.Metadata)

    val dir1  = restTestSetUp.mockDirectives.directiveRepo
      .getDirective(DirectiveUid("directive1"))
      .notOptional(s"test")
      .runNow
    val group = {
      val (group, _) = restTestSetUp.mockNodeGroups.groupsRepo
        .getNodeGroup(NodeGroupId(NodeGroupUid("0000f5d3-8c61-4d20-88a7-bb947705ba8a")))
        .runNow
    }
    val rule1 = restTestSetUp.mockRules.ruleRepo
      .getOpt(RuleId(RuleUid("rule1")))
      .notOptional(s"test")
      .runNow

    // change things
    sed(
      dest / "techniques" / "systemSettings" / "misc" / "clockConfiguration" / "3.0" / "metadata.xml",
      """<TECHNIQUE name="Time settings">""",
      s"""<TECHNIQUE name="XXXXXXXXX">"""
    )
    sed(
      dest / "directives" / "10__Clock_Configuration.json",
      """"shortDescription" : """"",
      s""""shortDescription" : "XXXXXXXXXX""""
    )
    sed(dest / "groups" / "Real_nodes.json", """"description" : """"", s""""description" : "XXXXXXXX"""")
    sed(
      dest / "rules" / "10__Global_configuration_for_all_nodes.json",
      """global config for all nodes""",
      s"""XXXXXXXXXX"""
    )

    // change technique ID in YAML so that it mismatch path
    sed(
      dest / "techniques" / "ncf_techniques" / "a_simple_yaml_technique" / "1.0" / "technique.yml",
      """a_simple_yaml_technique""",
      s"""bad_bad_technique_id"""
    )

    // now zip it
    val zip = File(dest.pathAsString + ".zip")
    dest.zipTo(zip)

    // reset archive saver
    restTestSetUp.archiveAPIModule.archiveSaver.base.set(Option.empty[(PolicyArchive, MergePolicy)]).runNow

    restTest.testBinaryPOSTResponse(
      s"/api/latest/archives/import",
      "archive",
      zip.name,
      zip.newInputStream.readAllBytes()
    ) {
      case Full(LiftJsonResponse(res, _, 500)) =>
        restTestSetUp.archiveAPIModule.archiveSaver.base.get.runNow match {
          case None =>
            ok

          case Some((p, m)) =>
            // check that nothing changed - nothing should have
            (p.techniques(0).technique must beEqualTo(techInfo)) and
            (p.directives(0).directive must beEqualTo(dir1)) and
            (p.groups(0).group must beEqualTo(group))
            (p.rules(0) must beEqualTo(rule1))
        }

      case err => ko(s"I got an error in test (response should error 500): ${err}")
    }
  }

  /*
   * This one change content of rule1, directive1 and group1, do it once you don't need original values
   * anymore.
   */
  "correctly build an archive with past revision items" >> {
    import zio.json.*
    import com.normation.rudder.apidata.implicits.*

    val initRev = {
      val head   = restTestSetUp.mockGitRepo.gitRepo.db.exactRef("refs/heads/master")
      val walk   = new RevWalk(restTestSetUp.mockGitRepo.gitRepo.db)
      val commit = walk.parseCommit(head.getObjectId)
      walk.dispose()
      commit.name()
    }

    // update rule definition
    val ruleId       = "rule1"
    val ruleFileName = "10__Global_configuration_for_all_nodes.json"
    val newDesc      = "new rule description"

    (for {
      r <- restTestSetUp.mockRules.ruleRepo.getOpt(RuleId(RuleUid(ruleId))).notOptional(s"missing ${ruleId} in test")
      _ <-
        restTestSetUp.mockRules.ruleRepo
          .update(r.copy(shortDescription = newDesc), ModificationId("rule"), EventActor("test"), None)
    } yield ()).runNow
    // update technique
    val techniqueId = "Create_file/1.0"
    val relPath     = s"techniques/ncf_techniques/${techniqueId}/newfile"
    val f           = restTestSetUp.mockGitRepo.configurationRepositoryRoot / relPath
    f.write("hello world")
    restTestSetUp.mockGitRepo.gitRepo.git.add().addFilepattern(relPath).call()
    restTestSetUp.mockGitRepo.gitRepo.git.commit().setMessage(s"add file in ${techniqueId}").call()
    restTestSetUp.mockTechniques.techniqueReader.readTechniques

    val baseFiles = List("Create_file.ps1", "expected_reports.csv", "metadata.xml", "rudder_reporting.st")

    {
      val archiveName = "archive-technique-head"
      restTestSetUp.archiveAPIModule.rootDirName.set(archiveName).runNow
      restTest.testGETResponse(s"/api/latest/archives/export?rules=${ruleId}&techniques=${techniqueId}") {
        case Full(OutputStreamResponse(out, _, _, _, 200)) =>
          val zipFile = testDir / s"${archiveName}.zip"
          val zipOut  = new FileOutputStream(zipFile.toJava)
          out(zipOut)
          zipOut.close()
          // unzip
          ZipUtils.unzip(new ZipFile(zipFile.toJava), zipFile.parent.toJava).runNow

          val r = (testDir / s"${archiveName}/rules/${ruleFileName}").contentAsString
            .fromJson[JQRule]
            .getOrElse(throw new IllegalArgumentException(s"error in rule deserialization"))

          (r.shortDescription.getOrElse("") must beMatching(newDesc)) and
          (children(testDir / s"${archiveName}/techniques/ncf_techniques/${techniqueId}") must containTheSameElementsAs(
            "newfile" :: baseFiles
          ))

        case err => ko(s"I got an error in test: ${err}")
      }
    } and {
      val archiveName = "archive-technique-init"
      restTestSetUp.archiveAPIModule.rootDirName.set(archiveName).runNow
      // TODO: rule are not serialized in test repos, we won't find it!
      restTest.testGETResponse(s"/api/latest/archives/export?rules=${ruleId}&techniques=${techniqueId}%2B${initRev}") {
        case Full(OutputStreamResponse(out, _, _, _, 200)) =>
          val zipFile = testDir / s"${archiveName}.zip"
          val zipOut  = new FileOutputStream(zipFile.toJava)
          out(zipOut)
          zipOut.close()
          // unzip
          ZipUtils.unzip(new ZipFile(zipFile.toJava), zipFile.parent.toJava).runNow

          // val r = (testDir / s"${archiveName}/rules/${ruleFileName}").contentAsString.fromJson[JQRule].getOrElse(throw new IllegalArgumentException(s"error in rule deserialization"))
          // (r.shortDescription.getOrElse("") must beMatching("global config for all nodes")) and
          (children(testDir / s"${archiveName}/techniques/ncf_techniques/${techniqueId}") must containTheSameElementsAs(
            baseFiles
          ))

        case err => ko(s"I got an error in test: ${err}")
      }
    }
  }
}<|MERGE_RESOLUTION|>--- conflicted
+++ resolved
@@ -61,15 +61,12 @@
 import com.normation.rudder.rest.RudderJsonResponse.LiftJsonResponse
 import com.normation.rudder.rest.lift.CheckArchiveServiceImpl
 import com.normation.rudder.rest.lift.MergePolicy
-<<<<<<< HEAD
 import com.normation.rudder.rest.lift.PolicyArchive
 import com.normation.rudder.rest.lift.SaveArchiveServicebyRepo
 import com.normation.rudder.rest.lift.TechniqueArchive
 import com.normation.rudder.rest.lift.TechniqueInfo
 import com.normation.rudder.rest.lift.TechniqueType
-=======
 import com.normation.rudder.rest.lift.ZipArchiveBuilderService
->>>>>>> f0950455
 import com.normation.utils.DateFormaterService
 import com.normation.zio.*
 import java.io.FileOutputStream
@@ -112,6 +109,7 @@
   }
 
   def children(f: File): List[String] = f.listRecursively.toList.map(_.name)
+  def directChildren(f: File): List[String] = f.list.toList.map(_.name)
 
   // format: off
 //  org.slf4j.LoggerFactory.getLogger("application.archive").asInstanceOf[ch.qos.logback.classic.Logger].setLevel(ch.qos.logback.classic.Level.TRACE)
@@ -373,7 +371,7 @@
         // unzip
         ZipUtils.unzip(new ZipFile(zipFile.toJava), zipFile.parent.toJava).runNow
 
-        (children(testDir / s"${archiveName}/groups") must containTheSameElementsAs(List(categoryName)))
+        (directChildren(testDir / s"${archiveName}/groups") must containTheSameElementsAs(List(categoryName)))
         (children(testDir / s"${archiveName}/groups/${categoryName}") must containTheSameElementsAs(
           List(ZipArchiveBuilderService.GROUP_CAT_FILENAME, fileName)
         )) and
@@ -541,18 +539,11 @@
     /*
      * Copy the content of a existing archive into an import directory, zip-it
      */
-<<<<<<< HEAD
-    val dest = testDir / "import-rule-with-dep"
+    val dest      = testDir / "import-rule-with-dep"
     // so that we have systemSettings/misc/clockConfiguration
     FileUtils.copyDirectory((testDir / "archive-rule-with-dep").toJava, dest.toJava)
     // so that we have a yaml technique
     FileUtils.copyDirectory((testDir / "archive-technique-yaml").toJava, dest.toJava)
-=======
-    val unzipped = testDir / "archive-rule-with-dep"
-
-    val dest      = testDir / "import-rule-with-dep"
-    FileUtils.copyDirectory(unzipped.toJava, dest.toJava)
->>>>>>> f0950455
     // add a group
     val subCatDir = testDir / "import-rule-with-dep" / "groups" / "category_1"
     subCatDir.createDirectoryIfNotExists(createParents = true)
@@ -649,7 +640,7 @@
     // so that we have a yaml technique
     FileUtils.copyDirectory((testDir / "archive-technique-yaml").toJava, dest.toJava)
     // add a group
-    (testDir / "archive-group" / "groups" / "Real_nodes.json").copyToDirectory(dest / "groups")
+    (testDir / "archive-group" / "groups" / "category_1"/ "Real_nodes.json").copyToDirectory(dest / "groups")
 
     // save content before upload
     val tech     = restTestSetUp.mockTechniques.techniqueRepo
