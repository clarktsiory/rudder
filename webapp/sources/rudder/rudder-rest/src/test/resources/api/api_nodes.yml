---
description: Get node (minimal)
method: GET
url: /api/latest/nodes/node1?include=minimal
response:
  code: 200
  content: >-
    {
      "action":"nodeDetails",
      "id":"node1",
      "result":"success",
      "data":{
        "nodes":[
          {
            "id":"node1",
            "hostname":"node1.localhost",
            "status":"accepted"
          }
        ]
      }
    }
---
description: Get node (full)
method: GET
url: /api/latest/nodes/node1?include=full
response:
  code: 200
  content: >-
    {
      "action":"nodeDetails",
      "id":"node1",
      "result":"success",
      "data":{
        "nodes":[
          {
            "id":"node1",
            "hostname":"node1.localhost",
            "status":"accepted",
            "state":"enabled",
            "os":{
              "type":"Linux",
              "name":"Debian",
              "version":"10.6",
              "fullName":"Buster",
              "kernelVersion":"4.19"
            },
            "ram":1,
            "machine":{
              "id":"machine1",
              "type":"Virtual",
              "provider":"vbox"
            },
            "ipAddresses":[
              "192.168.0.10"
            ],
            "description":"",
            "lastInventoryDate":"2021-01-30T01:20:00+01:00",
            "policyServerId":"root",
            "managementTechnology":[
              {
                "name":"Rudder",
                "version":"6.2.0",
                "capabilities":[],
                "nodeKind":"node"
              }
            ],
            "properties":[],
<<<<<<< HEAD
            "policyMode":"enforce",
            "timezone":{"name":"UTC","offset":"+00"},
            "accounts":["root","httpd"],
            "environmentVariables":{"THE_VAR":"THE_VAR value!"},
            "fileSystems":[
              {"name":"swap","totalSpace":0},
              {"name":"ext4","freeSpace":11517,"totalSpace":52524,"mountPoint":"/"}
            ],
            "managementTechnologyDetails":{"cfengineKeys":[],"cfengineUser":"root"},
            "networkInterfaces":[{"name":"enp0s3","mask":[],"speed":"1000","status":"Up","ipAddresses":["10.0.2.15"]}],
            "processes":[{"pid":54432,"name":"/bin/true","memory":4235,"cpuUsage":34.5}],
            "software":[
              {"name":"s09","version":"1.0"},
              {"name":"s06","version":"1.0"},
              {"name":"s05","version":"1.0"},
              {"name":"s13","version":"1.0"},
              {"name":"s08","version":"1.0"},
              {"name":"s02","version":"1.0"},
              {"name":"s03","version":"1.0"},
              {"name":"s04","version":"1.0"},
              {"name":"s10","version":"1.0"},
              {"name":"s11","version":"1.0"},
              {"name":"s12","version":"1.0"},
              {"name":"s01","version":"1.0"},
              {"name":"s00","version":"1.0"},
              {"name":"s07","version":"1.0"}
            ],
            "softwareUpdate":[
              {"name":"s00","version":"2.15.6~RC1","arch":"x86_64","from":"yum","kind":"defect","description":"Some explanation","severity":"critical","ids":["RHSA-2020-4566","CVE-2021-4034"]},
              {"name":"s01","version":"1-23-RELEASE-1","arch":"x86_64","from":"apt","kind":"none","source":"default-repo"},
              {"name":"s01","version":"1-24-RELEASE-64","arch":"x86_64","from":"apt","kind":"security","source":"security-backports","severity":"backport","ids":["CVE-2021-4034"]}
=======
            "policyMode":"default",
            "environmentVariables":{
              "THE_VAR":"THE_VAR value!"
            },
            "fileSystems":[
              {
                "name":"swap"
              }
            ],
            "managementTechnologyDetails":{
              "cfengineKeys":[],
              "cfengineUser":"root"
            },
            "networkInterfaces":[],
            "software":[
              {
                "name":"s09",
                "version":"1.0"
              },
              {
                "name":"s06",
                "version":"1.0"
              },
              {
                "name":"s05",
                "version":"1.0"
              },
              {
                "name":"s13",
                "version":"1.0"
              },
              {
                "name":"s08",
                "version":"1.0"
              },
              {
                "name":"s02",
                "version":"1.0"
              },
              {
                "name":"s03",
                "version":"1.0"
              },
              {
                "name":"s04",
                "version":"1.0"
              },
              {
                "name":"s10",
                "version":"1.0"
              },
              {
                "name":"s11",
                "version":"1.0"
              },
              {
                "name":"s12",
                "version":"1.0"
              },
              {
                "name":"s01",
                "version":"1.0"
              },
              {
                "name":"s00",
                "version":"1.0"
              },
              {
                "name":"s07",
                "version":"1.0"
              }
>>>>>>> 2a543e17
            ]
          }
        ]
      }
    }
---
description: List node with select and include managementTechnologie
method: GET
url: /api/latest/nodes?include=minimal,managementTechnologyDetails&select=nodeAndPolicyServer&where=[{"objectType":"node","attribute":"nodeHostname","comparator":"eq","value":"node1.localhost"}]
response:
  code: 200
  content: >-
    {
      "action":"listAcceptedNodes",
      "result":"success",
      "data":{
        "nodes":[
          {
            "id":"node1",
            "hostname":"node1.localhost",
            "status":"accepted",
            "managementTechnologyDetails":{"cfengineKeys":[],"cfengineUser":"root"}
          }
        ]
      }
    }<|MERGE_RESOLUTION|>--- conflicted
+++ resolved
@@ -59,13 +59,12 @@
             "managementTechnology":[
               {
                 "name":"Rudder",
-                "version":"6.2.0",
+                "version":"7.0.0",
                 "capabilities":[],
                 "nodeKind":"node"
               }
             ],
             "properties":[],
-<<<<<<< HEAD
             "policyMode":"enforce",
             "timezone":{"name":"UTC","offset":"+00"},
             "accounts":["root","httpd"],
@@ -97,79 +96,6 @@
               {"name":"s00","version":"2.15.6~RC1","arch":"x86_64","from":"yum","kind":"defect","description":"Some explanation","severity":"critical","ids":["RHSA-2020-4566","CVE-2021-4034"]},
               {"name":"s01","version":"1-23-RELEASE-1","arch":"x86_64","from":"apt","kind":"none","source":"default-repo"},
               {"name":"s01","version":"1-24-RELEASE-64","arch":"x86_64","from":"apt","kind":"security","source":"security-backports","severity":"backport","ids":["CVE-2021-4034"]}
-=======
-            "policyMode":"default",
-            "environmentVariables":{
-              "THE_VAR":"THE_VAR value!"
-            },
-            "fileSystems":[
-              {
-                "name":"swap"
-              }
-            ],
-            "managementTechnologyDetails":{
-              "cfengineKeys":[],
-              "cfengineUser":"root"
-            },
-            "networkInterfaces":[],
-            "software":[
-              {
-                "name":"s09",
-                "version":"1.0"
-              },
-              {
-                "name":"s06",
-                "version":"1.0"
-              },
-              {
-                "name":"s05",
-                "version":"1.0"
-              },
-              {
-                "name":"s13",
-                "version":"1.0"
-              },
-              {
-                "name":"s08",
-                "version":"1.0"
-              },
-              {
-                "name":"s02",
-                "version":"1.0"
-              },
-              {
-                "name":"s03",
-                "version":"1.0"
-              },
-              {
-                "name":"s04",
-                "version":"1.0"
-              },
-              {
-                "name":"s10",
-                "version":"1.0"
-              },
-              {
-                "name":"s11",
-                "version":"1.0"
-              },
-              {
-                "name":"s12",
-                "version":"1.0"
-              },
-              {
-                "name":"s01",
-                "version":"1.0"
-              },
-              {
-                "name":"s00",
-                "version":"1.0"
-              },
-              {
-                "name":"s07",
-                "version":"1.0"
-              }
->>>>>>> 2a543e17
             ]
           }
         ]
