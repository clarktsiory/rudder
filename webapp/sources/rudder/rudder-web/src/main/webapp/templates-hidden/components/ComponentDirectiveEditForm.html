--- conflicted
+++ resolved
@@ -106,26 +106,18 @@
             <div id="longDescriptionFieldMarkdown"></div>
             <p id="longDescriptionFieldMarkdownEmpty" class="nodisplay half-opacity">No description defined, click on <i class="fa fa-pencil text-primary cursorPointer half-opacity" onmouseenter="toggleOpacity(this)" onmouseout="toggleOpacity(this)" onclick="toggleMarkdownEditor('longDescriptionField')"></i> to edit </p>
           </div>
-<<<<<<< HEAD
         </div>
         <div id="longDescriptionFieldContainer" class="nodisplay">
           <div id="longDescriptionField">
             Here comes the longDescription field
-=======
-          <div>
-            <label class="wbBaseFieldLabel toggle-doc doc-hidden" onclick="$(this).toggleClass('doc-hidden')"><span class="text-fit">Technique documentation</span><i class="fa fa-chevron-down"></i> </label>
-            <div class="markdown">
-              <div id="techniqueDescription"></div>
-            </div>
->>>>>>> f87dca58
           </div>
           <div id="longDescriptionFieldMarkdownPreviewContainer" class="wbBaseField col-xs-6 row">
             <label class="col-xs-12 row wbBaseFieldLabel"><span class="text-fit">Preview</span></label>
             <div id="longDescriptionFieldPreviewMarkdown" class=" col-xs-12 row markdown"></div>
           </div>
         </div>
-        <div >
-          <label class="wbBaseFieldLabel"><span class="text-fit">Technique documentation</span></label>
+        <div>
+          <label class="wbBaseFieldLabel toggle-doc doc-hidden" onclick="$(this).toggleClass('doc-hidden')"><span class="text-fit">Technique documentation</span><i class="fa fa-chevron-down"></i> </label>
           <div class="markdown">
             <div id="techniqueDescription"></div>
           </div>
