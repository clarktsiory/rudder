--- conflicted
+++ resolved
@@ -568,8 +568,6 @@
   padding: 12px 15px;
   background-color: #fcfcfc;
 }
-<<<<<<< HEAD
-=======
 .rudder-template .dataTable td .progress.progress-flex {
   margin: 0;
 }
@@ -581,7 +579,6 @@
 .rudder-template .dataTable td.empty .fa:first-child{
   margin-right: 6px;
 }
->>>>>>> be1282e6
 /* === JUMBOTRON === */
 .rudder-template .template-main .jumbotron {
   color: #6c7586;
