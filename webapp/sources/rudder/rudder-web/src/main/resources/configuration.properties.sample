#####################################################################################
# Copyright 2011 Normation SAS
#####################################################################################
#
# This file is part of Rudder.
#
# Rudder is free software: you can redistribute it and/or modify
# it under the terms of the GNU General Public License as published by
# the Free Software Foundation, either version 3 of the License, or
# (at your option) any later version.
#
# In accordance with the terms of section 7 (7. Additional Terms.) of
# the GNU General Public License version 3, the copyright holders add
# the following Additional permissions:
# Notwithstanding to the terms of section 5 (5. Conveying Modified Source
# Versions) and 6 (6. Conveying Non-Source Forms.) of the GNU General
# Public License version 3, when you create a Related Module, this
# Related Module is not considered as a part of the work and may be
# distributed under the license agreement of your choice.
# A "Related Module" means a set of sources files including their
# documentation that, without modification of the Source Code, enables
# supplementary functions or services in addition to those offered by
# the Software.
#
# Rudder is distributed in the hope that it will be useful,
# but WITHOUT ANY WARRANTY; without even the implied warranty of
# MERCHANTABILITY or FITNESS FOR A PARTICULAR PURPOSE.  See the
# GNU General Public License for more details.
#
# You should have received a copy of the GNU General Public License
# along with Rudder.  If not, see <http://www.gnu.org/licenses/>.

#
#####################################################################################

##
# Default configuration file for the application.
# You can define the location of the file by
# setting "rudder.configFile" JVM property,
# for example:
# java .... -Drudder.configFile=/opt/rudder/etc/rudder-web.conf
##


##########################
# Application information ###########################################################
##########################

#
# Directory used to store locks about
# some Rudder actions or batch processing
#
rudder.dir.lock=/var/rudder/lock/

#
# URL where Inventory Reports are sent to be processed and stored.
# This is the local URL of the "inventory endpoint" web application,
#
rudder.endpoint.cmdb=http://localhost:8080/endpoint/upload/

#
# Location of the relay api used by rudder webapp
# It's the base url of relay api, Rudder will manage to call the correct url from that base
#
rudder.server.relay.api=https://localhost/rudder/relay-api

#
# The port used by the rsyslog server on the Rudder root server.
# Default port number is 514, but in some cases this may need to be changed.
# For example, on Ubuntu version >= 12.04 rsyslog runs as a non-root user,
# so using port 514 is not permitted, thus we must use a port higher than 1024.
# (see: https://bugs.launchpad.net/ubuntu/+source/rsyslog/+bug/789174)
#
rudder.syslog.port=514

##################
# LDAP properties ###################################################################
##################

#
# LDAP directory connection information
#
ldap.host=localhost
ldap.port=389
ldap.authdn=cn=manager,cn=rudder-configuration
ldap.maxPoolSize=2

#
# Password used to connect to the OpenLDAP server.
# On a standard Rudder installation, the password is managed in
# "/opt/rudder/etc/rudder-passwords.conf" and the value below
# will be overriden.
#
ldap.authpw=secret

###########################
# SQL database properties  ##########################################################
###########################

#
# For now, only PostGRES is supported, and so the expected
# JDBC driver is "org.postgresql.Driver"
#
rudder.jdbc.driver=org.postgresql.Driver
rudder.jdbc.url=jdbc:postgresql://localhost:5432/rudder
rudder.jdbc.username=rudder
#
# Password used to connect to the PostgreSQL server.
# On a standard Rudder installation, the password is managed in
# "/opt/rudder/etc/rudder-passwords.conf" and the value below
# will be overriden.
#
rudder.jdbc.password=Normation
rudder.jdbc.maxPoolSize=25

#
# Batch size for memory or database intensive request.
# This will split big query in smaller queries
rudder.jdbc.batch.max.size=500

#############################
# Automatic reports cleaning ###########################################################
#############################

#
# Automatic reports cleaning
# This allows you to schedule automatically clean reports (archive or delete)
#

#
# TTL are the maximum age (in days) of reports before archiving (archive.TTL)
# or deleting (delete.TTL)
#
# A value equal to 0 or lower means disable automatic archiving/deleting.
#
# If the archive TTL is greater than the delete TTL then archiving will be disabled
# as there will be no reports to archive (they would be deleted first).
#
# Reports need between 500 and 900 kB per Directive per Node per Day, while
# archived reports need 150 kB per Directive per Node per Day (but archived data
# are not available in the web interface, they are just here for auditability)
#
# Defaults: archive disabled, delete after 4 days.
#

rudder.batch.reportscleaner.archive.TTL=4
rudder.batch.reportscleaner.delete.TTL=4

# Report with level "log" (log_info, log_warn, etc) are not kept more than a couple of runs.
# They are used for debugging purpose, and so have a limited interest span (but can consume a lot
# of DB space).
# The TTL is given as a number of run to keep (the max run period of all nodes will be used),
# with the format: Nx (with N a positive integer); or by a number of minutes: N (with N a positive integer).
# The value is only updated date when rudder starts.
rudder.batch.reportsCleaner.deleteLogReport.TTL=2x

#
# Automatic compliance levels cleaning.
# This allows you to define the periode of time during which
# compliance level data for nodes, by run, up to directive
# granularity are kept.
# The tables grow at ~150kB / node / directive / day
# (ie, for 100 nodes, with 15 rules having each of them 10 directives,
# you need ~65GB for a month back of data).
# There is no archive state for compliance levels.
#
rudder.batch.reportscleaner.compliancelevels.delete.TTL=8

#
# Schedule option for automatic cleaning
# Automatic cleaning can be scheduled:
#  - every hour at the minute past the hour of your choice
#  - every day at the time of your choice
#  - every week on the day at the time of your choice
#
# Available options: hourly, daily, weekly
# Default frequency: daily
rudder.batch.reportscleaner.frequency=daily

# Defaults: minute=0, hour=0, day=Sunday


# Which minute the cleaner should be run on.
# Values  : [0-59]
# Default : 0
rudder.batch.databasecleaner.runtime.minute=0

# Which hour the cleaner should be run on.
# Values : [0-23]
# Default : 0
rudder.batch.databasecleaner.runtime.hour=0

# Which day the cleaner should be run on.
# Values : monday | tuesday | wednesday | thursday | friday | saturday | sunday
# Default : sunday
rudder.batch.databasecleaner.runtime.day=sunday

#########################
# Inventories processing ###########################################################
#########################

#
# Inventories are processed throught a file watcher
# (inotify) which react to new
# inventories put in ${inventories.root.directory}/incoming.
# You can [start, stop, restart] the watcher with POST to API
# /api/latest/inventories/watcher/[start, stop, restart].
#
inventories.root.directory=/var/rudder/inventories

# 'inventories.watcher.waitForSignatureDuration' is the time
# in seconds the watcher will wait for the signature file
# in case there is only an inventory file before sending
# only inventory to backend.
inventories.watcher.waitForSignatureDuration=10

#
# Max number of inventories waiting to be processed internally.
# For a rough estimation, you can consider that an inventory in queue
# takes 5 MB, so to handle 50 (default), the application will
# need around 250 MB of spare memory.
#
waiting.inventory.queue.size=50

#
# You may want to limit the number of inventory files parsed in parallele.
# The goal is to avoid parsing hundreds of XML in parallel when we prefer
# to totally parse some (and then the others) and send them to backend.
# You can specify a positive integer or a string formated "Nx" where
# "N" is an Int and x means "number of available core".
# A safe default is "0.5x"
inventory.parse.parallelization=0.5x

#
# You can keep exhaustive information about LDAP base modification
# happening in relation to inventory processing. It is mostly used
# for debug.
# You can enable that log by setting the following logger in
# /opt/rudder/etc/logback.xml file to "trace" level (default "off"):
# <logger name="trace.ldif.in.file" level="trace" />
#
ldif.tracelog.rootdir=/var/rudder/inventories/debug

#
# Automatic inventories cleaning
# This allows you to schedule the purge of deleted inventoried
#
#
# TTL defines for how long an inventory stays in "Deleted Inventories" once deleted
# before it is purged (in days). There is no functional value of keeping these deleted inventories
# A negative value disable the automatic purging of deleted inventories.
#
# Check is made every interval hours
#
# Defaults: purge after being deleted for 7 days, check runs every 24 hours.
#

# TTL in days
rudder.batch.purge.inventories.delete.TTL=7
# Interval in hours
rudder.batch.purge.inventories.delete.interval=24

####################
# Webdav properties #################################################################
####################

#
# Authentication information for the webdav server used to
# receive Inventory Reports from nodes
#
rudder.webdav.user=rudder
rudder.webdav.password=rudder

<<<<<<< HEAD
###################################
# CFEngine and promises properties ##################################################
###################################
=======
####################################
# CFEngine and policies properties ##################################################
####################################
>>>>>>> 260b0de7

#
# Port used by the community edition of CFEngine agent to
# contact the server (that's the server port).
#
rudder.community.port=5309

#
# Directories used to write nodes policies.
# - policies generated for a node with id UUID go in ***/var/rudder/share/UUID***
#   For now, that property can not be modified, because there is no simple
#   way of doing that and letting node knowing where to go look for their policies.
# - policies generated for Rudder Root Server go into ***/var/rudder/cfengine-community/inputs***

# - 'rudder.dir.backup' is the directory path where previous configuration of each node are stored
# CAUTION: For performance and consistency, it is necessary that the rudder.dir.backup is on the same
# filesystem as /var/rudder/share/ , otherwise the policies change for nodes is non-atomic (move becomes
# copy then delete), and can result to incomplete/partial policies being distributed to nodes.
rudder.dir.backup=/var/rudder/share/backup/

#
# Shared folder
#
# Directory of the extra files the rudder root server will serve to the managed nodes
# If left empty, no extra files will be served
#
rudder.dir.shared.files.folder=/var/rudder/configuration-repository/shared-files

#
# Debug Node Configuration parameters
#
# Node Configurations are all the parameters (global parameters,
# applied rules/directives with their parameters, node information, etc)
# contextualized for the node. They are the resources used to actually
# generate policies for THAT node.
#
# By default, these information are only used internally by Rudder and
# are not available to the user. But they may be needed in some cases,
# for debugging.
#
# This option allows to define the directory where the node configurations
# (in JSON format) will go.
#
# To enable the writing of node configurations, enable the logger
# named "rudder.debug.nodeconfiguration" in logback.xml
#
rudder.debug.nodeconfiguration.path=/var/log/rudder/nodeConfigurations

####################
# Technique library #################################################################
####################

#
# The directory containing tools used by Rudder or nodes.
# You should configure the path of that directory to be
# the "tools" subdirectory of "rudder-technique" local
# clone of git repository
# (see property rudder.git.rudder-technique)
#
rudder.dir.dependencies=/var/rudder/tools

#
# Interval of time (in minutes) between two checks
# for a Technique library update.
#
# If O is given, the periodic update of Technique
# library features will be disabled
#
rudder.batch.techniqueLibrary.updateInterval=5

##########################################################
# Configuration repository, its update and Git properties ###########################
##########################################################

#
# Configuration repository is the place where all Group/Directive/Rules
# configured by the user are historized.
#

#
# The full path to the directory containing the
# .git,  directives, groups and rules directories.
#
rudder.dir.gitRoot=/var/rudder/configuration-repository

###############################
# Dynamic group configuration  ######################################################
###############################

#
# Interval of time between two dynamic group update batch
# Expect an int (amount of minutes)
# If O is given, the dynamic group features will be disabled
#
rudder.batch.dyngroup.updateInterval=5


##########################
# REST API configuration  ###########################################################
##########################

#
# Boolean, defaults to true
# If true, REST API urls v1 won't require
# to be authenticated to be accessed.
# The reason to have default=true for that is
# that in that use case, the authorization and
# authentication part for the REST API
# will be done by a third party software, like Apache
#
# If false, these API will need to be authenticated
# with a valid token managed in the
# "Administration => API Accounts" screen of Rudder
# web application.
#
# API affected by that property:
# - /api/status
# - /api/techniqueLibrary/reload
# - /api/dyngroup/reload
# - /api/deploy/reload
# - /api/archives/*
#
#  DEPRECATED: use of authentication token will become
#              mandatory for all API URLs.
#
rudder.rest.allowNonAuthenticatedUser=true

####################
# Inventory history ##################################################################
####################

#
# Inventory historization root directory
#
# The directory used as root directory to store LDIF dump
# of historized inventories.
# It must be synchronise with the property of the same name in
# the "inventory endpoint" web application (inventory-web.properties),
# which is the application actually writing the files.
#
# This historized inventories are used in the node acceptation
# screen, to keep information about the state of the node
# when it was accepted
#
history.inventories.rootdir=/var/rudder/inventories/historical

###############################
# Non compliant reports logger #################################################
###############################

# Rudder can log a line for each 5 minute period when configuration policy is
# not correctly applied (in error or repaired).
#
# Default path is /var/log/rudder/compliance/non-compliant-reports.log, and can
# be changed in /opt/rudder/etc/logback.xml.
#
# See online documentation for more details.
#
# This log is generated by a job that runs at a regular interval, by default
# every minute. You can specify this interval (in minutes) below.
# A negative or 0 value disables the job, and won't log any non-compliant reports.
#

rudder.batch.reports.logInterval=1

#########################
# Store Agent Run Times  ############################################################
#########################

# Maximum catchup on reports at start (default : 30 minutes)
#
# To avoid handling too much reports at one time, the "Store Agent Run Times" process
# will only take reports from catchup time from now
# This is mainly used on the first Run, when the process has to catch on old reports,
# and build execution history.
# Set by two fields, maxDays in days, and maxMinutes in minuts

rudder.batch.storeAgentRunTimes.maxDays=0
rudder.batch.storeAgentRunTimes.maxMinutes=30

# Maximum batch size of report handled (default: 5 minutes)
#
# To avoid handling too much reports at one time, the "Store Agent Run Times" process
# will work on chunk of maxBatchSize minutes.
# This is mainly used to avoid using too much memory at once, and ease database

rudder.batch.storeAgentRunTimes.maxBatchSize=5

# Delay before to launch of the reports executions actor (default : 5)
#
# This value determine the frequency of the reports executions actor.
# This needs to be run very often so you should keep it as low as possible.
# Having a low delay will means that agent executions are almost synchronized with now.
# This value is expressed in seconds


rudder.batch.storeAgentRunTimes.updateInterval=5

#########################
# Rudder Authentication  ###############################################################
#########################

#
# Rudder has a root admin account, with full rights on the
# application, and whose authentication is independant from
# the authentication provider chosen (file, LDAP, etc).
# By default, the accound is disabled (either by letting the
# the login or the password empty, or by commenting it).
#

#rudder.auth.admin.login=rootadmin
#rudder.auth.admin.password=secret

#
# Both authentication and authorization are handle in the rudder-users.xml
# file. You can use plugins to add other authentication backends to connect to
# your existing entreprise Active Directory or LDAP directory.
#
rudder.auth.provider=file

###########################
# Rudder roles definition  #############################################################
###########################

#
# Allow to define which hosts have the roles ldap, db and relay-top when
# using a split architecture of Rudder
# The file containing the roles will be generated in:
# /var/rudder/configuration-repository/inputs/rudder-server-roles.conf
#
# The allowed values, for each parameter are
# - autodetect (default): the roles are automatically detected based on inventories (based on the presence of files in /opt/rudder/etc/server-roles.d/)
# - anything else (hostname, ip, or list of hostname or ip, seperated by commas): the
#   content that will be used inside the role file

# The hosts with the LDAP server role
rudder.server-roles.ldap=autodetect

# The hosts with the inventory endpoint role
rudder.server-roles.inventory-endpoint=autodetect

# The hosts with the db role
rudder.server-roles.db=autodetect

# The hosts with the relay-top role
rudder.server-roles.relay-top=autodetect

# The hosts with the webapp role
rudder.server-roles.web=autodetect

# The hosts with the relay promises role
rudder.server-roles.relay-promises-only=autodetect

# The hosts with the cfengine mission portal role
rudder.server-roles.cfengine-mission-portal=autodetect


####################
# Server side Hooks #############################################################
####################

# This property contains the comma separated list of suffixes that will be checked
# before running a hook under /opt/rudder/etc/hooks.d.
# If an executable file has one of the following suffixes, it
# will be IGNORED and the corresponding hook skipped. Non executable files are
# always ignored, with or without any of these suffixes.
#
# Spaces are trimmed. Case is not relevant (both .disabled and .DISABLED will be ignored)

rudder.hooks.ignore-suffixes= .swp, ~, .bak, \
 .cfnew   , .cfsaved  , .cfedited, .cfdisabled, .cfmoved,\
 .dpkg-old, .dpkg-dist, .dpkg-new, .dpkg-tmp,\
 .disable , .disabled , _disable , _disabled,\
 .ucf-old , .ucf-dist , .ucf-new ,\
 .rpmnew  , .rpmsave  , .rpmorig

########################
# Relayd reload command ########################################################
########################

# We have to way to identify nodes: by key of by certificated. When certificates,
# we update a file used by relayd at: /var/rudder/lib/ssl/allnodescerts.pem
# After change, we need to notify relayd to reload that file. This is the reload
# command.
#
rudder.relayd.reload=/opt/rudder/bin/rudder relay reload -p

###################
# Fatal exceptions #############################################################
###################

#
# This is a list of unhandled exception that should cause rudder to stop.
# When they happen, something went clearly wrong and even if rudder continues
# to work, it is most likely in an inconsistant state, so people should know
# it and not discover it at random when something else start go crazy.
# Subclasses of java.lang.Error always lead to termination.
#
rudder.jvm.fatal.exceptions=

########################
# DEPRECATED properties #############################################################
########################

#
# If true, an archive of Rules, groups,
# Directives and Active Techniques are recorded
# to the rudder.dir.gitRoot directory specified above
# and a git commit is performed when any of these items is modified.
# Boolean, defaults to true.
# You should change that value to "false" *only* if you do replication
# between rudder instances based on git. Rudder will always assume that
# directive/rules/parameters/etc are available in a serialized form at that
# place.
#
<<<<<<< HEAD
rudder.autoArchiveItems=true
=======
rudder.autoArchiveItems=true

#
# Command line tools used to check the validity of generated policies
# DEPRECATED: these commands aren't used anymore. This task is now managed by hook:
#             /opt/rudder/etc/hooks.d/policy-generation-node-ready/10-cf-promise-check
#
#rudder.community.checkpromises.command=/var/rudder/cfengine-community/bin/cf-promises
#rudder.nova.checkpromises.command=/bin/true

#
# Command to force the server to reload its policies
# This will be run every time policies are regenerated on the root server
# DEPRECATED: that command isn't used anymore. This task is now managed by hook:
#             /opt/rudder/etc/hooks.d/policy-generation-finished/50-reload-policy-file-server
#
#rudder.cfengine.reload.server.command=/opt/rudder/bin/rudder-reload-cf-serverd


#
# A list of properties actually used in Rudder, but for features disable in the UI.
#

#
#  Upload directory
#  The directory where new uploaded files are stored
#  DEPRECATED: not used any more in Rudder UI.
#
upload.root.directory=/var/rudder/files/

#
# The directory used to put uploaded files shared between
# several nodes.
# A symlink from the file to the relevant node policies directory
# will be created on each node needing the file in place
# of copying it.
# DEPRECATED: not used anymore in Rudder UI
rudder.dir.uploaded.file.sharing=/var/rudder/files/

#
#  Emergency stop
#  path to the script/binary that allows emergency orchestrator stop
#  DEPRECATED: feature no more available in Rudder UI.
#
bin.emergency.stop=/opt/rudder/bin/cfe-red-button.sh

#
# LDAP DIT configuration
#
# You must not modify the following properties, used to
# configure the internal structure of the LDAP Directory.
# DEPRECATED: Changing these values will result in a non-working Rudder server
#
ldap.node.base=cn=rudder-configuration
ldap.rudder.base=ou=Rudder, cn=rudder-configuration
ldap.inventories.software.basedn=ou=Inventories, cn=rudder-configuration
ldap.inventories.accepted.basedn=ou=Accepted Inventories, ou=Inventories, cn=rudder-configuration
ldap.inventories.pending.basedn=ou=Pending Inventories, ou=Inventories, cn=rudder-configuration
ldap.inventories.removed.basedn=ou=Removed Inventories, ou=Inventories, cn=rudder-configuration
>>>>>>> 260b0de7
<|MERGE_RESOLUTION|>--- conflicted
+++ resolved
@@ -271,15 +271,9 @@
 rudder.webdav.user=rudder
 rudder.webdav.password=rudder
 
-<<<<<<< HEAD
-###################################
-# CFEngine and promises properties ##################################################
-###################################
-=======
 ####################################
 # CFEngine and policies properties ##################################################
 ####################################
->>>>>>> 260b0de7
 
 #
 # Port used by the community edition of CFEngine agent to
@@ -595,66 +589,4 @@
 # directive/rules/parameters/etc are available in a serialized form at that
 # place.
 #
-<<<<<<< HEAD
-rudder.autoArchiveItems=true
-=======
-rudder.autoArchiveItems=true
-
-#
-# Command line tools used to check the validity of generated policies
-# DEPRECATED: these commands aren't used anymore. This task is now managed by hook:
-#             /opt/rudder/etc/hooks.d/policy-generation-node-ready/10-cf-promise-check
-#
-#rudder.community.checkpromises.command=/var/rudder/cfengine-community/bin/cf-promises
-#rudder.nova.checkpromises.command=/bin/true
-
-#
-# Command to force the server to reload its policies
-# This will be run every time policies are regenerated on the root server
-# DEPRECATED: that command isn't used anymore. This task is now managed by hook:
-#             /opt/rudder/etc/hooks.d/policy-generation-finished/50-reload-policy-file-server
-#
-#rudder.cfengine.reload.server.command=/opt/rudder/bin/rudder-reload-cf-serverd
-
-
-#
-# A list of properties actually used in Rudder, but for features disable in the UI.
-#
-
-#
-#  Upload directory
-#  The directory where new uploaded files are stored
-#  DEPRECATED: not used any more in Rudder UI.
-#
-upload.root.directory=/var/rudder/files/
-
-#
-# The directory used to put uploaded files shared between
-# several nodes.
-# A symlink from the file to the relevant node policies directory
-# will be created on each node needing the file in place
-# of copying it.
-# DEPRECATED: not used anymore in Rudder UI
-rudder.dir.uploaded.file.sharing=/var/rudder/files/
-
-#
-#  Emergency stop
-#  path to the script/binary that allows emergency orchestrator stop
-#  DEPRECATED: feature no more available in Rudder UI.
-#
-bin.emergency.stop=/opt/rudder/bin/cfe-red-button.sh
-
-#
-# LDAP DIT configuration
-#
-# You must not modify the following properties, used to
-# configure the internal structure of the LDAP Directory.
-# DEPRECATED: Changing these values will result in a non-working Rudder server
-#
-ldap.node.base=cn=rudder-configuration
-ldap.rudder.base=ou=Rudder, cn=rudder-configuration
-ldap.inventories.software.basedn=ou=Inventories, cn=rudder-configuration
-ldap.inventories.accepted.basedn=ou=Accepted Inventories, ou=Inventories, cn=rudder-configuration
-ldap.inventories.pending.basedn=ou=Pending Inventories, ou=Inventories, cn=rudder-configuration
-ldap.inventories.removed.basedn=ou=Removed Inventories, ou=Inventories, cn=rudder-configuration
->>>>>>> 260b0de7
+rudder.autoArchiveItems=true