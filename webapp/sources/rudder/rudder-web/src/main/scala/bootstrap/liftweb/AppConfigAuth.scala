/*
 *************************************************************************************
 * Copyright 2011 Normation SAS
 *************************************************************************************
 *
 * This file is part of Rudder.
 *
 * Rudder is free software: you can redistribute it and/or modify
 * it under the terms of the GNU General Public License as published by
 * the Free Software Foundation, either version 3 of the License, or
 * (at your option) any later version.
 *
 * In accordance with the terms of section 7 (7. Additional Terms.) of
 * the GNU General Public License version 3, the copyright holders add
 * the following Additional permissions:
 * Notwithstanding to the terms of section 5 (5. Conveying Modified Source
 * Versions) and 6 (6. Conveying Non-Source Forms.) of the GNU General
 * Public License version 3, when you create a Related Module, this
 * Related Module is not considered as a part of the work and may be
 * distributed under the license agreement of your choice.
 * A "Related Module" means a set of sources files including their
 * documentation that, without modification of the Source Code, enables
 * supplementary functions or services in addition to those offered by
 * the Software.
 *
 * Rudder is distributed in the hope that it will be useful,
 * but WITHOUT ANY WARRANTY; without even the implied warranty of
 * MERCHANTABILITY or FITNESS FOR A PARTICULAR PURPOSE.  See the
 * GNU General Public License for more details.
 *
 * You should have received a copy of the GNU General Public License
 * along with Rudder.  If not, see <http://www.gnu.org/licenses/>.

 *
 *************************************************************************************
 */

package bootstrap.liftweb

import com.normation.errors._
import com.normation.rudder.Role
import com.normation.rudder.api._
import com.normation.rudder.domain.logger.ApplicationLogger
<<<<<<< HEAD
import com.normation.rudder.facts.nodes.NodeSecurityContext
import com.normation.rudder.facts.nodes.QueryContext
=======
>>>>>>> 0244ec07
import com.normation.rudder.users._
import com.normation.rudder.users.RudderUserDetail
import com.normation.rudder.web.services.UserSessionLogEvent
import com.normation.zio._
import com.softwaremill.quicklens._
import com.typesafe.config.Config
import com.typesafe.config.ConfigException
import java.util.Collection
import javax.servlet.Filter
import javax.servlet.FilterChain
import javax.servlet.FilterConfig
import javax.servlet.ServletRequest
import javax.servlet.ServletResponse
import javax.servlet.http.HttpServletRequest
import javax.servlet.http.HttpServletResponse
import net.liftweb.common._
import org.joda.time.DateTime
import org.springframework.beans.factory.config.PropertyPlaceholderConfigurer
import org.springframework.context.ApplicationContext
import org.springframework.context.ApplicationContextAware
import org.springframework.context.annotation.Bean
import org.springframework.context.annotation.ComponentScan
import org.springframework.context.annotation.Configuration
import org.springframework.context.annotation.ImportResource
import org.springframework.context.support.AbstractApplicationContext
import org.springframework.context.support.ClassPathXmlApplicationContext
import org.springframework.ldap.core.DirContextAdapter
import org.springframework.ldap.core.DirContextOperations
import org.springframework.security.authentication.AuthenticationProvider
import org.springframework.security.authentication.UsernamePasswordAuthenticationToken
import org.springframework.security.authentication.dao.DaoAuthenticationProvider
import org.springframework.security.core.Authentication
import org.springframework.security.core.AuthenticationException
import org.springframework.security.core.GrantedAuthority
import org.springframework.security.core.context.SecurityContextHolder
import org.springframework.security.core.userdetails.UserDetails
import org.springframework.security.core.userdetails.UserDetailsService
import org.springframework.security.core.userdetails.UsernameNotFoundException
import org.springframework.security.ldap.userdetails.UserDetailsContextMapper
import org.springframework.security.web.AuthenticationEntryPoint
import org.springframework.security.web.authentication.AuthenticationFailureHandler
import org.springframework.security.web.authentication.SimpleUrlAuthenticationFailureHandler
import scala.annotation.nowarn
<<<<<<< HEAD
=======
import scala.util.Try
>>>>>>> 0244ec07
import zio.syntax._

/**
 * Spring configuration for user authentication.
 *
 * We are looking for an XML file with looking like:
 *
 * <authentication hash="sha">
 *  <user name="name1" password="p1" />
 *  <user name="name2" password="p2" />
 * </authentication>
 *
 * Note that the main Spring application entry point is bootstrap.liftweb.AppConfigAuth
 * which itself import generic security context and dedicated authentication methods.
 */
@Configuration
@ImportResource(Array("classpath:applicationContext-security.xml"))
@ComponentScan(Array("bootstrap.rudder.plugin"))
class AppConfigAuth extends ApplicationContextAware {
  import bootstrap.liftweb.RudderProperties.config

  val logger = ApplicationLogger

  // we define the System ApiAcl as one that is all mighty and can manage everything
  val SYSTEM_API_ACL = ApiAuthorization.RW

  // Configuration values within an authentication provider config from which we get provider properties
  val A_ROLES_ENABLED  = "roles.enabled"
  val A_ROLES_OVERRIDE = "roles.override"

  /*
   * This method is expected to try to initialize the Spring bean for
   * all authentication provider configured by the user for \rudder.auth.provider`.
   * (we don't consider other possible existing backend to avoid errors on
   * not configured backends).
   * If any of the provider from the user list is unknown, then an error log is logged.
   * It will give back an ordered map of name -> AuthenticationMethods to the
   * AuthBackendProvidersManager.
   * It is the DefaultAuthBackendProviders which is responsible to dynamically
   * choose from the map and its own rules (plugin license, etc) what
   * provider are allowed in authentication, dynamically. This is done
   * when the RudderProviderManager ask for DynamicRudderProviderManager#getEnabledProviders.
   *
   * Summary:
   * - spring init is in charge of initializing all configured provider bean, whatever
   *   the plugins status (if any).
   * - spring init gives these provider to DefaultAuthBackendProviders
   * - AuthBackendProvidersManager is in charge to be the link with plugins to know
   *   what is enabled and when.
   */
  def setApplicationContext(applicationContext: ApplicationContext): Unit = {
    // the list of authentication backend configured by the user
    val configuredAuthProviders = AuthenticationMethods.getForConfig(config)

    // prepare specific properties for each configuredAuthProviders - we need system properties for spring

    import scala.jdk.CollectionConverters._
    val providerProperties: Map[String, AuthBackendProviderProperties] = configuredAuthProviders.flatMap { x =>
      try {
        // try to load all the specific properties of that auth type
        // so that they are available from Spring
        // the config can have 0 specif entry => try/catch
        config.getConfig(s"rudder.auth.${x.name}").entrySet.asScala.foreach {
          case e =>
            val fullKey = s"rudder.auth.${x.name}.${e.getKey}"
            System.setProperty(fullKey, config.getString(fullKey))
        }
      } catch {
        case ex: ConfigException.Missing => // does nothing - the beauty of imperative prog :(
      }
      val properties: Option[(String, AuthBackendProviderProperties)] = x.name match {
        case "ldap"            =>
          // roles for LDAP-provided users come directly from the file, so we can say they override the file roles
          Some("ldap" -> AuthBackendProviderProperties(ProviderRoleExtension.WithOverride))
        case "oidc" | "oauth2" => {
          val baseProperty  = "rudder.auth.oauth2.provider"
          // we need to read under the registration key, under the base property
          val registrations =
            Try(config.getString(baseProperty + ".registrations").split(",").map(_.trim).toList).getOrElse(List.empty)
          // when there are multiple registrations we should take the most prioritized configuration under the same provider
          Some(x.name -> registrations.foldLeft(AuthBackendProviderProperties.empty) {
            case (acc, reg) =>
              val rolesEnabled = Try(config.getBoolean(s"${baseProperty}.${reg}.${A_ROLES_ENABLED}"))
                .getOrElse(false) // default value, same as in the auth backend plugin
              val rolesOverride = Try(config.getBoolean(s"${baseProperty}.${reg}.${A_ROLES_OVERRIDE}"))
                .getOrElse(false) // default value, same as in the auth backend plugin
              acc.maxByPriority(AuthBackendProviderProperties.fromConfig(x.name, rolesEnabled, rolesOverride))
          })
        }
        case _                 => None // default providers or providers for which handling the properties is still unkown
      }
      properties
    }.toMap

    // load additional beans from authentication dedicated resource files

    @nowarn("msg=deprecated") // switching to new solution seems involving since we use systemPropertiesMode
    val propertyConfigurer = new PropertyPlaceholderConfigurer()
    propertyConfigurer.setIgnoreResourceNotFound(true)
    propertyConfigurer.setIgnoreUnresolvablePlaceholders(true)
    propertyConfigurer.setSearchSystemEnvironment(true)
    propertyConfigurer.setSystemPropertiesMode(PropertyPlaceholderConfigurer.SYSTEM_PROPERTIES_MODE_OVERRIDE)
    propertyConfigurer.setOrder(10000)

    applicationContext match {
      case x: AbstractApplicationContext =>
        x.addBeanFactoryPostProcessor(propertyConfigurer)

      case _ => // nothing
    }

    logger.info(s"Configured authentication provider(s): [${configuredAuthProviders.map(_.name).mkString(", ")}]")

    val ctx = new ClassPathXmlApplicationContext(applicationContext)
    ctx.addBeanFactoryPostProcessor(propertyConfigurer)
    // here, we load all spring bean conigured in the classpath files: applicationContext-security-auth-BACKEND.xml
    ctx.setConfigLocations(configuredAuthProviders.map(_.configFile).toSeq: _*)
    ctx.refresh

    // now, handle back the configured bean / user configured list to AuthBackendProvidersManager
    configuredAuthProviders.foreach { provider =>
      try {
        val bean = ctx.getBean(provider.springBean, classOf[AuthenticationProvider])
        RudderConfig.authenticationProviders.addSpringAuthenticationProvider(provider.name, bean)
      } catch {
        case ex: Exception =>
          ApplicationLogger.error(
            s"Error when trying to configure the authentication backend '${provider.name}': ${ex.getMessage}",
            ex
          )
      }
    }
    RudderConfig.authenticationProviders.setConfiguredProviders(configuredAuthProviders.toArray)
    RudderConfig.authenticationProviders.addProviderProperties(providerProperties)
  }

  ///////////// FOR WEB INTERFACE /////////////

  /**
   * Configure the authentication provider, with always trying
   * the root admin account first so that we always have a way to
   * log-in into Rudder.
   */
  @Bean(name = Array("org.springframework.security.authenticationManager"))
  def authenticationManager = new RudderProviderManager(RudderConfig.authenticationProviders, RudderConfig.userRepository)

  @Bean def rudderWebAuthenticationFailureHandler: AuthenticationFailureHandler = new RudderUrlAuthenticationFailureHandler(
    "/index.html?login_error=true"
  )

  @Bean def rudderUserDetailsService: RudderInMemoryUserDetailsService = {
    new RudderInMemoryUserDetailsService(RudderConfig.rudderUserListProvider, RudderConfig.userRepository)
  }

  @Bean def fileAuthenticationProvider: AuthenticationProvider = {
    val provider = new DaoAuthenticationProvider()
    provider.setUserDetailsService(rudderUserDetailsService)
    provider.setPasswordEncoder(rudderUserDetailsService.authConfigProvider.authConfig.encoder)

    // we need to register a callback to update password encoder when needed
    val updatePasswordEncoder = RudderAuthorizationFileReloadCallback(
      "updatePasswordEncoder",
      (c: ValidatedUserList) => effectUioUnit(provider.setPasswordEncoder(c.encoder))
    )
    RudderConfig.rudderUserListProvider.registerCallback(updatePasswordEncoder)
    provider
  }

  @Bean def rootAdminAuthenticationProvider: AuthenticationProvider = {
    // We want to be able to disable that account.
    // For that, we let the user either let undefined udder.auth.admin.login,
    // or let empty udder.auth.admin.login or rudder.auth.admin.password

    val defaultEncoder    = PasswordEncoder.BCRYPT
    val (encoder, admins) = if (config.hasPath("rudder.auth.admin.login") && config.hasPath("rudder.auth.admin.password")) {
      val login    = config.getString("rudder.auth.admin.login")
      val password = config.getString("rudder.auth.admin.password")

      if (login.isEmpty || password.isEmpty) {
        (defaultEncoder, Map.empty[String, RudderUserDetail])
      } else {
        // check if the password is in plain text (for compatibility before #19308) or bcrypt-encoded
        val passwordEncoder = if (password.startsWith("$2y$")) {
          PasswordEncoder.BCRYPT
        } else {
          PasswordEncoder.PlainText
        }
        (
          passwordEncoder,
          Map(
            login -> RudderUserDetail(
              RudderAccount.User(
                login,
                password
              ),
              UserStatus.Active,
              Set(Role.Administrator),
              SYSTEM_API_ACL,
              NodeSecurityContext.All
            )
          )
        )
      }
    } else {
      (defaultEncoder, Map.empty[String, RudderUserDetail])
    }

    if (admins.isEmpty) {
      logger.info(
        "No master admin account is defined. You can define one with 'rudder.auth.admin.login' and 'rudder.auth.admin.password' properties in the configuration file"
      )
    }

    val authConfigProvider  = new UserDetailListProvider {
      // in the case of the root admin defined in config file, given is very specific use case, we enforce case sensitivity
      override def authConfig: ValidatedUserList = ValidatedUserList(encoder, true, Nil, admins)
    }
    val rootAccountUserRepo = InMemoryUserRepository.make().runNow
    rootAccountUserRepo.setExistingUsers(
      "root-account",
      admins.keys.toList,
      EventTrace(com.normation.rudder.domain.eventlog.RudderEventActor, DateTime.now())
    )
    val provider            = new DaoAuthenticationProvider()
    provider.setUserDetailsService(new RudderInMemoryUserDetailsService(authConfigProvider, rootAccountUserRepo))
    provider.setPasswordEncoder(encoder) // force password encoder to the one we want
    provider
  }

  ///////////// FOR REST API /////////////

  @Bean def restAuthenticationFilter =
    new RestAuthenticationFilter(RudderConfig.roApiAccountRepository, rudderUserDetailsService, SYSTEM_API_ACL)

  @Bean def restAuthenticationEntryPoint: AuthenticationEntryPoint = new AuthenticationEntryPoint() {
    override def commence(request: HttpServletRequest, response: HttpServletResponse, ex: AuthenticationException): Unit = {
      response.sendError(HttpServletResponse.SC_UNAUTHORIZED, "Unauthorized")
    }
  }

  /**
   * Map an user from XML user config file
   */
  @Bean def rudderXMLUserDetails: UserDetailsContextMapper = {
    new RudderXmlUserDetailsContextMapper(RudderConfig.rudderUserListProvider)
  }

  // userSessionLogEvent must not be lazy, because not used by anybody directly
  @Bean def userSessionLogEvent = new UserSessionLogEvent(RudderConfig.eventLogRepository, RudderConfig.stringUuidGenerator)
}

/*
 * A trivial extension to the SimpleUrlAuthenticationFailureHandler that correctly log failure
 */
class RudderUrlAuthenticationFailureHandler(failureUrl: String) extends SimpleUrlAuthenticationFailureHandler(failureUrl) {
  override def onAuthenticationFailure(
      request:   HttpServletRequest,
      response:  HttpServletResponse,
      exception: AuthenticationException
  ): Unit = {
    LogFailedLogin.warn(exception, request)
    super.onAuthenticationFailure(request, response, exception)
  }
}

object LogFailedLogin {

  def warn(ex: AuthenticationException, request: HttpServletRequest): Unit = {
    ApplicationLogger.warn(
      s"Login authentication failed for user '${getUser(request)}' from IP '${getRemoteAddr(request)}': ${ex.getMessage}"
    )
  }

  // user login is passed in parameters named "j_username"
  def getUser(req: HttpServletRequest): String = {
    req.getParameter("username") match {
      case null  => "unknown"
      case login => login
    }
  }

  def getRemoteAddr(request: HttpServletRequest): String = {
    /*
     * Of course there is not reliable way to get remote address, because of proxy, forging, etc.
     */

    // Some interesting header, get from https://gist.github.com/nioe/11477264
    // the list seems to be roughtly correctly ordered - perhaps we don't want one, but all?
    val headers = List("X-Forwarded-For", "Proxy-Client-IP", "WL-Proxy-Client-IP", "HTTP_CLIENT_IP", "HTTP_X_FORWARDED_FOR")

    // utility to display correctly the pair header:value
    def serialize(t2: Tuple2[String, String]) = t2._1 + ":" + t2._2

    // always returns the ip addr as seen from the server, and the list of other perhaps interesting info
    (
      request.getRemoteAddr ::
      headers.flatMap { header =>
        request.getHeader(header) match {
          case null | "" => None
          case x         => if (x.toLowerCase != "unknown") Some((header, x)) else None
        }
      }.groupBy(_._2).map(x => serialize(x._2.head)).toList
    ).mkString("|")
  }
}

/**
 * In SpringSecurity-land, "UserDetails" is all the authentication and authorization related
 * information about an user.
 * In rudder, by default these information are gathered:
 * - from the database to know if an user exists, is enabled, etc
 * - and from file to get roles, authentication properties, etc.
 * Other backend can override / super charge some of these properties.
 */
class RudderInMemoryUserDetailsService(val authConfigProvider: UserDetailListProvider, userRepository: UserRepository)
    extends UserDetailsService {
<<<<<<< HEAD
=======

>>>>>>> 0244ec07
  @throws(classOf[UsernameNotFoundException])
  override def loadUserByUsername(username: String): RudderUserDetail = {
    userRepository
      .get(username)
      .flatMap {
        case Some(user) if (user.status != UserStatus.Deleted) =>
          authConfigProvider.getUserByName(username) match {
            case Left(err) =>
              // when the user is not found, we return a default "no roles" user.
              // It will be the responsibility of other backend to provided the correct set of rights.
<<<<<<< HEAD
              Some(
                RudderUserDetail(
                  RudderAccount.User(user.id, ""),
                  user.status,
                  Set(),
                  ApiAuthorization.None,
                  NodeSecurityContext.None
                )
              ).succeed
=======
              Some(RudderUserDetail(RudderAccount.User(user.id, ""), user.status, Set(), ApiAuthorization.None)).succeed
>>>>>>> 0244ec07
            case Right(d)  =>
              // update status, user can be disabled for ex
              Some(d.modify(_.status).setTo(user.status)).succeed
          }
        case _                                                 => None.succeed
      }
      .runNow match {
      case None    => throw new UsernameNotFoundException(s"User '${username}' was not found in Rudder base")
      case Some(u) => u
    }

  }
}

/**
 * Spring context mapper
 */
class RudderXmlUserDetailsContextMapper(authConfigProvider: UserDetailListProvider) extends UserDetailsContextMapper {
  // we are not able to try to save user in the XML file
  def mapUserToContext(user: UserDetails, ctx: DirContextAdapter): Unit = ()

  def mapUserFromContext(
      ctx:         DirContextOperations,
      username:    String,
      authorities: Collection[_ <: GrantedAuthority]
  ): UserDetails = {
    authConfigProvider.authConfig.users
      .getOrElse(
        username,
<<<<<<< HEAD
        RudderUserDetail(
          RudderAccount.User(username, ""),
          UserStatus.Disabled,
          Set(Role.NoRights),
          ApiAuthorization.None,
          NodeSecurityContext.None
        )
=======
        RudderUserDetail(RudderAccount.User(username, ""), UserStatus.Disabled, Set(Role.NoRights), ApiAuthorization.None)
>>>>>>> 0244ec07
      )
  }
}

sealed trait ProviderRoleExtension {
  def name: String
  def priority: Int = this match {
    case ProviderRoleExtension.None         => 0
    case ProviderRoleExtension.NoOverride   => 1
    case ProviderRoleExtension.WithOverride => 2
  }
}
object ProviderRoleExtension       {
  case object None         extends ProviderRoleExtension { override val name: String = "none"        }
  case object NoOverride   extends ProviderRoleExtension { override val name: String = "no-override" }
  case object WithOverride extends ProviderRoleExtension { override val name: String = "override"    }
}

/**
  * A description of some properties of an authentication backend
  */
final case class AuthBackendProviderProperties(
    providerRoleExtension: ProviderRoleExtension
) {
  def maxByPriority(
      that: AuthBackendProviderProperties
  ): AuthBackendProviderProperties = {
    if (this.providerRoleExtension.priority > that.providerRoleExtension.priority) {
      this
    } else {
      that
    }
  }
}

object AuthBackendProviderProperties {
  implicit val ordering: Ordering[AuthBackendProviderProperties] = Ordering.by(_.providerRoleExtension.priority)

  def fromConfig(
      name:               String,
      hasAdditionalRoles: Boolean,
      overridesRoles:     Boolean
  ): AuthBackendProviderProperties = {
    (hasAdditionalRoles, overridesRoles) match {
      case (false, false) =>
        new AuthBackendProviderProperties(ProviderRoleExtension.None)
      case (false, true)  =>
        // This is not a consistent configuration, we log a warning and persue with the most restrictive configuration
        ApplicationLogger.warn(
          s"Backend provider properties for '${name}' are not consistent: backend does not enables providing roles but roles overrides is set to true. " +
          s"Overriding roles will not be enabled."
        )
        new AuthBackendProviderProperties(ProviderRoleExtension.None)
      case (true, false)  =>
        new AuthBackendProviderProperties(ProviderRoleExtension.NoOverride)
      case (true, true)   =>
        new AuthBackendProviderProperties(ProviderRoleExtension.WithOverride)
    }
  }

  def empty: AuthBackendProviderProperties = new AuthBackendProviderProperties(ProviderRoleExtension.None)
}

/**
 * This is the class that defines the authentication methods.
 * Without the plugin, by default only "file" is known.
 */
trait AuthBackendsProvider {
  def authenticationBackends: Set[String]
  def name:                   String
  // dynamically check if a given plugin is enable
  def allowedToUseBackend(name: String): Boolean
}

final case class AuthenticationMethods(name: String) {
  val path:       String = s"applicationContext-security-auth-${name}.xml"
  val configFile: String = s"classpath:${path}"
  val springBean: String = s"${name}AuthenticationProvider"
}

object AuthenticationMethods {
  // some logic for the authentication providers
  def getForConfig(config: Config): Seq[AuthenticationMethods] = {
    val names = {
      try {
        // config.getString can't be null by contract
        config.getString("rudder.auth.provider").split(",").toSeq.map(_.trim).collect { case s if (s.size > 0) => s }
      } catch {
        // if the property is missing, use the default "file" value
        // it can be a migration.
        case ex: ConfigException.Missing => Seq("file")
      }
    }

    // always add "rootAdmin" has the first method
    // and de-duplicate methods
    val auths = ("rootAdmin" +: names).distinct.map(AuthenticationMethods(_))

    // for each methods, check that the provider file is present, or log an error and
    // disable that provider
    auths.flatMap { a =>
      if (a.name == "rootAdmin") {
        Some(a)
      } else {
        // try to instantiate
        val cpr = new org.springframework.core.io.ClassPathResource(a.path)
        if (cpr.exists) {
          Some(a)
        } else {
          ApplicationLogger.error(
            s"The authentication provider '${a.name}' will not be loaded because the spring " +
            s"ressource file '${a.configFile}' was not found. Perhaps are you missing a plugin?"
          )
          None
        }
      }
    }
  }
}

object DefaultAuthBackendProvider extends AuthBackendsProvider {

  val FILE       = "file"
  val ROOT_ADMIN = "rootAdmin"

  override def authenticationBackends:            Set[String] = Set(FILE, ROOT_ADMIN)
  override def name:                              String      = s"Default authentication backends provider: '${authenticationBackends.mkString("','")}"
  override def allowedToUseBackend(name: String): Boolean     = true // always enable - ie we never want to skip them
}

// and default implementation: provides 'file', 'rootAdmin'
class AuthBackendProvidersManager() extends DynamicRudderProviderManager {

<<<<<<< HEAD
  val defaultAuthBackendsProvider = DefaultAuthBackendProvider
=======
  val defaultAuthBackendsProvider: AuthBackendsProvider = DefaultAuthBackendProvider
>>>>>>> 0244ec07

  // the list of AuthenticationMethods configured by the user
  private[this] var authenticationMethods = Array[AuthenticationMethods]() // must be a var/array, because init by spring-side

  private[this] var backends            = Seq[AuthBackendsProvider]()
  // a map of status for each backend (status is dynamic)
  private[this] var allowedToUseBackend = Map[String, () => Boolean]()

  // this is the map of configured spring bean "AuthenticationProvider"
  private[this] var springProviders = Map[String, AuthenticationProvider]()

  // a map of properties registered for each backend
  private[this] var backendProperties = Map[String, AuthBackendProviderProperties]()

  def addProvider(p: AuthBackendsProvider): Unit = {
    ApplicationLogger.info(s"Add backend providers '${p.name}'")
    backends = backends :+ p
    allowedToUseBackend = allowedToUseBackend ++ (p.authenticationBackends.map(name => (name, () => p.allowedToUseBackend(name))))
  }

  // add default providers
  this.addProvider(defaultAuthBackendsProvider)
  this.addProviderProperties(
    Map(DefaultAuthBackendProvider.FILE -> AuthBackendProviderProperties(ProviderRoleExtension.WithOverride))
  )

  /*
   * Add a spring configured name -> provider
   */
  def addSpringAuthenticationProvider(name: String, provider: AuthenticationProvider): Unit = {
    this.springProviders = this.springProviders + (name -> provider)
  }

  /*
   * set the list of providers currently configured by user. Array because used from spring
   */
  def setConfiguredProviders(providers: Array[AuthenticationMethods]): Unit = {
    this.authenticationMethods = providers
  }

  // get the list of provider in an imutable seq
  def getConfiguredProviders(): Seq[AuthenticationMethods] = {
    this.authenticationMethods.toSeq
  }

  def addProviderProperties(properties: Map[String, AuthBackendProviderProperties]): Unit = {
    this.backendProperties = this.backendProperties ++ properties
  }

  def getProviderProperties(): Map[String, AuthBackendProviderProperties] = {
    this.backendProperties
  }

  /*
   * what we
   */
  override def getEnabledProviders(): Array[RudderAuthenticationProvider] = {
    authenticationMethods.flatMap { m =>
      if (allowedToUseBackend.isDefinedAt(m.name)) {
        if (allowedToUseBackend(m.name)() == true) {
          springProviders.get(m.name).map(p => RudderAuthenticationProvider(m.name, p))
        } else {
          ApplicationLogger.debug(s"Authentication backend '${m.name}' is not currently enable. Perhaps a plugin is not enabled?")
          None
        }
      } else {
        ApplicationLogger.debug(
          s"Authentication backend '${m.name}' was not found in available backends. Perhaps a plugin is missing?"
        )
        None
      }
    }
  }
}

/**
 * Our rest filter, we just look for X-API-Token and
 * ckeck if a token exists with that value.
 * For Account with type "user", we need to also check
 * for the user and update REST token ACL with that knowledge
 */
class RestAuthenticationFilter(
    apiTokenRepository: RoApiAccountRepository,
    userDetailsService: RudderInMemoryUserDetailsService,
    systemApiAcl:       ApiAuthorization,
    apiTokenHeaderName: String = "X-API-Token"
) extends Filter with Loggable {
  def destroy():                  Unit = {}
  def init(config: FilterConfig): Unit = {}

  private[this] val not_authenticated_api = List(
    "/api/status"
  )

  private[this] def isValidNonAuthApiV1(httpRequest: HttpServletRequest): Boolean = {
    val requestPath = httpRequest.getRequestURI.substring(httpRequest.getContextPath.length)
    not_authenticated_api.exists(path => requestPath.startsWith(path))
  }

  private[this] def failsAuthentication(
      httpRequest:  HttpServletRequest,
      httpResponse: HttpServletResponse,
      error:        RudderError
  ): Unit = {
    val msg = s"REST authentication failed from IP '${LogFailedLogin.getRemoteAddr(httpRequest)}'. Error was: ${error.fullMsg}"
    ApplicationLogger.warn(msg)
    httpResponse.sendError(HttpServletResponse.SC_UNAUTHORIZED, "Unauthorized")
  }

  private[this] def authenticate(userDetails: RudderUserDetail): Unit = {
    val authenticationToken = new UsernamePasswordAuthenticationToken(
      userDetails,
      userDetails.getAuthorities,
      userDetails.getAuthorities
    )

    // save in spring security context
    SecurityContextHolder.getContext().setAuthentication(authenticationToken)
  }

  /**
   * Look for the X-API-TOKEN header, and use it
   * to try to find a correspond token,
   * and authenticate in SpringSecurity with that.
   */
  def doFilter(request: ServletRequest, response: ServletResponse, chain: FilterChain): Unit = {
    (request, response) match {
      case (httpRequest: HttpServletRequest, httpResponse: HttpServletResponse) =>
        val token = httpRequest.getHeader(apiTokenHeaderName);
        token match {
          case null | "" =>
            if (isValidNonAuthApiV1(httpRequest)) {
              val name         = "api-v1-unauthenticated-account"
              val apiV1Account = ApiAccount(
                ApiAccountId(name),
                ApiAccountKind.PublicApi(
                  ApiAuthorization.None,
                  None
                ), // un-authenticated APIv1 token certainly doesn't get any authz on v2 API

                ApiAccountName(name),
                ApiToken(name),
                "API Account for un-authenticated API",
                true,
                new DateTime(0),
                DateTime.now()
              )

              authenticate(
                RudderUserDetail(
                  RudderAccount.Api(apiV1Account),
                  UserStatus.Active,
                  RudderAuthType.Api.apiRudderRole,
                  ApiAuthorization.None,   // un-authenticated APIv1 token certainly doesn't get any authz on v2 API
                  NodeSecurityContext.None // ApiV1 should not have to deal with nodes
                )
              )
              chain.doFilter(request, response)
            } else {
              failsAuthentication(
                httpRequest,
                httpResponse,
                Inconsistency(s"Missing or empty HTTP header '${apiTokenHeaderName}'")
              )
            }

          case token =>
            // try to authenticate
            val apiToken      = ApiToken(token)
            val systemAccount = apiTokenRepository.getSystemAccount
            if (systemAccount.token == apiToken) { // system token with super authz
              authenticate(
                RudderUserDetail(
                  RudderAccount.Api(systemAccount),
                  UserStatus.Active,
                  Set(Role.Administrator), // this token has "admin rights - use with care
<<<<<<< HEAD
                  systemApiAcl,
                  NodeSecurityContext.All
=======
                  systemApiAcl
>>>>>>> 0244ec07
                )
              )

              chain.doFilter(request, response)
            } else { // standard token, try to find it in DB
              apiTokenRepository.getByToken(apiToken).either.runNow match {
                case Left(err) =>
                  failsAuthentication(httpRequest, httpResponse, err)

                case Right(None) =>
                  failsAuthentication(httpRequest, httpResponse, Inconsistency(s"No registered token '${token}'"))

                case Right(Some(principal)) =>
                  if (principal.isEnabled) {
                    principal.kind match {
                      case ApiAccountKind.System                           => // we don't want to allow system account kind from DB
                        failsAuthentication(
                          httpRequest,
                          httpResponse,
                          Inconsistency(s"A saved API account can not have the kind 'System': '${principal.name.value}'")
                        )
                      case ApiAccountKind.PublicApi(authz, expirationDate) =>
                        expirationDate match {
                          case Some(date) if (DateTime.now().isAfter(date)) =>
                            failsAuthentication(
                              httpRequest,
                              httpResponse,
                              Inconsistency(s"Account with ID ${principal.id.value} is disabled")
                            )
                          case _                                            => // no expiration date or expiration date not reached
                            val user = RudderUserDetail(
                              RudderAccount.Api(principal),
                              UserStatus.Active,
                              RudderAuthType.Api.apiRudderRole,
                              authz,
                              QueryContext.todoQC.nodePerms
                            )
                            // cool, build an authentication token from it
                            authenticate(user)
                            chain.doFilter(request, response)
                        }
                      case ApiAccountKind.User                             =>
                        // User account need an update for their ACL.
                        (try {
                          Right(userDetailsService.loadUserByUsername(principal.id.value))
                        } catch {
                          case ex: UsernameNotFoundException =>
                            Left(
                              s"User with id '${principal.id.value}' was not found on the system. The API token linked to that user can not be used anymore."
                            )
                          case ex: Exception                 =>
                            Left(s"Error when trying to get user information linked to user '${principal.id.value}' API token.")
                        }) match {
                          case Right(u) => // update acl
                            authenticate(
                              RudderUserDetail(
                                RudderAccount.Api(principal),
                                u.status,
                                u.roles,
                                u.apiAuthz,
                                u.nodePerms
                              )
                            )
                            chain.doFilter(request, response)

                          case Left(er) =>
                            failsAuthentication(httpRequest, httpResponse, Inconsistency(er))
                        }
                    }
                  } else {
                    failsAuthentication(
                      httpRequest,
                      httpResponse,
                      Inconsistency(s"Account with ID ${principal.id.value} is disabled")
                    )
                  }
              }
            }
        }

      case _ =>
        // can not do anything with that, chain filter.
        chain.doFilter(request, response)
    }

  }
}

/*
 * A class that simply add the rudder name to the authentication provider so that we can provide helpful messages
 */
case class RudderAuthenticationProvider(name: String, provider: AuthenticationProvider) extends AuthenticationProvider {
  override def authenticate(authentication: Authentication): Authentication = {
    provider.authenticate(authentication)
  }

  override def supports(authentication: Class[_]): Boolean = {
    provider.supports(authentication)
  }
}<|MERGE_RESOLUTION|>--- conflicted
+++ resolved
@@ -41,11 +41,8 @@
 import com.normation.rudder.Role
 import com.normation.rudder.api._
 import com.normation.rudder.domain.logger.ApplicationLogger
-<<<<<<< HEAD
 import com.normation.rudder.facts.nodes.NodeSecurityContext
 import com.normation.rudder.facts.nodes.QueryContext
-=======
->>>>>>> 0244ec07
 import com.normation.rudder.users._
 import com.normation.rudder.users.RudderUserDetail
 import com.normation.rudder.web.services.UserSessionLogEvent
@@ -89,10 +86,7 @@
 import org.springframework.security.web.authentication.AuthenticationFailureHandler
 import org.springframework.security.web.authentication.SimpleUrlAuthenticationFailureHandler
 import scala.annotation.nowarn
-<<<<<<< HEAD
-=======
 import scala.util.Try
->>>>>>> 0244ec07
 import zio.syntax._
 
 /**
@@ -409,10 +403,7 @@
  */
 class RudderInMemoryUserDetailsService(val authConfigProvider: UserDetailListProvider, userRepository: UserRepository)
     extends UserDetailsService {
-<<<<<<< HEAD
-=======
-
->>>>>>> 0244ec07
+
   @throws(classOf[UsernameNotFoundException])
   override def loadUserByUsername(username: String): RudderUserDetail = {
     userRepository
@@ -423,7 +414,6 @@
             case Left(err) =>
               // when the user is not found, we return a default "no roles" user.
               // It will be the responsibility of other backend to provided the correct set of rights.
-<<<<<<< HEAD
               Some(
                 RudderUserDetail(
                   RudderAccount.User(user.id, ""),
@@ -433,9 +423,6 @@
                   NodeSecurityContext.None
                 )
               ).succeed
-=======
-              Some(RudderUserDetail(RudderAccount.User(user.id, ""), user.status, Set(), ApiAuthorization.None)).succeed
->>>>>>> 0244ec07
             case Right(d)  =>
               // update status, user can be disabled for ex
               Some(d.modify(_.status).setTo(user.status)).succeed
@@ -446,7 +433,6 @@
       case None    => throw new UsernameNotFoundException(s"User '${username}' was not found in Rudder base")
       case Some(u) => u
     }
-
   }
 }
 
@@ -465,7 +451,6 @@
     authConfigProvider.authConfig.users
       .getOrElse(
         username,
-<<<<<<< HEAD
         RudderUserDetail(
           RudderAccount.User(username, ""),
           UserStatus.Disabled,
@@ -473,9 +458,6 @@
           ApiAuthorization.None,
           NodeSecurityContext.None
         )
-=======
-        RudderUserDetail(RudderAccount.User(username, ""), UserStatus.Disabled, Set(Role.NoRights), ApiAuthorization.None)
->>>>>>> 0244ec07
       )
   }
 }
@@ -609,11 +591,7 @@
 // and default implementation: provides 'file', 'rootAdmin'
 class AuthBackendProvidersManager() extends DynamicRudderProviderManager {
 
-<<<<<<< HEAD
-  val defaultAuthBackendsProvider = DefaultAuthBackendProvider
-=======
   val defaultAuthBackendsProvider: AuthBackendsProvider = DefaultAuthBackendProvider
->>>>>>> 0244ec07
 
   // the list of AuthenticationMethods configured by the user
   private[this] var authenticationMethods = Array[AuthenticationMethods]() // must be a var/array, because init by spring-side
@@ -790,12 +768,8 @@
                   RudderAccount.Api(systemAccount),
                   UserStatus.Active,
                   Set(Role.Administrator), // this token has "admin rights - use with care
-<<<<<<< HEAD
                   systemApiAcl,
                   NodeSecurityContext.All
-=======
-                  systemApiAcl
->>>>>>> 0244ec07
                 )
               )
 
