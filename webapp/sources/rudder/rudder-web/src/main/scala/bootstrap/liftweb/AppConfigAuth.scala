/*
 *************************************************************************************
 * Copyright 2011 Normation SAS
 *************************************************************************************
 *
 * This file is part of Rudder.
 *
 * Rudder is free software: you can redistribute it and/or modify
 * it under the terms of the GNU General Public License as published by
 * the Free Software Foundation, either version 3 of the License, or
 * (at your option) any later version.
 *
 * In accordance with the terms of section 7 (7. Additional Terms.) of
 * the GNU General Public License version 3, the copyright holders add
 * the following Additional permissions:
 * Notwithstanding to the terms of section 5 (5. Conveying Modified Source
 * Versions) and 6 (6. Conveying Non-Source Forms.) of the GNU General
 * Public License version 3, when you create a Related Module, this
 * Related Module is not considered as a part of the work and may be
 * distributed under the license agreement of your choice.
 * A "Related Module" means a set of sources files including their
 * documentation that, without modification of the Source Code, enables
 * supplementary functions or services in addition to those offered by
 * the Software.
 *
 * Rudder is distributed in the hope that it will be useful,
 * but WITHOUT ANY WARRANTY; without even the implied warranty of
 * MERCHANTABILITY or FITNESS FOR A PARTICULAR PURPOSE.  See the
 * GNU General Public License for more details.
 *
 * You should have received a copy of the GNU General Public License
 * along with Rudder.  If not, see <http://www.gnu.org/licenses/>.

 *
 *************************************************************************************
 */

package bootstrap.liftweb

import com.normation.errors.*
import com.normation.rudder.Role
import com.normation.rudder.api.*
import com.normation.rudder.domain.logger.ApplicationLogger
import com.normation.rudder.facts.nodes.NodeSecurityContext
import com.normation.rudder.users.*
import com.normation.rudder.users.RudderUserDetail
import com.normation.rudder.web.services.UserSessionLogEvent
import com.normation.zio.*
import com.softwaremill.quicklens.*
import com.typesafe.config.Config
import com.typesafe.config.ConfigException
import java.util.Collection
import javax.servlet.Filter
import javax.servlet.FilterChain
import javax.servlet.FilterConfig
import javax.servlet.ServletRequest
import javax.servlet.ServletResponse
import javax.servlet.http.HttpServletRequest
import javax.servlet.http.HttpServletResponse
import net.liftweb.common.*
import org.joda.time.DateTime
import org.springframework.beans.factory.config.PropertyPlaceholderConfigurer
import org.springframework.context.ApplicationContext
import org.springframework.context.ApplicationContextAware
import org.springframework.context.annotation.Bean
import org.springframework.context.annotation.ComponentScan
import org.springframework.context.annotation.Configuration
import org.springframework.context.annotation.ImportResource
import org.springframework.context.support.AbstractApplicationContext
import org.springframework.context.support.ClassPathXmlApplicationContext
import org.springframework.ldap.core.DirContextAdapter
import org.springframework.ldap.core.DirContextOperations
import org.springframework.security.authentication.AuthenticationProvider
import org.springframework.security.authentication.DisabledException
import org.springframework.security.authentication.UsernamePasswordAuthenticationToken
import org.springframework.security.authentication.dao.DaoAuthenticationProvider
import org.springframework.security.core.Authentication
import org.springframework.security.core.AuthenticationException
import org.springframework.security.core.GrantedAuthority
import org.springframework.security.core.context.SecurityContextHolder
import org.springframework.security.core.userdetails.UserDetails
import org.springframework.security.core.userdetails.UserDetailsService
import org.springframework.security.core.userdetails.UsernameNotFoundException
import org.springframework.security.ldap.userdetails.UserDetailsContextMapper
import org.springframework.security.web.AuthenticationEntryPoint
import org.springframework.security.web.authentication.AuthenticationFailureHandler
import org.springframework.security.web.authentication.SimpleUrlAuthenticationFailureHandler
import scala.annotation.nowarn
import scala.util.Try
import zio.syntax.*

/**
 * Spring configuration for user authentication.
 *
 * We are looking for an XML file with looking like:
 *
 * <authentication hash="sha">
 *  <user name="name1" password="p1" />
 *  <user name="name2" password="p2" />
 * </authentication>
 *
 * Note that the main Spring application entry point is bootstrap.liftweb.AppConfigAuth
 * which itself import generic security context and dedicated authentication methods.
 */
@Configuration
@ImportResource(Array("classpath:applicationContext-security.xml"))
@ComponentScan(Array("bootstrap.rudder.plugin"))
class AppConfigAuth extends ApplicationContextAware {
  import bootstrap.liftweb.RudderProperties.config

  val logger = ApplicationLogger

  // we define the System ApiAcl as one that is all mighty and can manage everything
  val SYSTEM_API_ACL = ApiAuthorization.RW

  // Configuration values within an authentication provider config from which we get provider properties
  val A_ROLES_ENABLED  = "roles.enabled"
  val A_ROLES_OVERRIDE = "roles.override"

  /*
   * This method is expected to try to initialize the Spring bean for
   * all authentication provider configured by the user for \rudder.auth.provider`.
   * (we don't consider other possible existing backend to avoid errors on
   * not configured backends).
   * If any of the provider from the user list is unknown, then an error log is logged.
   * It will give back an ordered map of name -> AuthenticationMethods to the
   * AuthBackendProvidersManager.
   * It is the DefaultAuthBackendProviders which is responsible to dynamically
   * choose from the map and its own rules (plugin license, etc) what
   * provider are allowed in authentication, dynamically. This is done
   * when the RudderProviderManager ask for DynamicRudderProviderManager#getEnabledProviders.
   *
   * Summary:
   * - spring init is in charge of initializing all configured provider bean, whatever
   *   the plugins status (if any).
   * - spring init gives these provider to DefaultAuthBackendProviders
   * - AuthBackendProvidersManager is in charge to be the link with plugins to know
   *   what is enabled and when.
   */
  def setApplicationContext(applicationContext: ApplicationContext): Unit = {
    // the list of authentication backend configured by the user
    val configuredAuthProviders = AuthenticationMethods.getForConfig(config)

    // prepare specific properties for each configuredAuthProviders - we need system properties for spring

    import scala.jdk.CollectionConverters.*
    val providerProperties: Map[String, AuthBackendProviderProperties] = configuredAuthProviders.flatMap { x =>
      try {
        // try to load all the specific properties of that auth type
        // so that they are available from Spring
        // the config can have 0 specif entry => try/catch
        config.getConfig(s"rudder.auth.${x.name}").entrySet.asScala.foreach {
          case e =>
            val fullKey = s"rudder.auth.${x.name}.${e.getKey}"
            System.setProperty(fullKey, config.getString(fullKey))
        }
      } catch {
        case ex: ConfigException.Missing => // does nothing - the beauty of imperative prog :(
      }
      val properties: Option[(String, AuthBackendProviderProperties)] = x.name match {
        case "ldap"            =>
          // roles for LDAP-provided users come directly from the file, so we can say they override the file roles
          Some("ldap" -> AuthBackendProviderProperties(ProviderRoleExtension.WithOverride))
        case "oidc" | "oauth2" => {
          val baseProperty  = "rudder.auth.oauth2.provider"
          // we need to read under the registration key, under the base property
          val registrations =
            Try(config.getString(baseProperty + ".registrations").split(",").map(_.trim).toList).getOrElse(List.empty)
          // when there are multiple registrations we should take the most prioritized configuration under the same provider
          Some(x.name -> registrations.foldLeft(AuthBackendProviderProperties.empty) {
            case (acc, reg) =>
              val rolesEnabled = Try(config.getBoolean(s"${baseProperty}.${reg}.${A_ROLES_ENABLED}"))
                .getOrElse(false) // default value, same as in the auth backend plugin
              val rolesOverride = Try(config.getBoolean(s"${baseProperty}.${reg}.${A_ROLES_OVERRIDE}"))
                .getOrElse(false) // default value, same as in the auth backend plugin
              acc.maxByPriority(AuthBackendProviderProperties.fromConfig(x.name, rolesEnabled, rolesOverride))
          })
        }
        case _                 => None // default providers or providers for which handling the properties is still unkown
      }
      properties
    }.toMap

    // load additional beans from authentication dedicated resource files

    @nowarn("msg=deprecated") // switching to new solution seems involving since we use systemPropertiesMode
    val propertyConfigurer = new PropertyPlaceholderConfigurer()
    propertyConfigurer.setIgnoreResourceNotFound(true)
    propertyConfigurer.setIgnoreUnresolvablePlaceholders(true)
    propertyConfigurer.setSearchSystemEnvironment(true)
    propertyConfigurer.setSystemPropertiesMode(PropertyPlaceholderConfigurer.SYSTEM_PROPERTIES_MODE_OVERRIDE)
    propertyConfigurer.setOrder(10000)

    applicationContext match {
      case x: AbstractApplicationContext =>
        x.addBeanFactoryPostProcessor(propertyConfigurer)

      case _ => // nothing
    }

    logger.info(s"Configured authentication provider(s): [${configuredAuthProviders.map(_.name).mkString(", ")}]")

    val ctx = new ClassPathXmlApplicationContext(applicationContext)
    ctx.addBeanFactoryPostProcessor(propertyConfigurer)
    // here, we load all spring bean conigured in the classpath files: applicationContext-security-auth-BACKEND.xml
    ctx.setConfigLocations(configuredAuthProviders.map(_.configFile).toSeq*)
    ctx.refresh

    // now, handle back the configured bean / user configured list to AuthBackendProvidersManager
    configuredAuthProviders.foreach { provider =>
      try {
        val bean = ctx.getBean(provider.springBean, classOf[AuthenticationProvider])
        RudderConfig.authenticationProviders.addSpringAuthenticationProvider(provider.name, bean)
      } catch {
        case ex: Exception =>
          ApplicationLogger.error(
            s"Error when trying to configure the authentication backend '${provider.name}': ${ex.getMessage}",
            ex
          )
      }
    }
    RudderConfig.authenticationProviders.setConfiguredProviders(configuredAuthProviders.toArray)
    RudderConfig.authenticationProviders.addProviderProperties(providerProperties)
  }

  ///////////// FOR WEB INTERFACE /////////////

  /**
   * Configure the authentication provider, with always trying
   * the root admin account first so that we always have a way to
   * log-in into Rudder.
   */
  @Bean(name = Array("org.springframework.security.authenticationManager"))
  def authenticationManager = new RudderProviderManager(RudderConfig.authenticationProviders, RudderConfig.userRepository)

  @Bean def rudderWebAuthenticationFailureHandler: AuthenticationFailureHandler = new RudderUrlAuthenticationFailureHandler(
    "/index.html?login_error=true"
  )

  @Bean def rudderUserDetailsService: RudderInMemoryUserDetailsService = {
    new RudderInMemoryUserDetailsService(RudderConfig.rudderUserListProvider, RudderConfig.userRepository)
  }

  @Bean def fileAuthenticationProvider: AuthenticationProvider = {
    val provider = new DaoAuthenticationProvider()
    provider.setUserDetailsService(rudderUserDetailsService)
    provider.setPasswordEncoder(rudderUserDetailsService.authConfigProvider.authConfig.encoder)

    // we need to register a callback to update password encoder when needed
    val updatePasswordEncoder = RudderAuthorizationFileReloadCallback(
      "updatePasswordEncoder",
      (c: ValidatedUserList) => effectUioUnit(provider.setPasswordEncoder(c.encoder))
    )
    RudderConfig.rudderUserListProvider.registerCallback(updatePasswordEncoder)
    provider
  }

  @Bean def rootAdminAuthenticationProvider: AuthenticationProvider = {
    // We want to be able to disable that account.
    // For that, we let the user either let undefined udder.auth.admin.login,
    // or let empty udder.auth.admin.login or rudder.auth.admin.password

    val defaultEncoder    = PasswordEncoder.BCRYPT
    val (encoder, admins) = if (config.hasPath("rudder.auth.admin.login") && config.hasPath("rudder.auth.admin.password")) {
      val login    = config.getString("rudder.auth.admin.login")
      val password = config.getString("rudder.auth.admin.password")

      if (login.isEmpty || password.isEmpty) {
        (defaultEncoder, Map.empty[String, RudderUserDetail])
      } else {
        // check if the password is in plain text (for compatibility before #19308) or bcrypt-encoded
        val passwordEncoder = if (password.startsWith("$2y$")) {
          PasswordEncoder.BCRYPT
        } else {
          PasswordEncoder.PlainText
        }
        (
          passwordEncoder,
          Map(
            login -> RudderUserDetail(
              RudderAccount.User(
                login,
                password
              ),
              UserStatus.Active,
              Set(Role.Administrator),
              SYSTEM_API_ACL,
              NodeSecurityContext.All
            )
          )
        )
      }
    } else {
      (defaultEncoder, Map.empty[String, RudderUserDetail])
    }

    if (admins.isEmpty) {
      logger.info(
        "No master admin account is defined. You can define one with 'rudder.auth.admin.login' and 'rudder.auth.admin.password' properties in the configuration file"
      )
    }

    val authConfigProvider  = new UserDetailListProvider {
      // in the case of the root admin defined in config file, given is very specific use case, we enforce case sensitivity
      override def authConfig: ValidatedUserList = ValidatedUserList(encoder, true, Nil, admins)
    }
    val rootAccountUserRepo = InMemoryUserRepository.make().runNow
    rootAccountUserRepo.setExistingUsers(
      "root-account",
      admins.keys.toList,
      EventTrace(com.normation.rudder.domain.eventlog.RudderEventActor, DateTime.now())
    )
    val provider            = new DaoAuthenticationProvider()
    provider.setUserDetailsService(new RudderInMemoryUserDetailsService(authConfigProvider, rootAccountUserRepo))
    provider.setPasswordEncoder(encoder) // force password encoder to the one we want
    provider
  }

  ///////////// FOR REST API /////////////

  @Bean def restAuthenticationFilter =
    new RestAuthenticationFilter(RudderConfig.roApiAccountRepository, rudderUserDetailsService, SYSTEM_API_ACL)

  @Bean def restAuthenticationEntryPoint: AuthenticationEntryPoint = new AuthenticationEntryPoint() {
    override def commence(request: HttpServletRequest, response: HttpServletResponse, ex: AuthenticationException): Unit = {
      response.sendError(HttpServletResponse.SC_UNAUTHORIZED, "Unauthorized")
    }
  }

  /**
   * Map an user from XML user config file
   */
  @Bean def rudderXMLUserDetails: UserDetailsContextMapper = {
    new RudderXmlUserDetailsContextMapper(rudderUserDetailsService)
  }

  // userSessionLogEvent must not be lazy, because not used by anybody directly
  @Bean def userSessionLogEvent = new UserSessionLogEvent(RudderConfig.eventLogRepository, RudderConfig.stringUuidGenerator)
}

/*
 * A trivial extension to the SimpleUrlAuthenticationFailureHandler that correctly log failure
 */
class RudderUrlAuthenticationFailureHandler(failureUrl: String) extends SimpleUrlAuthenticationFailureHandler(failureUrl) {
  override def onAuthenticationFailure(
      request:   HttpServletRequest,
      response:  HttpServletResponse,
      exception: AuthenticationException
  ): Unit = {
    LogFailedLogin.warn(exception, request)
    super.onAuthenticationFailure(request, response, exception)
  }
}

object LogFailedLogin {

  def warn(ex: AuthenticationException, request: HttpServletRequest): Unit = {
    ApplicationLogger.warn(
      s"Login authentication failed for user '${getUser(request)}' from IP '${getRemoteAddr(request)}': ${ex.getMessage}"
    )
  }

  // user login is passed in parameters named "j_username"
  def getUser(req: HttpServletRequest): String = {
    req.getParameter("username") match {
      case null  => "unknown"
      case login => login
    }
  }

  def getRemoteAddr(request: HttpServletRequest): String = {
    /*
     * Of course there is not reliable way to get remote address, because of proxy, forging, etc.
     */

    // Some interesting header, get from https://gist.github.com/nioe/11477264
    // the list seems to be roughtly correctly ordered - perhaps we don't want one, but all?
    val headers = List("X-Forwarded-For", "Proxy-Client-IP", "WL-Proxy-Client-IP", "HTTP_CLIENT_IP", "HTTP_X_FORWARDED_FOR")

    // utility to display correctly the pair header:value
    def serialize(t2: Tuple2[String, String]) = t2._1 + ":" + t2._2

    // always returns the ip addr as seen from the server, and the list of other perhaps interesting info
    (
      request.getRemoteAddr ::
      headers.flatMap { header =>
        request.getHeader(header) match {
          case null | "" => None
          case x         => if (x.toLowerCase != "unknown") Some((header, x)) else None
        }
      }.groupBy(_._2).map(x => serialize(x._2.head)).toList
    ).mkString("|")
  }
}

/**
 * In SpringSecurity-land, "UserDetails" is all the authentication and authorization related
 * information about an user.
 * In rudder, by default these information are gathered:
 * - from the database to know if an user exists, is enabled, etc
 * - and from file to get roles, authentication properties, etc.
 * Other backend can override / super charge some of these properties.
 */
class RudderInMemoryUserDetailsService(val authConfigProvider: UserDetailListProvider, userRepository: UserRepository)
    extends UserDetailsService {

  @throws(classOf[UsernameNotFoundException])
  @throws(classOf[DisabledException])
  override def loadUserByUsername(username: String): RudderUserDetail = {
    userRepository
      .get(username)
      .flatMap {
        case Some(user) if (user.status != UserStatus.Deleted) =>
          authConfigProvider.getUserByName(username) match {
            case Left(err) =>
              // when the user is not found, we return a default "no roles" user.
              // It will be the responsibility of other backend to provided the correct set of rights.
              Some(
                RudderUserDetail(
                  RudderAccount.User(user.id, ""),
                  user.status,
                  Set(),
                  ApiAuthorization.None,
                  NodeSecurityContext.None
                )
              ).succeed
            case Right(d)  =>
              // update status, user can be disabled for ex
              Some(d.modify(_.status).setTo(user.status)).succeed
          }
        case _                                                 => None.succeed
      }
      .runNow match {
      case None                                       => throw new UsernameNotFoundException(s"User '${username}' was not found in Rudder base")
      case Some(u) if u.status == UserStatus.Disabled => throw new DisabledException("User is disabled")
      case Some(u)                                    => u
    }
  }
}

/**
 * Spring context mapper
 */
class RudderXmlUserDetailsContextMapper(userDetailsService: UserDetailsService) extends UserDetailsContextMapper {
  // we are not able to try to save user in the XML file
  def mapUserToContext(user: UserDetails, ctx: DirContextAdapter): Unit = ()

  def mapUserFromContext(
      ctx:         DirContextOperations,
      username:    String,
      authorities: Collection[? <: GrantedAuthority]
  ): UserDetails = {
<<<<<<< HEAD
    authConfigProvider.authConfig.users
      .getOrElse(
        username,
        RudderUserDetail(
          RudderAccount.User(username, ""),
          UserStatus.Disabled,
          Set(Role.NoRights),
          ApiAuthorization.None,
          NodeSecurityContext.None
        )
      )
=======
    userDetailsService.loadUserByUsername(username)
>>>>>>> 6104b972
  }
}

sealed trait ProviderRoleExtension {
  def name:     String
  def priority: Int = this match {
    case ProviderRoleExtension.None         => 0
    case ProviderRoleExtension.NoOverride   => 1
    case ProviderRoleExtension.WithOverride => 2
  }
}
object ProviderRoleExtension       {
  case object None         extends ProviderRoleExtension { override val name: String = "none"        }
  case object NoOverride   extends ProviderRoleExtension { override val name: String = "no-override" }
  case object WithOverride extends ProviderRoleExtension { override val name: String = "override"    }
}

/**
  * A description of some properties of an authentication backend
  */
final case class AuthBackendProviderProperties(
    providerRoleExtension: ProviderRoleExtension
) {
  def maxByPriority(
      that: AuthBackendProviderProperties
  ): AuthBackendProviderProperties = {
    if (this.providerRoleExtension.priority > that.providerRoleExtension.priority) {
      this
    } else {
      that
    }
  }
}

object AuthBackendProviderProperties {
  implicit val ordering: Ordering[AuthBackendProviderProperties] = Ordering.by(_.providerRoleExtension.priority)

  def fromConfig(
      name:               String,
      hasAdditionalRoles: Boolean,
      overridesRoles:     Boolean
  ): AuthBackendProviderProperties = {
    (hasAdditionalRoles, overridesRoles) match {
      case (false, false) =>
        new AuthBackendProviderProperties(ProviderRoleExtension.None)
      case (false, true)  =>
        // This is not a consistent configuration, we log a warning and persue with the most restrictive configuration
        ApplicationLogger.warn(
          s"Backend provider properties for '${name}' are not consistent: backend does not enables providing roles but roles overrides is set to true. " +
          s"Overriding roles will not be enabled."
        )
        new AuthBackendProviderProperties(ProviderRoleExtension.None)
      case (true, false)  =>
        new AuthBackendProviderProperties(ProviderRoleExtension.NoOverride)
      case (true, true)   =>
        new AuthBackendProviderProperties(ProviderRoleExtension.WithOverride)
    }
  }

  def empty: AuthBackendProviderProperties = new AuthBackendProviderProperties(ProviderRoleExtension.None)
}

/**
 * This is the class that defines the authentication methods.
 * Without the plugin, by default only "file" is known.
 */
trait AuthBackendsProvider {
  def authenticationBackends: Set[String]
  def name:                   String
  // dynamically check if a given plugin is enable
  def allowedToUseBackend(name: String): Boolean
}

final case class AuthenticationMethods(name: String) {
  val path:       String = s"applicationContext-security-auth-${name}.xml"
  val configFile: String = s"classpath:${path}"
  val springBean: String = s"${name}AuthenticationProvider"
}

object AuthenticationMethods {
  // some logic for the authentication providers
  def getForConfig(config: Config): Seq[AuthenticationMethods] = {
    val names = {
      try {
        // config.getString can't be null by contract
        config.getString("rudder.auth.provider").split(",").toSeq.map(_.trim).collect { case s if (s.size > 0) => s }
      } catch {
        // if the property is missing, use the default "file" value
        // it can be a migration.
        case ex: ConfigException.Missing => Seq("file")
      }
    }

    // always add "rootAdmin" has the first method
    // and de-duplicate methods
    val auths = ("rootAdmin" +: names).distinct.map(AuthenticationMethods(_))

    // for each methods, check that the provider file is present, or log an error and
    // disable that provider
    auths.flatMap { a =>
      if (a.name == "rootAdmin") {
        Some(a)
      } else {
        // try to instantiate
        val cpr = new org.springframework.core.io.ClassPathResource(a.path)
        if (cpr.exists) {
          Some(a)
        } else {
          ApplicationLogger.error(
            s"The authentication provider '${a.name}' will not be loaded because the spring " +
            s"ressource file '${a.configFile}' was not found. Perhaps are you missing a plugin?"
          )
          None
        }
      }
    }
  }
}

object DefaultAuthBackendProvider extends AuthBackendsProvider {

  val FILE       = "file"
  val ROOT_ADMIN = "rootAdmin"

  override def authenticationBackends: Set[String] = Set(FILE, ROOT_ADMIN)
  override def name:                   String      = s"Default authentication backends provider: '${authenticationBackends.mkString("','")}"
  override def allowedToUseBackend(name: String): Boolean = true // always enable - ie we never want to skip them
}

// and default implementation: provides 'file', 'rootAdmin'
class AuthBackendProvidersManager() extends DynamicRudderProviderManager {

  val defaultAuthBackendsProvider: AuthBackendsProvider = DefaultAuthBackendProvider

  // the list of AuthenticationMethods configured by the user
  private[this] var authenticationMethods = Array[AuthenticationMethods]() // must be a var/array, because init by spring-side

  private[this] var backends            = Seq[AuthBackendsProvider]()
  // a map of status for each backend (status is dynamic)
  private[this] var allowedToUseBackend = Map[String, () => Boolean]()

  // this is the map of configured spring bean "AuthenticationProvider"
  private[this] var springProviders = Map[String, AuthenticationProvider]()

  // a map of properties registered for each backend
  private[this] var backendProperties = Map[String, AuthBackendProviderProperties]()

  def addProvider(p: AuthBackendsProvider): Unit = {
    ApplicationLogger.info(s"Add backend providers '${p.name}'")
    backends = backends :+ p
    allowedToUseBackend = allowedToUseBackend ++ (p.authenticationBackends.map(name => (name, () => p.allowedToUseBackend(name))))
  }

  // add default providers
  this.addProvider(defaultAuthBackendsProvider)
  this.addProviderProperties(
    Map(DefaultAuthBackendProvider.FILE -> AuthBackendProviderProperties(ProviderRoleExtension.WithOverride))
  )

  /*
   * Add a spring configured name -> provider
   */
  def addSpringAuthenticationProvider(name: String, provider: AuthenticationProvider): Unit = {
    this.springProviders = this.springProviders + (name -> provider)
  }

  /*
   * set the list of providers currently configured by user. Array because used from spring
   */
  def setConfiguredProviders(providers: Array[AuthenticationMethods]): Unit = {
    this.authenticationMethods = providers
  }

  // get the list of provider in an imutable seq
  def getConfiguredProviders(): Seq[AuthenticationMethods] = {
    this.authenticationMethods.toSeq
  }

  def addProviderProperties(properties: Map[String, AuthBackendProviderProperties]): Unit = {
    this.backendProperties = this.backendProperties ++ properties
  }

  def getProviderProperties(): Map[String, AuthBackendProviderProperties] = {
    this.backendProperties
  }

  /*
   * what we
   */
  override def getEnabledProviders(): Array[RudderAuthenticationProvider] = {
    authenticationMethods.flatMap { m =>
      if (allowedToUseBackend.isDefinedAt(m.name)) {
        if (allowedToUseBackend(m.name)() == true) {
          springProviders.get(m.name).map(p => RudderAuthenticationProvider(m.name, p))
        } else {
          ApplicationLogger.debug(s"Authentication backend '${m.name}' is not currently enable. Perhaps a plugin is not enabled?")
          None
        }
      } else {
        ApplicationLogger.debug(
          s"Authentication backend '${m.name}' was not found in available backends. Perhaps a plugin is missing?"
        )
        None
      }
    }
  }
}

/**
 * Our rest filter, we just look for X-API-Token and
 * ckeck if a token exists with that value.
 * For Account with type "user", we need to also check
 * for the user and update REST token ACL with that knowledge
 */
class RestAuthenticationFilter(
    apiTokenRepository: RoApiAccountRepository,
    userDetailsService: RudderInMemoryUserDetailsService,
    systemApiAcl:       ApiAuthorization,
    apiTokenHeaderName: String = "X-API-Token"
) extends Filter with Loggable {
  def destroy(): Unit = {}
  def init(config: FilterConfig): Unit = {}

  private[this] val not_authenticated_api = List(
    "/api/status"
  )

  private[this] def isValidNonAuthApiV1(httpRequest: HttpServletRequest): Boolean = {
    val requestPath = httpRequest.getRequestURI.substring(httpRequest.getContextPath.length)
    not_authenticated_api.exists(path => requestPath.startsWith(path))
  }

  private[this] def failsAuthentication(
      httpRequest:  HttpServletRequest,
      httpResponse: HttpServletResponse,
      error:        RudderError
  ): Unit = {
    val msg = s"REST authentication failed from IP '${LogFailedLogin.getRemoteAddr(httpRequest)}'. Error was: ${error.fullMsg}"
    ApplicationLogger.warn(msg)
    httpResponse.sendError(HttpServletResponse.SC_UNAUTHORIZED, "Unauthorized")
  }

  private[this] def authenticate(userDetails: RudderUserDetail): Unit = {
    val authenticationToken = new UsernamePasswordAuthenticationToken(
      userDetails,
      userDetails.getAuthorities,
      userDetails.getAuthorities
    )

    // save in spring security context
    SecurityContextHolder.getContext().setAuthentication(authenticationToken)
  }

  /**
   * Look for the X-API-TOKEN header, and use it
   * to try to find a correspond token,
   * and authenticate in SpringSecurity with that.
   */
  def doFilter(request: ServletRequest, response: ServletResponse, chain: FilterChain): Unit = {
    (request, response) match {
      case (httpRequest: HttpServletRequest, httpResponse: HttpServletResponse) =>
        val token = httpRequest.getHeader(apiTokenHeaderName);
        token match {
          case null | "" =>
            if (isValidNonAuthApiV1(httpRequest)) {
              val name         = "api-v1-unauthenticated-account"
              val apiV1Account = ApiAccount(
                ApiAccountId(name),
                ApiAccountKind.PublicApi(
                  ApiAuthorization.None,
                  None
                ), // un-authenticated APIv1 token certainly doesn't get any authz on v2 API

                ApiAccountName(name),
                ApiToken(name),
                "API Account for un-authenticated API",
                true,
                new DateTime(0),
                DateTime.now(),
                NodeSecurityContext.None
              )

              authenticate(
                RudderUserDetail(
                  RudderAccount.Api(apiV1Account),
                  UserStatus.Active,
                  RudderAuthType.Api.apiRudderRole,
                  ApiAuthorization.None,   // un-authenticated APIv1 token certainly doesn't get any authz on v2 API
                  NodeSecurityContext.None // ApiV1 should not have to deal with nodes
                )
              )
              chain.doFilter(request, response)
            } else {
              failsAuthentication(
                httpRequest,
                httpResponse,
                Inconsistency(s"Missing or empty HTTP header '${apiTokenHeaderName}'")
              )
            }

          case token =>
            // try to authenticate
            val apiToken      = ApiToken(token)
            val systemAccount = apiTokenRepository.getSystemAccount
            if (systemAccount.token == apiToken) { // system token with super authz
              authenticate(
                RudderUserDetail(
                  RudderAccount.Api(systemAccount),
                  UserStatus.Active,
                  Set(Role.Administrator), // this token has "admin rights - use with care
                  systemApiAcl,
                  NodeSecurityContext.All
                )
              )

              chain.doFilter(request, response)
            } else { // standard token, try to find it in DB
              apiTokenRepository.getByToken(apiToken).either.runNow match {
                case Left(err) =>
                  failsAuthentication(httpRequest, httpResponse, err)

                case Right(None) =>
                  failsAuthentication(httpRequest, httpResponse, Inconsistency(s"No registered token '${token}'"))

                case Right(Some(principal)) =>
                  if (principal.isEnabled) {
                    principal.kind match {
                      case ApiAccountKind.System                           => // we don't want to allow system account kind from DB
                        failsAuthentication(
                          httpRequest,
                          httpResponse,
                          Inconsistency(s"A saved API account can not have the kind 'System': '${principal.name.value}'")
                        )
                      case ApiAccountKind.PublicApi(authz, expirationDate) =>
                        expirationDate match {
                          case Some(date) if (DateTime.now().isAfter(date)) =>
                            failsAuthentication(
                              httpRequest,
                              httpResponse,
                              Inconsistency(s"Account with ID ${principal.id.value} is disabled")
                            )
                          case _                                            => // no expiration date or expiration date not reached
                            val user = RudderUserDetail(
                              RudderAccount.Api(principal),
                              UserStatus.Active,
                              RudderAuthType.Api.apiRudderRole,
                              authz,
                              principal.tenants
                            )
                            // cool, build an authentication token from it
                            authenticate(user)
                            chain.doFilter(request, response)
                        }
                      case ApiAccountKind.User                             =>
                        // User account need an update for their ACL.
                        (try {
                          Right(userDetailsService.loadUserByUsername(principal.id.value))
                        } catch {
                          case ex: UsernameNotFoundException =>
                            Left(
                              s"User with id '${principal.id.value}' was not found on the system. The API token linked to that user can not be used anymore."
                            )
                          case ex: Exception                 =>
                            Left(s"Error when trying to get user information linked to user '${principal.id.value}' API token.")
                        }) match {
                          case Right(u) => // update acl
                            authenticate(
                              RudderUserDetail(
                                RudderAccount.Api(principal),
                                u.status,
                                u.roles,
                                u.apiAuthz,
                                u.nodePerms
                              )
                            )
                            chain.doFilter(request, response)

                          case Left(er) =>
                            failsAuthentication(httpRequest, httpResponse, Inconsistency(er))
                        }
                    }
                  } else {
                    failsAuthentication(
                      httpRequest,
                      httpResponse,
                      Inconsistency(s"Account with ID ${principal.id.value} is disabled")
                    )
                  }
              }
            }
        }

      case _ =>
        // can not do anything with that, chain filter.
        chain.doFilter(request, response)
    }

  }
}

/*
 * A class that simply add the rudder name to the authentication provider so that we can provide helpful messages
 */
case class RudderAuthenticationProvider(name: String, provider: AuthenticationProvider) extends AuthenticationProvider {
  override def authenticate(authentication: Authentication): Authentication = {
    provider.authenticate(authentication)
  }

  override def supports(authentication: Class[?]): Boolean = {
    provider.supports(authentication)
  }
}<|MERGE_RESOLUTION|>--- conflicted
+++ resolved
@@ -450,21 +450,7 @@
       username:    String,
       authorities: Collection[? <: GrantedAuthority]
   ): UserDetails = {
-<<<<<<< HEAD
-    authConfigProvider.authConfig.users
-      .getOrElse(
-        username,
-        RudderUserDetail(
-          RudderAccount.User(username, ""),
-          UserStatus.Disabled,
-          Set(Role.NoRights),
-          ApiAuthorization.None,
-          NodeSecurityContext.None
-        )
-      )
-=======
     userDetailsService.loadUserByUsername(username)
->>>>>>> 6104b972
   }
 }
 
