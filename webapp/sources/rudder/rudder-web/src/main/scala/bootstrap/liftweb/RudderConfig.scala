/*
 *************************************************************************************
 * Copyright 2011 Normation SAS
 *************************************************************************************
 *
 * This file is part of Rudder.
 *
 * Rudder is free software: you can redistribute it and/or modify
 * it under the terms of the GNU General Public License as published by
 * the Free Software Foundation, either version 3 of the License, or
 * (at your option) any later version.
 *
 * In accordance with the terms of section 7 (7. Additional Terms.) of
 * the GNU General Public License version 3, the copyright holders add
 * the following Additional permissions:
 * Notwithstanding to the terms of section 5 (5. Conveying Modified Source
 * Versions) and 6 (6. Conveying Non-Source Forms.) of the GNU General
 * Public License version 3, when you create a Related Module, this
 * Related Module is not considered as a part of the work and may be
 * distributed under the license agreement of your choice.
 * A "Related Module" means a set of sources files including their
 * documentation that, without modification of the Source Code, enables
 * supplementary functions or services in addition to those offered by
 * the Software.
 *
 * Rudder is distributed in the hope that it will be useful,
 * but WITHOUT ANY WARRANTY; without even the implied warranty of
 * MERCHANTABILITY or FITNESS FOR A PARTICULAR PURPOSE.  See the
 * GNU General Public License for more details.
 *
 * You should have received a copy of the GNU General Public License
 * along with Rudder.  If not, see <http://www.gnu.org/licenses/>.

 *
 *************************************************************************************
 */

package bootstrap.liftweb

import better.files.File.root
import bootstrap.liftweb.checks.action.CheckNcfTechniqueUpdate
import bootstrap.liftweb.checks.action.CheckTechniqueLibraryReload
import bootstrap.liftweb.checks.action.CreateSystemToken
import bootstrap.liftweb.checks.action.LoadNodeComplianceCache
import bootstrap.liftweb.checks.action.RemoveFaultyLdapEntries
import bootstrap.liftweb.checks.action.TriggerPolicyUpdate
import bootstrap.liftweb.checks.consistency.CheckConnections
import bootstrap.liftweb.checks.consistency.CheckDIT
import bootstrap.liftweb.checks.consistency.CheckRudderGlobalParameter
import bootstrap.liftweb.checks.migration.CheckAddSpecialNodeGroupsDescription
import bootstrap.liftweb.checks.migration.CheckAddSpecialTargetAllPolicyServers
import bootstrap.liftweb.checks.migration.CheckMigratedSystemTechniques
import bootstrap.liftweb.checks.migration.CheckRemoveRuddercSetting
import bootstrap.liftweb.checks.onetimeinit.CheckInitUserTemplateLibrary
import bootstrap.liftweb.checks.onetimeinit.CheckInitXmlExport
import com.normation.appconfig._
import com.normation.box._
import com.normation.cfclerk.services._
import com.normation.cfclerk.services.impl._
import com.normation.cfclerk.xmlparsers._
import com.normation.cfclerk.xmlwriters.SectionSpecWriter
import com.normation.cfclerk.xmlwriters.SectionSpecWriterImpl
import com.normation.errors.IOResult
import com.normation.errors.SystemError
import com.normation.inventory.domain._
import com.normation.inventory.ldap.core._
import com.normation.inventory.ldap.provisioning.AddIpValues
import com.normation.inventory.ldap.provisioning.CheckMachineName
import com.normation.inventory.ldap.provisioning.CheckOsType
import com.normation.inventory.ldap.provisioning.DefaultInventorySaver
import com.normation.inventory.ldap.provisioning.DefaultLDIFInventoryLogger
import com.normation.inventory.ldap.provisioning.FromMotherBoardUuidIdFinder
import com.normation.inventory.ldap.provisioning.LastInventoryDate
import com.normation.inventory.ldap.provisioning.LogInventoryPreCommit
import com.normation.inventory.ldap.provisioning.NameAndVersionIdFinder
import com.normation.inventory.ldap.provisioning.PendingNodeIfNodeWasRemoved
import com.normation.inventory.ldap.provisioning.PostCommitLogger
import com.normation.inventory.ldap.provisioning.UseExistingMachineIdFinder
import com.normation.inventory.ldap.provisioning.UseExistingNodeIdFinder
import com.normation.inventory.ldap.provisioning.UuidMergerPreCommit
import com.normation.inventory.provisioning.fusion.FusionInventoryParser
import com.normation.inventory.provisioning.fusion.PreInventoryParserCheckConsistency
import com.normation.inventory.services.core._
import com.normation.inventory.services.provisioning.DefaultInventoryParser
import com.normation.inventory.services.provisioning.InventoryDigestServiceV1
import com.normation.inventory.services.provisioning.InventoryParser
import com.normation.inventory.services.provisioning.MachineDNFinderService
import com.normation.inventory.services.provisioning.NamedMachineDNFinderAction
import com.normation.inventory.services.provisioning.NamedNodeInventoryDNFinderAction
import com.normation.inventory.services.provisioning.NodeInventoryDNFinderService
import com.normation.inventory.services.provisioning.PreCommit
import com.normation.ldap.sdk._
import com.normation.plugins.FilePluginSettingsService
import com.normation.plugins.ReadPluginPackageInfo
import com.normation.plugins.SnippetExtensionRegister
import com.normation.plugins.SnippetExtensionRegisterImpl
import com.normation.rudder.UserService
import com.normation.rudder.api._
import com.normation.rudder.apidata.RestDataSerializer
import com.normation.rudder.apidata.RestDataSerializerImpl
import com.normation.rudder.apidata.ZioJsonExtractor
import com.normation.rudder.batch._
import com.normation.rudder.campaigns.CampaignEventRepositoryImpl
import com.normation.rudder.campaigns.CampaignRepositoryImpl
import com.normation.rudder.campaigns.CampaignSerializer
import com.normation.rudder.campaigns.JSONReportsAnalyser
import com.normation.rudder.campaigns.MainCampaignService
import com.normation.rudder.configuration.ConfigurationRepository
import com.normation.rudder.configuration.ConfigurationRepositoryImpl
import com.normation.rudder.configuration.GroupRevisionRepository
import com.normation.rudder.configuration.RuleRevisionRepository
import com.normation.rudder.db.Doobie
import com.normation.rudder.domain._
import com.normation.rudder.domain.logger.ApplicationLogger
import com.normation.rudder.domain.logger.NodeConfigurationLoggerImpl
import com.normation.rudder.domain.logger.ScheduledJobLoggerPure
import com.normation.rudder.domain.queries._
import com.normation.rudder.facts.nodes.GitNodeFactRepository
import com.normation.rudder.git.GitRepositoryProviderImpl
import com.normation.rudder.git.GitRevisionProvider
import com.normation.rudder.inventory.DefaultProcessInventoryService
import com.normation.rudder.inventory.FactRepositoryPostCommit
import com.normation.rudder.inventory.InventoryFailedHook
import com.normation.rudder.inventory.InventoryFileWatcher
import com.normation.rudder.inventory.InventoryMover
import com.normation.rudder.inventory.InventoryProcessor
import com.normation.rudder.inventory.PostCommitInventoryHooks
import com.normation.rudder.inventory.ProcessFile
import com.normation.rudder.metrics._
import com.normation.rudder.migration.DefaultXmlEventLogMigration
import com.normation.rudder.ncf
import com.normation.rudder.ncf.ParameterType.PlugableParameterTypeService
import com.normation.rudder.ncf.ResourceFileService
import com.normation.rudder.ncf.TechniqueSerializer
import com.normation.rudder.ncf.TechniqueWriter
import com.normation.rudder.ncf.TechniqueWriterImpl
import com.normation.rudder.reports.AgentRunIntervalService
import com.normation.rudder.reports.AgentRunIntervalServiceImpl
import com.normation.rudder.reports.ComplianceModeService
import com.normation.rudder.reports.ComplianceModeServiceImpl
import com.normation.rudder.reports.execution._
import com.normation.rudder.repository._
import com.normation.rudder.repository.jdbc._
import com.normation.rudder.repository.ldap._
import com.normation.rudder.repository.xml._
import com.normation.rudder.repository.xml.GitParseTechniqueLibrary
import com.normation.rudder.rest._
import com.normation.rudder.rest.RestExtractorService
import com.normation.rudder.rest.internal._
import com.normation.rudder.rest.lift
import com.normation.rudder.rest.lift._
import com.normation.rudder.rule.category._
import com.normation.rudder.rule.category.GitRuleCategoryArchiverImpl
import com.normation.rudder.services._
import com.normation.rudder.services.eventlog._
import com.normation.rudder.services.eventlog.EventLogFactoryImpl
import com.normation.rudder.services.healthcheck._
import com.normation.rudder.services.marshalling._
import com.normation.rudder.services.modification.DiffService
import com.normation.rudder.services.modification.DiffServiceImpl
import com.normation.rudder.services.modification.ModificationService
import com.normation.rudder.services.nodes._
import com.normation.rudder.services.policies._
import com.normation.rudder.services.policies.DeployOnTechniqueCallback
import com.normation.rudder.services.policies.nodeconfig._
import com.normation.rudder.services.policies.write.AgentRegister
import com.normation.rudder.services.policies.write.BuildBundleSequence
import com.normation.rudder.services.policies.write.PathComputerImpl
import com.normation.rudder.services.policies.write.PolicyWriterServiceImpl
import com.normation.rudder.services.policies.write.PrepareTemplateVariablesImpl
import com.normation.rudder.services.policies.write.WriteAllAgentSpecificFiles
import com.normation.rudder.services.queries._
import com.normation.rudder.services.quicksearch.FullQuickSearchService
import com.normation.rudder.services.reports._
import com.normation.rudder.services.servers._
import com.normation.rudder.services.system._
import com.normation.rudder.services.user.PersonIdentService
import com.normation.rudder.services.user.TrivialPersonIdentService
import com.normation.rudder.services.workflows._
import com.normation.rudder.web.model._
import com.normation.rudder.web.services._
import com.normation.rudder.web.services.EventLogDetailsGenerator
import com.normation.rudder.web.services.UserPropertyService
import com.normation.templates.FillTemplatesService
import com.normation.utils.CronParser._
import com.normation.utils.StringUuidGenerator
import com.normation.utils.StringUuidGeneratorImpl
import com.normation.zio._
import com.typesafe.config.Config
import com.typesafe.config.ConfigException
import com.typesafe.config.ConfigFactory
import com.unboundid.ldap.sdk.DN
import com.unboundid.ldap.sdk.RDN
import java.io.File
import java.nio.file.attribute.PosixFilePermission
import java.security.Security
import java.util.concurrent.TimeUnit
import net.liftweb.common._
import net.liftweb.common.Loggable
import org.apache.commons.io.FileUtils
import org.bouncycastle.jce.provider.BouncyCastleProvider
import org.joda.time.DateTimeZone
import scala.collection.mutable.Buffer
import scala.concurrent.duration.FiniteDuration
import zio.{Scheduler => _, System => _, _}
import zio.syntax._

object RUDDER_CHARSET {
  import java.nio.charset.StandardCharsets
  def name  = "UTF-8"
  def value = StandardCharsets.UTF_8
}

/**
 * Define a resource for configuration.
 * For now, config properties can only be loaded from either
 * a file in the classpath, or a file in the file system.
 */
sealed trait ConfigResource                      extends Any
final case class ClassPathResource(name: String) extends AnyVal with ConfigResource
final case class FileSystemResource(file: File)  extends AnyVal with ConfigResource

/**
 * User defined configuration variable
 * (from properties file or alike)
 */
object RudderProperties {

  // extension used in overriding files
  val configFileExtensions = Set("properties", "prop", "config")

  // by default, used and configured to /opt/rudder/etc/rudder-web.properties
  val JVM_CONFIG_FILE_KEY = "rudder.configFile"

  // We have config overrides in a directory whose named is based on JVM_CONFIG_FILE_KEY
  // if defined, with a ".d" after it. It can be overridden with that key.
  // File in dir are sorted by name and the latter override the former.
  // Default: ${JVM_CONFIG_FILE_KEY}.d
  val JVM_CONFIG_DIR_KEY = "rudder.configDir"

  val DEFAULT_CONFIG_FILE_NAME = "configuration.properties"

  // Set security provider with bouncy castle one
  Security.addProvider(new BouncyCastleProvider())

  /**
   * Where to go to look for properties
   */
  val (configResource, overrideDir) = java.lang.System.getProperty(JVM_CONFIG_FILE_KEY) match {
    case null | "" => // use default location in classpath
      ApplicationLogger.info(s"JVM property -D${JVM_CONFIG_FILE_KEY} is not defined, use configuration file in classpath")
      (ClassPathResource(DEFAULT_CONFIG_FILE_NAME), None)

    case x => // so, it should be a full path, check it
      val config = new File(x)
      if (config.exists && config.canRead) {
        ApplicationLogger.info(
          s"Rudder application parameters are read from file defined by JVM property -D${JVM_CONFIG_FILE_KEY}: ${config.getPath}"
        )
        val configFile = FileSystemResource(config)

        val overrideDir = System.getProperty(JVM_CONFIG_DIR_KEY) match {
          case null | "" =>
            val path = configFile.file.getPath + ".d"
            ApplicationLogger.info(
              s"-> files for overriding configuration parameters are read from directory ${path} (that path can be overridden with JVM property -D${JVM_CONFIG_DIR_KEY})"
            )
            Some(path)
          case x         =>
            val d = better.files.File(x)
            if (d.exists) {
              if (d.isDirectory) {
                Some(d.pathAsString)
              } else {
                ApplicationLogger.warn(
                  s"JVM property -D${JVM_CONFIG_DIR_KEY} is defined to '${d.pathAsString}' which is not a directory: ignoring directory for overriding configurations"
                )
                None
              }
            } else {
              // we will create it
              Some(d.pathAsString)
            }
        }
        (configFile, overrideDir)
      } else {
        ApplicationLogger.error(
          s"Can not find configuration file specified by JVM property '${JVM_CONFIG_FILE_KEY}': '${config.getPath}' ; abort"
        )
        throw new javax.servlet.UnavailableException(s"Configuration file not found: ${config.getPath}")
      }
  }

  // Sorting is done here for meaningful debug log, but we need to reverse it
  // because in typesafe Config, we have "withDefault" (ie the opposite of overrides)
  val overrideConfigs = overrideDir match {
    case None    => // no additional config to add
      Nil
    case Some(x) =>
      val d = better.files.File(x)
      try {
        d.createDirectoryIfNotExists(true)
        d.setPermissions(Set(PosixFilePermission.OWNER_READ, PosixFilePermission.OWNER_WRITE, PosixFilePermission.OWNER_EXECUTE))
      } catch {
        case ex: Exception =>
          ApplicationLogger.error(
            s"The configuration directory '${d.pathAsString}' for overriding file config can't be created: ${ex.getMessage}"
          )
      }
      val overrides = d.children.collect {
        case f if (configFileExtensions.contains(f.extension(false, false).getOrElse(""))) => FileSystemResource(f.toJava)
      }.toList.sortBy(_.file.getPath)
      ApplicationLogger.debug(
        s"Overriding configuration files in '${d.pathAsString}': ${overrides.map(_.file.getName).mkString(", ")}"
      )
      overrides
  }

  // some value used as defaults for migration
  val migrationConfig = {
    s"""rudder.batch.reportscleaner.compliancelevels.delete.TTL=15
    """
  }

  // the Config lib does not define overriding but fallback, so we are starting with the directory, sorted last first
  // then default file, then migration things.
  val empty = ConfigFactory.empty()

  val config: Config = {
    (
      (overrideConfigs.reverse :+ configResource)
        .foldLeft(ConfigFactory.empty()) {
          case (current, fallback) =>
            ApplicationLogger.debug(s"loading configuration from " + fallback)
            val conf = fallback match {
              case ClassPathResource(name)  => ConfigFactory.load(name)
              case FileSystemResource(file) => ConfigFactory.load(ConfigFactory.parseFile(file))
            }
            current.withFallback(conf)
        }
      )
      .withFallback(ConfigFactory.parseString(migrationConfig))
  }

  if (ApplicationLogger.isDebugEnabled) {
    // if override Dir is non empty, add the resolved config file with debug info in it
    overrideDir.foreach { d =>
      val dest = better.files.File(d) / "rudder-web.properties-resolved-debug"
      ApplicationLogger.debug(s"Writing resolved configuration file to ${dest.pathAsString}")
      import java.nio.file.attribute.PosixFilePermission._
      try {
        dest.writeText(config.root().render()).setPermissions(Set(OWNER_READ))
      } catch {
        case ex: Exception =>
          ApplicationLogger.error(
            s"The debug file for configuration resolution '${dest.pathAsString}' can't be created: ${ex.getClass.getName}: ${ex.getMessage}"
          )
      }
    }
  }

  def splitProperty(s: String): List[String] = {
    s.split(",").toList.flatMap { s =>
      s.trim match {
        case "" => None
        case x  => Some(x)
      }
    }
  }

}

object RudderParsedProperties {
  import RudderProperties.config

  val logger = ApplicationLogger.Properties

  // set the file location that contains mime info
  java.lang.System
    .setProperty(
      "content.types.user.table",
      this.getClass.getClassLoader.getResource("content-types.properties").getPath
    )

  //
  // Public properties
  // Here, we define static nouns for all theses properties
  //

  private[this] val filteredPasswords = scala.collection.mutable.Buffer[String]()

  def logRudderParsedProperties() = {
    import scala.jdk.CollectionConverters._
    val config = RudderProperties.config
    if (ApplicationLogger.isInfoEnabled) {
      // sort properties by key name
      val properties = config.entrySet.asScala.toSeq.sortBy(_.getKey).flatMap { x =>
        // the log line: registered property: property_name=property_value
        if (hiddenRegisteredProperties.contains(x.getKey)) None
        else {
          Some(
            s"registered property: ${x.getKey}=${if (filteredPasswords.contains(x.getKey)) "**********" else x.getValue.render}"
          )
        }
      }
      ApplicationLogger.info("List of registered properties:")
      properties.foreach(p => ApplicationLogger.info(p))
      ApplicationLogger.info("Plugin's license directory: '/opt/rudder/etc/plugins/licenses/'")
    }
  }

  // the LDAP password used for authentication is not used here, but should not appear nonetheless
  filteredPasswords += "rudder.auth.ldap.connection.bind.password"
  // filter the fallback admin password
  filteredPasswords += "rudder.auth.admin.password"

  // list of configuration properties that we want to totally hide
  val hiddenRegisteredProperties = scala.collection.mutable.Buffer[String]()
  hiddenRegisteredProperties += "rudder.dir.licensesFolder"

  // auth backend is init too late to have a chance to hide its values, which is a bit sad.
  // We still need to make invisible all oauth/oidc client secret
  hiddenRegisteredProperties ++= {
    import scala.jdk.CollectionConverters._
    config
      .entrySet()
      .asScala
      .map(_.getKey)
      .filter(s => s.startsWith("rudder.auth.oauth2.provider") && s.endsWith("client.secret"))
  }
  // other values

  val LDAP_HOST                         = config.getString("ldap.host")
  val LDAP_PORT                         = config.getInt("ldap.port")
  val LDAP_AUTHDN                       = config.getString("ldap.authdn")
  val LDAP_AUTHPW                       = config.getString("ldap.authpw");
  filteredPasswords += "ldap.authpw"
  val LDAP_MAX_POOL_SIZE                = {
    try {
      config.getInt("ldap.maxPoolSize")
    } catch {
      case ex: ConfigException =>
        ApplicationLogger.info(
          "Property 'ldap.maxPoolSize' is missing or empty in rudder.configFile. Default to 2 connections."
        )
        2
    }
  }
  val LDAP_CACHE_NODE_INFO_MIN_INTERVAL = {
    val x = {
      try {
        config.getInt("ldap.nodeinfo.cache.min.interval")
      } catch {
        case ex: ConfigException =>
          ApplicationLogger.debug(
            "Property 'ldap.nodeinfo.cache.min.interval' is missing or empty in rudder.configFile. Default to 100 ms."
          )
          100
      }
    }
    if (x < 0) { // 0 is ok, it means "always check"
      100.millis
    } else {
      x.millis
    }
  }
  val RUDDER_DIR_BACKUP                 = {
    try {
      config.getString("rudder.dir.backup").trim match {
        case "" => None
        case x  => Some(x)
      }
    } catch {
      case ex: ConfigException => None
    }
  }
  val RUDDER_DIR_DEPENDENCIES           = config.getString("rudder.dir.dependencies")
  val RUDDER_DIR_LOCK                   = config.getString("rudder.dir.lock") // TODO no more used ?
  val RUDDER_DIR_SHARED_FILES_FOLDER    = config.getString("rudder.dir.shared.files.folder")
  val RUDDER_WEBDAV_USER                = config.getString("rudder.webdav.user")
  val RUDDER_WEBDAV_PASSWORD            = config.getString("rudder.webdav.password");
  filteredPasswords += "rudder.webdav.password"
  val CFENGINE_POLICY_DISTRIBUTION_PORT = {
    try {
      config.getInt("rudder.policy.distribution.port.cfengine")
    } catch {
      case ex: ConfigException =>
        try {
          config.getInt("rudder.community.port") // for compat
        } catch {
          case ex: ConfigException =>
            ApplicationLogger.info(
              "Property 'rudder.policy.distribution.port.cfengine' is missing or empty in Rudder configuration file. Default to 5309"
            )
            5309
        }
    }
  }
  val HTTPS_POLICY_DISTRIBUTION_PORT    = {
    try {
      config.getInt("rudder.policy.distribution.port.https")
    } catch {
      case ex: ConfigException =>
        ApplicationLogger.info(
          "Property 'rudder.policy.distribution.port.https' is missing or empty in Rudder configuration file. Default to 443"
        )
        443
    }
  }

  val POSTGRESQL_IS_LOCAL = {
    try {
      config.getBoolean("rudder.postgresql.local")
    } catch {
      case ex: ConfigException => true
    }
  }

  val RUDDER_JDBC_DRIVER        = config.getString("rudder.jdbc.driver")
  val RUDDER_JDBC_URL           = config.getString("rudder.jdbc.url")
  val RUDDER_JDBC_USERNAME      = config.getString("rudder.jdbc.username")
  val RUDDER_JDBC_PASSWORD      = config.getString("rudder.jdbc.password");
  filteredPasswords += "rudder.jdbc.password"
  val RUDDER_JDBC_MAX_POOL_SIZE = config.getInt("rudder.jdbc.maxPoolSize")

  val RUDDER_JDBC_BATCH_MAX_SIZE = {
    val x = {
      try {
        config.getInt("rudder.jdbc.batch.max.size")
      } catch {
        case ex: ConfigException =>
          ApplicationLogger.debug(
            "Property 'rudder.jdbc.batch.max.size' is missing or empty in rudder.configFile. Default to 500."
          )
          500
      }
    }
    if (x < 0) { // 0 is ok, it means "always check"
      500
    } else {
      x
    }
  }

  val RUDDER_GIT_GC = (
    try {
      config.getString("rudder.git.gc")
    } catch {
      // missing key, perhaps due to migration, use default
      case ex: Exception => {
        val default = "0 42 3 * * ?"
        logger.info(s"`rudder.git.gc` property is missing, using default schedule: ${default}")
        default
      }
    }
  ).toOptCron match {
    case Left(err)  =>
      logger.error(s"Error when parsing cron for 'rudder.git.gc', it will be disabled: ${err.fullMsg}")
      None
    case Right(opt) => opt
  }

  val RUDDER_INVENTORIES_CLEAN_CRON = (
    try {
      config.getString("rudder.inventories.cleanup.old.files.cron")
    } catch {
      // missing key, perhaps due to migration, use default
      case ex: Exception => {
        val default = "0 32 3 * * ?"
        logger.info(s"`rudder.inventories.cleanup.old.files.cron` property is missing, using default schedule: ${default}")
        default
      }
    }
  ).toOptCron match {
    case Left(err)  =>
      logger.error(
        s"Error when parsing cron for 'rudder.inventories.cleanup.old.files.cron', it will be disabled: ${err.fullMsg}"
      )
      None
    case Right(opt) => opt
  }

  val RUDDER_INVENTORIES_CLEAN_AGE = {
    try {
      val age = config.getString("rudder.inventories.cleanup.old.files.age")
      Duration.fromScala(scala.concurrent.duration.Duration.apply(age))
    } catch {
      case ex: Exception => 30.days
    }
  }

  /*
   * Root directory for git config-repo et fact-repo.
   * We should homogeneize naming here, ie s/rudder.dir.gitRoot/rudder.dir.gitRootConfigRepo/
   */
  val RUDDER_GIT_ROOT_CONFIG_REPO                  = config.getString("rudder.dir.gitRoot")
  val RUDDER_GIT_ROOT_FACT_REPO                    = {
    try {
      config.getString("rudder.dir.gitRootFactRepo")
    } catch {
      case ex: Exception => "/var/rudder/fact-repository"
    }
  }
  val RUDDER_DIR_TECHNIQUES                        = RUDDER_GIT_ROOT_CONFIG_REPO + "/techniques"
  val RUDDER_BATCH_DYNGROUP_UPDATEINTERVAL         = config.getInt("rudder.batch.dyngroup.updateInterval") // 60 //one hour
  val RUDDER_BATCH_TECHNIQUELIBRARY_UPDATEINTERVAL =
    config.getInt("rudder.batch.techniqueLibrary.updateInterval") // 60 * 5 //five minutes
  val RUDDER_BATCH_REPORTSCLEANER_ARCHIVE_TTL =
    config.getInt("rudder.batch.reportscleaner.archive.TTL") // AutomaticReportsCleaning.defaultArchiveTTL
  val RUDDER_BATCH_REPORTSCLEANER_DELETE_TTL =
    config.getInt("rudder.batch.reportscleaner.delete.TTL") // AutomaticReportsCleaning.defaultDeleteTTL
  val RUDDER_BATCH_REPORTSCLEANER_COMPLIANCE_DELETE_TTL =
    config.getInt("rudder.batch.reportscleaner.compliancelevels.delete.TTL") // AutomaticReportsCleaning.defaultDeleteTTL
  val RUDDER_BATCH_REPORTSCLEANER_LOG_DELETE_TTL = {
    try {
      config.getString("rudder.batch.reportscleaner.deleteReportLog.TTL")
    } catch {
      case ex: Exception => "2x"
    }
  }
  val RUDDER_BATCH_REPORTSCLEANER_FREQUENCY      =
    config.getString("rudder.batch.reportscleaner.frequency") // AutomaticReportsCleaning.defaultDay
  val RUDDER_BATCH_DATABASECLEANER_RUNTIME_HOUR =
    config.getInt("rudder.batch.databasecleaner.runtime.hour") // AutomaticReportsCleaning.defaultHour
  val RUDDER_BATCH_DATABASECLEANER_RUNTIME_MINUTE =
    config.getInt("rudder.batch.databasecleaner.runtime.minute") // AutomaticReportsCleaning.defaultMinute
  val RUDDER_BATCH_DATABASECLEANER_RUNTIME_DAY = config.getString("rudder.batch.databasecleaner.runtime.day") // "sunday"
  val RUDDER_BATCH_REPORTS_LOGINTERVAL         = config.getInt("rudder.batch.reports.logInterval")            // 1 //one minute
  val RUDDER_TECHNIQUELIBRARY_GIT_REFS_PATH    = "refs/heads/master"
  // THIS ONE IS STILL USED FOR USERS USING GIT REPLICATION
  val RUDDER_AUTOARCHIVEITEMS                  = config.getBoolean("rudder.autoArchiveItems")                 // true
  val RUDDER_REPORTS_EXECUTION_MAX_DAYS        = config.getInt("rudder.batch.storeAgentRunTimes.maxDays")     // In days : 0
  val RUDDER_REPORTS_EXECUTION_MAX_MINUTES     = {                                                            // Tis is handled at the object creation, days and minutes = 0 => 30 minutes
    try {
      config.getInt("rudder.batch.storeAgentRunTimes.maxMinutes")
    } catch {
      case ex: ConfigException =>
        ApplicationLogger.info(
          "Property 'rudder.batch.storeAgentRunTimes.maxMinutes' is missing or empty in rudder.configFile. Default to 0 minutes."
        )
        0
    }
  }
  val RUDDER_REPORTS_EXECUTION_MAX_SIZE        = {                                                            // In minutes: 5
    try {
      config.getInt("rudder.batch.storeAgentRunTimes.maxBatchSize")
    } catch {
      case ex: ConfigException =>
        ApplicationLogger.info(
          "Property 'rudder.batch.storeAgentRunTimes.maxBatchSize' is missing or empty in rudder.configFile. Default to 5 minutes."
        )
        5
    }
  }

  val RUDDER_REPORTS_EXECUTION_INTERVAL = config.getInt("rudder.batch.storeAgentRunTimes.updateInterval").seconds.asScala

  val HISTORY_INVENTORIES_ROOTDIR = config.getString("history.inventories.rootdir")

  val RUDDER_DEBUG_NODE_CONFIGURATION_PATH = config.getString("rudder.debug.nodeconfiguration.path")

  val RUDDER_BATCH_PURGE_DELETED_INVENTORIES = {
    try {
      config.getInt("rudder.batch.purge.inventories.delete.TTL")
    } catch {
      case ex: ConfigException =>
        ApplicationLogger.info(
          "Property 'rudder.batch.purge.inventories.delete.TTL' is missing or empty in rudder.configFile. Default to 7 days."
        )
        7
    }
  }

  val RUDDER_BCRYPT_COST = {
    try {
      config.getInt("rudder.bcrypt.cost")
    } catch {
      case ex: ConfigException =>
        ApplicationLogger.debug(
          "Property 'rudder.bcrypt.cost' is missing or empty in rudder.configFile. Default cost to 12."
        )
        12
    }
  }

  val RUDDER_BATCH_PURGE_DELETED_INVENTORIES_INTERVAL = {
    try {
      config.getInt("rudder.batch.purge.inventories.delete.interval")
    } catch {
      case ex: ConfigException =>
        ApplicationLogger.info(
          "Property 'rudder.batch.purge.inventories.delete.interval' is missing or empty in rudder.configFile. Default to 24 hours."
        )
        24
    }
  }

  val RUDDER_BATCH_DELETE_SOFTWARE_INTERVAL = {
    try {
      config.getInt("rudder.batch.delete.software.interval")
    } catch {
      case ex: ConfigException =>
        ApplicationLogger.info(
          "Property 'rudder.batch.delete.software.interval' is missing or empty in rudder.configFile. Default to 24 hours."
        )
        24
    }
  }

  val RUDDER_BATCH_CHECK_NODE_CACHE_INTERVAL = {
    try {
      Duration.fromScala(scala.concurrent.duration.Duration(config.getString("rudder.batch.check.node.cache.interval")))
    } catch {
      case ex: Exception =>
        ApplicationLogger.info(
          "Property 'rudder.batch.check.node.cache.interval' is missing or empty in rudder.configFile. Default to '15 s'."
        )
        Duration(15, TimeUnit.SECONDS)
    }
  }
  val RUDDER_GROUP_OWNER_CONFIG_REPO         = {
    try {
      config.getString("rudder.config.repo.new.file.group.owner")
    } catch {
      case ex: Exception =>
        ApplicationLogger.info(
          "Property 'rudder.config.repo.new.file.group.owner' is missing or empty in rudder.configFile. Default to 'rudder'."
        )
        "rudder"
    }
  }
  val RUDDER_GROUP_OWNER_GENERATED_POLICIES  = {
    try {
      config.getString("rudder.generated.policies.group.owner")
    } catch {
      case ex: Exception =>
        ApplicationLogger.info(
          "Property 'rudder.generated.policies.group.owner' is missing or empty in rudder.configFile. Default to 'rudder-policy-reader'."
        )
        "rudder-policy-reader"
    }
  }

  val RUDDER_RELAY_API = config.getString("rudder.server.relay.api")

  val RUDDER_SERVER_HSTS = {
    try {
      config.getBoolean("rudder.server.hsts")
    } catch {
      // by default, if property is missing
      case ex: ConfigException => false
    }
  }

  val RUDDER_SERVER_HSTS_SUBDOMAINS = {
    try {
      config.getBoolean("rudder.server.hstsIncludeSubDomains")
    } catch {
      // by default, if property is missing
      case ex: ConfigException => false
    }
  }

  val RUDDER_RELAY_RELOAD = {
    try {
      config.getString("rudder.relayd.reload")
    } catch {
      // by default, if property is missing
      case ex: ConfigException => "/opt/rudder/bin/rudder relay reload -p"
    }
  }

  // The base directory for hooks. I'm not sure it needs to be configurable
  // as we only use it in generation.
  val HOOKS_D                      = "/opt/rudder/etc/hooks.d"
  val UPDATED_NODE_IDS_PATH        = "/var/rudder/policy-generation-info/last-updated-nodeids"
  val GENERATION_FAILURE_MSG_PATH  = "/var/rudder/policy-generation-info/last-failure-message"
  /*
   * This is a parameter for compatibility mode for Rudder 5.0.
   * It should be removed in 5.1 and up.
   */
  val UPDATED_NODE_IDS_COMPABILITY = {
    try {
      Some(config.getBoolean("rudder.hooks.policy-generation-finished.nodeids.compability"))
    } catch {
      case ex: ConfigException => None
    }
  }

  val HOOKS_IGNORE_SUFFIXES = RudderProperties.splitProperty(config.getString("rudder.hooks.ignore-suffixes"))

  val logentries                  = "logentries.xml"
  val prettyPrinter               = new RudderPrettyPrinter(Int.MaxValue, 2)
  val userLibraryDirectoryName    = "directives"
  val groupLibraryDirectoryName   = "groups"
  val rulesDirectoryName          = "rules"
  val ruleCategoriesDirectoryName = "ruleCategories"
  val parametersDirectoryName     = "parameters"

  // properties from version.properties file,
  val (
    rudderMajorVersion,
    rudderFullVersion,
    currentYear,
    builtTimestamp
  ) = {
    val p = new java.util.Properties
    p.load(this.getClass.getClassLoader.getResourceAsStream("version.properties"))
    (
      p.getProperty("rudder-major-version"),
      p.getProperty("rudder-full-version"),
      p.getProperty("current-year"),
      p.getProperty("build-timestamp")
    )
  }

  val LDIF_TRACELOG_ROOT_DIR = {
    try {
      config.getString("ldif.tracelog.rootdir")
    } catch {
      case ex: ConfigException => "/var/rudder/inventories/debug"
    }
  }

  // don't parse some elements in inventories: processes
  val INVENTORIES_IGNORE_PROCESSES = {
    try {
      config.getBoolean("inventory.parse.ignore.processes")
    } catch {
      case ex: ConfigException => false
    }
  }

  // the number of inventories parsed and saved in parallel.
  // That number should be small, LDAP doesn't like lots of write
  // Minimum 1, 1x mean "0.5x number of cores"
  val MAX_PARSE_PARALLEL = {
    try {
      config.getString("inventory.parse.parallelization")
    } catch {
      case ex: ConfigException => "2"
    }
  }

  val INVENTORY_ROOT_DIR = {
    try {
      config.getString("inventories.root.directory")
    } catch {
      case ex: ConfigException => "/var/rudder/inventories"
    }
  }

  val INVENTORY_DIR_INCOMING = INVENTORY_ROOT_DIR + "/incoming"
  val INVENTORY_DIR_FAILED   = INVENTORY_ROOT_DIR + "/failed"
  val INVENTORY_DIR_RECEIVED = INVENTORY_ROOT_DIR + "/received"
  val INVENTORY_DIR_UPDATE   = INVENTORY_ROOT_DIR + "/accepted-nodes-updates"

  val WATCHER_ENABLE = {
    try {
      config.getBoolean("inventories.watcher.enable")
    } catch {
      case ex: ConfigException => true
    }
  }

  val WATCHER_GARBAGE_OLD_INVENTORIES_PERIOD = {
    try {
      Duration.fromScala(
        scala.concurrent.duration.Duration.apply(
          config.getString(
            "inventories.watcher.period.garbage.old"
          )
        )
      )
    } catch {
      case ex: Exception => 5.minutes
    }
  }

  val WATCHER_DELETE_OLD_INVENTORIES_AGE = {
    try {
      Duration.fromScala(
        scala.concurrent.duration.Duration.apply(config.getString("inventories.watcher.max.age.before.deletion"))
      )
    } catch {
      case _: Exception => 3.days
    }
  }

  val METRICS_NODES_DIRECTORY_GIT_ROOT = "/var/rudder/metrics/nodes"

  val METRICS_NODES_MIN_PERIOD = {
    try {
      Duration.fromScala(scala.concurrent.duration.Duration(config.getString("metrics.node.scheduler.period.min")))
    } catch {
      case ex: ConfigException       => // default
        15.minutes
      case ex: NumberFormatException =>
        ApplicationLogger.error(
          s"Error when reading key: 'metrics.node.scheduler.period.min', defaulting to 15min: ${ex.getMessage}"
        )
        15.minutes
    }
  }
  val METRICS_NODES_MAX_PERIOD = {
    try {
      Duration.fromScala(scala.concurrent.duration.Duration(config.getString("metrics.node.scheduler.period.max")))
    } catch {
      case ex: ConfigException       => // default
        4.hours
      case ex: NumberFormatException =>
        ApplicationLogger.error(
          s"Error when reading key: 'metrics.node.scheduler.period.max', defaulting to 4h: ${ex.getMessage}"
        )
        4.hours
    }
  }
  if (METRICS_NODES_MAX_PERIOD <= METRICS_NODES_MIN_PERIOD) {
    throw new IllegalArgumentException(
      s"Value for 'metrics.node.scheduler.period.max' (${METRICS_NODES_MAX_PERIOD.render}) must " +
      s"be bigger than for 'metrics.node.scheduler.period.max' (${METRICS_NODES_MIN_PERIOD.render})"
    )
  }

  val RUDDER_HEALTHCHECK_PERIOD = {
    try {
      Duration.fromScala(scala.concurrent.duration.Duration(config.getString("metrics.healthcheck.scheduler.period")))
    } catch {
      case ex: ConfigException       =>
        ApplicationLogger.info(
          "Property 'metrics.healthcheck.scheduler.period' is missing or empty in rudder.configFile. Default to 6 hours."
        )
        6.hours
      case ex: NumberFormatException =>
        ApplicationLogger.error(
          s"Error when reading key: 'metrics.node.scheduler.period.max', defaulting to 6 hours: ${ex.getMessage}"
        )
        6.hours
    }
  }

  val RUDDER_DEFAULT_DELETE_NODE_MODE = {
    val default = DeleteMode.Erase
    val mode    = {
      try {
        config.getString("rudder.nodes.delete.defaultMode")
      } catch {
        case ex: ConfigException => default.name
      }
    }
    val cfg     = DeleteMode.all.find(_.name == mode).getOrElse(default)
    ApplicationLogger.info(s"Using '${cfg.name}' behavior when a node is deleted")
    cfg
  }

  // Store it an a Box as it's only used in Lift
  val AUTH_IDLE_TIMEOUT = {
    try {
      val timeout = config.getString("rudder.auth.idle-timeout")
      if (timeout.isEmpty) {
        Empty
      } else {
        Full(Duration.fromScala(scala.concurrent.duration.Duration.apply(timeout)))
      }
    } catch {
      case ex: Exception => Full(30.minutes)
    }
  }

}

/**
 * Static initialization of Rudder services.
 * This is not a cake-pattern, just a plain object with load of lazy vals.
 */
object RudderConfig extends Loggable {

  ApplicationLogger.info(
    s"Starting Rudder ${RudderParsedProperties.rudderFullVersion} web application [build timestamp: ${RudderParsedProperties.builtTimestamp}]"
  )

  // For compatibility. We keep properties that we accessed by other services.
  // They should be class parameters.
  def rudderFullVersion                            = RudderParsedProperties.rudderFullVersion
  def RUDDER_SERVER_HSTS                           = RudderParsedProperties.RUDDER_SERVER_HSTS
  def RUDDER_SERVER_HSTS_SUBDOMAINS                = RudderParsedProperties.RUDDER_SERVER_HSTS_SUBDOMAINS
  def AUTH_IDLE_TIMEOUT                            = RudderParsedProperties.AUTH_IDLE_TIMEOUT
  def WATCHER_ENABLE                               = RudderParsedProperties.WATCHER_ENABLE
  def RUDDER_DEFAULT_DELETE_NODE_MODE              = RudderParsedProperties.RUDDER_DEFAULT_DELETE_NODE_MODE
  def RUDDER_BATCH_DYNGROUP_UPDATEINTERVAL         = RudderParsedProperties.RUDDER_BATCH_DYNGROUP_UPDATEINTERVAL
  def RUDDER_GIT_ROOT_CONFIG_REPO                  = RudderParsedProperties.RUDDER_GIT_ROOT_CONFIG_REPO
  def RUDDER_BCRYPT_COST                           = RudderParsedProperties.RUDDER_BCRYPT_COST
  def RUDDER_BATCH_TECHNIQUELIBRARY_UPDATEINTERVAL = RudderParsedProperties.RUDDER_BATCH_TECHNIQUELIBRARY_UPDATEINTERVAL

  //
  // Theses services can be called from the outer world
  // They must be typed with there abstract interface, as
  // such service must not expose implementation details
  //

  // we need that to be the first thing, and take care of Exception so that the error is
  // human understandable when the directory is not up
  val rci = RudderConfigInit.init()

  val ApiVersions:                         List[ApiVersion]                           = rci.apiVersions
  val acceptedNodeQueryProcessor:          QueryProcessor                             = rci.acceptedNodeQueryProcessor
  val acceptedNodesDit:                    InventoryDit                               = rci.acceptedNodesDit
  val agentRegister:                       AgentRegister                              = rci.agentRegister
  val apiAuthorizationLevelService:        DefaultApiAuthorizationLevel               = rci.apiAuthorizationLevelService
  val apiDispatcher:                       RudderEndpointDispatcher                   = rci.apiDispatcher
  val asyncComplianceService:              AsyncComplianceService                     = rci.asyncComplianceService
  val asyncDeploymentAgent:                AsyncDeploymentActor                       = rci.asyncDeploymentAgent
  val asyncWorkflowInfo:                   AsyncWorkflowInfo                          = rci.asyncWorkflowInfo
  val authenticationProviders:             AuthBackendProvidersManager                = rci.authenticationProviders
  val authorizationApiMapping:             ExtensibleAuthorizationApiMapping          = rci.authorizationApiMapping
  val automaticReportLogger:               AutomaticReportLogger                      = rci.automaticReportLogger
  val automaticReportsCleaning:            AutomaticReportsCleaning                   = rci.automaticReportsCleaning
  val campaignEventRepo:                   CampaignEventRepositoryImpl                = rci.campaignEventRepo
  val campaignSerializer:                  CampaignSerializer                         = rci.campaignSerializer
  val categoryHierarchyDisplayer:          CategoryHierarchyDisplayer                 = rci.categoryHierarchyDisplayer
  val changeRequestChangesUnserialisation: ChangeRequestChangesUnserialisation        = rci.changeRequestChangesUnserialisation
  val changeRequestEventLogService:        ChangeRequestEventLogService               = rci.changeRequestEventLogService
  val checkInventoryUpdate:                CheckInventoryUpdate                       = rci.checkInventoryUpdate
  val checkTechniqueLibrary:               CheckTechniqueLibrary                      = rci.checkTechniqueLibrary
  val clearCacheService:                   ClearCacheService                          = rci.clearCacheService
  val cmdbQueryParser:                     CmdbQueryParser                            = rci.cmdbQueryParser
  val commitAndDeployChangeRequest:        CommitAndDeployChangeRequestService        = rci.commitAndDeployChangeRequest
  val configService:                       ReadConfigService with UpdateConfigService = rci.configService
  val configurationRepository:             ConfigurationRepository                    = rci.configurationRepository
  val databaseManager:                     DatabaseManager                            = rci.databaseManager
  val debugScript:                         DebugInfoService                           = rci.debugScript
  val dependencyAndDeletionService:        DependencyAndDeletionService               = rci.dependencyAndDeletionService
  val deploymentService:                   PromiseGeneration_Hooks                    = rci.deploymentService
  val diffDisplayer:                       DiffDisplayer                              = rci.diffDisplayer
  val diffService:                         DiffService                                = rci.diffService
  val directiveEditorService:              DirectiveEditorService                     = rci.directiveEditorService
  val ditQueryData:                        DitQueryData                               = rci.ditQueryData
  val doobie:                              Doobie                                     = rci.doobie
  val dynGroupService:                     DynGroupService                            = rci.dynGroupService
  val eventListDisplayer:                  EventListDisplayer                         = rci.eventListDisplayer
  val eventLogApi:                         EventLogAPI                                = rci.eventLogApi
  val eventLogDeploymentService:           EventLogDeploymentService                  = rci.eventLogDeploymentService
  val eventLogDetailsService:              EventLogDetailsService                     = rci.eventLogDetailsService
  val eventLogRepository:                  EventLogRepository                         = rci.eventLogRepository
  val findExpectedReportRepository:        FindExpectedReportRepository               = rci.findExpectedReportRepository
  val fullInventoryRepository:             LDAPFullInventoryRepository                = rci.fullInventoryRepository
  val gitRevisionProvider:                 GitRevisionProvider                        = rci.gitRevisionProvider
  val healthcheckNotificationService:      HealthcheckNotificationService             = rci.healthcheckNotificationService
  val historizeNodeCountBatch:             IOResult[Unit]                             = rci.historizeNodeCountBatch
  val interpolationCompiler:               InterpolatedValueCompilerImpl              = rci.interpolationCompiler
  val inventoryEventLogService:            InventoryEventLogService                   = rci.inventoryEventLogService
  val inventoryHistoryLogRepository:       InventoryHistoryLogRepository              = rci.inventoryHistoryLogRepository
  val inventoryWatcher:                    InventoryFileWatcher                       = rci.inventoryWatcher
  val itemArchiveManager:                  ItemArchiveManager                         = rci.itemArchiveManager
  val jsTreeUtilService:                   JsTreeUtilService                          = rci.jsTreeUtilService
  val jsonPluginDefinition:                ReadPluginPackageInfo                      = rci.jsonPluginDefinition
  val jsonReportsAnalyzer:                 JSONReportsAnalyser                        = rci.jsonReportsAnalyzer
  val linkUtil:                            LinkUtil                                   = rci.linkUtil
  val logDisplayer:                        LogDisplayer                               = rci.logDisplayer
  val mainCampaignService:                 MainCampaignService                        = rci.mainCampaignService
  val ncfTechniqueReader:                  ncf.TechniqueReader                        = rci.ncfTechniqueReader
  val newNodeManager:                      NewNodeManager                             = rci.newNodeManager
  val nodeDit:                             NodeDit                                    = rci.nodeDit
  val nodeGrid:                            NodeGrid                                   = rci.nodeGrid
  val nodeInfoService:                     NodeInfoService                            = rci.nodeInfoService
  val nodeSummaryService:                  NodeSummaryService                         = rci.nodeSummaryService
  val pendingNodeCheckGroup:               CheckPendingNodeInDynGroups                = rci.pendingNodeCheckGroup
  val pendingNodesDit:                     InventoryDit                               = rci.pendingNodesDit
  val personIdentService:                  PersonIdentService                         = rci.personIdentService
  val policyGenerationBootGuard:           zio.Promise[Nothing, Unit]                 = rci.policyGenerationBootGuard
  val policyServerManagementService:       PolicyServerManagementService              = rci.policyServerManagementService
  val propertyEngineService:               PropertyEngineService                      = rci.propertyEngineService
  val purgeDeletedInventories:             PurgeDeletedInventories                    = rci.purgeDeletedInventories
  val purgeUnreferencedSoftwares:          PurgeUnreferencedSoftwares                 = rci.purgeUnreferencedSoftwares
  val readOnlySoftwareDAO:                 ReadOnlySoftwareDAO                        = rci.readOnlySoftwareDAO
  val recentChangesService:                NodeChangesService                         = rci.recentChangesService
  val removeNodeService:                   RemoveNodeService                          = rci.removeNodeService
  val reportDisplayer:                     ReportDisplayer                            = rci.reportDisplayer
  val reportingService:                    ReportingService                           = rci.reportingService
  val reportsRepository:                   ReportsRepository                          = rci.reportsRepository
  val restApiAccounts:                     RestApiAccounts                            = rci.restApiAccounts
  val restCompletion:                      RestCompletion                             = rci.restCompletion
  val restDataSerializer:                  RestDataSerializer                         = rci.restDataSerializer
  val restExtractorService:                RestExtractorService                       = rci.restExtractorService
  val restQuicksearch:                     RestQuicksearch                            = rci.restQuicksearch
  val roAgentRunsRepository:               RoReportsExecutionRepository               = rci.roAgentRunsRepository
  val roApiAccountRepository:              RoApiAccountRepository                     = rci.roApiAccountRepository
  val roDirectiveRepository:               RoDirectiveRepository                      = rci.roDirectiveRepository
  val roLDAPConnectionProvider:            LDAPConnectionProvider[RoLDAPConnection]   = rci.roLDAPConnectionProvider
  val roLDAPParameterRepository:           RoLDAPParameterRepository                  = rci.roLDAPParameterRepository
  val roNodeGroupRepository:               RoNodeGroupRepository                      = rci.roNodeGroupRepository
  val roParameterService:                  RoParameterService                         = rci.roParameterService
  val roRuleCategoryRepository:            RoRuleCategoryRepository                   = rci.roRuleCategoryRepository
  val roRuleRepository:                    RoRuleRepository                           = rci.roRuleRepository
  val rudderApi:                           LiftHandler                                = rci.rudderApi
  val rudderDit:                           RudderDit                                  = rci.rudderDit
  val rudderUserListProvider:              FileUserDetailListProvider                 = rci.rudderUserListProvider
  val ruleApplicationStatus:               RuleApplicationStatusService               = rci.ruleApplicationStatus
  val ruleCategoryService:                 RuleCategoryService                        = rci.ruleCategoryService
  val rwLdap:                              LDAPConnectionProvider[RwLDAPConnection]   = rci.rwLdap
  val sharedFileApi:                       SharedFilesAPI                             = rci.sharedFileApi
  val snippetExtensionRegister:            SnippetExtensionRegister                   = rci.snippetExtensionRegister
  val srvGrid:                             SrvGrid                                    = rci.srvGrid
  val stringUuidGenerator:                 StringUuidGenerator                        = rci.stringUuidGenerator
  val techniqueRepository:                 TechniqueRepository                        = rci.techniqueRepository
  val tokenGenerator:                      TokenGeneratorImpl                         = rci.tokenGenerator
  val updateDynamicGroups:                 UpdateDynamicGroups                        = rci.updateDynamicGroups
  val updateDynamicGroupsService:          DynGroupUpdaterService                     = rci.updateDynamicGroupsService
  val updateTechniqueLibrary:              UpdateTechniqueLibrary                     = rci.updateTechniqueLibrary
  val userAuthorisationLevel:              DefaultUserAuthorisationLevel              = rci.userAuthorisationLevel
  val userPropertyService:                 UserPropertyService                        = rci.userPropertyService
  val userService:                         UserService                                = rci.userService
  val woApiAccountRepository:              WoApiAccountRepository                     = rci.woApiAccountRepository
  val woDirectiveRepository:               WoDirectiveRepository                      = rci.woDirectiveRepository
  val woNodeGroupRepository:               WoNodeGroupRepository                      = rci.woNodeGroupRepository
  val woNodeRepository:                    WoNodeRepository                           = rci.woNodeRepository
  val woRuleCategoryRepository:            WoRuleCategoryRepository                   = rci.woRuleCategoryRepository
  val woRuleRepository:                    WoRuleRepository                           = rci.woRuleRepository
  val workflowEventLogService:             WorkflowEventLogService                    = rci.workflowEventLogService
  val workflowLevelService:                WorkflowLevelService                       = rci.workflowLevelService
  val aggregateReportScheduler:            FindNewReportsExecution                    = rci.aggregateReportScheduler
  val secretEventLogService:               SecretEventLogService                      = rci.secretEventLogService
  val changeRequestChangesSerialisation:   ChangeRequestChangesSerialisation          = rci.changeRequestChangesSerialisation

  /**
   * A method to call to force initialisation of all object and services.
   * This is a good place to check boottime things, and throws
   * "application broken - can not start" exception
   *
   * Important: if that method is not called, RudderConfig will be
   * lazy and will only be initialised on the first call to one
   * of its (public) methods.
   */
  def init(): IO[SystemError, Unit] = {

    IOResult.attempt {

      RudderParsedProperties.logRudderParsedProperties()
      ////////// bootstraps checks //////////
      // they must be out of Lift boot() because that method
      // is encapsulated in a try/catch ( see net.liftweb.http.provider.HTTPProvider.bootLift )
      rci.allBootstrapChecks.checks()

    }
  }

}

/*
 * A case class holder used to transfer services from the init method in RudderConfigInit
 * to RudderConfig
 */
case class RudderServiceApi(
    roLDAPConnectionProvider:            LDAPConnectionProvider[RoLDAPConnection],
    pendingNodesDit:                     InventoryDit,
    acceptedNodesDit:                    InventoryDit,
    nodeDit:                             NodeDit,
    rudderDit:                           RudderDit,
    roRuleRepository:                    RoRuleRepository,
    woRuleRepository:                    WoRuleRepository,
    woNodeRepository:                    WoNodeRepository,
    roNodeGroupRepository:               RoNodeGroupRepository,
    woNodeGroupRepository:               WoNodeGroupRepository,
    techniqueRepository:                 TechniqueRepository,
    updateTechniqueLibrary:              UpdateTechniqueLibrary,
    roDirectiveRepository:               RoDirectiveRepository,
    woDirectiveRepository:               WoDirectiveRepository,
    readOnlySoftwareDAO:                 ReadOnlySoftwareDAO,
    eventLogRepository:                  EventLogRepository,
    eventLogDetailsService:              EventLogDetailsService,
    reportingService:                    ReportingService,
    asyncComplianceService:              AsyncComplianceService,
    debugScript:                         DebugInfoService,
    cmdbQueryParser:                     CmdbQueryParser,
    inventoryHistoryLogRepository:       InventoryHistoryLogRepository,
    inventoryEventLogService:            InventoryEventLogService,
    ruleApplicationStatus:               RuleApplicationStatusService,
    propertyEngineService:               PropertyEngineService,
    newNodeManager:                      NewNodeManager,
    nodeGrid:                            NodeGrid,
    nodeSummaryService:                  NodeSummaryService,
    jsTreeUtilService:                   JsTreeUtilService,
    directiveEditorService:              DirectiveEditorService,
    userPropertyService:                 UserPropertyService,
    eventListDisplayer:                  EventListDisplayer,
    asyncDeploymentAgent:                AsyncDeploymentActor,
    policyServerManagementService:       PolicyServerManagementService,
    updateDynamicGroupsService:          DynGroupUpdaterService,
    updateDynamicGroups:                 UpdateDynamicGroups,
    checkInventoryUpdate:                CheckInventoryUpdate,
    purgeDeletedInventories:             PurgeDeletedInventories,
    purgeUnreferencedSoftwares:          PurgeUnreferencedSoftwares,
    databaseManager:                     DatabaseManager,
    automaticReportsCleaning:            AutomaticReportsCleaning,
    checkTechniqueLibrary:               CheckTechniqueLibrary,
    automaticReportLogger:               AutomaticReportLogger,
    removeNodeService:                   RemoveNodeService,
    nodeInfoService:                     NodeInfoService,
    reportDisplayer:                     ReportDisplayer,
    dependencyAndDeletionService:        DependencyAndDeletionService,
    itemArchiveManager:                  ItemArchiveManager,
    personIdentService:                  PersonIdentService,
    gitRevisionProvider:                 GitRevisionProvider,
    logDisplayer:                        LogDisplayer,
    fullInventoryRepository:             LDAPFullInventoryRepository,
    acceptedNodeQueryProcessor:          QueryProcessor,
    categoryHierarchyDisplayer:          CategoryHierarchyDisplayer,
    dynGroupService:                     DynGroupService,
    ditQueryData:                        DitQueryData,
    reportsRepository:                   ReportsRepository,
    eventLogDeploymentService:           EventLogDeploymentService,
    srvGrid:                             SrvGrid,
    findExpectedReportRepository:        FindExpectedReportRepository,
    roApiAccountRepository:              RoApiAccountRepository,
    woApiAccountRepository:              WoApiAccountRepository,
    roAgentRunsRepository:               RoReportsExecutionRepository,
    pendingNodeCheckGroup:               CheckPendingNodeInDynGroups,
    allBootstrapChecks:                  BootstrapChecks,
    authenticationProviders:             AuthBackendProvidersManager,
    rudderUserListProvider:              FileUserDetailListProvider,
    restApiAccounts:                     RestApiAccounts,
    restQuicksearch:                     RestQuicksearch,
    restCompletion:                      RestCompletion,
    sharedFileApi:                       SharedFilesAPI,
    eventLogApi:                         EventLogAPI,
    stringUuidGenerator:                 StringUuidGenerator,
    inventoryWatcher:                    InventoryFileWatcher,
    configService:                       ReadConfigService with UpdateConfigService,
    historizeNodeCountBatch:             IOResult[Unit],
    policyGenerationBootGuard:           zio.Promise[Nothing, Unit],
    healthcheckNotificationService:      HealthcheckNotificationService,
    jsonPluginDefinition:                ReadPluginPackageInfo,
    rudderApi:                           LiftHandler,
    authorizationApiMapping:             ExtensibleAuthorizationApiMapping,
    roRuleCategoryRepository:            RoRuleCategoryRepository,
    woRuleCategoryRepository:            WoRuleCategoryRepository,
    workflowLevelService:                WorkflowLevelService,
    ncfTechniqueReader:                  ncf.TechniqueReader,
    recentChangesService:                NodeChangesService,
    ruleCategoryService:                 RuleCategoryService,
    restExtractorService:                RestExtractorService,
    snippetExtensionRegister:            SnippetExtensionRegister,
    clearCacheService:                   ClearCacheService,
    linkUtil:                            LinkUtil,
    userService:                         UserService,
    apiVersions:                         List[ApiVersion],
    apiDispatcher:                       RudderEndpointDispatcher,
    configurationRepository:             ConfigurationRepository,
    roParameterService:                  RoParameterService,
    userAuthorisationLevel:              DefaultUserAuthorisationLevel,
    agentRegister:                       AgentRegister,
    asyncWorkflowInfo:                   AsyncWorkflowInfo,
    commitAndDeployChangeRequest:        CommitAndDeployChangeRequestService,
    doobie:                              Doobie,
    restDataSerializer:                  RestDataSerializer,
    workflowEventLogService:             WorkflowEventLogService,
    changeRequestEventLogService:        ChangeRequestEventLogService,
    changeRequestChangesUnserialisation: ChangeRequestChangesUnserialisation,
    diffService:                         DiffService,
    diffDisplayer:                       DiffDisplayer,
    rwLdap:                              LDAPConnectionProvider[RwLDAPConnection],
    apiAuthorizationLevelService:        DefaultApiAuthorizationLevel,
    tokenGenerator:                      TokenGeneratorImpl,
    roLDAPParameterRepository:           RoLDAPParameterRepository,
    interpolationCompiler:               InterpolatedValueCompilerImpl,
    deploymentService:                   PromiseGeneration_Hooks,
    campaignEventRepo:                   CampaignEventRepositoryImpl,
    mainCampaignService:                 MainCampaignService,
    campaignSerializer:                  CampaignSerializer,
    jsonReportsAnalyzer:                 JSONReportsAnalyser,
    aggregateReportScheduler:            FindNewReportsExecution,
    secretEventLogService:               SecretEventLogService,
    changeRequestChangesSerialisation:   ChangeRequestChangesSerialisation
)

/*
 * This object is in charge of class instantiation in a method to avoid dead lock.
 * See: https://issues.rudder.io/issues/22645
 */
object RudderConfigInit {
  private case class InitError(msg: String) extends Throwable(msg, null, false, false)

  import RudderParsedProperties._

  def init(): RudderServiceApi = {

    // test connection is up and try to make an human understandable error message.
    ApplicationLogger.debug(s"Test if LDAP connection is active")

    lazy val writeAllAgentSpecificFiles = new WriteAllAgentSpecificFiles(agentRegister)

    // all cache that need to be cleared are stored here
    lazy val clearableCache: Seq[CachedRepository] = Seq(
      cachedAgentRunRepository,
      recentChangesService,
      reportingServiceImpl,
      nodeInfoServiceImpl
    )

    lazy val pluginSettingsService = new FilePluginSettingsService(
      root / "opt" / "rudder" / "etc" / "rudder-pkg" / "rudder-pkg.conf"
    )
    /////////////////////////////////////////////////
    ////////// pluggable service providers //////////
    /////////////////////////////////////////////////

    /*
     * Pluggable service:
     * - Rudder Agent (agent type, agent os)
     * - API ACL
     * - Change Validation workflow
     * - User authentication backends
     * - User authorization capabilities
     */
    // Pluggable agent register
    lazy val agentRegister = new AgentRegister()

    // Plugin input interface to
    lazy val apiAuthorizationLevelService = new DefaultApiAuthorizationLevel(LiftApiProcessingLogger)

    // Plugin input interface for alternative workflow
    lazy val workflowLevelService = new DefaultWorkflowLevel(
      new NoWorkflowServiceImpl(
        commitAndDeployChangeRequest
      )
    )

    // Plugin input interface for alternative authentication providers
    lazy val authenticationProviders = new AuthBackendProvidersManager()

    // Plugin input interface for user management plugin
    lazy val userAuthorisationLevel = new DefaultUserAuthorisationLevel()

    // Plugin input interface for Authorization for API
    lazy val authorizationApiMapping = new ExtensibleAuthorizationApiMapping(AuthorizationApiMapping.Core :: Nil)

    ////////// end pluggable service providers //////////

    lazy val roleApiMapping = new RoleApiMapping(authorizationApiMapping)

    // rudder user list
    lazy val rudderUserListProvider: FileUserDetailListProvider = {
      UserFileProcessing.getUserResourceFile().either.runNow match {
        case Right(resource) =>
          new FileUserDetailListProvider(roleApiMapping, userAuthorisationLevel, resource)
        case Left(err)       =>
          ApplicationLogger.error(err.fullMsg)
          // make the application not available
          throw new javax.servlet.UnavailableException(s"Error when trying to parse Rudder users file, aborting.")
      }
    }

    lazy val roRuleCategoryRepository: RoRuleCategoryRepository = roLDAPRuleCategoryRepository
    lazy val ruleCategoryService:      RuleCategoryService      = new RuleCategoryService()
    lazy val woRuleCategoryRepository: WoRuleCategoryRepository = woLDAPRuleCategoryRepository

    lazy val changeRequestEventLogService: ChangeRequestEventLogService = new ChangeRequestEventLogServiceImpl(eventLogRepository)
    lazy val secretEventLogService:        SecretEventLogService        = new SecretEventLogServiceImpl(eventLogRepository)

    lazy val xmlSerializer = XmlSerializerImpl(
      ruleSerialisation,
      directiveSerialisation,
      nodeGroupSerialisation,
      globalParameterSerialisation,
      ruleCategorySerialisation
    )

    lazy val xmlUnserializer         = XmlUnserializerImpl(
      ruleUnserialisation,
      directiveUnserialisation,
      nodeGroupUnserialisation,
      globalParameterUnserialisation,
      ruleCategoryUnserialisation
    )
    lazy val workflowEventLogService = new WorkflowEventLogServiceImpl(eventLogRepository, uuidGen)
    lazy val diffService: DiffService = new DiffServiceImpl()
    lazy val diffDisplayer = new DiffDisplayer(linkUtil)
    lazy val commitAndDeployChangeRequest: CommitAndDeployChangeRequestService = {
      new CommitAndDeployChangeRequestServiceImpl(
        uuidGen,
        roDirectiveRepository,
        woDirectiveRepository,
        roNodeGroupRepository,
        woNodeGroupRepository,
        roRuleRepository,
        woRuleRepository,
        roLDAPParameterRepository,
        woLDAPParameterRepository,
        asyncDeploymentAgent,
        dependencyAndDeletionService,
        configService.rudder_workflow_enabled _,
        xmlSerializer,
        xmlUnserializer,
        sectionSpecParser,
        dynGroupUpdaterService
      )
    }

    lazy val roParameterService: RoParameterService = roParameterServiceImpl

    //////////////////////////////////////////////////////////////////////////////////////////
    ///////////////////////////////////////// REST ///////////////////////////////////////////
    //////////////////////////////////////////////////////////////////////////////////////////

    lazy val restExtractorService = {
      RestExtractorService(
        roRuleRepository,
        roDirectiveRepository,
        roNodeGroupRepository,
        techniqueRepository,
        queryParser,
        userPropertyService,
        workflowLevelService,
        stringUuidGenerator,
        typeParameterService
      )
    }

    lazy val zioJsonExtractor = new ZioJsonExtractor(queryParser)

    lazy val tokenGenerator = new TokenGeneratorImpl(32)

    implicit lazy val userService = new UserService {
      def getCurrentUser = CurrentUser
    }

    lazy val ncfTechniqueReader: ncf.TechniqueReader = new ncf.TechniqueReader(
      restExtractorService,
      stringUuidGenerator,
      personIdentService,
      gitConfigRepo,
      prettyPrinter,
      gitModificationRepository,
      RUDDER_CHARSET.name,
      RUDDER_GROUP_OWNER_CONFIG_REPO
    )

    lazy val techniqueSerializer = new TechniqueSerializer(typeParameterService)

    lazy val linkUtil           = new LinkUtil(roRuleRepository, roNodeGroupRepository, roDirectiveRepository, nodeInfoServiceImpl)
    // REST API
    lazy val restApiAccounts    = new RestApiAccounts(
      roApiAccountRepository,
      woApiAccountRepository,
      restExtractorService,
      tokenGenerator,
      uuidGen,
      userService,
      apiAuthorizationLevelService
    )
    lazy val restDataSerializer = RestDataSerializerImpl(techniqueRepository, diffService)

    lazy val restQuicksearch = new RestQuicksearch(
      new FullQuickSearchService()(
        roLDAPConnectionProvider,
        nodeDit,
        acceptedNodesDit,
        rudderDit,
        roDirectiveRepository,
        nodeInfoService
      ),
      userService,
      linkUtil
    )
    lazy val restCompletion  = new RestCompletion(new RestCompletionService(roDirectiveRepository, roRuleRepository))

    lazy val ruleApiService2 = {
      new RuleApiService2(
        roRuleRepository,
        woRuleRepository,
        uuidGen,
        asyncDeploymentAgent,
        workflowLevelService,
        restExtractorService,
        restDataSerializer
      )
    }

    lazy val ruleApiService6  = {
      new RuleApiService6(
        roRuleCategoryRepository,
        roRuleRepository,
        woRuleCategoryRepository,
        restDataSerializer
      )
    }
    lazy val ruleApiService13 = {
      new RuleApiService14(
        roRuleRepository,
        woRuleRepository,
        configurationRepository,
        uuidGen,
        asyncDeploymentAgent,
        workflowLevelService,
        roRuleCategoryRepository,
        woRuleCategoryRepository,
        roDirectiveRepository,
        roNodeGroupRepository,
        nodeInfoService,
        configService.rudder_global_policy_mode _,
        ruleApplicationStatus
      )
    }

    lazy val directiveApiService2 = {
      new DirectiveApiService2(
        roDirectiveRepository,
        woDirectiveRepository,
        uuidGen,
        asyncDeploymentAgent,
        workflowLevelService,
        restExtractorService,
        directiveEditorService,
        restDataSerializer,
        techniqueRepositoryImpl
      )
    }

    lazy val directiveApiService14 = {
      new DirectiveApiService14(
        roDirectiveRepository,
        configurationRepository,
        woDirectiveRepository,
        uuidGen,
        asyncDeploymentAgent,
        workflowLevelService,
        directiveEditorService,
        restDataSerializer,
        techniqueRepositoryImpl
      )
    }

    lazy val techniqueApiService6 = {
      new TechniqueAPIService6(
        roDirectiveRepository,
        restDataSerializer
      )
    }

    lazy val techniqueApiService14 = {
      new TechniqueAPIService14(
        roDirectiveRepository,
        gitParseTechniqueLibrary,
        ncfTechniqueReader,
        techniqueSerializer,
        restDataSerializer
      )
    }

    lazy val groupApiService2 = {
      new GroupApiService2(
        roNodeGroupRepository,
        woNodeGroupRepository,
        uuidGen,
        asyncDeploymentAgent,
        workflowLevelService,
        restExtractorService,
        queryProcessor,
        restDataSerializer
      )
    }

    lazy val groupApiService6 = {
      new GroupApiService6(
        roNodeGroupRepository,
        woNodeGroupRepository,
        restDataSerializer
      )
    }

    lazy val groupApiService14 = {
      new GroupApiService14(
        roNodeGroupRepository,
        woNodeGroupRepository,
        roLDAPParameterRepository,
        uuidGen,
        asyncDeploymentAgent,
        workflowLevelService,
        restExtractorService,
        queryParser,
        queryProcessor,
        restDataSerializer
      )
    }

    lazy val nodeApiService2 = new NodeApiService2(
      newNodeManager,
      nodeInfoService,
      removeNodeService,
      uuidGen,
      restExtractorService,
      restDataSerializer
    )

    lazy val nodeApiService4 = new NodeApiService4(
      fullInventoryRepository,
      nodeInfoService,
      softwareInventoryDAO,
      uuidGen,
      restExtractorService,
      restDataSerializer,
      roAgentRunsRepository
    )

    lazy val nodeApiService8 = {
      new NodeApiService8(
        woNodeRepository,
        nodeInfoService,
        uuidGen,
        asyncDeploymentAgent,
        RUDDER_RELAY_API,
        userService
      )
    }

    lazy val nodeApiService12 = new NodeApiService12(
      removeNodeService,
      uuidGen,
      restDataSerializer
    )

    lazy val nodeApiService6 = new NodeApiService6(
      nodeInfoService,
      fullInventoryRepository,
      softwareInventoryDAO,
      restExtractorService,
      restDataSerializer,
      queryProcessor,
      inventoryQueryChecker,
      roAgentRunsRepository
    )

    lazy val nodeApiService13 = new NodeApiService13(
      nodeInfoService,
      cachedAgentRunRepository,
      readOnlySoftwareDAO,
      restExtractorService,
      () => configService.rudder_global_policy_mode().toBox,
      reportingServiceImpl,
      roNodeGroupRepository,
      roLDAPParameterRepository
    )

    lazy val nodeApiService16 = new NodeApiService15(
      fullInventoryRepository,
      rwLdap,
      ldapEntityMapper,
      newNodeManager,
      stringUuidGenerator,
      nodeDit,
      pendingNodesDit,
      acceptedNodesDit
    )

<<<<<<< HEAD
  /*
   * API versions are incremented each time incompatible changes are made (like adding or deleting endpoints - modification
   * of an existing endpoint, if done in a purely compatible way, don't change api version).
   * It may happen that some rudder branches don't have a version bump, and other have several (in case of
   * horrible breaking bugs). We avoid the case where a previous release need a version bump.
   * For ex:
   * - 5.0: 14
   * - 5.1: 14 (no change)
   * - 5.2[.0~.4]: 15
   * - 5.2.5: 16
   */
  val ApiVersions = {
    ApiVersion(14, true) ::  // rudder 7.0
    ApiVersion(15, true) ::  // rudder 7.1 - system update on node details
    ApiVersion(16, true) ::  // rudder 7.2 - create node api, import/export archive, hooks & campaigns internal API
    ApiVersion(17, true) ::  // rudder 7.3 - directive compliance, campaign API is public
    ApiVersion(18, false) :: // rudder 8.0 - allowed network
    Nil
  }
=======
    lazy val parameterApiService2  = {
      new ParameterApiService2(
        roLDAPParameterRepository,
        woLDAPParameterRepository,
        uuidGen,
        workflowLevelService,
        restExtractorService,
        restDataSerializer
      )
    }
    lazy val parameterApiService14 = {
      new ParameterApiService14(
        roLDAPParameterRepository,
        woLDAPParameterRepository,
        uuidGen,
        workflowLevelService
      )
    }
>>>>>>> 81afcd74

    // System API

    lazy val clearCacheService = new ClearCacheServiceImpl(
      nodeConfigurationHashRepo,
      asyncDeploymentAgent,
      eventLogRepository,
      uuidGen,
      clearableCache
    )

    lazy val hookApiService = new HookApiService(HOOKS_D, HOOKS_IGNORE_SUFFIXES)

    lazy val systemApiService11 = new SystemApiService11(
      updateTechniqueLibrary,
      debugScript,
      clearCacheService,
      asyncDeploymentAgent,
      uuidGen,
      updateDynamicGroups,
      itemArchiveManager,
      personIdentService,
      gitConfigRepo
    )

    lazy val systemApiService13 = new SystemApiService13(
      healthcheckService,
      healthcheckNotificationService,
      restDataSerializer,
      softwareService
    )

    lazy val ruleInternalApiService = new RuleInternalApiService(roRuleRepository, roNodeGroupRepository, nodeInfoService)

    lazy val complianceAPIService = new ComplianceAPIService(
      roRuleRepository,
      nodeInfoService,
      roNodeGroupRepository,
      reportingService,
      roDirectiveRepository,
      () => globalComplianceModeService.getGlobalComplianceMode
    )

    lazy val techniqueArchiver = new TechniqueArchiverImpl(
      gitConfigRepo,
      prettyPrinter,
      gitModificationRepository,
      personIdentService,
      techniqueParser,
      RUDDER_GROUP_OWNER_CONFIG_REPO
    )
    lazy val ncfTechniqueWriter: TechniqueWriter = new TechniqueWriterImpl(
      techniqueArchiver,
      updateTechniqueLibrary,
      interpolationCompiler,
      roDirectiveRepository,
      woDirectiveRepository,
      techniqueRepository,
      workflowLevelService,
      prettyPrinter,
      RUDDER_GIT_ROOT_CONFIG_REPO,
      typeParameterService,
      techniqueSerializer
    )

    lazy val pipelinedInventoryParser: InventoryParser = {
      val fusionReportParser = {
        new FusionInventoryParser(
          uuidGen,
          rootParsingExtensions = Nil,
          contentParsingExtensions = Nil,
          ignoreProcesses = INVENTORIES_IGNORE_PROCESSES
        )
      }

      new DefaultInventoryParser(
        fusionReportParser,
        Seq(
          new PreInventoryParserCheckConsistency
        )
      )
    }

    lazy val automaticMerger: PreCommit = new UuidMergerPreCommit(
      uuidGen,
      acceptedNodesDit,
      new NodeInventoryDNFinderService(
        Seq(
          // start by trying to use an already given UUID
          NamedNodeInventoryDNFinderAction(
            "use_existing_id",
            new UseExistingNodeIdFinder(inventoryDitService, roLdap, acceptedNodesDit.BASE_DN.getParent)
          )
        )
      ),
      new MachineDNFinderService(
        Seq(
          // start by trying to use an already given UUID
          NamedMachineDNFinderAction(
            "use_existing_id",
            new UseExistingMachineIdFinder(inventoryDitService, roLdap, acceptedNodesDit.BASE_DN.getParent)
          ), // look if it's in the accepted inventories

          NamedMachineDNFinderAction(
            "check_mother_board_uuid_accepted",
            new FromMotherBoardUuidIdFinder(roLdap, acceptedNodesDit, inventoryDitService)
          ), // see if it's in the "pending" branch

          NamedMachineDNFinderAction(
            "check_mother_board_uuid_pending",
            new FromMotherBoardUuidIdFinder(roLdap, pendingNodesDit, inventoryDitService)
          ), // see if it's in the "removed" branch

          NamedMachineDNFinderAction(
            "check_mother_board_uuid_removed",
            new FromMotherBoardUuidIdFinder(roLdap, removedNodesDitImpl, inventoryDitService)
          )
        )
      ),
      new NameAndVersionIdFinder(
        "check_name_and_version",
        roLdap,
        inventoryMapper,
        acceptedNodesDit
      )
    )

    lazy val gitFactRepo   = GitRepositoryProviderImpl
      .make(RUDDER_GIT_ROOT_FACT_REPO)
      .runOrDie(err => new RuntimeException(s"Error when initializing git configuration repository: " + err.fullMsg))
    lazy val gitFactRepoGC = new GitGC(gitFactRepo, RUDDER_GIT_GC)
    lazy val factRepo      = new GitNodeFactRepository(gitFactRepo, RUDDER_GROUP_OWNER_CONFIG_REPO)
    factRepo.checkInit().runOrDie(err => new RuntimeException(s"Error when checking fact repository init: " + err.fullMsg))

    lazy val ldifInventoryLogger = new DefaultLDIFInventoryLogger(LDIF_TRACELOG_ROOT_DIR)
    lazy val inventorySaver      = new DefaultInventorySaver(
      rwLdap,
      acceptedNodesDit,
      inventoryMapper,
      (
        CheckOsType
        :: automaticMerger
        :: CheckMachineName
        :: new LastInventoryDate()
        :: AddIpValues
        :: new LogInventoryPreCommit(inventoryMapper, ldifInventoryLogger)
        :: Nil
      ),
      (
        new PendingNodeIfNodeWasRemoved(fullInventoryRepository)
        :: new FactRepositoryPostCommit(factRepo, nodeInfoService)
        :: new PostCommitLogger(ldifInventoryLogger)
        :: new PostCommitInventoryHooks(HOOKS_D, HOOKS_IGNORE_SUFFIXES)
        :: Nil
      )
    )

    lazy val inventoryProcessorInternal = {
      val checkLdapAlive: () => IOResult[Unit] = { () =>
        for {
          con <- rwLdap
          res <- con.get(pendingNodesDit.NODES.dn, "1.1")
        } yield {
          ()
        }
      }
      val maxParallel = {
        try {
          val user = if (MAX_PARSE_PARALLEL.endsWith("x")) {
            val xx = MAX_PARSE_PARALLEL.substring(0, MAX_PARSE_PARALLEL.size - 1)
            java.lang.Double.parseDouble(xx) * java.lang.Runtime.getRuntime.availableProcessors()
          } else {
            java.lang.Double.parseDouble(MAX_PARSE_PARALLEL)
          }
          Math.max(1, user).toLong
        } catch {
          case ex: Exception =>
            // logs are not available here
            println(
              s"ERROR Error when parsing configuration properties for the parallelization of inventory processing. " +
              s"Expecting a positive integer or number of time the available processors. Default to '0.5x': " +
              s"inventory.parse.parallelization=${MAX_PARSE_PARALLEL}"
            )
            Math.max(1, Math.ceil(java.lang.Runtime.getRuntime.availableProcessors().toDouble / 2).toLong)
        }
      }
      new InventoryProcessor(
        pipelinedInventoryParser,
        inventorySaver,
        maxParallel,
        fullInventoryRepository,
        new InventoryDigestServiceV1(fullInventoryRepository),
        checkLdapAlive,
        pendingNodesDit
      )
    }

    lazy val inventoryProcessor = {
      val mover = new InventoryMover(
        INVENTORY_DIR_RECEIVED,
        INVENTORY_DIR_FAILED,
        new InventoryFailedHook(
          HOOKS_D,
          HOOKS_IGNORE_SUFFIXES
        )
      )
      new DefaultProcessInventoryService(inventoryProcessorInternal, mover)
    }

    lazy val inventoryWatcher = {
      val fileProcessor = new ProcessFile(inventoryProcessor, INVENTORY_DIR_INCOMING)

      new InventoryFileWatcher(
        fileProcessor,
        INVENTORY_DIR_INCOMING,
        INVENTORY_DIR_UPDATE,
        WATCHER_DELETE_OLD_INVENTORIES_AGE,
        WATCHER_GARBAGE_OLD_INVENTORIES_PERIOD
      )
    }

    lazy val cleanOldInventoryBatch = {
      new PurgeOldInventoryFiles(
        RUDDER_INVENTORIES_CLEAN_CRON,
        RUDDER_INVENTORIES_CLEAN_AGE,
        List(better.files.File(INVENTORY_DIR_FAILED), better.files.File(INVENTORY_DIR_RECEIVED))
      )
    }

    lazy val archiveApi = {
      val archiveBuilderService =
        new ZipArchiveBuilderService(new FileArchiveNameService(), configurationRepository, gitParseTechniqueLibrary)
      // fixe archive name to make it simple to test
      val rootDirName           = "archive".succeed
      new com.normation.rudder.rest.lift.ArchiveApi(
        archiveBuilderService,
        configService.rudder_featureSwitch_archiveApi(),
        rootDirName,
        new ZipArchiveReaderImpl(queryParser, techniqueParser),
        new SaveArchiveServicebyRepo(
          techniqueArchiver,
          techniqueReader,
          techniqueRepository,
          roDirectiveRepository,
          woDirectiveRepository,
          roNodeGroupRepository,
          woNodeGroupRepository,
          roRuleRepository,
          woRuleRepository,
          updateTechniqueLibrary,
          asyncDeploymentAgent
        ),
        new CheckArchiveServiceImpl(techniqueRepository)
      )
    }

    /*
     * API versions are incremented each time incompatible changes are made (like adding or deleting endpoints - modification
     * of an existing endpoint, if done in a purely compatible way, don't change api version).
     * It may happen that some rudder branches don't have a version bump, and other have several (in case of
     * horrible breaking bugs). We avoid the case where a previous release need a version bump.
     * For ex:
     * - 5.0: 14
     * - 5.1: 14 (no change)
     * - 5.2[.0~.4]: 15
     * - 5.2.5: 16
     */
    lazy val ApiVersions: List[ApiVersion] = {
      ApiVersion(12, true) ::  // rudder 6.0, 6.1
      ApiVersion(13, true) ::  // rudder 6.2
      ApiVersion(14, false) :: // rudder 7.0
      ApiVersion(15, false) :: // rudder 7.1 - system update on node details
      ApiVersion(16, false) :: // rudder 7.2 - create node api, import/export archive, hooks & campaigns internal API
      ApiVersion(17, false) :: // rudder 7.3 - directive compliance, campaign API is public
      Nil
    }

    lazy val jsonPluginDefinition = new ReadPluginPackageInfo("/var/rudder/packages/index.json")

    lazy val resourceFileService = new ResourceFileService(gitConfigRepo)
    lazy val apiDispatcher       = new RudderEndpointDispatcher(LiftApiProcessingLogger)
    lazy val rudderApi           = {
      import com.normation.rudder.rest.lift._

      val nodeInheritedProperties  =
        new NodeApiInheritedProperties(nodeInfoService, roNodeGroupRepository, roLDAPParameterRepository)
      val groupInheritedProperties = new GroupApiInheritedProperties(roNodeGroupRepository, roLDAPParameterRepository)

      val campaignApi = new lift.CampaignApi(
        campaignRepo,
        campaignSerializer,
        campaignEventRepo,
        mainCampaignService,
        restExtractorService,
        stringUuidGenerator
      )
      val modules     = List(
        new ComplianceApi(restExtractorService, complianceAPIService, roDirectiveRepository),
        new GroupsApi(
          roLdapNodeGroupRepository,
          restExtractorService,
          zioJsonExtractor,
          stringUuidGenerator,
          groupApiService2,
          groupApiService6,
          groupApiService14,
          groupInheritedProperties
        ),
        new DirectiveApi(
          roDirectiveRepository,
          restExtractorService,
          zioJsonExtractor,
          stringUuidGenerator,
          directiveApiService2,
          directiveApiService14
        ),
        new NodeApi(
          restExtractorService,
          restDataSerializer,
          nodeApiService2,
          nodeApiService4,
          nodeApiService6,
          nodeApiService8,
          nodeApiService12,
          nodeApiService13,
          nodeApiService16,
          nodeInheritedProperties,
          RUDDER_DEFAULT_DELETE_NODE_MODE
        ),
        new ParameterApi(restExtractorService, zioJsonExtractor, parameterApiService2, parameterApiService14),
        new SettingsApi(
          restExtractorService,
          configService,
          asyncDeploymentAgent,
          stringUuidGenerator,
          policyServerManagementService,
          nodeInfoService
        ),
        new TechniqueApi(
          restExtractorService,
          techniqueApiService6,
          techniqueApiService14,
          ncfTechniqueWriter,
          ncfTechniqueReader,
          techniqueRepository,
          techniqueSerializer,
          stringUuidGenerator,
          resourceFileService
        ),
        new RuleApi(
          restExtractorService,
          zioJsonExtractor,
          ruleApiService2,
          ruleApiService6,
          ruleApiService13,
          stringUuidGenerator
        ),
        new SystemApi(
          restExtractorService,
          systemApiService11,
          systemApiService13,
          rudderMajorVersion,
          rudderFullVersion,
          builtTimestamp
        ),
        new InventoryApi(restExtractorService, inventoryWatcher, better.files.File(INVENTORY_DIR_INCOMING)),
        new PluginApi(restExtractorService, pluginSettingsService),
        new RecentChangesAPI(recentChangesService, restExtractorService),
        new RulesInternalApi(restExtractorService, ruleInternalApiService),
        campaignApi,
        new HookApi(hookApiService),
        archiveApi
        // info api must be resolved latter, because else it misses plugin apis !
      )

      val api = new LiftHandler(
        apiDispatcher,
        ApiVersions,
        new AclApiAuthorization(LiftApiProcessingLogger, userService, () => apiAuthorizationLevelService.aclEnabled),
        None
      )
      modules.foreach(module => api.addModules(module.getLiftEndpoints()))
      api
    }

    // Internal APIs
    lazy val sharedFileApi     = new SharedFilesAPI(restExtractorService, RUDDER_DIR_SHARED_FILES_FOLDER)
    lazy val eventLogApi       = new EventLogAPI(eventLogRepository, restExtractorService, eventLogDetailsGenerator, personIdentService)
    lazy val asyncWorkflowInfo = new AsyncWorkflowInfo
    lazy val configService: ReadConfigService with UpdateConfigService = {
      new GenericConfigService(
        RudderProperties.config,
        new LdapConfigRepository(rudderDit, rwLdap, ldapEntityMapper, eventLogRepository, stringUuidGenerator),
        asyncWorkflowInfo,
        workflowLevelService
      )
    }

    lazy val recentChangesService = new CachedNodeChangesServiceImpl(
      new NodeChangesServiceImpl(reportsRepository),
      () => configService.rudder_compute_changes().toBox
    )

    //////////////////////////////////////////////////////////////////////////////////////////
    //////////////////////////////////////////////////////////////////////////////////////////

    //
    // Concrete implementation.
    // They are private to that object, and they can refer to other
    // private implementation as long as they conform to interface.
    //

    lazy val gitParseTechniqueLibrary = new GitParseTechniqueLibrary(
      techniqueParser,
      gitConfigRepo,
      gitRevisionProvider,
      "techniques",
      "metadata.xml"
    )
    lazy val configurationRepository  = new ConfigurationRepositoryImpl(
      roLdapDirectiveRepository,
      techniqueRepository,
      roLdapRuleRepository,
      roNodeGroupRepository,
      parseActiveTechniqueLibrary,
      gitParseTechniqueLibrary,
      parseRules,
      parseGroupLibrary
    )

    /////////////////////////////////////////////////////////////////////
    //// everything was private[this]
    ////////////////////////////////////////////////////////////////////

    lazy val roLDAPApiAccountRepository = new RoLDAPApiAccountRepository(
      rudderDitImpl,
      roLdap,
      ldapEntityMapper,
      tokenGenerator,
      ApiAuthorization.allAuthz.acl // for system token
    )
    lazy val roApiAccountRepository: RoApiAccountRepository = roLDAPApiAccountRepository

    lazy val woLDAPApiAccountRepository = new WoLDAPApiAccountRepository(
      rudderDitImpl,
      rwLdap,
      ldapEntityMapper,
      ldapDiffMapper,
      logRepository,
      personIdentServiceImpl
    )
    lazy val woApiAccountRepository: WoApiAccountRepository = woLDAPApiAccountRepository

    lazy val ruleApplicationStatusImpl: RuleApplicationStatusService = new RuleApplicationStatusServiceImpl()
    lazy val ruleApplicationStatus = ruleApplicationStatusImpl
    lazy val propertyEngineServiceImpl: PropertyEngineService = new PropertyEngineServiceImpl(
      List.empty
    )
    lazy val propertyEngineService = propertyEngineServiceImpl

    def DN(rdn: String, parent: DN)           = new DN(new RDN(rdn), parent)
    lazy val LDAP_BASEDN                      = new DN("cn=rudder-configuration")
    lazy val LDAP_INVENTORIES_BASEDN          = DN("ou=Inventories", LDAP_BASEDN)
    lazy val LDAP_INVENTORIES_SOFTWARE_BASEDN = LDAP_INVENTORIES_BASEDN

    lazy val acceptedNodesDitImpl: InventoryDit = new InventoryDit(
      DN("ou=Accepted Inventories", LDAP_INVENTORIES_BASEDN),
      LDAP_INVENTORIES_SOFTWARE_BASEDN,
      "Accepted inventories"
    )
    lazy val acceptedNodesDit = acceptedNodesDitImpl
    lazy val pendingNodesDitImpl: InventoryDit = new InventoryDit(
      DN("ou=Pending Inventories", LDAP_INVENTORIES_BASEDN),
      LDAP_INVENTORIES_SOFTWARE_BASEDN,
      "Pending inventories"
    )
    lazy val pendingNodesDit     = pendingNodesDitImpl
    lazy val removedNodesDitImpl =
      new InventoryDit(DN("ou=Removed Inventories", LDAP_INVENTORIES_BASEDN), LDAP_INVENTORIES_SOFTWARE_BASEDN, "Removed Servers")
    lazy val rudderDitImpl: RudderDit = new RudderDit(DN("ou=Rudder", LDAP_BASEDN))
    lazy val rudderDit = rudderDitImpl
    lazy val nodeDitImpl: NodeDit = new NodeDit(LDAP_BASEDN)
    lazy val nodeDit = nodeDitImpl
    lazy val inventoryDitService: InventoryDitService =
      new InventoryDitServiceImpl(pendingNodesDitImpl, acceptedNodesDitImpl, removedNodesDitImpl)
    lazy val stringUuidGenerator: StringUuidGenerator = new StringUuidGeneratorImpl
    lazy val uuidGen                   = stringUuidGenerator
    lazy val systemVariableSpecService = new SystemVariableSpecServiceImpl()
    lazy val ldapEntityMapper: LDAPEntityMapper =
      new LDAPEntityMapper(rudderDitImpl, nodeDitImpl, acceptedNodesDitImpl, queryParser, inventoryMapper)

    ///// items serializer - service that transforms items to XML /////
    lazy val ruleSerialisation:                    RuleSerialisation                    = new RuleSerialisationImpl(
      Constants.XML_CURRENT_FILE_FORMAT.toString
    )
    lazy val ruleCategorySerialisation:            RuleCategorySerialisation            = new RuleCategorySerialisationImpl(
      Constants.XML_CURRENT_FILE_FORMAT.toString
    )
    lazy val rootSectionSerialisation:             SectionSpecWriter                    = new SectionSpecWriterImpl()
    lazy val activeTechniqueCategorySerialisation: ActiveTechniqueCategorySerialisation =
      new ActiveTechniqueCategorySerialisationImpl(Constants.XML_CURRENT_FILE_FORMAT.toString)
    lazy val activeTechniqueSerialisation:         ActiveTechniqueSerialisation         =
      new ActiveTechniqueSerialisationImpl(Constants.XML_CURRENT_FILE_FORMAT.toString)
    lazy val directiveSerialisation:               DirectiveSerialisation               =
      new DirectiveSerialisationImpl(Constants.XML_CURRENT_FILE_FORMAT.toString)
    lazy val nodeGroupCategorySerialisation:       NodeGroupCategorySerialisation       =
      new NodeGroupCategorySerialisationImpl(Constants.XML_CURRENT_FILE_FORMAT.toString)
    lazy val nodeGroupSerialisation:               NodeGroupSerialisation               =
      new NodeGroupSerialisationImpl(Constants.XML_CURRENT_FILE_FORMAT.toString)
    lazy val deploymentStatusSerialisation:        DeploymentStatusSerialisation        =
      new DeploymentStatusSerialisationImpl(Constants.XML_CURRENT_FILE_FORMAT.toString)
    lazy val globalParameterSerialisation:         GlobalParameterSerialisation         =
      new GlobalParameterSerialisationImpl(Constants.XML_CURRENT_FILE_FORMAT.toString)
    lazy val apiAccountSerialisation:              APIAccountSerialisation              =
      new APIAccountSerialisationImpl(Constants.XML_CURRENT_FILE_FORMAT.toString)
    lazy val propertySerialization:                GlobalPropertySerialisation          =
      new GlobalPropertySerialisationImpl(Constants.XML_CURRENT_FILE_FORMAT.toString)
    lazy val changeRequestChangesSerialisation:    ChangeRequestChangesSerialisation    = {
      new ChangeRequestChangesSerialisationImpl(
        Constants.XML_CURRENT_FILE_FORMAT.toString,
        nodeGroupSerialisation,
        directiveSerialisation,
        ruleSerialisation,
        globalParameterSerialisation,
        techniqueRepositoryImpl,
        rootSectionSerialisation
      )
    }

    lazy val eventLogFactory = new EventLogFactoryImpl(
      ruleSerialisation,
      directiveSerialisation,
      nodeGroupSerialisation,
      activeTechniqueSerialisation,
      globalParameterSerialisation,
      apiAccountSerialisation,
      propertySerialization,
      new SecretSerialisationImpl(Constants.XML_CURRENT_FILE_FORMAT.toString)
    )
    lazy val pathComputer    = new PathComputerImpl(
      Constants.NODE_PROMISES_PARENT_DIR_BASE,
      Constants.NODE_PROMISES_PARENT_DIR,
      RUDDER_DIR_BACKUP,
      Constants.CFENGINE_COMMUNITY_PROMISES_PATH,
      Constants.CFENGINE_NOVA_PROMISES_PATH
    )

    /*
     * For now, we don't want to query server other
     * than the accepted ones.
     */
    lazy val getSubGroupChoices = () => roLdapNodeGroupRepository.getAll().map(seq => seq.map(g => SubGroupChoice(g.id, g.name)))
    lazy val ditQueryDataImpl   = new DitQueryData(acceptedNodesDitImpl, nodeDit, rudderDit, getSubGroupChoices)
    lazy val queryParser        = new CmdbQueryParser with DefaultStringQueryParser with JsonQueryLexer {
      override val criterionObjects = Map[String, ObjectCriterion]() ++ ditQueryDataImpl.criteriaMap
    }
    lazy val inventoryMapper: InventoryMapper =
      new InventoryMapper(inventoryDitService, pendingNodesDitImpl, acceptedNodesDitImpl, removedNodesDitImpl)
    lazy val fullInventoryFromLdapEntries: FullInventoryFromLdapEntries =
      new FullInventoryFromLdapEntriesImpl(inventoryDitService, inventoryMapper)
    lazy val ldapDiffMapper = new LDAPDiffMapper(ldapEntityMapper, queryParser)

    lazy val activeTechniqueCategoryUnserialisation = new ActiveTechniqueCategoryUnserialisationImpl
    lazy val activeTechniqueUnserialisation         = new ActiveTechniqueUnserialisationImpl
    lazy val directiveUnserialisation               = new DirectiveUnserialisationImpl
    lazy val nodeGroupCategoryUnserialisation       = new NodeGroupCategoryUnserialisationImpl
    lazy val nodeGroupUnserialisation               = new NodeGroupUnserialisationImpl(queryParser)
    lazy val ruleUnserialisation                    = new RuleUnserialisationImpl
    lazy val ruleCategoryUnserialisation            = new RuleCategoryUnserialisationImpl
    lazy val globalParameterUnserialisation         = new GlobalParameterUnserialisationImpl
    lazy val changeRequestChangesUnserialisation    = new ChangeRequestChangesUnserialisationImpl(
      nodeGroupUnserialisation,
      directiveUnserialisation,
      ruleUnserialisation,
      globalParameterUnserialisation,
      techniqueRepository,
      sectionSpecParser
    )
    lazy val entityMigration                        = DefaultXmlEventLogMigration

    lazy val eventLogDetailsServiceImpl = new EventLogDetailsServiceImpl(
      queryParser,
      new DirectiveUnserialisationImpl,
      new NodeGroupUnserialisationImpl(queryParser),
      new RuleUnserialisationImpl,
      new ActiveTechniqueUnserialisationImpl,
      new DeploymentStatusUnserialisationImpl,
      new GlobalParameterUnserialisationImpl,
      new ApiAccountUnserialisationImpl,
      new SecretUnserialisationImpl
    )

    //////////////////////////////////////////////////////////
    //  non success services that could perhaps be
    //////////////////////////////////////////////////////////

    // => rwLdap is only used to repair an error, that could be repaired elsewhere.

    // => because of systemVariableSpecService
    // metadata.xml parser

    lazy val variableSpecParser = new VariableSpecParser
    lazy val sectionSpecParser  = new SectionSpecParser(variableSpecParser)
    lazy val techniqueParser    = {
      new TechniqueParser(variableSpecParser, sectionSpecParser, systemVariableSpecService)
    }

    lazy val userPropertyServiceImpl = new StatelessUserPropertyService(
      configService.rudder_ui_changeMessage_enabled _,
      configService.rudder_ui_changeMessage_mandatory _,
      configService.rudder_ui_changeMessage_explanation _
    )
    lazy val userPropertyService     = userPropertyServiceImpl

    ////////////////////////////////////
    //  non success services
    ////////////////////////////////////

    ///// end /////

    lazy val logRepository                = {
      val eventLogRepo = new EventLogJdbcRepository(doobie, eventLogFactory)
      techniqueRepositoryImpl.registerCallback(
        new LogEventOnTechniqueReloadCallback(
          "LogEventTechnique",
          100, // must be before most of other

          eventLogRepo
        )
      )
      eventLogRepo
    }
    lazy val eventLogRepository           = logRepository
    lazy val inventoryLogEventServiceImpl = new InventoryEventLogServiceImpl(logRepository)
    lazy val gitConfigRepo                = GitRepositoryProviderImpl
      .make(RUDDER_GIT_ROOT_CONFIG_REPO)
      .runOrDie(err => new RuntimeException(s"Error when creating git configuration repository: " + err.fullMsg))
    lazy val gitConfigRepoGC              = new GitGC(gitConfigRepo, RUDDER_GIT_GC)
    lazy val gitRevisionProviderImpl      = {
      new LDAPGitRevisionProvider(rwLdap, rudderDitImpl, gitConfigRepo, RUDDER_TECHNIQUELIBRARY_GIT_REFS_PATH)
    }
    lazy val gitRevisionProvider: GitRevisionProvider = gitRevisionProviderImpl

    lazy val techniqueReader: TechniqueReader = {
      // find the relative path from gitConfigRepo to the ptlib root
      val gitSlash = new File(RUDDER_GIT_ROOT_CONFIG_REPO).getPath + "/"
      if (!RUDDER_DIR_TECHNIQUES.startsWith(gitSlash)) {
        ApplicationLogger.error(
          "The Technique library root directory must be a sub-directory of '%s', but it is configured to be: '%s'".format(
            RUDDER_GIT_ROOT_CONFIG_REPO,
            RUDDER_DIR_TECHNIQUES
          )
        )
        throw new RuntimeException(
          "The Technique library root directory must be a sub-directory of '%s', but it is configured to be: '%s'".format(
            RUDDER_GIT_ROOT_CONFIG_REPO,
            RUDDER_DIR_TECHNIQUES
          )
        )
      }

      // create a demo default-directive-names.conf if none exists
      val defaultDirectiveNames = new File(RUDDER_DIR_TECHNIQUES, "default-directive-names.conf")
      if (!defaultDirectiveNames.exists) {
        FileUtils.writeStringToFile(
          defaultDirectiveNames,
          """
            |#
            |# This file contains the default name that a directive gets in Rudder UI creation pop-up.
            |# The file format is a simple key=value file, with key being the techniqueName
            |# or techniqueName/version and the value being the name to use.
            |# An empty value will lead to an empty default name.
            |# For a new Directive, we will try to lookup "TechniqueName/version" and if not
            |# available "TechniqueName" from this file. If neither key is available, the
            |# pop-up will use the actual Technique name as default.
            |# Don't forget to commit the file to have modifications seen by Rudder.
            |#
            |
            |# Default pattern for new directive from "userManagement" technique:
            |userManagement=User: <name> Login: <login>
            |# For userManagement version 2.0, prefer that pattern in new Directives:
            |userManagement/2.0: User 2.0 [LOGIN]
            |""".stripMargin,
          RUDDER_CHARSET.value
        )
      }

      val relativePath = RUDDER_DIR_TECHNIQUES.substring(gitSlash.size, RUDDER_DIR_TECHNIQUES.size)
      new GitTechniqueReader(
        techniqueParser,
        gitRevisionProviderImpl,
        gitConfigRepo,
        "metadata.xml",
        "category.xml",
        Some(relativePath),
        "default-directive-names.conf"
      )
    }

    lazy val roLdap                   = {
      new ROPooledSimpleAuthConnectionProvider(
        host = LDAP_HOST,
        port = LDAP_PORT,
        authDn = LDAP_AUTHDN,
        authPw = LDAP_AUTHPW,
        poolSize = LDAP_MAX_POOL_SIZE
      )
    }
    lazy val roLDAPConnectionProvider = roLdap
    lazy val rwLdap                   = {
      new RWPooledSimpleAuthConnectionProvider(
        host = LDAP_HOST,
        port = LDAP_PORT,
        authDn = LDAP_AUTHDN,
        authPw = LDAP_AUTHPW,
        poolSize = LDAP_MAX_POOL_SIZE
      )
    }

    // query processor for accepted nodes
    lazy val queryProcessor = new AcceptedNodesLDAPQueryProcessor(
      nodeDitImpl,
      acceptedNodesDitImpl,
      new InternalLDAPQueryProcessor(roLdap, acceptedNodesDitImpl, nodeDit, ditQueryDataImpl, ldapEntityMapper),
      nodeInfoServiceImpl
    )

    // we need a roLdap query checker for nodes in pending
    lazy val inventoryQueryChecker = new PendingNodesLDAPQueryChecker(
      new InternalLDAPQueryProcessor(
        roLdap,
        pendingNodesDitImpl,
        nodeDit, // here, we don't want to look for subgroups to show them in the form => always return an empty list

        new DitQueryData(pendingNodesDitImpl, nodeDit, rudderDit, () => Nil.succeed),
        ldapEntityMapper
      ),
      nodeInfoServiceImpl
    )
    lazy val dynGroupServiceImpl   = new DynGroupServiceImpl(rudderDitImpl, roLdap, ldapEntityMapper)

    lazy val pendingNodeCheckGroup = new CheckPendingNodeInDynGroups(inventoryQueryChecker)

    lazy val ldapFullInventoryRepository =
      new FullInventoryRepositoryImpl(inventoryDitService, inventoryMapper, rwLdap)
    lazy val fullInventoryRepository     = ldapFullInventoryRepository
    lazy val unitRefuseGroup:              UnitRefuseInventory                          =
      new RefuseGroups("refuse_node:delete_id_in_groups", roLdapNodeGroupRepository, woLdapNodeGroupRepository)
    lazy val acceptInventory:              UnitAcceptInventory with UnitRefuseInventory =
      new AcceptInventory("accept_new_server:inventory", pendingNodesDitImpl, acceptedNodesDitImpl, ldapFullInventoryRepository)
    lazy val acceptNodeAndMachineInNodeOu: UnitAcceptInventory with UnitRefuseInventory = {
      new AcceptFullInventoryInNodeOu(
        "accept_new_server:ou=node",
        nodeDitImpl,
        rwLdap,
        ldapEntityMapper,
        PendingInventory,
        () => configService.rudder_node_onaccept_default_policy_mode().toBox,
        () => configService.rudder_node_onaccept_default_state().toBox
      )
    }

    lazy val acceptHostnameAndIp: UnitAcceptInventory = new AcceptHostnameAndIp(
      "accept_new_server:check_hostname_unicity",
      AcceptedInventory,
      queryProcessor,
      ditQueryDataImpl,
      psMngtService,
      nodeInfoServiceImpl,
      configService.node_accept_duplicated_hostname()
    )

    lazy val historizeNodeStateOnChoice: UnitAcceptInventory with UnitRefuseInventory = {
      new HistorizeNodeStateOnChoice(
        "accept_or_refuse_new_node:historize_inventory",
        ldapFullInventoryRepository,
        diffRepos,
        PendingInventory
      )
    }
    lazy val updateFactRepoOnChoice:     UnitAcceptInventory with UnitRefuseInventory = new UpdateFactRepoOnChoice(
      "accept_or_refuse_new_node:update_fact_repo",
      PendingInventory,
      factRepo
    )

    lazy val nodeGridImpl = new NodeGrid(ldapFullInventoryRepository, nodeInfoServiceImpl, configService)

    lazy val modificationService      =
      new ModificationService(logRepository, gitModificationRepository, itemArchiveManagerImpl, uuidGen)
    lazy val eventListDisplayerImpl   = new EventListDisplayer(logRepository)
    lazy val eventLogDetailsGenerator = new EventLogDetailsGenerator(
      eventLogDetailsServiceImpl,
      logRepository,
      roLdapNodeGroupRepository,
      roLdapDirectiveRepository,
      nodeInfoServiceImpl,
      roLDAPRuleCategoryRepository,
      modificationService,
      personIdentServiceImpl,
      linkUtil,
      diffDisplayer
    )
    lazy val databaseManagerImpl      = new DatabaseManagerImpl(reportsRepositoryImpl, updateExpectedRepo)
    lazy val softwareInventoryDAO: ReadOnlySoftwareDAO =
      new ReadOnlySoftwareDAOImpl(inventoryDitService, roLdap, inventoryMapper)
    lazy val readOnlySoftwareDAO = softwareInventoryDAO
    lazy val softwareInventoryRWDAO: WriteOnlySoftwareDAO = new WriteOnlySoftwareDAOImpl(acceptedNodesDitImpl, rwLdap)
    lazy val softwareService:        SoftwareService      =
      new SoftwareServiceImpl(softwareInventoryDAO, softwareInventoryRWDAO, acceptedNodesDit)

    lazy val nodeSummaryServiceImpl = new NodeSummaryServiceImpl(inventoryDitService, inventoryMapper, roLdap)
    lazy val diffRepos: InventoryHistoryLogRepository = {
      new InventoryHistoryLogRepository(
        HISTORY_INVENTORIES_ROOTDIR,
        new FullInventoryFileParser(fullInventoryFromLdapEntries, inventoryMapper)
      )
    }
    lazy val inventoryHistoryLogRepository = diffRepos

    lazy val personIdentServiceImpl: PersonIdentService = new TrivialPersonIdentService
    lazy val personIdentService = personIdentServiceImpl

    lazy val roParameterServiceImpl = new RoParameterServiceImpl(roLDAPParameterRepository)

    ///// items archivers - services that allows to transform items to XML and save then on a Git FS /////
    lazy val gitModificationRepository = new GitModificationRepositoryImpl(doobie)
    lazy val gitRuleArchiver:                    GitRuleArchiver                    = new GitRuleArchiverImpl(
      gitConfigRepo,
      ruleSerialisation,
      rulesDirectoryName,
      prettyPrinter,
      gitModificationRepository,
      RUDDER_CHARSET.name,
      RUDDER_GROUP_OWNER_CONFIG_REPO
    )
    lazy val gitRuleCategoryArchiver:            GitRuleCategoryArchiver            = new GitRuleCategoryArchiverImpl(
      gitConfigRepo,
      ruleCategorySerialisation,
      ruleCategoriesDirectoryName,
      prettyPrinter,
      gitModificationRepository,
      RUDDER_CHARSET.name,
      "category.xml",
      RUDDER_GROUP_OWNER_CONFIG_REPO
    )
    lazy val gitActiveTechniqueCategoryArchiver: GitActiveTechniqueCategoryArchiver = {
      new GitActiveTechniqueCategoryArchiverImpl(
        gitConfigRepo,
        activeTechniqueCategorySerialisation,
        userLibraryDirectoryName,
        prettyPrinter,
        gitModificationRepository,
        RUDDER_CHARSET.name,
        "category.xml",
        RUDDER_GROUP_OWNER_CONFIG_REPO
      )
    }
    lazy val gitActiveTechniqueArchiver:         GitActiveTechniqueArchiverImpl     = new GitActiveTechniqueArchiverImpl(
      gitConfigRepo,
      activeTechniqueSerialisation,
      userLibraryDirectoryName,
      prettyPrinter,
      gitModificationRepository,
      Buffer(),
      RUDDER_CHARSET.name,
      "activeTechniqueSettings.xml",
      RUDDER_GROUP_OWNER_CONFIG_REPO
    )
    lazy val gitDirectiveArchiver:               GitDirectiveArchiver               = new GitDirectiveArchiverImpl(
      gitConfigRepo,
      directiveSerialisation,
      userLibraryDirectoryName,
      prettyPrinter,
      gitModificationRepository,
      RUDDER_CHARSET.name,
      RUDDER_GROUP_OWNER_CONFIG_REPO
    )
    lazy val gitNodeGroupArchiver:               GitNodeGroupArchiver               = new GitNodeGroupArchiverImpl(
      gitConfigRepo,
      nodeGroupSerialisation,
      nodeGroupCategorySerialisation,
      groupLibraryDirectoryName,
      prettyPrinter,
      gitModificationRepository,
      RUDDER_CHARSET.name,
      "category.xml",
      RUDDER_GROUP_OWNER_CONFIG_REPO
    )
    lazy val gitParameterArchiver:               GitParameterArchiver               = new GitParameterArchiverImpl(
      gitConfigRepo,
      globalParameterSerialisation,
      parametersDirectoryName,
      prettyPrinter,
      gitModificationRepository,
      RUDDER_CHARSET.name,
      RUDDER_GROUP_OWNER_CONFIG_REPO
    )
    ////////////// MUTEX FOR rwLdap REPOS //////////////

    lazy val uptLibReadWriteMutex    = new ZioTReentrantLock("directive-lock")
    lazy val groupLibReadWriteMutex  = new ZioTReentrantLock("group-lock")
    lazy val nodeReadWriteMutex      = new ZioTReentrantLock("node-lock")
    lazy val parameterReadWriteMutex = new ZioTReentrantLock("parameter-lock")
    lazy val ruleReadWriteMutex      = new ZioTReentrantLock("rule-lock")
    lazy val ruleCatReadWriteMutex   = new ZioTReentrantLock("rule-cat-lock")

    lazy val roLdapDirectiveRepository =
      new RoLDAPDirectiveRepository(rudderDitImpl, roLdap, ldapEntityMapper, techniqueRepositoryImpl, uptLibReadWriteMutex)
    lazy val roDirectiveRepository: RoDirectiveRepository = roLdapDirectiveRepository
    lazy val woLdapDirectiveRepository = {
      val repo = new WoLDAPDirectiveRepository(
        roLdapDirectiveRepository,
        rwLdap,
        ldapDiffMapper,
        logRepository,
        uuidGen,
        gitDirectiveArchiver,
        gitActiveTechniqueArchiver,
        gitActiveTechniqueCategoryArchiver,
        personIdentServiceImpl,
        RUDDER_AUTOARCHIVEITEMS
      )

      gitActiveTechniqueArchiver.uptModificationCallback += new UpdatePiOnActiveTechniqueEvent(
        gitDirectiveArchiver,
        techniqueRepositoryImpl,
        roLdapDirectiveRepository
      )

      techniqueRepositoryImpl.registerCallback(
        new SaveDirectivesOnTechniqueCallback(
          "SaveDirectivesOnTechniqueCallback",
          100,
          directiveEditorServiceImpl,
          roLdapDirectiveRepository,
          repo
        )
      )

      repo
    }
    lazy val woDirectiveRepository: WoDirectiveRepository = woLdapDirectiveRepository

    lazy val roLdapRuleRepository =
      new RoLDAPRuleRepository(rudderDitImpl, roLdap, ldapEntityMapper, ruleReadWriteMutex)
    lazy val roRuleRepository: RoRuleRepository = roLdapRuleRepository

    lazy val woLdapRuleRepository: WoRuleRepository = new WoLDAPRuleRepository(
      roLdapRuleRepository,
      rwLdap,
      ldapDiffMapper,
      roLdapNodeGroupRepository,
      logRepository,
      gitRuleArchiver,
      personIdentServiceImpl,
      RUDDER_AUTOARCHIVEITEMS
    )
    lazy val woRuleRepository = woLdapRuleRepository

    lazy val woLdapNodeRepository: WoNodeRepository = new WoLDAPNodeRepository(
      nodeDitImpl,
      acceptedNodesDit,
      ldapEntityMapper,
      rwLdap,
      logRepository,
      nodeReadWriteMutex,
      cachedNodeConfigurationService,
      reportingServiceImpl
    )
    lazy val woNodeRepository = woLdapNodeRepository

    lazy val roLdapNodeGroupRepository = new RoLDAPNodeGroupRepository(
      rudderDitImpl,
      roLdap,
      ldapEntityMapper,
      groupLibReadWriteMutex
    )
    lazy val roNodeGroupRepository: RoNodeGroupRepository = roLdapNodeGroupRepository

    lazy val woLdapNodeGroupRepository = new WoLDAPNodeGroupRepository(
      roLdapNodeGroupRepository,
      rwLdap,
      ldapDiffMapper,
      uuidGen,
      logRepository,
      gitNodeGroupArchiver,
      personIdentServiceImpl,
      RUDDER_AUTOARCHIVEITEMS
    )
    lazy val woNodeGroupRepository: WoNodeGroupRepository = woLdapNodeGroupRepository

    lazy val roLDAPRuleCategoryRepository = {
      new RoLDAPRuleCategoryRepository(
        rudderDitImpl,
        roLdap,
        ldapEntityMapper,
        ruleCatReadWriteMutex
      )
    }

    lazy val woLDAPRuleCategoryRepository = {
      new WoLDAPRuleCategoryRepository(
        roLDAPRuleCategoryRepository,
        rwLdap,
        uuidGen,
        gitRuleCategoryArchiver,
        personIdentServiceImpl,
        RUDDER_AUTOARCHIVEITEMS
      )
    }

    lazy val roLDAPParameterRepository = new RoLDAPParameterRepository(
      rudderDitImpl,
      roLdap,
      ldapEntityMapper,
      parameterReadWriteMutex
    )

    lazy val woLDAPParameterRepository = new WoLDAPParameterRepository(
      roLDAPParameterRepository,
      rwLdap,
      ldapDiffMapper,
      logRepository,
      gitParameterArchiver,
      personIdentServiceImpl,
      RUDDER_AUTOARCHIVEITEMS
    )

    lazy val itemArchiveManagerImpl = new ItemArchiveManagerImpl(
      roLdapRuleRepository,
      woLdapRuleRepository,
      roLDAPRuleCategoryRepository,
      roLdapDirectiveRepository,
      roLdapNodeGroupRepository,
      roLDAPParameterRepository,
      woLDAPParameterRepository,
      gitConfigRepo,
      gitRevisionProviderImpl,
      gitRuleArchiver,
      gitRuleCategoryArchiver,
      gitActiveTechniqueCategoryArchiver,
      gitActiveTechniqueArchiver,
      gitNodeGroupArchiver,
      gitParameterArchiver,
      parseRules,
      parseActiveTechniqueLibrary,
      parseGlobalParameter,
      parseRuleCategories,
      importTechniqueLibrary,
      parseGroupLibrary,
      importGroupLibrary,
      importRuleCategoryLibrary,
      logRepository,
      asyncDeploymentAgentImpl,
      gitModificationRepository,
      dynGroupUpdaterService
    )
    lazy val itemArchiveManager: ItemArchiveManager = itemArchiveManagerImpl

    lazy val globalComplianceModeService: ComplianceModeService   = {
      new ComplianceModeServiceImpl(
        () => configService.rudder_compliance_mode_name().toBox,
        () => configService.rudder_compliance_heartbeatPeriod().toBox
      )
    }
    lazy val globalAgentRunService:       AgentRunIntervalService = {
      new AgentRunIntervalServiceImpl(
        nodeInfoServiceImpl,
        () => configService.agent_run_interval().toBox,
        () => configService.agent_run_start_hour().toBox,
        () => configService.agent_run_start_minute().toBox,
        () => configService.agent_run_splaytime().toBox,
        () => configService.rudder_compliance_heartbeatPeriod().toBox
      )
    }

    lazy val systemVariableService: SystemVariableService = new SystemVariableServiceImpl(
      systemVariableSpecService,
      psMngtService,
      RUDDER_DIR_DEPENDENCIES,
      CFENGINE_POLICY_DISTRIBUTION_PORT,
      HTTPS_POLICY_DISTRIBUTION_PORT,
      RUDDER_DIR_SHARED_FILES_FOLDER,
      RUDDER_WEBDAV_USER,
      RUDDER_WEBDAV_PASSWORD,
      RUDDER_JDBC_URL,
      RUDDER_JDBC_USERNAME,
      RUDDER_JDBC_PASSWORD,
      RUDDER_GIT_ROOT_CONFIG_REPO,
      rudderFullVersion,
      () => configService.cfengine_server_denybadclocks().toBox,
      () => configService.relay_server_sync_method().toBox,
      () => configService.relay_server_syncpromises().toBox,
      () => configService.relay_server_syncsharedfiles().toBox,
      () => configService.cfengine_modified_files_ttl().toBox,
      () => configService.cfengine_outputs_ttl().toBox,
      () => configService.send_server_metrics().toBox,
      () => configService.rudder_report_protocol_default().toBox,
      () => configService.rudder_verify_certificates().toBox
    )
    lazy val rudderCf3PromisesFileWriterService = new PolicyWriterServiceImpl(
      techniqueRepositoryImpl,
      pathComputer,
      new NodeConfigurationLoggerImpl(RUDDER_DEBUG_NODE_CONFIGURATION_PATH),
      new PrepareTemplateVariablesImpl(
        techniqueRepositoryImpl,
        systemVariableSpecService,
        new BuildBundleSequence(systemVariableSpecService, writeAllAgentSpecificFiles),
        agentRegister
      ),
      new FillTemplatesService(),
      writeAllAgentSpecificFiles,
      HOOKS_D,
      HOOKS_IGNORE_SUFFIXES,
      RUDDER_CHARSET.value,
      Some(RUDDER_GROUP_OWNER_GENERATED_POLICIES)
    )

    // must be here because of circular dependency if in techniqueRepository
    techniqueRepositoryImpl.registerCallback(
      new TechniqueAcceptationUpdater(
        "UpdatePTAcceptationDatetime",
        50,
        roLdapDirectiveRepository,
        woLdapDirectiveRepository,
        techniqueRepository,
        uuidGen
      )
    )

    lazy val techniqueRepositoryImpl = {
      val service = new TechniqueRepositoryImpl(
        techniqueReader,
        Seq(),
        uuidGen
      )
      service
    }
    lazy val techniqueRepository: TechniqueRepository = techniqueRepositoryImpl
    lazy val updateTechniqueLibrary: UpdateTechniqueLibrary = techniqueRepositoryImpl
    lazy val interpolationCompiler = new InterpolatedValueCompilerImpl(propertyEngineService)
    lazy val typeParameterService: PlugableParameterTypeService = new PlugableParameterTypeService()
    lazy val ruleValService:       RuleValService               = new RuleValServiceImpl(interpolationCompiler)

    lazy val psMngtService: PolicyServerManagementService = new PolicyServerManagementServiceImpl(
      rwLdap,
      rudderDit,
      eventLogRepository
    )
    lazy val policyServerManagementService = psMngtService

    lazy val deploymentService = {
      new PromiseGenerationServiceImpl(
        roLdapRuleRepository,
        woLdapRuleRepository,
        ruleValService,
        systemVariableService,
        nodeConfigurationHashRepo,
        nodeInfoServiceImpl,
        updateExpectedRepo,
        roNodeGroupRepository,
        roDirectiveRepository,
        configurationRepository,
        ruleApplicationStatusImpl,
        roParameterServiceImpl,
        interpolationCompiler,
        ldapFullInventoryRepository,
        globalComplianceModeService,
        globalAgentRunService,
        reportingServiceImpl,
        rudderCf3PromisesFileWriterService,
        new WriteNodeCertificatesPemImpl(Some(RUDDER_RELAY_RELOAD)),
        cachedNodeConfigurationService,
        () => configService.rudder_featureSwitch_directiveScriptEngine().toBox,
        () => configService.rudder_global_policy_mode().toBox,
        () => configService.rudder_generation_compute_dyngroups().toBox,
        () => configService.rudder_generation_max_parallelism().toBox,
        () => configService.rudder_generation_js_timeout().toBox,
        () => configService.rudder_generation_continue_on_error().toBox,
        HOOKS_D,
        HOOKS_IGNORE_SUFFIXES,
        UPDATED_NODE_IDS_PATH,
        UPDATED_NODE_IDS_COMPABILITY,
        GENERATION_FAILURE_MSG_PATH,
        allNodeCertificatesPemFile = better.files.File("/var/rudder/lib/ssl/allnodescerts.pem"),
        POSTGRESQL_IS_LOCAL
      )
    }

    lazy val policyGenerationBootGuard = zio.Promise.make[Nothing, Unit].runNow

    lazy val asyncDeploymentAgentImpl: AsyncDeploymentActor = {
      val agent = new AsyncDeploymentActor(
        deploymentService,
        eventLogDeploymentServiceImpl,
        deploymentStatusSerialisation,
        () => configService.rudder_generation_delay(),
        () => configService.rudder_generation_trigger(),
        policyGenerationBootGuard
      )
      techniqueRepositoryImpl.registerCallback(
        new DeployOnTechniqueCallback("DeployOnPTLibUpdate", 1000, agent)
      )
      agent
    }
    lazy val asyncDeploymentAgent = asyncDeploymentAgentImpl

    lazy val newNodeManagerImpl = {
      // the sequence of unit process to accept a new inventory
      val unitAcceptors = {
        historizeNodeStateOnChoice ::
        updateFactRepoOnChoice ::
        acceptNodeAndMachineInNodeOu ::
        acceptInventory ::
        acceptHostnameAndIp ::
        Nil
      }

      // the sequence of unit process to refuse a new inventory
      val unitRefusors = {
        historizeNodeStateOnChoice ::
        updateFactRepoOnChoice ::
        unitRefuseGroup ::
        acceptInventory ::
        Nil
      }

      new NewNodeManagerImpl(
        roLdap,
        pendingNodesDitImpl,
        acceptedNodesDitImpl,
        nodeSummaryServiceImpl,
        ldapFullInventoryRepository,
        unitAcceptors,
        unitRefusors,
        inventoryHistoryLogRepository,
        eventLogRepository,
        dyngroupUpdaterBatch,
        List(nodeInfoServiceImpl),
        cachedNodeConfigurationService,
        reportingServiceImpl,
        nodeInfoServiceImpl,
        HOOKS_D,
        HOOKS_IGNORE_SUFFIXES
      )
    }
    lazy val newNodeManager: NewNodeManager = newNodeManagerImpl

    lazy val nodeConfigurationHashRepo: NodeConfigurationHashRepository = {
      val x = new FileBasedNodeConfigurationHashRepository(FileBasedNodeConfigurationHashRepository.defaultHashesPath)
      x.init
      x
    }

    lazy val reportingServiceImpl = {
      val reportingServiceImpl = new CachedReportingServiceImpl(
        new ReportingServiceImpl(
          findExpectedRepo,
          reportsRepositoryImpl,
          roAgentRunsRepository,
          globalAgentRunService,
          nodeInfoServiceImpl,
          roLdapDirectiveRepository,
          roRuleRepository,
          cachedNodeConfigurationService,
          () => globalComplianceModeService.getGlobalComplianceMode,
          configService.rudder_global_policy_mode _,
          () => configService.rudder_compliance_unexpected_report_interpretation().toBox,
          RUDDER_JDBC_BATCH_MAX_SIZE
        ),
        nodeInfoServiceImpl,
        RUDDER_JDBC_BATCH_MAX_SIZE, // use same size as for SQL requests

        complianceRepositoryImpl
      )
      // to avoid a StackOverflowError, we set the compliance cache once it'z ready,
      // and can construct the nodeconfigurationservice without the comlpince cache
      cachedNodeConfigurationService.addHook(reportingServiceImpl)
      reportingServiceImpl
    }
    lazy val reportingService: ReportingService = reportingServiceImpl

    lazy val pgIn                     = new PostgresqlInClause(70)
    lazy val findExpectedRepo         = new FindExpectedReportsJdbcRepository(doobie, pgIn, RUDDER_JDBC_BATCH_MAX_SIZE)
    lazy val updateExpectedRepo       = new UpdateExpectedReportsJdbcRepository(doobie, pgIn, RUDDER_JDBC_BATCH_MAX_SIZE)
    lazy val reportsRepositoryImpl    = new ReportsJdbcRepository(doobie)
    lazy val reportsRepository        = reportsRepositoryImpl
    lazy val complianceRepositoryImpl = new ComplianceJdbcRepository(
      doobie,
      () => configService.rudder_save_db_compliance_details().toBox,
      () => configService.rudder_save_db_compliance_levels().toBox
    )
    lazy val dataSourceProvider       = new RudderDatasourceProvider(
      RUDDER_JDBC_DRIVER,
      RUDDER_JDBC_URL,
      RUDDER_JDBC_USERNAME,
      RUDDER_JDBC_PASSWORD,
      RUDDER_JDBC_MAX_POOL_SIZE
    )
    lazy val doobie                   = new Doobie(dataSourceProvider.datasource)

    lazy val parseRules:                  ParseRules with RuleRevisionRepository         = new GitParseRules(
      ruleUnserialisation,
      gitConfigRepo,
      entityMigration,
      rulesDirectoryName
    )
    lazy val parseActiveTechniqueLibrary: GitParseActiveTechniqueLibrary                 = new GitParseActiveTechniqueLibrary(
      activeTechniqueCategoryUnserialisation,
      activeTechniqueUnserialisation,
      directiveUnserialisation,
      gitConfigRepo,
      gitRevisionProvider,
      entityMigration,
      userLibraryDirectoryName
    )
    lazy val importTechniqueLibrary:      ImportTechniqueLibrary                         = new ImportTechniqueLibraryImpl(
      rudderDitImpl,
      rwLdap,
      ldapEntityMapper,
      uptLibReadWriteMutex
    )
    lazy val parseGroupLibrary:           ParseGroupLibrary with GroupRevisionRepository = new GitParseGroupLibrary(
      nodeGroupCategoryUnserialisation,
      nodeGroupUnserialisation,
      gitConfigRepo,
      entityMigration,
      groupLibraryDirectoryName
    )
    lazy val parseGlobalParameter:        ParseGlobalParameters                          = new GitParseGlobalParameters(
      globalParameterUnserialisation,
      gitConfigRepo,
      entityMigration,
      parametersDirectoryName
    )
    lazy val parseRuleCategories:         ParseRuleCategories                            = new GitParseRuleCategories(
      ruleCategoryUnserialisation,
      gitConfigRepo,
      entityMigration,
      ruleCategoriesDirectoryName
    )
    lazy val importGroupLibrary:          ImportGroupLibrary                             = new ImportGroupLibraryImpl(
      rudderDitImpl,
      rwLdap,
      ldapEntityMapper,
      groupLibReadWriteMutex
    )
    lazy val importRuleCategoryLibrary:   ImportRuleCategoryLibrary                      = new ImportRuleCategoryLibraryImpl(
      rudderDitImpl,
      rwLdap,
      ldapEntityMapper,
      ruleCatReadWriteMutex
    )
    lazy val eventLogDeploymentServiceImpl = new EventLogDeploymentService(logRepository, eventLogDetailsServiceImpl)
    lazy val nodeInfoServiceImpl           = new NodeInfoServiceCachedImpl(
      roLdap,
      nodeDitImpl,
      acceptedNodesDitImpl,
      removedNodesDitImpl,
      pendingNodesDitImpl,
      ldapEntityMapper,
      inventoryMapper,
      FiniteDuration(LDAP_CACHE_NODE_INFO_MIN_INTERVAL.toMillis, "millis")
    )
    lazy val nodeInfoService:              NodeInfoService              = nodeInfoServiceImpl
    lazy val dependencyAndDeletionService: DependencyAndDeletionService = new DependencyAndDeletionServiceImpl(
      new FindDependenciesImpl(roLdap, rudderDitImpl, ldapEntityMapper),
      roLdapDirectiveRepository,
      woLdapDirectiveRepository,
      woLdapRuleRepository,
      woLdapNodeGroupRepository
    )

    lazy val logDisplayerImpl:               LogDisplayer               =
      new LogDisplayer(reportsRepositoryImpl, configurationRepository, roLdapRuleRepository)
    lazy val categoryHierarchyDisplayerImpl: CategoryHierarchyDisplayer = new CategoryHierarchyDisplayer()
    lazy val dyngroupUpdaterBatch:           UpdateDynamicGroups        = new UpdateDynamicGroups(
      dynGroupServiceImpl,
      dynGroupUpdaterService,
      asyncDeploymentAgentImpl,
      uuidGen,
      RUDDER_BATCH_DYNGROUP_UPDATEINTERVAL,
      () => configService.rudder_compute_dyngroups_max_parallelism().toBox
    )
    lazy val updateDynamicGroups = dyngroupUpdaterBatch

    lazy val dynGroupUpdaterService =
      new DynGroupUpdaterServiceImpl(roLdapNodeGroupRepository, woLdapNodeGroupRepository, queryProcessor)

    lazy val dbCleaner: AutomaticReportsCleaning = {
      val cleanFrequency = AutomaticReportsCleaning.buildFrequency(
        RUDDER_BATCH_REPORTSCLEANER_FREQUENCY,
        RUDDER_BATCH_DATABASECLEANER_RUNTIME_MINUTE,
        RUDDER_BATCH_DATABASECLEANER_RUNTIME_HOUR,
        RUDDER_BATCH_DATABASECLEANER_RUNTIME_DAY
      ) match {
        case Full(freq) => freq
        case eb: EmptyBox =>
          val fail         = eb ?~! "automatic reports cleaner is not correct"
          val exceptionMsg =
            "configuration file (/opt/rudder/etc/rudder-webapp.conf) is not correctly set, cause is %s".format(fail.msg)
          throw new RuntimeException(exceptionMsg)
      }

      new AutomaticReportsCleaning(
        databaseManagerImpl,
        roLDAPConnectionProvider,
        RUDDER_BATCH_REPORTSCLEANER_DELETE_TTL,
        RUDDER_BATCH_REPORTSCLEANER_ARCHIVE_TTL,
        RUDDER_BATCH_REPORTSCLEANER_COMPLIANCE_DELETE_TTL,
        RUDDER_BATCH_REPORTSCLEANER_LOG_DELETE_TTL,
        cleanFrequency
      )
    }

    lazy val techniqueLibraryUpdater = new CheckTechniqueLibrary(
      techniqueRepositoryImpl,
      asyncDeploymentAgent,
      uuidGen,
      RUDDER_BATCH_TECHNIQUELIBRARY_UPDATEINTERVAL
    )

    lazy val jsTreeUtilServiceImpl = new JsTreeUtilService(roLdapDirectiveRepository, techniqueRepositoryImpl)

    /*
     * Cleaning action are run for the case where the node was accepted, deleted, and unknown
     * (ie: we want to be able to run cleaning actions even on a node that was deleted in the past, but
     * for some reason the user discover that theres remaining things, and he wants to get rid of them
     * without knowing rudder internal place to look for all possible garbages)
     */

    /*
     * The list of post deletion action to execute in a shared reference, created at class instanciation.
     * External services can update it from removeNodeServiceImpl.
     */
    lazy val postNodeDeleteActions = Ref
      .make(
        new RemoveNodeInfoFromCache(nodeInfoServiceImpl)
        :: new CloseNodeConfiguration(updateExpectedRepo)
        :: new RemoveNodeFromComplianceCache(cachedNodeConfigurationService, reportingServiceImpl)
        :: new DeletePolicyServerPolicies(policyServerManagementService)
        :: new ResetKeyStatus(rwLdap, removedNodesDitImpl)
        :: new CleanUpCFKeys()
        :: new CleanUpNodePolicyFiles("/var/rudder/share")
        :: new DeleteNodeFact(factRepo)
        :: Nil
      )
      .runNow

    lazy val removeNodeServiceImpl = new RemoveNodeServiceImpl(
      nodeDitImpl,
      rudderDitImpl,
      pendingNodesDitImpl,
      acceptedNodesDitImpl,
      removedNodesDitImpl,
      rwLdap,
      ldapEntityMapper,
      roLdapNodeGroupRepository,
      woLdapNodeGroupRepository,
      nodeInfoServiceImpl,
      ldapFullInventoryRepository,
      logRepository,
      nodeReadWriteMutex,
      pathComputer,
      newNodeManager,
      postNodeDeleteActions,
      HOOKS_D,
      HOOKS_IGNORE_SUFFIXES
    )
    lazy val removeNodeService: RemoveNodeService = removeNodeServiceImpl

    lazy val healthcheckService = new HealthcheckService(
      List(
        CheckCoreNumber,
        CheckFreeSpace,
        new CheckFileDescriptorLimit(nodeInfoService)
      )
    )

    lazy val healthcheckNotificationService = new HealthcheckNotificationService(healthcheckService, RUDDER_HEALTHCHECK_PERIOD)
    lazy val campaignSerializer             = new CampaignSerializer()
    lazy val campaignEventRepo              = new CampaignEventRepositoryImpl(doobie, campaignSerializer)
    lazy val campaignPath                   = root / "var" / "rudder" / "configuration-repository" / "campaigns"

    lazy val campaignRepo = CampaignRepositoryImpl
      .make(campaignSerializer, campaignPath, campaignEventRepo)
      .runOrDie(err => new RuntimeException(s"Error during initialization of campaign repository: " + err.fullMsg))

    lazy val mainCampaignService = new MainCampaignService(campaignEventRepo, campaignRepo, uuidGen, 1, 1)
    lazy val jsonReportsAnalyzer = JSONReportsAnalyser(reportsRepository, propertyRepository)

    // todo: scheduler interval should be a property
    ZioRuntime.unsafeRun(jsonReportsAnalyzer.start(5.seconds).forkDaemon.provideLayer(ZioRuntime.layers))

    ZioRuntime.unsafeRun(MainCampaignService.start(mainCampaignService))

    /**
   * *************************************************
   * Bootstrap check actions
   * **************************************************
   */

    lazy val allBootstrapChecks = new SequentialImmediateBootStrapChecks(
      new CheckConnections(dataSourceProvider, rwLdap),
      new CheckTechniqueLibraryReload(
        techniqueRepositoryImpl,
        uuidGen
      ),
      new CheckAddSpecialTargetAllPolicyServers(rwLdap),
      new CheckAddSpecialNodeGroupsDescription(rwLdap),
      new CheckMigratedSystemTechniques(
        policyServerManagementService,
        gitConfigRepo,
        nodeInfoService,
        rwLdap,
        techniqueRepository,
        techniqueRepositoryImpl,
        uuidGen,
        woDirectiveRepository,
        woRuleRepository
      ),
      new CheckRemoveRuddercSetting(rwLdap),
      new CheckDIT(pendingNodesDitImpl, acceptedNodesDitImpl, removedNodesDitImpl, rudderDitImpl, rwLdap),
      new CheckInitUserTemplateLibrary(
        rudderDitImpl,
        rwLdap,
        techniqueRepositoryImpl,
        roLdapDirectiveRepository,
        woLdapDirectiveRepository,
        uuidGen,
        asyncDeploymentAgentImpl
      ), // new CheckDirectiveBusinessRules()

      new CheckRudderGlobalParameter(roLDAPParameterRepository, woLDAPParameterRepository, uuidGen),
      new CheckInitXmlExport(itemArchiveManagerImpl, personIdentServiceImpl, uuidGen),
      new CheckNcfTechniqueUpdate(
        restExtractorService,
        ncfTechniqueWriter,
        roLDAPApiAccountRepository.systemAPIAccount,
        uuidGen,
        updateTechniqueLibrary,
        ncfTechniqueReader,
        resourceFileService
      ),
      new TriggerPolicyUpdate(
        asyncDeploymentAgent,
        uuidGen
      ),
      new RemoveFaultyLdapEntries(
        woDirectiveRepository,
        uuidGen
      ),
      new CreateSystemToken(roLDAPApiAccountRepository.systemAPIAccount),
      new LoadNodeComplianceCache(nodeInfoService, reportingServiceImpl)
    )

    //////////////////////////////////////////////////////////////////////////////////////////
    ////////////////////////////// Directive Editor and web fields //////////////////////////////
    //////////////////////////////////////////////////////////////////////////////////////////

    import com.normation.cfclerk.domain._

    object FieldFactoryImpl extends DirectiveFieldFactory {
      // only one field

      override def forType(v: VariableSpec, id: String): DirectiveField = {
        val prefixSize = "size-"
        v match {
          case selectOne:       SelectOneVariableSpec        => new SelectOneField(id, selectOne.valueslabels)
          case select:          SelectVariableSpec           => new SelectField(id, select.valueslabels)
          case input:           InputVariableSpec            =>
            v.constraint.typeName match {
              case str: SizeVType =>
                new InputSizeField(
                  id,
                  () => configService.rudder_featureSwitch_directiveScriptEngine().toBox,
                  str.name.substring(prefixSize.size)
                )
              case SharedFileVType            => new FileField(id)
              case DestinationPathVType       => default(id)
              case DateVType(r)               => new DateField(Translator.isoDateFormatter)(id)
              case TimeVType(r)               => new TimeField(Translator.isoTimeFormatter)(id)
              case PermVType                  => new FilePermsField(id)
              case BooleanVType               => new CheckboxField(id)
              case TextareaVType(r)           =>
                new TextareaField(id, () => configService.rudder_featureSwitch_directiveScriptEngine().toBox)
              // Same field type for password and MasterPassword, difference is that master will have slave/used derived passwords, and password will not have any slave/used field
              case PasswordVType(algos)       =>
                new PasswordField(
                  id,
                  algos,
                  input.constraint.mayBeEmpty,
                  () => configService.rudder_featureSwitch_directiveScriptEngine().toBox
                )
              case MasterPasswordVType(algos) =>
                new PasswordField(
                  id,
                  algos,
                  input.constraint.mayBeEmpty,
                  () => configService.rudder_featureSwitch_directiveScriptEngine().toBox
                )
              case AixDerivedPasswordVType    => new DerivedPasswordField(id, HashAlgoConstraint.DerivedPasswordType.AIX)
              case LinuxDerivedPasswordVType  => new DerivedPasswordField(id, HashAlgoConstraint.DerivedPasswordType.Linux)
              case _                          => default(id)
            }
          case predefinedField: PredefinedValuesVariableSpec => new ReadOnlyTextField(id)

          case _ =>
            logger.error(
              "Unexpected case : variable %s should not be displayed. Only select1, select or input can be displayed.".format(
                v.name
              )
            )
            default(id)
        }
      }

      override def default(id: String) = new TextField(id, () => configService.rudder_featureSwitch_directiveScriptEngine().toBox)
    }

    lazy val section2FieldService:       Section2FieldService   = {
      new Section2FieldService(FieldFactoryImpl, Translator.defaultTranslators)
    }
    lazy val directiveEditorServiceImpl: DirectiveEditorService =
      new DirectiveEditorServiceImpl(configurationRepository, section2FieldService)
    lazy val directiveEditorService = directiveEditorServiceImpl

    lazy val reportDisplayerImpl = new ReportDisplayer(
      roLdapRuleRepository,
      roLdapDirectiveRepository,
      techniqueRepositoryImpl,
      configService,
      logDisplayerImpl
    )
    lazy val propertyRepository  = new RudderPropertiesRepositoryImpl(doobie)
    lazy val autoReportLogger    = new AutomaticReportLogger(
      propertyRepository,
      reportsRepositoryImpl,
      roLdapRuleRepository,
      roLdapDirectiveRepository,
      nodeInfoServiceImpl,
      RUDDER_BATCH_REPORTS_LOGINTERVAL
    )

    lazy val scriptLauncher = new DebugInfoServiceImpl
    lazy val debugScript    = scriptLauncher

    ////////////////////// Snippet plugins & extension register //////////////////////
    lazy val snippetExtensionRegister: SnippetExtensionRegister = new SnippetExtensionRegisterImpl()

    lazy val cachedNodeConfigurationService: CachedNodeConfigurationService = {
      val cached = new CachedNodeConfigurationService(findExpectedRepo, nodeInfoServiceImpl)
      cached.init().runOrDie(err => new RuntimeException(s"Error when initializing node configuration cache: " + err))
      cached
    }

    /*
     * Agent runs: we use a cache for them.
     */
    lazy val cachedAgentRunRepository = {
      val roRepo = new RoReportsExecutionRepositoryImpl(
        doobie,
        new WoReportsExecutionRepositoryImpl(doobie),
        cachedNodeConfigurationService,
        pgIn,
        RUDDER_JDBC_BATCH_MAX_SIZE
      )
      new CachedReportsExecutionRepository(
        roRepo
      )
    }
    lazy val roAgentRunsRepository: RoReportsExecutionRepository = cachedAgentRunRepository

    lazy val updatesEntryJdbcRepository = new LastProcessedReportRepositoryImpl(doobie)

    lazy val executionService = {
      val maxCatchupTime  = {
        val temp = FiniteDuration(RUDDER_REPORTS_EXECUTION_MAX_DAYS.toLong, "day") + FiniteDuration(
          RUDDER_REPORTS_EXECUTION_MAX_MINUTES.toLong,
          "minutes"
        )
        if (temp.toMillis == 0) {
          logger.error(
            "'rudder.aggregateReports.maxDays' and 'rudder.aggregateReports.maxMinutes' properties are both 0 or empty. Set using 30 minutes as default value, please check /opt/rudder/etc/rudder-web.properties"
          )
          FiniteDuration(30, "minutes")
        } else {
          temp
        }
      }
      val maxCatchupBatch = FiniteDuration(RUDDER_REPORTS_EXECUTION_MAX_SIZE.toLong, "minutes")

      new ReportsExecutionService(
        reportsRepository,
        updatesEntryJdbcRepository,
        recentChangesService,
        reportingServiceImpl,
        complianceRepositoryImpl,
        maxCatchupTime,
        maxCatchupBatch
      )
    }

    lazy val aggregateReportScheduler = new FindNewReportsExecution(executionService, RUDDER_REPORTS_EXECUTION_INTERVAL)

    // This needs to be done at the end, to be sure that all is initialized
    deploymentService.setDynamicsGroupsService(dyngroupUpdaterBatch)

    // aggregate information about node count
    // don't forget to start-it once out of the zone which lead to dead-lock (ie: in Lift boot)
    lazy val historizeNodeCountBatch = for {
      gitLogger <- CommitLogServiceImpl.make(METRICS_NODES_DIRECTORY_GIT_ROOT)
      writer    <- WriteNodeCSV.make(METRICS_NODES_DIRECTORY_GIT_ROOT, ";", "yyyy-MM")
      service    = new HistorizeNodeCountService(
                     new FetchDataServiceImpl(RudderConfig.nodeInfoService, RudderConfig.reportingService),
                     writer,
                     gitLogger,
                     DateTimeZone.UTC // never change log line
                   )
      cron      <- Scheduler.make(
                     METRICS_NODES_MIN_PERIOD,
                     METRICS_NODES_MAX_PERIOD,
                     s => service.scheduledLog(s),
                     "Automatic recording of active nodes".succeed
                   )
      _         <-
        ScheduledJobLoggerPure.metrics.info(
          s"Starting node count historization batch (min:${METRICS_NODES_MIN_PERIOD.render}; max:${METRICS_NODES_MAX_PERIOD.render})"
        )
      _         <- cron.start
    } yield ()

    lazy val checkInventoryUpdate       = new CheckInventoryUpdate(
      nodeInfoServiceImpl,
      asyncDeploymentAgent,
      uuidGen,
      RUDDER_BATCH_CHECK_NODE_CACHE_INTERVAL
    )
    lazy val purgeDeletedInventories    = new PurgeDeletedInventories(
      removeNodeServiceImpl,
      FiniteDuration(RUDDER_BATCH_PURGE_DELETED_INVENTORIES_INTERVAL.toLong, "hours"),
      RUDDER_BATCH_PURGE_DELETED_INVENTORIES
    )
    lazy val purgeUnreferencedSoftwares = {
      new PurgeUnreferencedSoftwares(
        softwareService,
        FiniteDuration(RUDDER_BATCH_DELETE_SOFTWARE_INTERVAL.toLong, "hours")
      )
    }
    lazy val asynComplianceService      = new AsyncComplianceService(reportingService)

    // reference services part of the API
    val rci = RudderServiceApi(
      roLdap,
      pendingNodesDitImpl,
      acceptedNodesDitImpl,
      nodeDitImpl,
      rudderDit,
      roLdapRuleRepository,
      woRuleRepository,
      woNodeRepository,
      roLdapNodeGroupRepository,
      woLdapNodeGroupRepository,
      techniqueRepositoryImpl,
      techniqueRepositoryImpl,
      roLdapDirectiveRepository,
      woLdapDirectiveRepository,
      softwareInventoryDAO,
      eventLogRepository,
      eventLogDetailsServiceImpl,
      reportingServiceImpl,
      asynComplianceService,
      scriptLauncher,
      queryParser,
      inventoryHistoryLogRepository,
      inventoryLogEventServiceImpl,
      ruleApplicationStatusImpl,
      propertyEngineService,
      newNodeManagerImpl,
      nodeGridImpl,
      nodeSummaryServiceImpl,
      jsTreeUtilServiceImpl,
      directiveEditorService,
      userPropertyService,
      eventListDisplayerImpl,
      asyncDeploymentAgent,
      policyServerManagementService,
      dynGroupUpdaterService,
      dyngroupUpdaterBatch,
      checkInventoryUpdate,
      purgeDeletedInventories,
      purgeUnreferencedSoftwares,
      databaseManagerImpl,
      dbCleaner,
      techniqueLibraryUpdater,
      autoReportLogger,
      removeNodeServiceImpl,
      nodeInfoServiceImpl,
      reportDisplayerImpl,
      dependencyAndDeletionService,
      itemArchiveManagerImpl,
      personIdentServiceImpl,
      gitRevisionProviderImpl,
      logDisplayerImpl,
      ldapFullInventoryRepository,
      queryProcessor,
      categoryHierarchyDisplayerImpl,
      dynGroupServiceImpl,
      ditQueryDataImpl,
      reportsRepository,
      eventLogDeploymentServiceImpl,
      new SrvGrid(roAgentRunsRepository, configService, roLdapRuleRepository, nodeInfoService),
      findExpectedRepo,
      roLDAPApiAccountRepository,
      woLDAPApiAccountRepository,
      cachedAgentRunRepository,
      pendingNodeCheckGroup,
      allBootstrapChecks,
      authenticationProviders,
      rudderUserListProvider,
      restApiAccounts,
      restQuicksearch,
      restCompletion,
      sharedFileApi,
      eventLogApi,
      uuidGen,
      inventoryWatcher,
      configService,
      historizeNodeCountBatch,
      policyGenerationBootGuard,
      healthcheckNotificationService,
      jsonPluginDefinition,
      rudderApi,
      authorizationApiMapping,
      roRuleCategoryRepository,
      woRuleCategoryRepository,
      workflowLevelService,
      ncfTechniqueReader,
      recentChangesService,
      ruleCategoryService,
      restExtractorService,
      snippetExtensionRegister,
      clearCacheService,
      linkUtil,
      userService,
      ApiVersions,
      apiDispatcher,
      configurationRepository,
      roParameterService,
      userAuthorisationLevel,
      agentRegister,
      asyncWorkflowInfo,
      commitAndDeployChangeRequest,
      doobie,
      restDataSerializer,
      workflowEventLogService,
      changeRequestEventLogService,
      changeRequestChangesUnserialisation,
      diffService,
      diffDisplayer,
      rwLdap,
      apiAuthorizationLevelService,
      tokenGenerator,
      roLDAPParameterRepository,
      interpolationCompiler,
      deploymentService,
      campaignEventRepo,
      mainCampaignService,
      campaignSerializer,
      jsonReportsAnalyzer,
      aggregateReportScheduler,
      secretEventLogService,
      changeRequestChangesSerialisation
    )

    // we need to reference batches not part of the API to start them since
    // they are lazy val
    cleanOldInventoryBatch.start()
    gitFactRepoGC.start()
    gitConfigRepoGC.start()
    // UpdateDynamicGroups is part of rci
    // reportingServiceImpl part of rci
    // checkInventoryUpdate part of rci
    // purgeDeletedInventories paat of rci
    // purgeUnreferencedSoftwares part of rci
    // AutomaticReportLogger part of rci
    // AutomaticReportsCleaning part of rci
    // CheckTechniqueLibrary part of rci
    // AutomaticReportsCleaning part of rci

    // return services part of the API
    rci
  }
}<|MERGE_RESOLUTION|>--- conflicted
+++ resolved
@@ -1652,27 +1652,6 @@
       acceptedNodesDit
     )
 
-<<<<<<< HEAD
-  /*
-   * API versions are incremented each time incompatible changes are made (like adding or deleting endpoints - modification
-   * of an existing endpoint, if done in a purely compatible way, don't change api version).
-   * It may happen that some rudder branches don't have a version bump, and other have several (in case of
-   * horrible breaking bugs). We avoid the case where a previous release need a version bump.
-   * For ex:
-   * - 5.0: 14
-   * - 5.1: 14 (no change)
-   * - 5.2[.0~.4]: 15
-   * - 5.2.5: 16
-   */
-  val ApiVersions = {
-    ApiVersion(14, true) ::  // rudder 7.0
-    ApiVersion(15, true) ::  // rudder 7.1 - system update on node details
-    ApiVersion(16, true) ::  // rudder 7.2 - create node api, import/export archive, hooks & campaigns internal API
-    ApiVersion(17, true) ::  // rudder 7.3 - directive compliance, campaign API is public
-    ApiVersion(18, false) :: // rudder 8.0 - allowed network
-    Nil
-  }
-=======
     lazy val parameterApiService2  = {
       new ParameterApiService2(
         roLDAPParameterRepository,
@@ -1691,7 +1670,6 @@
         workflowLevelService
       )
     }
->>>>>>> 81afcd74
 
     // System API
 
@@ -1960,13 +1938,12 @@
      * - 5.2.5: 16
      */
     lazy val ApiVersions: List[ApiVersion] = {
-      ApiVersion(12, true) ::  // rudder 6.0, 6.1
-      ApiVersion(13, true) ::  // rudder 6.2
-      ApiVersion(14, false) :: // rudder 7.0
-      ApiVersion(15, false) :: // rudder 7.1 - system update on node details
-      ApiVersion(16, false) :: // rudder 7.2 - create node api, import/export archive, hooks & campaigns internal API
-      ApiVersion(17, false) :: // rudder 7.3 - directive compliance, campaign API is public
-      Nil
+      ApiVersion(14, true) :: // rudder 7.0
+        ApiVersion(15, true) :: // rudder 7.1 - system update on node details
+        ApiVersion(16, true) :: // rudder 7.2 - create node api, import/export archive, hooks & campaigns internal API
+        ApiVersion(17, true) :: // rudder 7.3 - directive compliance, campaign API is public
+        ApiVersion(18, false) :: // rudder 8.0 - allowed network
+        Nil
     }
 
     lazy val jsonPluginDefinition = new ReadPluginPackageInfo("/var/rudder/packages/index.json")
