/*
 *************************************************************************************
 * Copyright 2011 Normation SAS
 *************************************************************************************
 *
 * This file is part of Rudder.
 *
 * Rudder is free software: you can redistribute it and/or modify
 * it under the terms of the GNU General Public License as published by
 * the Free Software Foundation, either version 3 of the License, or
 * (at your option) any later version.
 *
 * In accordance with the terms of section 7 (7. Additional Terms.) of
 * the GNU General Public License version 3, the copyright holders add
 * the following Additional permissions:
 * Notwithstanding to the terms of section 5 (5. Conveying Modified Source
 * Versions) and 6 (6. Conveying Non-Source Forms.) of the GNU General
 * Public License version 3, when you create a Related Module, this
 * Related Module is not considered as a part of the work and may be
 * distributed under the license agreement of your choice.
 * A "Related Module" means a set of sources files including their
 * documentation that, without modification of the Source Code, enables
 * supplementary functions or services in addition to those offered by
 * the Software.
 *
 * Rudder is distributed in the hope that it will be useful,
 * but WITHOUT ANY WARRANTY; without even the implied warranty of
 * MERCHANTABILITY or FITNESS FOR A PARTICULAR PURPOSE.  See the
 * GNU General Public License for more details.
 *
 * You should have received a copy of the GNU General Public License
 * along with Rudder.  If not, see <http://www.gnu.org/licenses/>.

 *
 *************************************************************************************
 */

package bootstrap.liftweb

import better.files.File.root
import bootstrap.liftweb.checks.action.CheckNcfTechniqueUpdate
import bootstrap.liftweb.checks.action.CheckTechniqueLibraryReload
import bootstrap.liftweb.checks.action.CreateSystemToken
import bootstrap.liftweb.checks.action.LoadNodeComplianceCache
import bootstrap.liftweb.checks.action.RemoveFaultyLdapEntries
import bootstrap.liftweb.checks.action.TriggerPolicyUpdate
import bootstrap.liftweb.checks.consistency.CheckConnections
import bootstrap.liftweb.checks.consistency.CheckDIT
import bootstrap.liftweb.checks.consistency.CheckRudderGlobalParameter
import bootstrap.liftweb.checks.consistency.CloseOpenUserSessions
import bootstrap.liftweb.checks.migration.CheckAddSpecialNodeGroupsDescription
import bootstrap.liftweb.checks.migration.CheckRemoveRuddercSetting
<<<<<<< HEAD
import bootstrap.liftweb.checks.migration.CheckTableScore
=======
>>>>>>> 0244ec07
import bootstrap.liftweb.checks.migration.CheckTableUsers
import bootstrap.liftweb.checks.migration.MigrateChangeValidationEnforceSchema
import bootstrap.liftweb.checks.migration.MigrateEventLogEnforceSchema
import bootstrap.liftweb.checks.migration.MigrateJsonTechniquesToYaml
import bootstrap.liftweb.checks.migration.MigrateNodeAcceptationInventories
import bootstrap.liftweb.checks.onetimeinit.CheckInitUserTemplateLibrary
import bootstrap.liftweb.checks.onetimeinit.CheckInitXmlExport
import com.normation.appconfig._
import com.normation.box._
import com.normation.cfclerk.services._
import com.normation.cfclerk.services.impl._
import com.normation.cfclerk.xmlparsers._
import com.normation.cfclerk.xmlwriters.SectionSpecWriter
import com.normation.cfclerk.xmlwriters.SectionSpecWriterImpl
import com.normation.errors._
import com.normation.errors.IOResult
import com.normation.errors.SystemError
import com.normation.inventory.domain._
import com.normation.inventory.ldap.core._
import com.normation.inventory.ldap.provisioning.AddIpValues
import com.normation.inventory.ldap.provisioning.CheckOsType
import com.normation.inventory.ldap.provisioning.LastInventoryDate
import com.normation.inventory.ldap.provisioning.NameAndVersionIdFinder
import com.normation.inventory.provisioning.fusion.FusionInventoryParser
import com.normation.inventory.provisioning.fusion.PreInventoryParserCheckConsistency
import com.normation.inventory.services.core._
import com.normation.inventory.services.provisioning.DefaultInventoryParser
import com.normation.inventory.services.provisioning.InventoryDigestServiceV1
import com.normation.inventory.services.provisioning.InventoryParser
import com.normation.ldap.sdk._
import com.normation.plugins.FilePluginSettingsService
import com.normation.plugins.ReadPluginPackageInfo
import com.normation.plugins.SnippetExtensionRegister
import com.normation.plugins.SnippetExtensionRegisterImpl
import com.normation.rudder.api._
import com.normation.rudder.apidata.RestDataSerializer
import com.normation.rudder.apidata.RestDataSerializerImpl
import com.normation.rudder.apidata.ZioJsonExtractor
import com.normation.rudder.batch._
import com.normation.rudder.campaigns.CampaignEventRepositoryImpl
import com.normation.rudder.campaigns.CampaignRepositoryImpl
import com.normation.rudder.campaigns.CampaignSerializer
import com.normation.rudder.campaigns.JSONReportsAnalyser
import com.normation.rudder.campaigns.MainCampaignService
import com.normation.rudder.configuration.ConfigurationRepository
import com.normation.rudder.configuration.ConfigurationRepositoryImpl
import com.normation.rudder.configuration.GroupRevisionRepository
import com.normation.rudder.configuration.RuleRevisionRepository
import com.normation.rudder.db.Doobie
import com.normation.rudder.domain._
import com.normation.rudder.domain.logger.ApplicationLogger
import com.normation.rudder.domain.logger.NodeConfigurationLoggerImpl
import com.normation.rudder.domain.logger.ScheduledJobLoggerPure
import com.normation.rudder.domain.nodes.NodeGroupId
import com.normation.rudder.domain.queries._
import com.normation.rudder.facts.nodes.AppLogNodeFactChangeEventCallback
import com.normation.rudder.facts.nodes.CacheInvalidateNodeFactEventCallback
import com.normation.rudder.facts.nodes.CoreNodeFactRepository
import com.normation.rudder.facts.nodes.EventLogsNodeFactChangeEventCallback
import com.normation.rudder.facts.nodes.GenerationOnChange
import com.normation.rudder.facts.nodes.GitNodeFactStorageImpl
import com.normation.rudder.facts.nodes.HistorizeNodeState
import com.normation.rudder.facts.nodes.LdapNodeFactStorage
import com.normation.rudder.facts.nodes.NodeFactChangeEventCallback
import com.normation.rudder.facts.nodes.NodeFactInventorySaver
import com.normation.rudder.facts.nodes.NodeFactRepository
import com.normation.rudder.facts.nodes.NodeInfoServiceProxy
import com.normation.rudder.facts.nodes.NoopFactStorage
import com.normation.rudder.facts.nodes.QueryContext
import com.normation.rudder.facts.nodes.SoftDaoGetNodesbySofwareName
import com.normation.rudder.facts.nodes.WoFactNodeRepositoryProxy
import com.normation.rudder.git.GitRepositoryProvider
import com.normation.rudder.git.GitRepositoryProviderImpl
import com.normation.rudder.git.GitRevisionProvider
import com.normation.rudder.inventory.DefaultProcessInventoryService
import com.normation.rudder.inventory.InventoryFailedHook
import com.normation.rudder.inventory.InventoryFileWatcher
import com.normation.rudder.inventory.InventoryMover
import com.normation.rudder.inventory.InventoryProcessor
import com.normation.rudder.inventory.PostCommitInventoryHooks
import com.normation.rudder.inventory.ProcessFile
import com.normation.rudder.inventory.TriggerInventoryScorePostCommit
import com.normation.rudder.metrics._
import com.normation.rudder.migration.DefaultXmlEventLogMigration
import com.normation.rudder.ncf
import com.normation.rudder.ncf.DeleteEditorTechniqueImpl
import com.normation.rudder.ncf.EditorTechniqueReader
import com.normation.rudder.ncf.EditorTechniqueReaderImpl
import com.normation.rudder.ncf.GitResourceFileService
import com.normation.rudder.ncf.ParameterType.PlugableParameterTypeService
import com.normation.rudder.ncf.RuddercServiceImpl
import com.normation.rudder.ncf.TechniqueCompiler
import com.normation.rudder.ncf.TechniqueCompilerApp
import com.normation.rudder.ncf.TechniqueCompilerWithFallback
import com.normation.rudder.ncf.TechniqueSerializer
import com.normation.rudder.ncf.TechniqueWriter
import com.normation.rudder.ncf.TechniqueWriterImpl
import com.normation.rudder.ncf.WebappTechniqueCompiler
import com.normation.rudder.ncf.yaml.YamlTechniqueSerializer
import com.normation.rudder.reports._
import com.normation.rudder.reports.execution._
import com.normation.rudder.repository._
import com.normation.rudder.repository.jdbc._
import com.normation.rudder.repository.ldap._
import com.normation.rudder.repository.xml._
import com.normation.rudder.repository.xml.GitParseTechniqueLibrary
import com.normation.rudder.rest._
import com.normation.rudder.rest.internal._
import com.normation.rudder.rest.lift
import com.normation.rudder.rest.lift._
import com.normation.rudder.rule.category._
<<<<<<< HEAD
import com.normation.rudder.rule.category.GitRuleCategoryArchiverImpl
import com.normation.rudder.score.GlobalScoreRepositoryImpl
import com.normation.rudder.score.ScoreRepositoryImpl
import com.normation.rudder.score.ScoreService
import com.normation.rudder.score.ScoreServiceImpl
import com.normation.rudder.score.ScoreServiceManager
import com.normation.rudder.score.SystemUpdateScoreHandler
=======
>>>>>>> 0244ec07
import com.normation.rudder.services._
import com.normation.rudder.services.eventlog._
import com.normation.rudder.services.eventlog.EventLogFactoryImpl
import com.normation.rudder.services.healthcheck._
import com.normation.rudder.services.marshalling._
import com.normation.rudder.services.modification.DiffService
import com.normation.rudder.services.modification.DiffServiceImpl
import com.normation.rudder.services.modification.ModificationService
import com.normation.rudder.services.nodes._
import com.normation.rudder.services.nodes.history.impl.FullInventoryFileParser
import com.normation.rudder.services.nodes.history.impl.InventoryHistoryJdbcRepository
import com.normation.rudder.services.nodes.history.impl.InventoryHistoryLogRepository
import com.normation.rudder.services.policies._
import com.normation.rudder.services.policies.nodeconfig._
import com.normation.rudder.services.policies.write._
import com.normation.rudder.services.queries._
import com.normation.rudder.services.quicksearch.FullQuickSearchService
import com.normation.rudder.services.reports._
import com.normation.rudder.services.servers._
import com.normation.rudder.services.system._
import com.normation.rudder.services.user._
import com.normation.rudder.services.workflows._
<<<<<<< HEAD
import com.normation.rudder.tenants.DefaultTenantService
import com.normation.rudder.tenants.TenantService
=======
>>>>>>> 0244ec07
import com.normation.rudder.users._
import com.normation.rudder.web.model._
import com.normation.rudder.web.services._
import com.normation.templates.FillTemplatesService
import com.normation.utils.CronParser._
import com.normation.utils.StringUuidGenerator
import com.normation.utils.StringUuidGeneratorImpl
import com.normation.zio._
import com.typesafe.config.Config
import com.typesafe.config.ConfigException
import com.typesafe.config.ConfigFactory
import com.unboundid.ldap.sdk.DN
import com.unboundid.ldap.sdk.RDN
import cron4s.CronExpr
import java.io.File
import java.nio.file.attribute.PosixFilePermission
import java.security.Security
import java.util.concurrent.TimeUnit
import net.liftweb.common._
import net.liftweb.common.Loggable
import org.apache.commons.io.FileUtils
import org.bouncycastle.jce.provider.BouncyCastleProvider
import org.joda.time.DateTimeZone
import scala.collection.mutable.Buffer
import scala.concurrent.duration
import scala.concurrent.duration.FiniteDuration
import scala.util.Try
import zio.{Scheduler => _, System => _, _}
import zio.syntax._

object RUDDER_CHARSET {
  import java.nio.charset.StandardCharsets
  def name  = "UTF-8"
  def value = StandardCharsets.UTF_8
}

/**
 * Define a resource for configuration.
 * For now, config properties can only be loaded from either
 * a file in the classpath, or a file in the file system.
 */
sealed trait ConfigResource                      extends Any
final case class ClassPathResource(name: String) extends AnyVal with ConfigResource
final case class FileSystemResource(file: File)  extends AnyVal with ConfigResource

/**
 * User defined configuration variable
 * (from properties file or alike)
 */
object RudderProperties {

  // extension used in overriding files
  val configFileExtensions: Set[String] = Set("properties", "prop", "config")

  // by default, used and configured to /opt/rudder/etc/rudder-web.properties
  val JVM_CONFIG_FILE_KEY = "rudder.configFile"

  // We have config overrides in a directory whose named is based on JVM_CONFIG_FILE_KEY
  // if defined, with a ".d" after it. It can be overridden with that key.
  // File in dir are sorted by name and the latter override the former.
  // Default: ${JVM_CONFIG_FILE_KEY}.d
  val JVM_CONFIG_DIR_KEY = "rudder.configDir"

  val DEFAULT_CONFIG_FILE_NAME = "configuration.properties"

  // Set security provider with bouncy castle one
  Security.addProvider(new BouncyCastleProvider())

  /**
   * Where to go to look for properties
   */
  val (configResource, overrideDir) = java.lang.System.getProperty(JVM_CONFIG_FILE_KEY) match {
    case null | "" => // use default location in classpath
      ApplicationLogger.info(s"JVM property -D${JVM_CONFIG_FILE_KEY} is not defined, use configuration file in classpath")
      (ClassPathResource(DEFAULT_CONFIG_FILE_NAME), None)

    case x => // so, it should be a full path, check it
      val config = new File(x)
      if (config.exists && config.canRead) {
        ApplicationLogger.info(
          s"Rudder application parameters are read from file defined by JVM property -D${JVM_CONFIG_FILE_KEY}: ${config.getPath}"
        )
        val configFile = FileSystemResource(config)

        val overrideDir = System.getProperty(JVM_CONFIG_DIR_KEY) match {
          case null | "" =>
            val path = configFile.file.getPath + ".d"
            ApplicationLogger.info(
              s"-> files for overriding configuration parameters are read from directory ${path} (that path can be overridden with JVM property -D${JVM_CONFIG_DIR_KEY})"
            )
            Some(path)
          case x         =>
            val d = better.files.File(x)
            if (d.exists) {
              if (d.isDirectory) {
                Some(d.pathAsString)
              } else {
                ApplicationLogger.warn(
                  s"JVM property -D${JVM_CONFIG_DIR_KEY} is defined to '${d.pathAsString}' which is not a directory: ignoring directory for overriding configurations"
                )
                None
              }
            } else {
              // we will create it
              Some(d.pathAsString)
            }
        }
        (configFile, overrideDir)
      } else {
        ApplicationLogger.error(
          s"Can not find configuration file specified by JVM property '${JVM_CONFIG_FILE_KEY}': '${config.getPath}' ; abort"
        )
        throw new javax.servlet.UnavailableException(s"Configuration file not found: ${config.getPath}")
      }
  }

  // Sorting is done here for meaningful debug log, but we need to reverse it
  // because in typesafe Config, we have "withDefault" (ie the opposite of overrides)
  val overrideConfigs: List[FileSystemResource] = overrideDir match {
    case None    => // no additional config to add
      Nil
    case Some(x) =>
      val d = better.files.File(x)
      try {
        d.createDirectoryIfNotExists(true)
        d.setPermissions(Set(PosixFilePermission.OWNER_READ, PosixFilePermission.OWNER_WRITE, PosixFilePermission.OWNER_EXECUTE))
      } catch {
        case ex: Exception =>
          ApplicationLogger.error(
            s"The configuration directory '${d.pathAsString}' for overriding file config can't be created: ${ex.getMessage}"
          )
      }
      val overrides = d.children.collect {
        case f if (configFileExtensions.contains(f.extension(false, false).getOrElse(""))) => FileSystemResource(f.toJava)
      }.toList.sortBy(_.file.getPath)
      ApplicationLogger.debug(
        s"Overriding configuration files in '${d.pathAsString}': ${overrides.map(_.file.getName).mkString(", ")}"
      )
      overrides
  }

  // some value used as defaults for migration
  val migrationConfig: String = {
    s"""rudder.batch.reportscleaner.compliancelevels.delete.TTL=15
    """
  }

  // the Config lib does not define overriding but fallback, so we are starting with the directory, sorted last first
  // then default file, then migration things.
  val empty: Config = ConfigFactory.empty()

  val config: Config = {
    (
      (overrideConfigs.reverse :+ configResource)
        .foldLeft(ConfigFactory.empty()) {
          case (current, fallback) =>
            ApplicationLogger.debug(s"loading configuration from " + fallback)
            val conf = fallback match {
              case ClassPathResource(name)  => ConfigFactory.load(name)
              case FileSystemResource(file) => ConfigFactory.load(ConfigFactory.parseFile(file))
            }
            current.withFallback(conf)
        }
      )
      .withFallback(ConfigFactory.parseString(migrationConfig))
  }

  if (ApplicationLogger.isDebugEnabled) {
    // if override Dir is non empty, add the resolved config file with debug info in it
    overrideDir.foreach { d =>
      val dest = better.files.File(d) / "rudder-web.properties-resolved-debug"
      ApplicationLogger.debug(s"Writing resolved configuration file to ${dest.pathAsString}")
      import java.nio.file.attribute.PosixFilePermission._
      try {
        dest.writeText(config.root().render()).setPermissions(Set(OWNER_READ))
      } catch {
        case ex: Exception =>
          ApplicationLogger.error(
            s"The debug file for configuration resolution '${dest.pathAsString}' can't be created: ${ex.getClass.getName}: ${ex.getMessage}"
          )
      }
    }
  }

  def splitProperty(s: String): List[String] = {
    s.split(",").toList.flatMap { s =>
      s.trim match {
        case "" => None
        case x  => Some(x)
      }
    }
  }

}

object RudderParsedProperties {
  import RudderConfigInit._
  import RudderProperties.config

  val logger = ApplicationLogger.Properties

  // set the file location that contains mime info
  java.lang.System
    .setProperty(
      "content.types.user.table",
      this.getClass.getClassLoader.getResource("content-types.properties").getPath
    )

  //
  // Public properties
  // Here, we define static nouns for all theses properties
  //

  val filteredPasswords: Buffer[String] = scala.collection.mutable.Buffer[String]()

  def logRudderParsedProperties(): Unit = {
    import scala.jdk.CollectionConverters._
    val config = RudderProperties.config
    if (ApplicationLogger.isInfoEnabled) {
      // sort properties by key name
      val properties = config.entrySet.asScala.toSeq.sortBy(_.getKey).flatMap { x =>
        // the log line: registered property: property_name=property_value
        if (hiddenRegisteredProperties.contains(x.getKey)) None
        else {
          Some(
            s"registered property: ${x.getKey}=${if (filteredPasswords.contains(x.getKey)) "**********" else x.getValue.render}"
          )
        }
      }
      ApplicationLogger.info("List of registered properties:")
      properties.foreach(p => ApplicationLogger.info(p))
      ApplicationLogger.info("Plugin's license directory: '/opt/rudder/etc/plugins/licenses/'")
    }
  }

  // the LDAP password used for authentication is not used here, but should not appear nonetheless
  filteredPasswords += "rudder.auth.ldap.connection.bind.password"
  // filter the fallback admin password
  filteredPasswords += "rudder.auth.admin.password"

  // list of configuration properties that we want to totally hide
  val hiddenRegisteredProperties: Buffer[String] = scala.collection.mutable.Buffer[String]()
  hiddenRegisteredProperties += "rudder.dir.licensesFolder"

  // auth backend is init too late to have a chance to hide its values, which is a bit sad.
  // We still need to make invisible all oauth/oidc client secret
  hiddenRegisteredProperties ++= {
    import scala.jdk.CollectionConverters._
    config
      .entrySet()
      .asScala
      .map(_.getKey)
      .filter(s => s.startsWith("rudder.auth.oauth2.provider") && s.endsWith("client.secret"))
  }
  // other values

  val LDAP_HOST:                         String         = config.getString("ldap.host")
  val LDAP_PORT:                         Int            = config.getInt("ldap.port")
  val LDAP_AUTHDN:                       String         = config.getString("ldap.authdn")
  val LDAP_AUTHPW:                       String         = config.getString("ldap.authpw");
  filteredPasswords += "ldap.authpw"
  val LDAP_MAX_POOL_SIZE:                Int            = {
    try {
      config.getInt("ldap.maxPoolSize")
    } catch {
      case ex: ConfigException =>
        ApplicationLogger.info(
          "Property 'ldap.maxPoolSize' is missing or empty in rudder.configFile. Default to 2 connections."
        )
        2
    }
  }
  val LDAP_CACHE_NODE_INFO_MIN_INTERVAL: Duration       = {
    val x = {
      try {
        config.getInt("ldap.nodeinfo.cache.min.interval")
      } catch {
        case ex: ConfigException =>
          ApplicationLogger.debug(
            "Property 'ldap.nodeinfo.cache.min.interval' is missing or empty in rudder.configFile. Default to 100 ms."
          )
          100
      }
    }
    if (x < 0) { // 0 is ok, it means "always check"
      100.millis
    } else {
      x.millis
    }
  }
  val RUDDER_DIR_BACKUP:                 Option[String] = {
    try {
      config.getString("rudder.dir.backup").trim match {
        case "" => None
        case x  => Some(x)
      }
    } catch {
      case ex: ConfigException => None
    }
  }
  val RUDDER_DIR_DEPENDENCIES:           String         = config.getString("rudder.dir.dependencies")
  val RUDDER_DIR_LOCK:                   String         = config.getString("rudder.dir.lock") // TODO no more used ?
  val RUDDER_DIR_SHARED_FILES_FOLDER:    String         = config.getString("rudder.dir.shared.files.folder")
  val RUDDER_WEBDAV_USER:                String         = config.getString("rudder.webdav.user")
  val RUDDER_WEBDAV_PASSWORD:            String         = config.getString("rudder.webdav.password");
  filteredPasswords += "rudder.webdav.password"
  val CFENGINE_POLICY_DISTRIBUTION_PORT: Int            = {
    try {
      config.getInt("rudder.policy.distribution.port.cfengine")
    } catch {
      case ex: ConfigException =>
        try {
          config.getInt("rudder.community.port") // for compat
        } catch {
          case ex: ConfigException =>
            ApplicationLogger.info(
              "Property 'rudder.policy.distribution.port.cfengine' is missing or empty in Rudder configuration file. Default to 5309"
            )
            5309
        }
    }
  }
  val HTTPS_POLICY_DISTRIBUTION_PORT:    Int            = {
    try {
      config.getInt("rudder.policy.distribution.port.https")
    } catch {
      case ex: ConfigException =>
        ApplicationLogger.info(
          "Property 'rudder.policy.distribution.port.https' is missing or empty in Rudder configuration file. Default to 443"
        )
        443
    }
  }

  val POSTGRESQL_IS_LOCAL: Boolean = {
    try {
      config.getBoolean("rudder.postgresql.local")
    } catch {
      case ex: ConfigException => true
    }
  }

  val RUDDER_JDBC_DRIVER:        String = config.getString("rudder.jdbc.driver")
  val RUDDER_JDBC_URL:           String = config.getString("rudder.jdbc.url")
  val RUDDER_JDBC_USERNAME:      String = config.getString("rudder.jdbc.username")
  val RUDDER_JDBC_PASSWORD:      String = config.getString("rudder.jdbc.password");
  filteredPasswords += "rudder.jdbc.password"
  val RUDDER_JDBC_MAX_POOL_SIZE: Int    = config.getInt("rudder.jdbc.maxPoolSize")

  val RUDDER_JDBC_BATCH_MAX_SIZE: Int = {
    val x = {
      try {
        config.getInt("rudder.jdbc.batch.max.size")
      } catch {
        case ex: ConfigException =>
          ApplicationLogger.debug(
            "Property 'rudder.jdbc.batch.max.size' is missing or empty in rudder.configFile. Default to 500."
          )
          500
      }
    }
    if (x < 0) { // 0 is ok, it means "always check"
      500
    } else {
      x
    }
  }

  val RUDDER_GIT_GC: Option[CronExpr] = (
    try {
      config.getString("rudder.git.gc")
    } catch {
      // missing key, perhaps due to migration, use default
      case ex: Exception => {
        val default = "0 42 3 * * ?"
        logger.info(s"`rudder.git.gc` property is missing, using default schedule: ${default}")
        default
      }
    }
  ).toOptCron match {
    case Left(err)  =>
      logger.error(s"Error when parsing cron for 'rudder.git.gc', it will be disabled: ${err.fullMsg}")
      None
    case Right(opt) => opt
  }

  val RUDDER_INVENTORIES_CLEAN_CRON: Option[CronExpr] = (
    try {
      config.getString("rudder.inventories.cleanup.old.files.cron")
    } catch {
      // missing key, perhaps due to migration, use default
      case ex: Exception => {
        val default = "0 32 3 * * ?"
        logger.info(s"`rudder.inventories.cleanup.old.files.cron` property is missing, using default schedule: ${default}")
        default
      }
    }
  ).toOptCron match {
    case Left(err)  =>
      logger.error(
        s"Error when parsing cron for 'rudder.inventories.cleanup.old.files.cron', it will be disabled: ${err.fullMsg}"
      )
      None
    case Right(opt) => opt
  }

  val RUDDER_INVENTORIES_CLEAN_AGE: Duration = {
    try {
      val age = config.getString("rudder.inventories.cleanup.old.files.age")
      Duration.fromScala(scala.concurrent.duration.Duration.apply(age))
    } catch {
      case ex: Exception => 30.days
    }
  }

  /*
   * Root directory for git config-repo et fact-repo.
   * We should homogeneize naming here, ie s/rudder.dir.gitRoot/rudder.dir.gitRootConfigRepo/
   */
  val RUDDER_GIT_ROOT_CONFIG_REPO: String = config.getString("rudder.dir.gitRoot")
  val RUDDER_GIT_ROOT_FACT_REPO:   String = {
    try {
      config.getString("rudder.dir.gitRootFactRepo")
    } catch {
      case ex: Exception => "/var/rudder/fact-repository"
    }
  }

  val RUDDER_GIT_FACT_WRITE_NODES:  Boolean = {
    try {
      config.getBoolean("rudder.facts.repo.writeNodeState")
    } catch {
      case ex: Exception => false
    }
  }
  val RUDDER_GIT_FACT_COMMIT_NODES: Boolean = {
    try {
      config.getBoolean("rudder.facts.repo.historizeNodeChange")
    } catch {
      case ex: Exception => false
    }
  }

  val RUDDER_DIR_TECHNIQUES:                        String = RUDDER_GIT_ROOT_CONFIG_REPO + "/techniques"
  val RUDDER_BATCH_DYNGROUP_UPDATEINTERVAL:         Int    = config.getInt("rudder.batch.dyngroup.updateInterval") // 60 //one hour
  val RUDDER_BATCH_TECHNIQUELIBRARY_UPDATEINTERVAL: Int    =
    config.getInt("rudder.batch.techniqueLibrary.updateInterval") // 60 * 5 //five minutes
  val RUDDER_BATCH_REPORTSCLEANER_ARCHIVE_TTL: Int =
    config.getInt("rudder.batch.reportscleaner.archive.TTL") // AutomaticReportsCleaning.defaultArchiveTTL
  val RUDDER_BATCH_REPORTSCLEANER_DELETE_TTL: Int =
    config.getInt("rudder.batch.reportscleaner.delete.TTL") // AutomaticReportsCleaning.defaultDeleteTTL
  val RUDDER_BATCH_REPORTSCLEANER_COMPLIANCE_DELETE_TTL: Int =
    config.getInt("rudder.batch.reportscleaner.compliancelevels.delete.TTL") // AutomaticReportsCleaning.defaultDeleteTTL
  val RUDDER_BATCH_REPORTSCLEANER_LOG_DELETE_TTL: String = {
    (Try {
      config.getString("rudder.batch.reportsCleaner.deleteLogReport.TTL")
    } orElse Try {
      config.getString("rudder.batch.reportscleaner.deleteReportLog.TTL")
    }.map { res =>
      ApplicationLogger.warn(
        "Config property 'rudder.batch.reportscleaner.deleteReportLog.TTL' is deprecated, please rename it to 'rudder.batch.reportsCleaner.deleteLogReport.TTL'"
      )
      res
    }).getOrElse("2x")
  }
  val RUDDER_BATCH_REPORTSCLEANER_FREQUENCY:      String =
    config.getString("rudder.batch.reportscleaner.frequency") // AutomaticReportsCleaning.defaultDay
  val RUDDER_BATCH_DATABASECLEANER_RUNTIME_HOUR: Int =
    config.getInt("rudder.batch.databasecleaner.runtime.hour") // AutomaticReportsCleaning.defaultHour
  val RUDDER_BATCH_DATABASECLEANER_RUNTIME_MINUTE: Int =
    config.getInt("rudder.batch.databasecleaner.runtime.minute") // AutomaticReportsCleaning.defaultMinute
  val RUDDER_BATCH_DATABASECLEANER_RUNTIME_DAY: String = config.getString("rudder.batch.databasecleaner.runtime.day") // "sunday"
  val RUDDER_BATCH_REPORTS_LOGINTERVAL:         Int    = config.getInt("rudder.batch.reports.logInterval")            // 1 //one minute
  val RUDDER_TECHNIQUELIBRARY_GIT_REFS_PATH = "refs/heads/master"
  // THIS ONE IS STILL USED FOR USERS USING GIT REPLICATION
  val RUDDER_AUTOARCHIVEITEMS:              Boolean = config.getBoolean("rudder.autoArchiveItems")             // true
  val RUDDER_REPORTS_EXECUTION_MAX_DAYS:    Int     = config.getInt("rudder.batch.storeAgentRunTimes.maxDays") // In days : 0
  val RUDDER_REPORTS_EXECUTION_MAX_MINUTES: Int     = {                                                        // Tis is handled at the object creation, days and minutes = 0 => 30 minutes
    try {
      config.getInt("rudder.batch.storeAgentRunTimes.maxMinutes")
    } catch {
      case ex: ConfigException =>
        ApplicationLogger.info(
          "Property 'rudder.batch.storeAgentRunTimes.maxMinutes' is missing or empty in rudder.configFile. Default to 0 minutes."
        )
        0
    }
  }
  val RUDDER_REPORTS_EXECUTION_MAX_SIZE:    Int     = {                                                        // In minutes: 5
    try {
      config.getInt("rudder.batch.storeAgentRunTimes.maxBatchSize")
    } catch {
      case ex: ConfigException =>
        ApplicationLogger.info(
          "Property 'rudder.batch.storeAgentRunTimes.maxBatchSize' is missing or empty in rudder.configFile. Default to 5 minutes."
        )
        5
    }
  }

  val RUDDER_REPORTS_EXECUTION_INTERVAL: duration.Duration =
    config.getInt("rudder.batch.storeAgentRunTimes.updateInterval").seconds.asScala

  val HISTORY_INVENTORIES_ROOTDIR: String = config.getString("history.inventories.rootdir")

  val RUDDER_DEBUG_NODE_CONFIGURATION_PATH: String = config.getString("rudder.debug.nodeconfiguration.path")

  val RUDDER_BATCH_PURGE_DELETED_INVENTORIES: Int = {
    try {
      config.getInt("rudder.batch.purge.inventories.delete.TTL")
    } catch {
      case ex: ConfigException =>
        ApplicationLogger.info(
          "Property 'rudder.batch.purge.inventories.delete.TTL' is missing or empty in rudder.configFile. Default to 7 days."
        )
        7
    }
  }

  val RUDDER_BCRYPT_COST: Int = {
    try {
      config.getInt("rudder.bcrypt.cost")
    } catch {
      case ex: ConfigException =>
        ApplicationLogger.debug(
          "Property 'rudder.bcrypt.cost' is missing or empty in rudder.configFile. Default cost to 12."
        )
        12
    }
  }

  val RUDDER_BATCH_PURGE_DELETED_INVENTORIES_INTERVAL: Int = {
    try {
      config.getInt("rudder.batch.purge.inventories.delete.interval")
    } catch {
      case ex: ConfigException =>
        ApplicationLogger.info(
          "Property 'rudder.batch.purge.inventories.delete.interval' is missing or empty in rudder.configFile. Default to 24 hours."
        )
        24
    }
  }

  val RUDDER_BATCH_DELETE_SOFTWARE_INTERVAL: Int = {
    try {
      config.getInt("rudder.batch.delete.software.interval")
    } catch {
      case ex: ConfigException =>
        ApplicationLogger.info(
          "Property 'rudder.batch.delete.software.interval' is missing or empty in rudder.configFile. Default to 24 hours."
        )
        24
    }
  }

  val RUDDER_BATCH_CHECK_NODE_CACHE_INTERVAL: Duration = {
    try {
      Duration.fromScala(scala.concurrent.duration.Duration(config.getString("rudder.batch.check.node.cache.interval")))
    } catch {
      case ex: Exception =>
        ApplicationLogger.info(
          "Property 'rudder.batch.check.node.cache.interval' is missing or empty in rudder.configFile. Default to '15 s'."
        )
        Duration(15, TimeUnit.SECONDS)
    }
  }
  val RUDDER_GROUP_OWNER_CONFIG_REPO:         String   = {
    try {
      config.getString("rudder.config.repo.new.file.group.owner")
    } catch {
      case ex: Exception =>
        ApplicationLogger.info(
          "Property 'rudder.config.repo.new.file.group.owner' is missing or empty in rudder.configFile. Default to 'rudder'."
        )
        "rudder"
    }
  }
  val RUDDER_GROUP_OWNER_GENERATED_POLICIES:  String   = {
    try {
      config.getString("rudder.generated.policies.group.owner")
    } catch {
      case ex: Exception =>
        ApplicationLogger.info(
          "Property 'rudder.generated.policies.group.owner' is missing or empty in rudder.configFile. Default to 'rudder-policy-reader'."
        )
        "rudder-policy-reader"
    }
  }

  val RUDDER_RELAY_API: String = config.getString("rudder.server.relay.api")

  val RUDDER_SERVER_HSTS: Boolean = {
    try {
      config.getBoolean("rudder.server.hsts")
    } catch {
      // by default, if property is missing
      case ex: ConfigException => false
    }
  }

  val RUDDER_SERVER_HSTS_SUBDOMAINS: Boolean = {
    try {
      config.getBoolean("rudder.server.hstsIncludeSubDomains")
    } catch {
      // by default, if property is missing
      case ex: ConfigException => false
    }
  }

  val RUDDER_RELAY_RELOAD: String = {
    try {
      config.getString("rudder.relayd.reload")
    } catch {
      // by default, if property is missing
      case ex: ConfigException => "/opt/rudder/bin/rudder relay reload -p"
    }
  }

  // The base directory for hooks. I'm not sure it needs to be configurable
  // as we only use it in generation.
  val HOOKS_D                     = "/opt/rudder/etc/hooks.d"
  val UPDATED_NODE_IDS_PATH       = "/var/rudder/policy-generation-info/last-updated-nodeids"
  val GENERATION_FAILURE_MSG_PATH = "/var/rudder/policy-generation-info/last-failure-message"
  /*
   * This is a parameter for compatibility mode for Rudder 5.0.
   * It should be removed in 5.1 and up.
   */
  val UPDATED_NODE_IDS_COMPABILITY: Option[Boolean] = {
    try {
      Some(config.getBoolean("rudder.hooks.policy-generation-finished.nodeids.compability"))
    } catch {
      case ex: ConfigException => None
    }
  }

  val HOOKS_IGNORE_SUFFIXES: List[String] = RudderProperties.splitProperty(config.getString("rudder.hooks.ignore-suffixes"))

  val logentries                  = "logentries.xml"
  val prettyPrinter               = new RudderPrettyPrinter(Int.MaxValue, 2)
  val userLibraryDirectoryName    = "directives"
  val groupLibraryDirectoryName   = "groups"
  val rulesDirectoryName          = "rules"
  val ruleCategoriesDirectoryName = "ruleCategories"
  val parametersDirectoryName     = "parameters"

  // properties from version.properties file,
  val (
    rudderMajorVersion,
    rudderFullVersion,
    currentYear,
    builtTimestamp
  ) = {
    val p = new java.util.Properties
    p.load(this.getClass.getClassLoader.getResourceAsStream("version.properties"))
    (
      p.getProperty("rudder-major-version"),
      p.getProperty("rudder-full-version"),
      p.getProperty("current-year"),
      p.getProperty("build-timestamp")
    )
  }

  val LDIF_TRACELOG_ROOT_DIR: String = {
    try {
      config.getString("ldif.tracelog.rootdir")
    } catch {
      case ex: ConfigException => "/var/rudder/inventories/debug"
    }
  }

  // don't parse some elements in inventories: processes
  val INVENTORIES_IGNORE_PROCESSES: Boolean = {
    try {
      config.getBoolean("inventory.parse.ignore.processes")
    } catch {
      case ex: ConfigException => false
    }
  }

  // the number of inventories parsed and saved in parallel.
  // That number should be small, LDAP doesn't like lots of write
  // Minimum 1, 1x mean "0.5x number of cores"
  val MAX_PARSE_PARALLEL: String = {
    try {
      config.getString("inventory.parse.parallelization")
    } catch {
      case ex: ConfigException => "2"
    }
  }

  val INVENTORY_ROOT_DIR: String = {
    try {
      config.getString("inventories.root.directory")
    } catch {
      case ex: ConfigException => "/var/rudder/inventories"
    }
  }

  val INVENTORY_DIR_INCOMING: String = INVENTORY_ROOT_DIR + "/incoming"
  val INVENTORY_DIR_FAILED:   String = INVENTORY_ROOT_DIR + "/failed"
  val INVENTORY_DIR_RECEIVED: String = INVENTORY_ROOT_DIR + "/received"
  val INVENTORY_DIR_UPDATE:   String = INVENTORY_ROOT_DIR + "/accepted-nodes-updates"

  val WATCHER_ENABLE: Boolean = {
    try {
      config.getBoolean("inventories.watcher.enable")
    } catch {
      case ex: ConfigException => true
    }
  }

  val WATCHER_GARBAGE_OLD_INVENTORIES_PERIOD: Duration = {
    try {
      Duration.fromScala(
        scala.concurrent.duration.Duration.apply(
          config.getString(
            "inventories.watcher.period.garbage.old"
          )
        )
      )
    } catch {
      case ex: Exception => 5.minutes
    }
  }

  val WATCHER_DELETE_OLD_INVENTORIES_AGE: Duration = {
    try {
      Duration.fromScala(
        scala.concurrent.duration.Duration.apply(config.getString("inventories.watcher.max.age.before.deletion"))
      )
    } catch {
      case _: Exception => 3.days
    }
  }

  val METRICS_NODES_DIRECTORY_GIT_ROOT = "/var/rudder/metrics/nodes"

  val METRICS_NODES_MIN_PERIOD: Duration = {
    try {
      Duration.fromScala(scala.concurrent.duration.Duration(config.getString("metrics.node.scheduler.period.min")))
    } catch {
      case ex: ConfigException       => // default
        15.minutes
      case ex: NumberFormatException =>
        ApplicationLogger.error(
          s"Error when reading key: 'metrics.node.scheduler.period.min', defaulting to 15min: ${ex.getMessage}"
        )
        15.minutes
    }
  }
  val METRICS_NODES_MAX_PERIOD: Duration = {
    try {
      Duration.fromScala(scala.concurrent.duration.Duration(config.getString("metrics.node.scheduler.period.max")))
    } catch {
      case ex: ConfigException       => // default
        4.hours
      case ex: NumberFormatException =>
        ApplicationLogger.error(
          s"Error when reading key: 'metrics.node.scheduler.period.max', defaulting to 4h: ${ex.getMessage}"
        )
        4.hours
    }
  }
  if (METRICS_NODES_MAX_PERIOD <= METRICS_NODES_MIN_PERIOD) {
    throw new IllegalArgumentException(
      s"Value for 'metrics.node.scheduler.period.max' (${METRICS_NODES_MAX_PERIOD.render}) must " +
      s"be bigger than for 'metrics.node.scheduler.period.max' (${METRICS_NODES_MIN_PERIOD.render})"
    )
  }

  val RUDDER_HEALTHCHECK_PERIOD: Duration = {
    try {
      Duration.fromScala(scala.concurrent.duration.Duration(config.getString("metrics.healthcheck.scheduler.period")))
    } catch {
      case ex: ConfigException       =>
        ApplicationLogger.info(
          "Property 'metrics.healthcheck.scheduler.period' is missing or empty in rudder.configFile. Default to 6 hours."
        )
        6.hours
      case ex: NumberFormatException =>
        ApplicationLogger.error(
          s"Error when reading key: 'metrics.node.scheduler.period.max', defaulting to 6 hours: ${ex.getMessage}"
        )
        6.hours
    }
  }

  // Store it an a Box as it's only used in Lift
  val AUTH_IDLE_TIMEOUT: Box[Duration] = {
    try {
      val timeout = config.getString("rudder.auth.idle-timeout")
      if (timeout.isEmpty) {
        Empty
      } else {
        Full(Duration.fromScala(scala.concurrent.duration.Duration.apply(timeout)))
      }
    } catch {
      case ex: Exception => Full(30.minutes)
    }
  }

<<<<<<< HEAD
  val TECHNIQUE_COMPILER_APP: TechniqueCompilerApp = {
=======
  // user clean-up
  val RUDDER_USERS_CLEAN_CRON               = (
    try {
      config.getString("rudder.users.cleanup.cron")
    } catch {
      // missing key, perhaps due to migration, use default
      case ex: Exception => {
        val default = "0 17 1 * * ?"
        logger.info(s"`rudder.users.cleanup.cron` property is missing, using default schedule: ${default}")
        default
      }
    }
  ).toOptCron match {
    case Left(err)  =>
      logger.error(
        s"Error when parsing cron for 'rudder.users.cleanup.cron', it will be disabled: ${err.fullMsg}"
      )
      None
    case Right(opt) => opt
  }
  val RUDDER_USERS_CLEAN_LAST_LOGIN_DISABLE = parseDuration("rudder.users.cleanup.account.disableAfterLastLogin", 60.days)
  val RUDDER_USERS_CLEAN_LAST_LOGIN_DELETE  = parseDuration("rudder.users.cleanup.account.deleteAfterLastLogin", 120.days)
  val RUDDER_USERS_CLEAN_DELETED_PURGE      = parseDuration("rudder.users.cleanup.purgeDeletedAfter", 30.days)
  val RUDDER_USERS_CLEAN_SESSIONS_PURGE     = parseDuration("rudder.users.cleanup.sessions.purgeAfter", 30.days)

  def parseDuration(propName: String, default: Duration): Duration = {
    try {
      Duration.fromScala(scala.concurrent.duration.Duration(config.getString(propName)))
    } catch {
      case ex: ConfigException       => // default
        default
      case ex: NumberFormatException =>
        ApplicationLogger.error(
          s"Error when reading key: '${propName}', defaulting to ${default}: ${ex.getMessage}"
        )
        default
    }
  }

  val TECHNIQUE_COMPILER_APP = {
>>>>>>> 0244ec07
    val default = TechniqueCompilerApp.Rudderc
    (try {
      TechniqueCompilerApp.parse(config.getString("rudder.technique.compiler.app"))
    } catch {
      case ex: ConfigException => Some(default)
    }).getOrElse(default)
  }

  val RUDDERC_CMD: String = {
    try {
      config.getString("rudder.technique.compiler.rudderc.cmd")
    } catch {
      case ex: ConfigException => "/opt/rudder/bin/rudderc"
    }
  }

  // Comes with the rudder-server packages
  val GENERIC_METHODS_SYSTEM_LIB: String = {
    try {
      config.getString("rudder.technique.methods.systemLib")
    } catch {
      case ex: ConfigException => "/usr/share/ncf/tree/30_generic_methods"
    }
  }

  // User-defined methods + plugin methods (including windows)
  val GENERIC_METHODS_LOCAL_LIB: String = {
    try {
      config.getString("rudder.technique.methods.localLib")
    } catch {
      case ex: ConfigException => "/var/rudder/configuration-repository/ncf/30_generic_methods"
    }
  }

  /*
   * inventory accept/refuse history information clean-up.
   * These properties manage how long we keep inventory that we store when a node is accepted.
   * There is:
   * - one absolute time: duration we keep info even if the node is still present in rudder.
   * - a time after deletion: how many time we keep the inventory info after node was refused / deleted.
   */

  // how long we keep accept/refuse inventory (even if the node is still present). O means "forever if the node is node deleted"
  val KEEP_ACCEPTATION_NODE_FACT_DURATION: Duration = {
    val configKey = "rudder.inventories.pendingChoiceHistoryCleanupLatency.acceptedNode"
    try {
      Duration.fromScala(
        scala.concurrent.duration.Duration(config.getString(configKey))
      )
    } catch {
      case ex: ConfigException       => 0.days // forever
      case ex: NumberFormatException =>
        throw InitConfigValueError(
          configKey,
          "value is not formatted as a long digit and time unit (ms, s, m, h, d), example: 5 days or 5d. Leave it empty to keep forever",
          Some(ex)
        )
    }
  }

  /*
   * Duration for which a node which was refused/deleted will have its nodefact
   * available (and so viewable in the history tab of pending node).
   * 0 means "delete immediately when node is deleted or refused"
   */
  val KEEP_DELETED_NODE_FACT_DURATION: Duration = {
    val configKey = "rudder.inventories.pendingChoiceHistoryCleanupLatency.deletedNode"
    try {
      Duration.fromScala(
        scala.concurrent.duration.Duration(
          config.getString(configKey)
        )
      )
    } catch {
      case ex: ConfigException       => 30.days
      case ex: NumberFormatException =>
        throw InitConfigValueError(
          configKey,
          "value is not formatted as a long digit and time unit (ms, s, m, h, d), example: 5 days or 5d. Leave it empty to keep forever",
          Some(ex)
        )
    }
  }

  // user clean-up
  val RUDDER_USERS_CLEAN_CRON:               Option[CronExpr] = (
    try {
      config.getString("rudder.users.cleanup.cron")
    } catch {
      // missing key, perhaps due to migration, use default
      case ex: Exception => {
        val default = "0 17 1 * * ?"
        logger.info(s"`rudder.users.cleanup.cron` property is missing, using default schedule: ${default}")
        default
      }
    }
  ).toOptCron match {
    case Left(err)  =>
      logger.error(
        s"Error when parsing cron for 'rudder.users.cleanup.cron', it will be disabled: ${err.fullMsg}"
      )
      None
    case Right(opt) => opt
  }
  val RUDDER_USERS_CLEAN_LAST_LOGIN_DISABLE: Duration         =
    parseDuration("rudder.users.cleanup.account.disableAfterLastLogin", 60.days)
  val RUDDER_USERS_CLEAN_LAST_LOGIN_DELETE:  Duration         =
    parseDuration("rudder.users.cleanup.account.deleteAfterLastLogin", 120.days)
  val RUDDER_USERS_CLEAN_DELETED_PURGE:      Duration         = parseDuration("rudder.users.cleanup.purgeDeletedAfter", 30.days)
  val RUDDER_USERS_CLEAN_SESSIONS_PURGE:     Duration         = parseDuration("rudder.users.cleanup.sessions.purgeAfter", 30.days)

  def parseDuration(propName: String, default: Duration): Duration = {
    try {
      Duration.fromScala(scala.concurrent.duration.Duration(config.getString(propName)))
    } catch {
      case ex: ConfigException       => // default
        default
      case ex: NumberFormatException =>
        ApplicationLogger.error(
          s"Error when reading key: '${propName}', defaulting to ${default}: ${ex.getMessage}"
        )
        default
    }
  }

}

/**
 * Static initialization of Rudder services.
 * This is not a cake-pattern, just a plain object with load of lazy vals.
 */
object RudderConfig extends Loggable {

  ApplicationLogger.info(
    s"Starting Rudder ${RudderParsedProperties.rudderFullVersion} web application [build timestamp: ${RudderParsedProperties.builtTimestamp}]"
  )

  // For compatibility. We keep properties that we accessed by other services.
  // They should be class parameters.
  def rudderFullVersion                            = RudderParsedProperties.rudderFullVersion
  def RUDDER_SERVER_HSTS                           = RudderParsedProperties.RUDDER_SERVER_HSTS
  def RUDDER_SERVER_HSTS_SUBDOMAINS                = RudderParsedProperties.RUDDER_SERVER_HSTS_SUBDOMAINS
  def AUTH_IDLE_TIMEOUT                            = RudderParsedProperties.AUTH_IDLE_TIMEOUT
  def WATCHER_ENABLE                               = RudderParsedProperties.WATCHER_ENABLE
  def RUDDER_BATCH_DYNGROUP_UPDATEINTERVAL         = RudderParsedProperties.RUDDER_BATCH_DYNGROUP_UPDATEINTERVAL
  def RUDDER_GIT_ROOT_CONFIG_REPO                  = RudderParsedProperties.RUDDER_GIT_ROOT_CONFIG_REPO
  def RUDDER_BCRYPT_COST                           = RudderParsedProperties.RUDDER_BCRYPT_COST
  def RUDDER_BATCH_TECHNIQUELIBRARY_UPDATEINTERVAL = RudderParsedProperties.RUDDER_BATCH_TECHNIQUELIBRARY_UPDATEINTERVAL

  //
  // Theses services can be called from the outer world
  // They must be typed with there abstract interface, as
  // such service must not expose implementation details
  //

  // we need that to be the first thing, and take care of Exception so that the error is
  // human understandable when the directory is not up
  val rci: RudderServiceApi = RudderConfigInit.init()

  val ApiVersions:                         List[ApiVersion]                           = rci.apiVersions
  val acceptedNodeQueryProcessor:          QueryProcessor                             = rci.acceptedNodeQueryProcessor
  val acceptedNodesDit:                    InventoryDit                               = rci.acceptedNodesDit
  val agentRegister:                       AgentRegister                              = rci.agentRegister
  val aggregateReportScheduler:            FindNewReportsExecution                    = rci.aggregateReportScheduler
  val apiAuthorizationLevelService:        DefaultApiAuthorizationLevel               = rci.apiAuthorizationLevelService
  val apiDispatcher:                       RudderEndpointDispatcher                   = rci.apiDispatcher
  val asyncComplianceService:              AsyncComplianceService                     = rci.asyncComplianceService
  val asyncDeploymentAgent:                AsyncDeploymentActor                       = rci.asyncDeploymentAgent
  val asyncWorkflowInfo:                   AsyncWorkflowInfo                          = rci.asyncWorkflowInfo
  val authenticationProviders:             AuthBackendProvidersManager                = rci.authenticationProviders
  val authorizationApiMapping:             ExtensibleAuthorizationApiMapping          = rci.authorizationApiMapping
  val automaticReportLogger:               AutomaticReportLogger                      = rci.automaticReportLogger
  val automaticReportsCleaning:            AutomaticReportsCleaning                   = rci.automaticReportsCleaning
  val campaignEventRepo:                   CampaignEventRepositoryImpl                = rci.campaignEventRepo
  val campaignSerializer:                  CampaignSerializer                         = rci.campaignSerializer
  val categoryHierarchyDisplayer:          CategoryHierarchyDisplayer                 = rci.categoryHierarchyDisplayer
  val changeRequestChangesSerialisation:   ChangeRequestChangesSerialisation          = rci.changeRequestChangesSerialisation
  val changeRequestChangesUnserialisation: ChangeRequestChangesUnserialisation        = rci.changeRequestChangesUnserialisation
  val changeRequestEventLogService:        ChangeRequestEventLogService               = rci.changeRequestEventLogService
  val checkTechniqueLibrary:               CheckTechniqueLibrary                      = rci.checkTechniqueLibrary
  val clearCacheService:                   ClearCacheService                          = rci.clearCacheService
  val cmdbQueryParser:                     CmdbQueryParser                            = rci.cmdbQueryParser
  val commitAndDeployChangeRequest:        CommitAndDeployChangeRequestService        = rci.commitAndDeployChangeRequest
  val complianceService:                   ComplianceAPIService                       = rci.complianceService
  val configService:                       ReadConfigService with UpdateConfigService = rci.configService
  val configurationRepository:             ConfigurationRepository                    = rci.configurationRepository
  val databaseManager:                     DatabaseManager                            = rci.databaseManager
  val debugScript:                         DebugInfoService                           = rci.debugScript
  val dependencyAndDeletionService:        DependencyAndDeletionService               = rci.dependencyAndDeletionService
  val deploymentService:                   PromiseGeneration_Hooks                    = rci.deploymentService
  val diffDisplayer:                       DiffDisplayer                              = rci.diffDisplayer
  val diffService:                         DiffService                                = rci.diffService
  val directiveEditorService:              DirectiveEditorService                     = rci.directiveEditorService
  val ditQueryData:                        DitQueryData                               = rci.ditQueryData
  val doobie:                              Doobie                                     = rci.doobie
  val dynGroupService:                     DynGroupService                            = rci.dynGroupService
  val eventListDisplayer:                  EventListDisplayer                         = rci.eventListDisplayer
  val eventLogApi:                         EventLogAPI                                = rci.eventLogApi
  val eventLogDeploymentService:           EventLogDeploymentService                  = rci.eventLogDeploymentService
  val eventLogDetailsService:              EventLogDetailsService                     = rci.eventLogDetailsService
  val eventLogRepository:                  EventLogRepository                         = rci.eventLogRepository
  val findExpectedReportRepository:        FindExpectedReportRepository               = rci.findExpectedReportRepository
  val gitModificationRepository:           GitModificationRepository                  = rci.gitModificationRepository
  val gitRepo:                             GitRepositoryProvider                      = rci.gitRepo
  val gitRevisionProvider:                 GitRevisionProvider                        = rci.gitRevisionProvider
  val healthcheckNotificationService:      HealthcheckNotificationService             = rci.healthcheckNotificationService
  val historizeNodeCountBatch:             IOResult[Unit]                             = rci.historizeNodeCountBatch
  val interpolationCompiler:               InterpolatedValueCompilerImpl              = rci.interpolationCompiler
  val inventoryEventLogService:            InventoryEventLogService                   = rci.inventoryEventLogService
  val inventoryHistoryJdbcRepository:      InventoryHistoryJdbcRepository             = rci.inventoryHistoryJdbcRepository
  val inventoryWatcher:                    InventoryFileWatcher                       = rci.inventoryWatcher
  val itemArchiveManager:                  ItemArchiveManager                         = rci.itemArchiveManager
  val jsTreeUtilService:                   JsTreeUtilService                          = rci.jsTreeUtilService
  val jsonPluginDefinition:                ReadPluginPackageInfo                      = rci.jsonPluginDefinition
  val jsonReportsAnalyzer:                 JSONReportsAnalyser                        = rci.jsonReportsAnalyzer
  val linkUtil:                            LinkUtil                                   = rci.linkUtil
  val logDisplayer:                        LogDisplayer                               = rci.logDisplayer
  val mainCampaignService:                 MainCampaignService                        = rci.mainCampaignService
  val ncfTechniqueReader:                  ncf.EditorTechniqueReader                  = rci.ncfTechniqueReader
  val newNodeManager:                      NewNodeManager                             = rci.newNodeManager
  val nodeDit:                             NodeDit                                    = rci.nodeDit
  val nodeFactRepository:                  NodeFactRepository                         = rci.nodeFactRepository
  val nodeGrid:                            NodeGrid                                   = rci.nodeGrid
  val nodeInfoService:                     NodeInfoService                            = rci.nodeInfoService
  val pendingNodeCheckGroup:               CheckPendingNodeInDynGroups                = rci.pendingNodeCheckGroup
  val pendingNodesDit:                     InventoryDit                               = rci.pendingNodesDit
  val personIdentService:                  PersonIdentService                         = rci.personIdentService
  val policyGenerationBootGuard:           zio.Promise[Nothing, Unit]                 = rci.policyGenerationBootGuard
  val policyServerManagementService:       PolicyServerManagementService              = rci.policyServerManagementService
  val propertyEngineService:               PropertyEngineService                      = rci.propertyEngineService
  val purgeDeletedInventories:             PurgeDeletedInventories                    = rci.purgeDeletedInventories
  val purgeUnreferencedSoftwares:          PurgeUnreferencedSoftwares                 = rci.purgeUnreferencedSoftwares
  val readOnlySoftwareDAO:                 ReadOnlySoftwareDAO                        = rci.readOnlySoftwareDAO
  val recentChangesService:                NodeChangesService                         = rci.recentChangesService
  val removeNodeService:                   RemoveNodeService                          = rci.removeNodeService
  val reportDisplayer:                     ReportDisplayer                            = rci.reportDisplayer
  val reportingService:                    ReportingService                           = rci.reportingService
  val reportsRepository:                   ReportsRepository                          = rci.reportsRepository
  val restApiAccounts:                     RestApiAccounts                            = rci.restApiAccounts
  val restCompletion:                      RestCompletion                             = rci.restCompletion
  val restDataSerializer:                  RestDataSerializer                         = rci.restDataSerializer
  val restExtractorService:                RestExtractorService                       = rci.restExtractorService
  val restQuicksearch:                     RestQuicksearch                            = rci.restQuicksearch
  val roleApiMapping:                      RoleApiMapping                             = rci.roleApiMapping
  val roAgentRunsRepository:               RoReportsExecutionRepository               = rci.roAgentRunsRepository
  val roApiAccountRepository:              RoApiAccountRepository                     = rci.roApiAccountRepository
  val roDirectiveRepository:               RoDirectiveRepository                      = rci.roDirectiveRepository
  val roLDAPConnectionProvider:            LDAPConnectionProvider[RoLDAPConnection]   = rci.roLDAPConnectionProvider
  val roLDAPParameterRepository:           RoLDAPParameterRepository                  = rci.roLDAPParameterRepository
  val roNodeGroupRepository:               RoNodeGroupRepository                      = rci.roNodeGroupRepository
  val roParameterService:                  RoParameterService                         = rci.roParameterService
  val roRuleCategoryRepository:            RoRuleCategoryRepository                   = rci.roRuleCategoryRepository
  val roRuleRepository:                    RoRuleRepository                           = rci.roRuleRepository
  val rudderApi:                           LiftHandler                                = rci.rudderApi
  val rudderDit:                           RudderDit                                  = rci.rudderDit
  val rudderUserListProvider:              FileUserDetailListProvider                 = rci.rudderUserListProvider
  val ruleApplicationStatus:               RuleApplicationStatusService               = rci.ruleApplicationStatus
  val ruleCategoryService:                 RuleCategoryService                        = rci.ruleCategoryService
  val rwLdap:                              LDAPConnectionProvider[RwLDAPConnection]   = rci.rwLdap
  val secretEventLogService:               SecretEventLogService                      = rci.secretEventLogService
  val sharedFileApi:                       SharedFilesAPI                             = rci.sharedFileApi
  val snippetExtensionRegister:            SnippetExtensionRegister                   = rci.snippetExtensionRegister
  val srvGrid:                             SrvGrid                                    = rci.srvGrid
  val stringUuidGenerator:                 StringUuidGenerator                        = rci.stringUuidGenerator
  val techniqueRepository:                 TechniqueRepository                        = rci.techniqueRepository
  val tenantService:                       TenantService                              = rci.tenantService
  val tokenGenerator:                      TokenGeneratorImpl                         = rci.tokenGenerator
  val updateDynamicGroups:                 UpdateDynamicGroups                        = rci.updateDynamicGroups
  val updateDynamicGroupsService:          DynGroupUpdaterService                     = rci.updateDynamicGroupsService
  val updateTechniqueLibrary:              UpdateTechniqueLibrary                     = rci.updateTechniqueLibrary
  val userAuthorisationLevel:              DefaultUserAuthorisationLevel              = rci.userAuthorisationLevel
  val userPropertyService:                 UserPropertyService                        = rci.userPropertyService
  val userRepository:                      UserRepository                             = rci.userRepository
  val userService:                         UserService                                = rci.userService
  val woApiAccountRepository:              WoApiAccountRepository                     = rci.woApiAccountRepository
  val woDirectiveRepository:               WoDirectiveRepository                      = rci.woDirectiveRepository
  val woNodeGroupRepository:               WoNodeGroupRepository                      = rci.woNodeGroupRepository
  val woNodeRepository:                    WoNodeRepository                           = rci.woNodeRepository
  val woRuleCategoryRepository:            WoRuleCategoryRepository                   = rci.woRuleCategoryRepository
  val woRuleRepository:                    WoRuleRepository                           = rci.woRuleRepository
  val workflowEventLogService:             WorkflowEventLogService                    = rci.workflowEventLogService
  val workflowLevelService:                DefaultWorkflowLevel                       = rci.workflowLevelService

  /**
   * A method to call to force initialisation of all object and services.
   * This is a good place to check boottime things, and throws
   * "application broken - can not start" exception
   *
   * Important: if that method is not called, RudderConfig will be
   * lazy and will only be initialised on the first call to one
   * of its (public) methods.
   */
  def init(): IO[SystemError, Unit] = {

    IOResult.attempt {

      RudderParsedProperties.logRudderParsedProperties()
      ////////// bootstraps checks //////////
      // they must be out of Lift boot() because that method
      // is encapsulated in a try/catch ( see net.liftweb.http.provider.HTTPProvider.bootLift )
      rci.allBootstrapChecks.checks()

      rci.scoreService.init().runNow

      rci.scoreServiceManager.registerHandler(new SystemUpdateScoreHandler(rci.nodeFactRepository)).runNow

    }
  }

  def postPluginInitActions: Unit = {
    // todo: scheduler interval should be a property
    ZioRuntime.unsafeRun(jsonReportsAnalyzer.start(5.seconds).forkDaemon.provideLayer(ZioRuntime.layers))
    ZioRuntime.unsafeRun(MainCampaignService.start(mainCampaignService))
  }

}

/*
 * A case class holder used to transfer services from the init method in RudderConfigInit
 * to RudderConfig
 */
case class RudderServiceApi(
    roLDAPConnectionProvider:            LDAPConnectionProvider[RoLDAPConnection],
    pendingNodesDit:                     InventoryDit,
    acceptedNodesDit:                    InventoryDit,
    nodeDit:                             NodeDit,
    rudderDit:                           RudderDit,
    roRuleRepository:                    RoRuleRepository,
    woRuleRepository:                    WoRuleRepository,
    woNodeRepository:                    WoNodeRepository,
    roNodeGroupRepository:               RoNodeGroupRepository,
    woNodeGroupRepository:               WoNodeGroupRepository,
    techniqueRepository:                 TechniqueRepository,
    updateTechniqueLibrary:              UpdateTechniqueLibrary,
    roDirectiveRepository:               RoDirectiveRepository,
    woDirectiveRepository:               WoDirectiveRepository,
    readOnlySoftwareDAO:                 ReadOnlySoftwareDAO,
    eventLogRepository:                  EventLogRepository,
    eventLogDetailsService:              EventLogDetailsService,
    reportingService:                    ReportingService,
    complianceService:                   ComplianceAPIService,
    asyncComplianceService:              AsyncComplianceService,
    debugScript:                         DebugInfoService,
    cmdbQueryParser:                     CmdbQueryParser,
    inventoryHistoryJdbcRepository:      InventoryHistoryJdbcRepository,
    inventoryEventLogService:            InventoryEventLogService,
    ruleApplicationStatus:               RuleApplicationStatusService,
    propertyEngineService:               PropertyEngineService,
    newNodeManager:                      NewNodeManager,
    nodeGrid:                            NodeGrid,
    jsTreeUtilService:                   JsTreeUtilService,
    directiveEditorService:              DirectiveEditorService,
    userPropertyService:                 UserPropertyService,
    eventListDisplayer:                  EventListDisplayer,
    asyncDeploymentAgent:                AsyncDeploymentActor,
    policyServerManagementService:       PolicyServerManagementService,
    updateDynamicGroupsService:          DynGroupUpdaterService,
    updateDynamicGroups:                 UpdateDynamicGroups,
    purgeDeletedInventories:             PurgeDeletedInventories,
    purgeUnreferencedSoftwares:          PurgeUnreferencedSoftwares,
    databaseManager:                     DatabaseManager,
    automaticReportsCleaning:            AutomaticReportsCleaning,
    checkTechniqueLibrary:               CheckTechniqueLibrary,
    automaticReportLogger:               AutomaticReportLogger,
    removeNodeService:                   RemoveNodeService,
    nodeInfoService:                     NodeInfoService,
    reportDisplayer:                     ReportDisplayer,
    dependencyAndDeletionService:        DependencyAndDeletionService,
    itemArchiveManager:                  ItemArchiveManager,
    personIdentService:                  PersonIdentService,
    gitRevisionProvider:                 GitRevisionProvider,
    logDisplayer:                        LogDisplayer,
    acceptedNodeQueryProcessor:          QueryProcessor,
    categoryHierarchyDisplayer:          CategoryHierarchyDisplayer,
    dynGroupService:                     DynGroupService,
    ditQueryData:                        DitQueryData,
    reportsRepository:                   ReportsRepository,
    eventLogDeploymentService:           EventLogDeploymentService,
    srvGrid:                             SrvGrid,
    findExpectedReportRepository:        FindExpectedReportRepository,
    roApiAccountRepository:              RoApiAccountRepository,
    woApiAccountRepository:              WoApiAccountRepository,
    roAgentRunsRepository:               RoReportsExecutionRepository,
    pendingNodeCheckGroup:               CheckPendingNodeInDynGroups,
    allBootstrapChecks:                  BootstrapChecks,
    authenticationProviders:             AuthBackendProvidersManager,
    rudderUserListProvider:              FileUserDetailListProvider,
    restApiAccounts:                     RestApiAccounts,
    restQuicksearch:                     RestQuicksearch,
    restCompletion:                      RestCompletion,
    sharedFileApi:                       SharedFilesAPI,
    eventLogApi:                         EventLogAPI,
    stringUuidGenerator:                 StringUuidGenerator,
    inventoryWatcher:                    InventoryFileWatcher,
    configService:                       ReadConfigService with UpdateConfigService,
    historizeNodeCountBatch:             IOResult[Unit],
    policyGenerationBootGuard:           zio.Promise[Nothing, Unit],
    healthcheckNotificationService:      HealthcheckNotificationService,
    jsonPluginDefinition:                ReadPluginPackageInfo,
    rudderApi:                           LiftHandler,
    authorizationApiMapping:             ExtensibleAuthorizationApiMapping,
    roleApiMapping:                      RoleApiMapping,
    roRuleCategoryRepository:            RoRuleCategoryRepository,
    woRuleCategoryRepository:            WoRuleCategoryRepository,
    workflowLevelService:                DefaultWorkflowLevel,
    ncfTechniqueReader:                  EditorTechniqueReader,
    recentChangesService:                NodeChangesService,
    ruleCategoryService:                 RuleCategoryService,
    restExtractorService:                RestExtractorService,
    snippetExtensionRegister:            SnippetExtensionRegister,
    clearCacheService:                   ClearCacheService,
    linkUtil:                            LinkUtil,
    userRepository:                      UserRepository,
    userService:                         UserService,
    apiVersions:                         List[ApiVersion],
    apiDispatcher:                       RudderEndpointDispatcher,
    configurationRepository:             ConfigurationRepository,
    roParameterService:                  RoParameterService,
    userAuthorisationLevel:              DefaultUserAuthorisationLevel,
    agentRegister:                       AgentRegister,
    asyncWorkflowInfo:                   AsyncWorkflowInfo,
    commitAndDeployChangeRequest:        CommitAndDeployChangeRequestService,
    doobie:                              Doobie,
    restDataSerializer:                  RestDataSerializer,
    workflowEventLogService:             WorkflowEventLogService,
    changeRequestEventLogService:        ChangeRequestEventLogService,
    changeRequestChangesUnserialisation: ChangeRequestChangesUnserialisation,
    diffService:                         DiffService,
    diffDisplayer:                       DiffDisplayer,
    rwLdap:                              LDAPConnectionProvider[RwLDAPConnection],
    apiAuthorizationLevelService:        DefaultApiAuthorizationLevel,
    tokenGenerator:                      TokenGeneratorImpl,
    roLDAPParameterRepository:           RoLDAPParameterRepository,
    interpolationCompiler:               InterpolatedValueCompilerImpl,
    deploymentService:                   PromiseGeneration_Hooks,
    campaignEventRepo:                   CampaignEventRepositoryImpl,
    mainCampaignService:                 MainCampaignService,
    campaignSerializer:                  CampaignSerializer,
    jsonReportsAnalyzer:                 JSONReportsAnalyser,
    aggregateReportScheduler:            FindNewReportsExecution,
    secretEventLogService:               SecretEventLogService,
    changeRequestChangesSerialisation:   ChangeRequestChangesSerialisation,
    gitRepo:                             GitRepositoryProvider,
    gitModificationRepository:           GitModificationRepository,
    inventorySaver:                      NodeFactInventorySaver,
    inventoryDitService:                 InventoryDitService,
    nodeFactRepository:                  NodeFactRepository,
    scoreServiceManager:                 ScoreServiceManager,
    scoreService:                        ScoreService,
    tenantService:                       TenantService
)

/*
 * This object is in charge of class instantiation in a method to avoid dead lock.
 * See: https://issues.rudder.io/issues/22645
 */
object RudderConfigInit {
  import RudderParsedProperties._

  /**
   * Catch all exception during initialization that would prevent initialization.
   * All exception are catched and will stop the application on boot.
   *
   * Throwing this is more transparent, otherwise the raw error could be unclear
   */
  sealed abstract class InitError(val msg: String, val cause: Option[Throwable])
      extends Throwable(msg, cause.orNull, false, false)

  final case class InitConfigValueError(configKey: String, errMsg: String, override val cause: Option[Throwable])
      extends InitError(
        s"Config value error for '$configKey': $errMsg",
        cause
      )

  def init(): RudderServiceApi = {

    // test connection is up and try to make an human understandable error message.
    ApplicationLogger.debug(s"Test if LDAP connection is active")

    lazy val writeAllAgentSpecificFiles = new WriteAllAgentSpecificFiles(agentRegister)

    // all cache that need to be cleared are stored here
    lazy val clearableCache: Seq[CachedRepository] = Seq(
      cachedAgentRunRepository,
      recentChangesService,
      reportingServiceImpl
    )

    lazy val pluginSettingsService = new FilePluginSettingsService(
      root / "opt" / "rudder" / "etc" / "rudder-pkg" / "rudder-pkg.conf"
    )
    /////////////////////////////////////////////////
    ////////// pluggable service providers //////////
    /////////////////////////////////////////////////

    /*
     * Pluggable service:
     * - Rudder Agent (agent type, agent os)
     * - API ACL
     * - Change Validation workflow
     * - User authentication backends
     * - User authorization capabilities
     */
    // Pluggable agent register
    lazy val agentRegister = new AgentRegister()

    // Plugin input interface to
    lazy val apiAuthorizationLevelService = new DefaultApiAuthorizationLevel(LiftApiProcessingLogger)

    // Plugin input interface for alternative workflow
    lazy val workflowLevelService = new DefaultWorkflowLevel(
      new NoWorkflowServiceImpl(
        commitAndDeployChangeRequest
      )
    )

    // Plugin input interface for alternative authentication providers
    lazy val authenticationProviders = new AuthBackendProvidersManager()

    // Plugin input interface for user management plugin
    lazy val userAuthorisationLevel = new DefaultUserAuthorisationLevel()

    // Plugin input interface for Authorization for API
    lazy val authorizationApiMapping = new ExtensibleAuthorizationApiMapping(AuthorizationApiMapping.Core :: Nil)

    ////////// end pluggable service providers //////////

    lazy val roleApiMapping = new RoleApiMapping(authorizationApiMapping)

    // rudder user list
    lazy val rudderUserListProvider: FileUserDetailListProvider = {
      UserFileProcessing.getUserResourceFile().either.runNow match {
        case Right(resource) =>
          new FileUserDetailListProvider(roleApiMapping, userAuthorisationLevel, resource)
        case Left(err)       =>
          ApplicationLogger.error(err.fullMsg)
          // make the application not available
          throw new javax.servlet.UnavailableException(s"Error when trying to parse Rudder users file, aborting.")
      }
    }

    lazy val roRuleCategoryRepository: RoRuleCategoryRepository = roLDAPRuleCategoryRepository
    lazy val ruleCategoryService:      RuleCategoryService      = new RuleCategoryService()
    lazy val woRuleCategoryRepository: WoRuleCategoryRepository = woLDAPRuleCategoryRepository

    lazy val changeRequestEventLogService: ChangeRequestEventLogService = new ChangeRequestEventLogServiceImpl(eventLogRepository)
    lazy val secretEventLogService:        SecretEventLogService        = new SecretEventLogServiceImpl(eventLogRepository)

    lazy val xmlSerializer = XmlSerializerImpl(
      ruleSerialisation,
      directiveSerialisation,
      nodeGroupSerialisation,
      globalParameterSerialisation,
      ruleCategorySerialisation
    )

    lazy val xmlUnserializer         = XmlUnserializerImpl(
      ruleUnserialisation,
      directiveUnserialisation,
      nodeGroupUnserialisation,
      globalParameterUnserialisation,
      ruleCategoryUnserialisation
    )
    lazy val workflowEventLogService = new WorkflowEventLogServiceImpl(eventLogRepository, uuidGen)
    lazy val diffService: DiffService = new DiffServiceImpl()
    lazy val diffDisplayer = new DiffDisplayer(linkUtil)
    lazy val commitAndDeployChangeRequest: CommitAndDeployChangeRequestService = {
      new CommitAndDeployChangeRequestServiceImpl(
        uuidGen,
        roDirectiveRepository,
        woDirectiveRepository,
        roNodeGroupRepository,
        woNodeGroupRepository,
        roRuleRepository,
        woRuleRepository,
        roLDAPParameterRepository,
        woLDAPParameterRepository,
        asyncDeploymentAgent,
        dependencyAndDeletionService,
        configService.rudder_workflow_enabled _,
        xmlSerializer,
        xmlUnserializer,
        sectionSpecParser,
        dynGroupUpdaterService
      )
    }

    lazy val roParameterService: RoParameterService = roParameterServiceImpl

    //////////////////////////////////////////////////////////////////////////////////////////
    ///////////////////////////////////////// REST ///////////////////////////////////////////
    //////////////////////////////////////////////////////////////////////////////////////////

    lazy val restExtractorService = {
      RestExtractorService(
        roRuleRepository,
        roDirectiveRepository,
        roNodeGroupRepository,
        techniqueRepository,
        queryParser,
        userPropertyService,
        workflowLevelService,
        stringUuidGenerator,
        typeParameterService
      )
    }

    lazy val zioJsonExtractor = new ZioJsonExtractor(queryParser)

    lazy val tokenGenerator = new TokenGeneratorImpl(32)

    implicit lazy val userService = new UserService {
      def getCurrentUser = CurrentUser
    }

    lazy val userRepository:   UserRepository = new JdbcUserRepository(doobie)
    // batch for cleaning users
    lazy val userCleanupBatch: CleanupUsers   = new CleanupUsers(
      userRepository,
      RUDDER_USERS_CLEAN_CRON,
      RUDDER_USERS_CLEAN_LAST_LOGIN_DISABLE,
      RUDDER_USERS_CLEAN_LAST_LOGIN_DELETE,
      RUDDER_USERS_CLEAN_DELETED_PURGE,
      RUDDER_USERS_CLEAN_SESSIONS_PURGE,
      List(DefaultAuthBackendProvider.FILE, DefaultAuthBackendProvider.ROOT_ADMIN)
    )

    lazy val ncfTechniqueReader = new EditorTechniqueReaderImpl(
      stringUuidGenerator,
      personIdentService,
      gitConfigRepo,
      prettyPrinter,
      gitModificationRepository,
      RUDDER_CHARSET.name,
      RUDDER_GROUP_OWNER_CONFIG_REPO,
      yamlTechniqueSerializer,
      typeParameterService,
      RUDDERC_CMD,
      GENERIC_METHODS_SYSTEM_LIB,
      GENERIC_METHODS_LOCAL_LIB
    )

    lazy val techniqueSerializer = new TechniqueSerializer(typeParameterService)

    lazy val yamlTechniqueSerializer = new YamlTechniqueSerializer(resourceFileService)

    lazy val linkUtil           = new LinkUtil(roRuleRepository, roNodeGroupRepository, roDirectiveRepository, nodeFactInfoService)
    // REST API
    lazy val restApiAccounts    = new RestApiAccounts(
      roApiAccountRepository,
      woApiAccountRepository,
      restExtractorService,
      tokenGenerator,
      uuidGen,
      userService,
      apiAuthorizationLevelService,
      tenantService
    )
    lazy val restDataSerializer = RestDataSerializerImpl(techniqueRepository, diffService)

    lazy val restQuicksearch = new RestQuicksearch(
      new FullQuickSearchService()(
        roLDAPConnectionProvider,
        nodeDit,
        acceptedNodesDit,
        rudderDit,
        roDirectiveRepository,
        nodeFactRepository
      ),
      userService,
      linkUtil
    )
    lazy val restCompletion  = new RestCompletion(new RestCompletionService(roDirectiveRepository, roRuleRepository))

    lazy val ruleApiService2 = {
      new RuleApiService2(
        roRuleRepository,
        woRuleRepository,
        uuidGen,
        asyncDeploymentAgent,
        workflowLevelService,
        restExtractorService,
        restDataSerializer
      )
    }

    lazy val ruleApiService6  = {
      new RuleApiService6(
        roRuleCategoryRepository,
        roRuleRepository,
        woRuleCategoryRepository,
        restDataSerializer
      )
    }
    lazy val ruleApiService13 = {
      new RuleApiService14(
        roRuleRepository,
        woRuleRepository,
        configurationRepository,
        uuidGen,
        asyncDeploymentAgent,
        workflowLevelService,
        roRuleCategoryRepository,
        woRuleCategoryRepository,
        roDirectiveRepository,
        roNodeGroupRepository,
        nodeFactRepository,
        configService.rudder_global_policy_mode _,
        ruleApplicationStatus
      )
    }

    lazy val directiveApiService2 = {
      new DirectiveApiService2(
        roDirectiveRepository,
        woDirectiveRepository,
        uuidGen,
        asyncDeploymentAgent,
        workflowLevelService,
        restExtractorService,
        directiveEditorService,
        restDataSerializer,
        techniqueRepositoryImpl
      )
    }

    lazy val directiveApiService14 = {
      new DirectiveApiService14(
        roDirectiveRepository,
        configurationRepository,
        woDirectiveRepository,
        uuidGen,
        asyncDeploymentAgent,
        workflowLevelService,
        directiveEditorService,
        restDataSerializer,
        techniqueRepositoryImpl
      )
    }

    lazy val techniqueApiService6 = {
      new TechniqueAPIService6(
        roDirectiveRepository,
        restDataSerializer
      )
    }

    lazy val techniqueApiService14 = {
      new TechniqueAPIService14(
        roDirectiveRepository,
        gitParseTechniqueLibrary,
        ncfTechniqueReader,
        techniqueSerializer,
        restDataSerializer,
        techniqueCompiler
      )
    }

    lazy val groupApiService2 = {
      new GroupApiService2(
        roNodeGroupRepository,
        woNodeGroupRepository,
        uuidGen,
        asyncDeploymentAgent,
        workflowLevelService,
        restExtractorService,
        queryProcessor,
        restDataSerializer
      )
    }

    lazy val groupApiService6 = {
      new GroupApiService6(
        roNodeGroupRepository,
        woNodeGroupRepository,
        restDataSerializer
      )
    }

    lazy val groupApiService14 = {
      new GroupApiService14(
        roNodeGroupRepository,
        woNodeGroupRepository,
        roLDAPParameterRepository,
        uuidGen,
        asyncDeploymentAgent,
        workflowLevelService,
        restExtractorService,
        queryParser,
        queryProcessor,
        restDataSerializer
      )
    }

    lazy val nodeApiService = new NodeApiService(
      rwLdap,
      nodeFactRepository,
      roNodeGroupRepository,
      roLDAPParameterRepository,
      roAgentRunsRepository,
      ldapEntityMapper,
      stringUuidGenerator,
      nodeDit,
      pendingNodesDit,
      acceptedNodesDit,
      newNodeManagerImpl,
      removeNodeServiceImpl,
      restExtractorService,
      restDataSerializer,
      reportingServiceImpl,
      queryProcessor,
      inventoryQueryChecker,
      () => configService.rudder_global_policy_mode().toBox,
      RUDDER_RELAY_API,
      scoreService
    )

    lazy val parameterApiService2  = {
      new ParameterApiService2(
        roLDAPParameterRepository,
        woLDAPParameterRepository,
        uuidGen,
        workflowLevelService,
        restExtractorService,
        restDataSerializer
      )
    }
    lazy val parameterApiService14 = {
      new ParameterApiService14(
        roLDAPParameterRepository,
        woLDAPParameterRepository,
        uuidGen,
        workflowLevelService
      )
    }

    // System API

    lazy val clearCacheService = new ClearCacheServiceImpl(
      nodeConfigurationHashRepo,
      asyncDeploymentAgent,
      eventLogRepository,
      uuidGen,
      clearableCache
    )

    lazy val hookApiService = new HookApiService(HOOKS_D, HOOKS_IGNORE_SUFFIXES)

    lazy val systemApiService11 = new SystemApiService11(
      updateTechniqueLibrary,
      debugScript,
      clearCacheService,
      asyncDeploymentAgent,
      uuidGen,
      updateDynamicGroups,
      itemArchiveManager,
      personIdentService,
      gitConfigRepo
    )

    lazy val systemApiService13 = new SystemApiService13(
      healthcheckService,
      healthcheckNotificationService,
      restDataSerializer,
      deprecated.softwareService
    )

    lazy val ruleInternalApiService =
      new RuleInternalApiService(roRuleRepository, roNodeGroupRepository, roRuleCategoryRepository, nodeFactRepository)

    lazy val complianceAPIService = new ComplianceAPIService(
      roRuleRepository,
      nodeFactRepository,
      roNodeGroupRepository,
      reportingService,
      roDirectiveRepository,
      globalComplianceModeService.getGlobalComplianceMode.toIO,
      configService.rudder_global_policy_mode()
    )

    lazy val techniqueArchiver = new TechniqueArchiverImpl(
      gitConfigRepo,
      prettyPrinter,
      gitModificationRepository,
      personIdentService,
      techniqueParser,
      techniqueCompiler,
      RUDDER_GROUP_OWNER_CONFIG_REPO
    )
    lazy val techniqueCompiler:  TechniqueCompiler = new TechniqueCompilerWithFallback(
      new WebappTechniqueCompiler(
        interpolationCompiler,
        prettyPrinter,
        typeParameterService,
        ncfTechniqueReader,
        _.path,
        RUDDER_GIT_ROOT_CONFIG_REPO
      ),
      new RuddercServiceImpl(RUDDERC_CMD, 5.seconds),
      TECHNIQUE_COMPILER_APP,
      _.path,
      RUDDER_GIT_ROOT_CONFIG_REPO
    )
    lazy val ncfTechniqueWriter: TechniqueWriter   = new TechniqueWriterImpl(
      techniqueArchiver,
      updateTechniqueLibrary,
      new DeleteEditorTechniqueImpl(
        techniqueArchiver,
        updateTechniqueLibrary,
        roDirectiveRepository,
        woDirectiveRepository,
        techniqueRepository,
        workflowLevelService,
        RUDDER_GIT_ROOT_CONFIG_REPO
      ),
      techniqueCompiler,
      RUDDER_GIT_ROOT_CONFIG_REPO
    )

    lazy val pipelinedInventoryParser: InventoryParser = {
      val fusionReportParser = {
        new FusionInventoryParser(
          uuidGen,
          rootParsingExtensions = Nil,
          contentParsingExtensions = Nil,
          ignoreProcesses = INVENTORIES_IGNORE_PROCESSES
        )
      }

      new DefaultInventoryParser(
        fusionReportParser,
        Seq(
          new PreInventoryParserCheckConsistency
        )
      )
    }

    lazy val gitFactRepoProvider = GitRepositoryProviderImpl
      .make(RUDDER_GIT_ROOT_FACT_REPO)
      .runOrDie(err => new RuntimeException(s"Error when initializing git configuration repository: " + err.fullMsg))
    lazy val gitFactRepoGC       = new GitGC(gitFactRepoProvider, RUDDER_GIT_GC)
    gitFactRepoGC.start()
    lazy val gitFactStorage      = if (RUDDER_GIT_FACT_WRITE_NODES) {
      val r = new GitNodeFactStorageImpl(gitFactRepoProvider, Some(RUDDER_GROUP_OWNER_CONFIG_REPO), RUDDER_GIT_FACT_COMMIT_NODES)
      r.checkInit().runOrDie(err => new RuntimeException(s"Error when checking fact repository init: " + err.fullMsg))
      r
    } else NoopFactStorage

    // TODO WARNING POC: this can't work on a machine with lots of node
    lazy val ldapNodeFactStorage = new LdapNodeFactStorage(
      rwLdap,
      nodeDit,
      inventoryDitService,
      ldapEntityMapper,
      inventoryMapper,
      nodeReadWriteMutex,
      deprecated.ldapFullInventoryRepository,
      deprecated.softwareInventoryDAO,
      deprecated.ldapSoftwareSave,
      uuidGen
    )

    lazy val getNodeBySoftwareName = new SoftDaoGetNodesbySofwareName(deprecated.softwareInventoryDAO)

    lazy val tenantService = DefaultTenantService.make(Nil).runNow

    lazy val nodeFactRepository = {

      val callbacks = Chunk[NodeFactChangeEventCallback](
        new AppLogNodeFactChangeEventCallback(),
        new EventLogsNodeFactChangeEventCallback(eventLogRepository),
        new HistorizeNodeState(
          inventoryHistoryJdbcRepository,
          ldapNodeFactStorage,
          gitFactStorage,
          (KEEP_DELETED_NODE_FACT_DURATION.getSeconds == 0)
        )
      )

      val repo = CoreNodeFactRepository.make(ldapNodeFactStorage, getNodeBySoftwareName, tenantService, callbacks).runNow
      repo
    }

    lazy val inventorySaver = new NodeFactInventorySaver(
      nodeFactRepository,
      (
        CheckOsType
        // removed: noe and machine go together, and we have UUIDs for nodes
        // :: automaticMerger
        // :: CheckMachineName
        :: new LastInventoryDate()
        :: AddIpValues
        // removed: we only store the files, not LDIF of changes
        // :: new LogInventoryPreCommit(inventoryMapper, ldifInventoryLogger)
        :: Nil
      ),
      (
        // removed: nodes are fully deleted now
//      new PendingNodeIfNodeWasRemoved(fullInventoryRepository)
        // already commited in fact repos
//      new FactRepositoryPostCommit[Unit](factRepo, nodeFactInfoService)
        // deprecated: we use fact repo now
//      :: new PostCommitLogger(ldifInventoryLogger)
        new TriggerInventoryScorePostCommit[Unit](scoreServiceManager) ::
        new PostCommitInventoryHooks[Unit](HOOKS_D, HOOKS_IGNORE_SUFFIXES)
        // removed: this is done as a callback of CoreNodeFactRepos
        // :: new TriggerPolicyGenerationPostCommit[Unit](asyncDeploymentAgent, uuidGen)
        :: Nil
      )
    )

    lazy val inventoryProcessorInternal = {
      val checkLdapAlive: () => IOResult[Unit] = { () =>
        for {
          con <- rwLdap
          res <- con.get(pendingNodesDit.NODES.dn, "1.1")
        } yield {
          ()
        }
      }
      val maxParallel = {
        try {
          val user = if (MAX_PARSE_PARALLEL.endsWith("x")) {
            val xx = MAX_PARSE_PARALLEL.substring(0, MAX_PARSE_PARALLEL.size - 1)
            java.lang.Double.parseDouble(xx) * java.lang.Runtime.getRuntime.availableProcessors()
          } else {
            java.lang.Double.parseDouble(MAX_PARSE_PARALLEL)
          }
          Math.max(1, user).toLong
        } catch {
          case ex: Exception =>
            // logs are not available here
            println(
              s"ERROR Error when parsing configuration properties for the parallelization of inventory processing. " +
              s"Expecting a positive integer or number of time the available processors. Default to '0.5x': " +
              s"inventory.parse.parallelization=${MAX_PARSE_PARALLEL}"
            )
            Math.max(1, Math.ceil(java.lang.Runtime.getRuntime.availableProcessors().toDouble / 2).toLong)
        }
      }
      new InventoryProcessor(
        pipelinedInventoryParser,
        inventorySaver,
        maxParallel,
        // it's always rudder doing these checking queries
        new InventoryDigestServiceV1((id: NodeId) => nodeFactRepository.get(id)(QueryContext.systemQC)),
        checkLdapAlive
      )
    }

    lazy val inventoryProcessor = {
      val mover = new InventoryMover(
        INVENTORY_DIR_RECEIVED,
        INVENTORY_DIR_FAILED,
        new InventoryFailedHook(
          HOOKS_D,
          HOOKS_IGNORE_SUFFIXES
        )
      )
      new DefaultProcessInventoryService(inventoryProcessorInternal, mover)
    }

    lazy val inventoryWatcher = {
      val fileProcessor = new ProcessFile(inventoryProcessor, INVENTORY_DIR_INCOMING)

      new InventoryFileWatcher(
        fileProcessor,
        INVENTORY_DIR_INCOMING,
        INVENTORY_DIR_UPDATE,
        WATCHER_DELETE_OLD_INVENTORIES_AGE,
        WATCHER_GARBAGE_OLD_INVENTORIES_PERIOD
      )
    }

    lazy val cleanOldInventoryBatch = {
      new PurgeOldInventoryData(
        RUDDER_INVENTORIES_CLEAN_CRON,
        RUDDER_INVENTORIES_CLEAN_AGE,
        List(better.files.File(INVENTORY_DIR_FAILED), better.files.File(INVENTORY_DIR_RECEIVED)),
        inventoryHistoryJdbcRepository,
        KEEP_ACCEPTATION_NODE_FACT_DURATION,
        KEEP_DELETED_NODE_FACT_DURATION
      )
    }

    lazy val archiveApi = {
      val archiveBuilderService =
        new ZipArchiveBuilderService(new FileArchiveNameService(), configurationRepository, gitParseTechniqueLibrary)
      // fixe archive name to make it simple to test
      val rootDirName           = "archive".succeed
      new com.normation.rudder.rest.lift.ArchiveApi(
        archiveBuilderService,
        rootDirName,
        new ZipArchiveReaderImpl(queryParser, techniqueParser),
        new SaveArchiveServicebyRepo(
          techniqueArchiver,
          techniqueReader,
          techniqueRepository,
          roDirectiveRepository,
          woDirectiveRepository,
          roNodeGroupRepository,
          woNodeGroupRepository,
          roRuleRepository,
          woRuleRepository,
          updateTechniqueLibrary,
          asyncDeploymentAgent
        ),
        new CheckArchiveServiceImpl(techniqueRepository)
      )
    }

    /*
     * API versions are incremented each time incompatible changes are made (like adding or deleting endpoints - modification
     * of an existing endpoint, if done in a purely compatible way, don't change api version).
     * It may happen that some rudder branches don't have a version bump, and other have several (in case of
     * horrible breaking bugs). We avoid the case where a previous release need a version bump.
     * For ex:
     * - 5.0: 14
     * - 5.1: 14 (no change)
     * - 5.2[.0~.4]: 15
     * - 5.2.5: 16
     */
    lazy val ApiVersions: List[ApiVersion] = {
      ApiVersion(14, true) ::  // rudder 7.0
      ApiVersion(15, true) ::  // rudder 7.1 - system update on node details
      ApiVersion(16, true) ::  // rudder 7.2 - create node api, import/export archive, hooks & campaigns internal API
      ApiVersion(17, true) ::  // rudder 7.3 - directive compliance, campaign API is public
      ApiVersion(18, false) :: // rudder 8.0 - allowed network
      ApiVersion(19, false) :: // rudder 8.1 - (score), tenants
      Nil
    }

    lazy val jsonPluginDefinition = new ReadPluginPackageInfo("/var/rudder/packages/index.json")

    lazy val resourceFileService = new GitResourceFileService(gitConfigRepo)
    lazy val apiDispatcher       = new RudderEndpointDispatcher(LiftApiProcessingLogger)
    lazy val rudderApi           = {
      import com.normation.rudder.rest.lift._

      val nodeInheritedProperties  =
        new NodeApiInheritedProperties(nodeFactRepository, roNodeGroupRepository, roLDAPParameterRepository)
      val groupInheritedProperties = new GroupApiInheritedProperties(roNodeGroupRepository, roLDAPParameterRepository)

      val campaignApi = new lift.CampaignApi(
        campaignRepo,
        campaignSerializer,
        campaignEventRepo,
        mainCampaignService,
        restExtractorService,
        stringUuidGenerator
      )
      val modules     = List(
        new ComplianceApi(restExtractorService, complianceAPIService, roDirectiveRepository),
        new GroupsApi(
          roLdapNodeGroupRepository,
          restExtractorService,
          zioJsonExtractor,
          stringUuidGenerator,
          groupApiService2,
          groupApiService6,
          groupApiService14,
          groupInheritedProperties
        ),
        new DirectiveApi(
          roDirectiveRepository,
          restExtractorService,
          zioJsonExtractor,
          stringUuidGenerator,
          directiveApiService2,
          directiveApiService14
        ),
        new NodeApi(
          restExtractorService,
          restDataSerializer,
          nodeApiService,
          nodeInheritedProperties,
          uuidGen,
          DeleteMode.Erase // only supported mode for Rudder 8.0
        ),
        new ParameterApi(restExtractorService, zioJsonExtractor, parameterApiService2, parameterApiService14),
        new SettingsApi(
          restExtractorService,
          configService,
          asyncDeploymentAgent,
          stringUuidGenerator,
          policyServerManagementService,
          nodeFactInfoService
        ),
        new TechniqueApi(
          restExtractorService,
          techniqueApiService6,
          techniqueApiService14,
          ncfTechniqueWriter,
          ncfTechniqueReader,
          techniqueRepository,
          techniqueSerializer,
          stringUuidGenerator,
          resourceFileService,
          RUDDER_GIT_ROOT_CONFIG_REPO
        ),
        new RuleApi(
          restExtractorService,
          zioJsonExtractor,
          ruleApiService2,
          ruleApiService6,
          ruleApiService13,
          stringUuidGenerator
        ),
        new SystemApi(
          restExtractorService,
          systemApiService11,
          systemApiService13,
          rudderMajorVersion,
          rudderFullVersion,
          builtTimestamp
        ),
        new InventoryApi(restExtractorService, inventoryWatcher, better.files.File(INVENTORY_DIR_INCOMING)),
        new PluginApi(restExtractorService, pluginSettingsService),
        new RecentChangesAPI(recentChangesService, restExtractorService),
        new RulesInternalApi(ruleInternalApiService, ruleApiService13),
        campaignApi,
        new HookApi(hookApiService),
        archiveApi
        // info api must be resolved latter, because else it misses plugin apis !
      )

      val api = new LiftHandler(
        apiDispatcher,
        ApiVersions,
        new AclApiAuthorization(LiftApiProcessingLogger, userService, () => apiAuthorizationLevelService.aclEnabled),
        None
      )
      modules.foreach(module => api.addModules(module.getLiftEndpoints()))
      api
    }

    // Internal APIs
    lazy val sharedFileApi     = new SharedFilesAPI(restExtractorService, RUDDER_DIR_SHARED_FILES_FOLDER, RUDDER_GIT_ROOT_CONFIG_REPO)
    lazy val eventLogApi       = new EventLogAPI(eventLogRepository, restExtractorService, eventLogDetailsGenerator, personIdentService)
    lazy val asyncWorkflowInfo = new AsyncWorkflowInfo
    lazy val configService: ReadConfigService with UpdateConfigService = {
      new GenericConfigService(
        RudderProperties.config,
        new LdapConfigRepository(rudderDit, rwLdap, ldapEntityMapper, eventLogRepository, stringUuidGenerator),
        asyncWorkflowInfo,
        workflowLevelService
      )
    }

    lazy val recentChangesService = new CachedNodeChangesServiceImpl(
      new NodeChangesServiceImpl(reportsRepository),
      () => configService.rudder_compute_changes().toBox
    )

    //////////////////////////////////////////////////////////////////////////////////////////
    //////////////////////////////////////////////////////////////////////////////////////////

    //
    // Concrete implementation.
    // They are private to that object, and they can refer to other
    // private implementation as long as they conform to interface.
    //

    lazy val gitParseTechniqueLibrary = new GitParseTechniqueLibrary(
      techniqueParser,
      gitConfigRepo,
      gitRevisionProvider,
      "techniques",
      "metadata.xml"
    )
    lazy val configurationRepository  = new ConfigurationRepositoryImpl(
      roLdapDirectiveRepository,
      techniqueRepository,
      roLdapRuleRepository,
      roNodeGroupRepository,
      parseActiveTechniqueLibrary,
      gitParseTechniqueLibrary,
      parseRules,
      parseGroupLibrary
    )

    /////////////////////////////////////////////////////////////////////
    //// everything was private[this]
    ////////////////////////////////////////////////////////////////////

    lazy val roLDAPApiAccountRepository = new RoLDAPApiAccountRepository(
      rudderDitImpl,
      roLdap,
      ldapEntityMapper,
      tokenGenerator,
      ApiAuthorization.allAuthz.acl // for system token
    )
    lazy val roApiAccountRepository: RoApiAccountRepository = roLDAPApiAccountRepository

    lazy val woLDAPApiAccountRepository = new WoLDAPApiAccountRepository(
      rudderDitImpl,
      rwLdap,
      ldapEntityMapper,
      ldapDiffMapper,
      logRepository,
      personIdentServiceImpl
    )
    lazy val woApiAccountRepository: WoApiAccountRepository = woLDAPApiAccountRepository

    lazy val ruleApplicationStatusImpl: RuleApplicationStatusService = new RuleApplicationStatusServiceImpl()
    lazy val ruleApplicationStatus = ruleApplicationStatusImpl
    lazy val propertyEngineServiceImpl: PropertyEngineService = new PropertyEngineServiceImpl(
      List.empty
    )
    lazy val propertyEngineService = propertyEngineServiceImpl

    def DN(rdn: String, parent: DN)           = new DN(new RDN(rdn), parent)
    lazy val LDAP_BASEDN                      = new DN("cn=rudder-configuration")
    lazy val LDAP_INVENTORIES_BASEDN          = DN("ou=Inventories", LDAP_BASEDN)
    lazy val LDAP_INVENTORIES_SOFTWARE_BASEDN = LDAP_INVENTORIES_BASEDN

    lazy val acceptedNodesDitImpl: InventoryDit = new InventoryDit(
      DN("ou=Accepted Inventories", LDAP_INVENTORIES_BASEDN),
      LDAP_INVENTORIES_SOFTWARE_BASEDN,
      "Accepted inventories"
    )
    lazy val acceptedNodesDit = acceptedNodesDitImpl
    lazy val pendingNodesDitImpl: InventoryDit = new InventoryDit(
      DN("ou=Pending Inventories", LDAP_INVENTORIES_BASEDN),
      LDAP_INVENTORIES_SOFTWARE_BASEDN,
      "Pending inventories"
    )
    lazy val pendingNodesDit     = pendingNodesDitImpl
    lazy val removedNodesDitImpl =
      new InventoryDit(DN("ou=Removed Inventories", LDAP_INVENTORIES_BASEDN), LDAP_INVENTORIES_SOFTWARE_BASEDN, "Removed Servers")
    lazy val rudderDitImpl: RudderDit = new RudderDit(DN("ou=Rudder", LDAP_BASEDN))
    lazy val rudderDit = rudderDitImpl
    lazy val nodeDitImpl: NodeDit = new NodeDit(LDAP_BASEDN)
    lazy val nodeDit = nodeDitImpl
    lazy val inventoryDitService: InventoryDitService =
      new InventoryDitServiceImpl(pendingNodesDitImpl, acceptedNodesDitImpl, removedNodesDitImpl)
    lazy val stringUuidGenerator: StringUuidGenerator = new StringUuidGeneratorImpl
    lazy val uuidGen                   = stringUuidGenerator
    lazy val systemVariableSpecService = new SystemVariableSpecServiceImpl()
    lazy val ldapEntityMapper: LDAPEntityMapper =
      new LDAPEntityMapper(rudderDitImpl, nodeDitImpl, acceptedNodesDitImpl, queryParser, inventoryMapper)

    ///// items serializer - service that transforms items to XML /////
    lazy val ruleSerialisation:                    RuleSerialisation                    = new RuleSerialisationImpl(
      Constants.XML_CURRENT_FILE_FORMAT.toString
    )
    lazy val ruleCategorySerialisation:            RuleCategorySerialisation            = new RuleCategorySerialisationImpl(
      Constants.XML_CURRENT_FILE_FORMAT.toString
    )
    lazy val rootSectionSerialisation:             SectionSpecWriter                    = new SectionSpecWriterImpl()
    lazy val activeTechniqueCategorySerialisation: ActiveTechniqueCategorySerialisation =
      new ActiveTechniqueCategorySerialisationImpl(Constants.XML_CURRENT_FILE_FORMAT.toString)
    lazy val activeTechniqueSerialisation:         ActiveTechniqueSerialisation         =
      new ActiveTechniqueSerialisationImpl(Constants.XML_CURRENT_FILE_FORMAT.toString)
    lazy val directiveSerialisation:               DirectiveSerialisation               =
      new DirectiveSerialisationImpl(Constants.XML_CURRENT_FILE_FORMAT.toString)
    lazy val nodeGroupCategorySerialisation:       NodeGroupCategorySerialisation       =
      new NodeGroupCategorySerialisationImpl(Constants.XML_CURRENT_FILE_FORMAT.toString)
    lazy val nodeGroupSerialisation:               NodeGroupSerialisation               =
      new NodeGroupSerialisationImpl(Constants.XML_CURRENT_FILE_FORMAT.toString)
    lazy val deploymentStatusSerialisation:        DeploymentStatusSerialisation        =
      new DeploymentStatusSerialisationImpl(Constants.XML_CURRENT_FILE_FORMAT.toString)
    lazy val globalParameterSerialisation:         GlobalParameterSerialisation         =
      new GlobalParameterSerialisationImpl(Constants.XML_CURRENT_FILE_FORMAT.toString)
    lazy val apiAccountSerialisation:              APIAccountSerialisation              =
      new APIAccountSerialisationImpl(Constants.XML_CURRENT_FILE_FORMAT.toString)
    lazy val propertySerialization:                GlobalPropertySerialisation          =
      new GlobalPropertySerialisationImpl(Constants.XML_CURRENT_FILE_FORMAT.toString)
    lazy val changeRequestChangesSerialisation:    ChangeRequestChangesSerialisation    = {
      new ChangeRequestChangesSerialisationImpl(
        Constants.XML_CURRENT_FILE_FORMAT.toString,
        nodeGroupSerialisation,
        directiveSerialisation,
        ruleSerialisation,
        globalParameterSerialisation,
        techniqueRepositoryImpl,
        rootSectionSerialisation
      )
    }

    lazy val eventLogFactory = new EventLogFactoryImpl(
      ruleSerialisation,
      directiveSerialisation,
      nodeGroupSerialisation,
      activeTechniqueSerialisation,
      globalParameterSerialisation,
      apiAccountSerialisation,
      propertySerialization,
      new SecretSerialisationImpl(Constants.XML_CURRENT_FILE_FORMAT.toString)
    )
    lazy val pathComputer    = new PathComputerImpl(
      Constants.NODE_PROMISES_PARENT_DIR_BASE,
      Constants.NODE_PROMISES_PARENT_DIR,
      RUDDER_DIR_BACKUP,
      Constants.CFENGINE_COMMUNITY_PROMISES_PATH,
      Constants.CFENGINE_NOVA_PROMISES_PATH
    )

    /*
     * For now, we don't want to query server other
     * than the accepted ones.
     */
    lazy val getSubGroupChoices = new DefaultSubGroupComparatorRepository(roLdapNodeGroupRepository)
    lazy val nodeQueryData      = new NodeQueryCriteriaData(() => getSubGroupChoices)
    lazy val ditQueryDataImpl   = new DitQueryData(acceptedNodesDitImpl, nodeDit, rudderDit, nodeQueryData)
    lazy val queryParser        = new CmdbQueryParser with DefaultStringQueryParser with JsonQueryLexer {
      override val criterionObjects = Map[String, ObjectCriterion]() ++ ditQueryDataImpl.criteriaMap
    }
    lazy val inventoryMapper: InventoryMapper =
      new InventoryMapper(inventoryDitService, pendingNodesDitImpl, acceptedNodesDitImpl, removedNodesDitImpl)

    lazy val ldapDiffMapper = new LDAPDiffMapper(ldapEntityMapper, queryParser)

    lazy val activeTechniqueCategoryUnserialisation = new ActiveTechniqueCategoryUnserialisationImpl
    lazy val activeTechniqueUnserialisation         = new ActiveTechniqueUnserialisationImpl
    lazy val directiveUnserialisation               = new DirectiveUnserialisationImpl
    lazy val nodeGroupCategoryUnserialisation       = new NodeGroupCategoryUnserialisationImpl
    lazy val nodeGroupUnserialisation               = new NodeGroupUnserialisationImpl(queryParser)
    lazy val ruleUnserialisation                    = new RuleUnserialisationImpl
    lazy val ruleCategoryUnserialisation            = new RuleCategoryUnserialisationImpl
    lazy val globalParameterUnserialisation         = new GlobalParameterUnserialisationImpl
    lazy val changeRequestChangesUnserialisation    = new ChangeRequestChangesUnserialisationImpl(
      nodeGroupUnserialisation,
      directiveUnserialisation,
      ruleUnserialisation,
      globalParameterUnserialisation,
      techniqueRepository,
      sectionSpecParser
    )
    lazy val entityMigration                        = DefaultXmlEventLogMigration

    lazy val eventLogDetailsServiceImpl = new EventLogDetailsServiceImpl(
      queryParser,
      new DirectiveUnserialisationImpl,
      new NodeGroupUnserialisationImpl(queryParser),
      new RuleUnserialisationImpl,
      new ActiveTechniqueUnserialisationImpl,
      new DeploymentStatusUnserialisationImpl,
      new GlobalParameterUnserialisationImpl,
      new ApiAccountUnserialisationImpl,
      new SecretUnserialisationImpl
    )

    //////////////////////////////////////////////////////////
    //  non success services that could perhaps be
    //////////////////////////////////////////////////////////

    // => rwLdap is only used to repair an error, that could be repaired elsewhere.

    // => because of systemVariableSpecService
    // metadata.xml parser

    lazy val variableSpecParser = new VariableSpecParser
    lazy val sectionSpecParser  = new SectionSpecParser(variableSpecParser)
    lazy val techniqueParser    = {
      new TechniqueParser(variableSpecParser, sectionSpecParser, systemVariableSpecService)
    }

    lazy val userPropertyServiceImpl = new StatelessUserPropertyService(
      configService.rudder_ui_changeMessage_enabled _,
      configService.rudder_ui_changeMessage_mandatory _,
      configService.rudder_ui_changeMessage_explanation _
    )
    lazy val userPropertyService     = userPropertyServiceImpl

    ////////////////////////////////////
    //  non success services
    ////////////////////////////////////

    ///// end /////

    lazy val logRepository                = {
      val eventLogRepo = new EventLogJdbcRepository(doobie, eventLogFactory)
      techniqueRepositoryImpl.registerCallback(
        new LogEventOnTechniqueReloadCallback(
          "LogEventTechnique",
          100, // must be before most of other

          eventLogRepo
        )
      )
      eventLogRepo
    }
    lazy val eventLogRepository           = logRepository
    lazy val inventoryLogEventServiceImpl = new InventoryEventLogServiceImpl(logRepository)
    lazy val gitConfigRepo                = GitRepositoryProviderImpl
      .make(RUDDER_GIT_ROOT_CONFIG_REPO)
      .runOrDie(err => new RuntimeException(s"Error when creating git configuration repository: " + err.fullMsg))
    lazy val gitConfigRepoGC              = new GitGC(gitConfigRepo, RUDDER_GIT_GC)
    lazy val gitRevisionProviderImpl      = {
      new LDAPGitRevisionProvider(rwLdap, rudderDitImpl, gitConfigRepo, RUDDER_TECHNIQUELIBRARY_GIT_REFS_PATH)
    }
    lazy val gitRevisionProvider: GitRevisionProvider = gitRevisionProviderImpl

    lazy val techniqueReader: TechniqueReader = {
      // find the relative path from gitConfigRepo to the ptlib root
      val gitSlash = new File(RUDDER_GIT_ROOT_CONFIG_REPO).getPath + "/"
      if (!RUDDER_DIR_TECHNIQUES.startsWith(gitSlash)) {
        ApplicationLogger.error(
          "The Technique library root directory must be a sub-directory of '%s', but it is configured to be: '%s'".format(
            RUDDER_GIT_ROOT_CONFIG_REPO,
            RUDDER_DIR_TECHNIQUES
          )
        )
        throw new RuntimeException(
          "The Technique library root directory must be a sub-directory of '%s', but it is configured to be: '%s'".format(
            RUDDER_GIT_ROOT_CONFIG_REPO,
            RUDDER_DIR_TECHNIQUES
          )
        )
      }

      // create a demo default-directive-names.conf if none exists
      val defaultDirectiveNames = new File(RUDDER_DIR_TECHNIQUES, "default-directive-names.conf")
      if (!defaultDirectiveNames.exists) {
        FileUtils.writeStringToFile(
          defaultDirectiveNames,
          """
            |#
            |# This file contains the default name that a directive gets in Rudder UI creation pop-up.
            |# The file format is a simple key=value file, with key being the techniqueName
            |# or techniqueName/version and the value being the name to use.
            |# An empty value will lead to an empty default name.
            |# For a new Directive, we will try to lookup "TechniqueName/version" and if not
            |# available "TechniqueName" from this file. If neither key is available, the
            |# pop-up will use the actual Technique name as default.
            |# Don't forget to commit the file to have modifications seen by Rudder.
            |#
            |
            |# Default pattern for new directive from "userManagement" technique:
            |userManagement=User: <name> Login: <login>
            |# For userManagement version 2.0, prefer that pattern in new Directives:
            |userManagement/2.0: User 2.0 [LOGIN]
            |""".stripMargin,
          RUDDER_CHARSET.value
        )
      }

      val relativePath = RUDDER_DIR_TECHNIQUES.substring(gitSlash.size, RUDDER_DIR_TECHNIQUES.size)
      new GitTechniqueReader(
        techniqueParser,
        gitRevisionProviderImpl,
        gitConfigRepo,
        "metadata.xml",
        "category.xml",
        Some(relativePath),
        "default-directive-names.conf"
      )
    }

    lazy val roLdap                   = {
      new ROPooledSimpleAuthConnectionProvider(
        host = LDAP_HOST,
        port = LDAP_PORT,
        authDn = LDAP_AUTHDN,
        authPw = LDAP_AUTHPW,
        poolSize = LDAP_MAX_POOL_SIZE
      )
    }
    lazy val roLDAPConnectionProvider = roLdap
    lazy val rwLdap                   = {
      new RWPooledSimpleAuthConnectionProvider(
        host = LDAP_HOST,
        port = LDAP_PORT,
        authDn = LDAP_AUTHDN,
        authPw = LDAP_AUTHPW,
        poolSize = LDAP_MAX_POOL_SIZE
      )
    }

    // query processor for accepted nodes
    lazy val queryProcessor = new NodeFactQueryProcessor(
      nodeFactRepository,
      new DefaultSubGroupComparatorRepository(roNodeGroupRepository),
      deprecated.internalAcceptedQueryProcessor,
      AcceptedInventory
    )

    // we need a roLdap query checker for nodes in pending
    lazy val inventoryQueryChecker = new NodeFactQueryProcessor(
      nodeFactRepository,
      new DefaultSubGroupComparatorRepository(roNodeGroupRepository),
      deprecated.internalPendingQueryProcessor,
      PendingInventory
    )

    lazy val dynGroupServiceImpl = new DynGroupServiceImpl(rudderDitImpl, roLdap, ldapEntityMapper)

    lazy val pendingNodeCheckGroup = new CheckPendingNodeInDynGroups(inventoryQueryChecker)

    lazy val unitRefuseGroup: UnitRefuseInventory =
      new RefuseGroups("refuse_node:delete_id_in_groups", roLdapNodeGroupRepository, woLdapNodeGroupRepository)

    lazy val acceptHostnameAndIp: UnitCheckAcceptInventory = new AcceptHostnameAndIp(
      "accept_new_server:check_hostname_unicity",
      queryProcessor,
      ditQueryDataImpl,
      configService.node_accept_duplicated_hostname()
    )

    // used in accept node to see & store inventories on acceptation
    lazy val inventoryHistoryLogRepository: InventoryHistoryLogRepository = {
      val fullInventoryFromLdapEntries: FullInventoryFromLdapEntries =
        new FullInventoryFromLdapEntriesImpl(inventoryDitService, inventoryMapper)

      new InventoryHistoryLogRepository(
        HISTORY_INVENTORIES_ROOTDIR,
        new FullInventoryFileParser(fullInventoryFromLdapEntries, inventoryMapper)
      )
    }

    lazy val nodeGridImpl = new NodeGrid(nodeFactRepository, configService)

    lazy val modificationService      =
      new ModificationService(logRepository, gitModificationRepository, itemArchiveManagerImpl, uuidGen)
    lazy val eventListDisplayerImpl   = new EventListDisplayer(logRepository)
    lazy val eventLogDetailsGenerator = new EventLogDetailsGenerator(
      eventLogDetailsServiceImpl,
      logRepository,
      roLdapNodeGroupRepository,
      roLdapDirectiveRepository,
      nodeFactInfoService,
      roLDAPRuleCategoryRepository,
      modificationService,
      personIdentServiceImpl,
      linkUtil,
      diffDisplayer
    )

    lazy val databaseManagerImpl = new DatabaseManagerImpl(reportsRepositoryImpl, updateExpectedRepo)

    lazy val inventoryHistoryJdbcRepository = new InventoryHistoryJdbcRepository(doobie)

    lazy val personIdentServiceImpl: PersonIdentService = new TrivialPersonIdentService
    lazy val personIdentService = personIdentServiceImpl

    lazy val roParameterServiceImpl = new RoParameterServiceImpl(roLDAPParameterRepository)

    ///// items archivers - services that allows to transform items to XML and save then on a Git FS /////
    lazy val gitModificationRepository = new GitModificationRepositoryImpl(doobie)
    lazy val gitRuleArchiver:                    GitRuleArchiver                    = new GitRuleArchiverImpl(
      gitConfigRepo,
      ruleSerialisation,
      rulesDirectoryName,
      prettyPrinter,
      gitModificationRepository,
      RUDDER_CHARSET.name,
      RUDDER_GROUP_OWNER_CONFIG_REPO
    )
    lazy val gitRuleCategoryArchiver:            GitRuleCategoryArchiver            = new GitRuleCategoryArchiverImpl(
      gitConfigRepo,
      ruleCategorySerialisation,
      ruleCategoriesDirectoryName,
      prettyPrinter,
      gitModificationRepository,
      RUDDER_CHARSET.name,
      "category.xml",
      RUDDER_GROUP_OWNER_CONFIG_REPO
    )
    lazy val gitActiveTechniqueCategoryArchiver: GitActiveTechniqueCategoryArchiver = {
      new GitActiveTechniqueCategoryArchiverImpl(
        gitConfigRepo,
        activeTechniqueCategorySerialisation,
        userLibraryDirectoryName,
        prettyPrinter,
        gitModificationRepository,
        RUDDER_CHARSET.name,
        "category.xml",
        RUDDER_GROUP_OWNER_CONFIG_REPO
      )
    }
    lazy val gitActiveTechniqueArchiver:         GitActiveTechniqueArchiverImpl     = new GitActiveTechniqueArchiverImpl(
      gitConfigRepo,
      activeTechniqueSerialisation,
      userLibraryDirectoryName,
      prettyPrinter,
      gitModificationRepository,
      Buffer(),
      RUDDER_CHARSET.name,
      "activeTechniqueSettings.xml",
      RUDDER_GROUP_OWNER_CONFIG_REPO
    )
    lazy val gitDirectiveArchiver:               GitDirectiveArchiver               = new GitDirectiveArchiverImpl(
      gitConfigRepo,
      directiveSerialisation,
      userLibraryDirectoryName,
      prettyPrinter,
      gitModificationRepository,
      RUDDER_CHARSET.name,
      RUDDER_GROUP_OWNER_CONFIG_REPO
    )
    lazy val gitNodeGroupArchiver:               GitNodeGroupArchiver               = new GitNodeGroupArchiverImpl(
      gitConfigRepo,
      nodeGroupSerialisation,
      nodeGroupCategorySerialisation,
      groupLibraryDirectoryName,
      prettyPrinter,
      gitModificationRepository,
      RUDDER_CHARSET.name,
      "category.xml",
      RUDDER_GROUP_OWNER_CONFIG_REPO
    )
    lazy val gitParameterArchiver:               GitParameterArchiver               = new GitParameterArchiverImpl(
      gitConfigRepo,
      globalParameterSerialisation,
      parametersDirectoryName,
      prettyPrinter,
      gitModificationRepository,
      RUDDER_CHARSET.name,
      RUDDER_GROUP_OWNER_CONFIG_REPO
    )
    ////////////// MUTEX FOR rwLdap REPOS //////////////

    lazy val uptLibReadWriteMutex    = new ZioTReentrantLock("directive-lock")
    lazy val groupLibReadWriteMutex  = new ZioTReentrantLock("group-lock")
    lazy val nodeReadWriteMutex      = new ZioTReentrantLock("node-lock")
    lazy val parameterReadWriteMutex = new ZioTReentrantLock("parameter-lock")
    lazy val ruleReadWriteMutex      = new ZioTReentrantLock("rule-lock")
    lazy val ruleCatReadWriteMutex   = new ZioTReentrantLock("rule-cat-lock")

    lazy val roLdapDirectiveRepository =
      new RoLDAPDirectiveRepository(rudderDitImpl, roLdap, ldapEntityMapper, techniqueRepositoryImpl, uptLibReadWriteMutex)
    lazy val roDirectiveRepository: RoDirectiveRepository = roLdapDirectiveRepository
    lazy val woLdapDirectiveRepository = {
      val repo = new WoLDAPDirectiveRepository(
        roLdapDirectiveRepository,
        rwLdap,
        ldapDiffMapper,
        logRepository,
        uuidGen,
        gitDirectiveArchiver,
        gitActiveTechniqueArchiver,
        gitActiveTechniqueCategoryArchiver,
        personIdentServiceImpl,
        RUDDER_AUTOARCHIVEITEMS
      )

      gitActiveTechniqueArchiver.uptModificationCallback += new UpdatePiOnActiveTechniqueEvent(
        gitDirectiveArchiver,
        techniqueRepositoryImpl,
        roLdapDirectiveRepository
      )

      techniqueRepositoryImpl.registerCallback(
        new SaveDirectivesOnTechniqueCallback(
          "SaveDirectivesOnTechniqueCallback",
          100,
          directiveEditorServiceImpl,
          roLdapDirectiveRepository,
          repo
        )
      )

      repo
    }
    lazy val woDirectiveRepository: WoDirectiveRepository = woLdapDirectiveRepository

    lazy val roLdapRuleRepository =
      new RoLDAPRuleRepository(rudderDitImpl, roLdap, ldapEntityMapper, ruleReadWriteMutex)
    lazy val roRuleRepository: RoRuleRepository = roLdapRuleRepository

    lazy val woLdapRuleRepository: WoRuleRepository = new WoLDAPRuleRepository(
      roLdapRuleRepository,
      rwLdap,
      ldapDiffMapper,
      roLdapNodeGroupRepository,
      logRepository,
      gitRuleArchiver,
      personIdentServiceImpl,
      RUDDER_AUTOARCHIVEITEMS
    )
    lazy val woRuleRepository = woLdapRuleRepository

    lazy val woFactNodeRepository: WoNodeRepository = new WoFactNodeRepositoryProxy(nodeFactRepository)

    lazy val roLdapNodeGroupRepository = new RoLDAPNodeGroupRepository(
      rudderDitImpl,
      roLdap,
      ldapEntityMapper,
      groupLibReadWriteMutex
    )
    lazy val roNodeGroupRepository: RoNodeGroupRepository = roLdapNodeGroupRepository

    lazy val woLdapNodeGroupRepository = new WoLDAPNodeGroupRepository(
      roLdapNodeGroupRepository,
      rwLdap,
      ldapDiffMapper,
      uuidGen,
      logRepository,
      gitNodeGroupArchiver,
      personIdentServiceImpl,
      RUDDER_AUTOARCHIVEITEMS
    )
    lazy val woNodeGroupRepository: WoNodeGroupRepository = woLdapNodeGroupRepository

    lazy val roLDAPRuleCategoryRepository = {
      new RoLDAPRuleCategoryRepository(
        rudderDitImpl,
        roLdap,
        ldapEntityMapper,
        ruleCatReadWriteMutex
      )
    }

    lazy val woLDAPRuleCategoryRepository = {
      new WoLDAPRuleCategoryRepository(
        roLDAPRuleCategoryRepository,
        rwLdap,
        uuidGen,
        gitRuleCategoryArchiver,
        personIdentServiceImpl,
        RUDDER_AUTOARCHIVEITEMS
      )
    }

    lazy val roLDAPParameterRepository = new RoLDAPParameterRepository(
      rudderDitImpl,
      roLdap,
      ldapEntityMapper,
      parameterReadWriteMutex
    )

    lazy val woLDAPParameterRepository = new WoLDAPParameterRepository(
      roLDAPParameterRepository,
      rwLdap,
      ldapDiffMapper,
      logRepository,
      gitParameterArchiver,
      personIdentServiceImpl,
      RUDDER_AUTOARCHIVEITEMS
    )

    lazy val itemArchiveManagerImpl = new ItemArchiveManagerImpl(
      roLdapRuleRepository,
      woLdapRuleRepository,
      roLDAPRuleCategoryRepository,
      roLdapDirectiveRepository,
      roLdapNodeGroupRepository,
      roLDAPParameterRepository,
      woLDAPParameterRepository,
      gitConfigRepo,
      gitRevisionProviderImpl,
      gitRuleArchiver,
      gitRuleCategoryArchiver,
      gitActiveTechniqueCategoryArchiver,
      gitActiveTechniqueArchiver,
      gitNodeGroupArchiver,
      gitParameterArchiver,
      parseRules,
      parseActiveTechniqueLibrary,
      parseGlobalParameter,
      parseRuleCategories,
      importTechniqueLibrary,
      parseGroupLibrary,
      importGroupLibrary,
      importRuleCategoryLibrary,
      logRepository,
      asyncDeploymentAgentImpl,
      gitModificationRepository,
      dynGroupUpdaterService
    )
    lazy val itemArchiveManager: ItemArchiveManager = itemArchiveManagerImpl

    lazy val globalComplianceModeService: ComplianceModeService   = {
      new ComplianceModeServiceImpl(
        () => configService.rudder_compliance_mode_name().toBox,
        () => configService.rudder_compliance_heartbeatPeriod().toBox
      )
    }
    lazy val globalAgentRunService:       AgentRunIntervalService = {
      new AgentRunIntervalServiceImpl(
        () => configService.agent_run_interval().toBox,
        () => configService.agent_run_start_hour().toBox,
        () => configService.agent_run_start_minute().toBox,
        () => configService.agent_run_splaytime().toBox,
        () => configService.rudder_compliance_heartbeatPeriod().toBox
      )
    }

    lazy val systemVariableService: SystemVariableService = new SystemVariableServiceImpl(
      systemVariableSpecService,
      psMngtService,
      RUDDER_DIR_DEPENDENCIES,
      CFENGINE_POLICY_DISTRIBUTION_PORT,
      HTTPS_POLICY_DISTRIBUTION_PORT,
      RUDDER_DIR_SHARED_FILES_FOLDER,
      RUDDER_WEBDAV_USER,
      RUDDER_WEBDAV_PASSWORD,
      RUDDER_JDBC_URL,
      RUDDER_JDBC_USERNAME,
      RUDDER_JDBC_PASSWORD,
      RUDDER_GIT_ROOT_CONFIG_REPO,
      rudderFullVersion,
      () => configService.cfengine_server_denybadclocks().toBox,
      () => configService.relay_server_sync_method().toBox,
      () => configService.relay_server_syncpromises().toBox,
      () => configService.relay_server_syncsharedfiles().toBox,
      () => configService.cfengine_modified_files_ttl().toBox,
      () => configService.cfengine_outputs_ttl().toBox,
      () => configService.send_server_metrics().toBox,
      () => configService.rudder_report_protocol_default().toBox
    )
    lazy val rudderCf3PromisesFileWriterService = new PolicyWriterServiceImpl(
      techniqueRepositoryImpl,
      pathComputer,
      new NodeConfigurationLoggerImpl(RUDDER_DEBUG_NODE_CONFIGURATION_PATH),
      new PrepareTemplateVariablesImpl(
        techniqueRepositoryImpl,
        systemVariableSpecService,
        new BuildBundleSequence(systemVariableSpecService, writeAllAgentSpecificFiles),
        agentRegister
      ),
      new FillTemplatesService(),
      writeAllAgentSpecificFiles,
      HOOKS_D,
      HOOKS_IGNORE_SUFFIXES,
      RUDDER_CHARSET.value,
      Some(RUDDER_GROUP_OWNER_GENERATED_POLICIES)
    )

    // must be here because of circular dependency if in techniqueRepository
    techniqueRepositoryImpl.registerCallback(
      new TechniqueAcceptationUpdater(
        "UpdatePTAcceptationDatetime",
        50,
        roLdapDirectiveRepository,
        woLdapDirectiveRepository,
        techniqueRepository,
        uuidGen
      )
    )

    lazy val techniqueRepositoryImpl = {
      val service = new TechniqueRepositoryImpl(
        techniqueReader,
        Seq(),
        uuidGen
      )
      service
    }
    lazy val techniqueRepository: TechniqueRepository = techniqueRepositoryImpl
    lazy val updateTechniqueLibrary: UpdateTechniqueLibrary = techniqueRepositoryImpl
    lazy val interpolationCompiler = new InterpolatedValueCompilerImpl(propertyEngineService)
    lazy val typeParameterService: PlugableParameterTypeService = new PlugableParameterTypeService()
    lazy val ruleValService:       RuleValService               = new RuleValServiceImpl(interpolationCompiler)

    lazy val psMngtService: PolicyServerManagementService = new PolicyServerManagementServiceImpl(
      rwLdap,
      rudderDit,
      eventLogRepository
    )
    lazy val policyServerManagementService = psMngtService

    lazy val deploymentService = {
      new PromiseGenerationServiceImpl(
        roLdapRuleRepository,
        woLdapRuleRepository,
        ruleValService,
        systemVariableService,
        nodeConfigurationHashRepo,
        nodeFactRepository,
        updateExpectedRepo,
        roNodeGroupRepository,
        roDirectiveRepository,
        configurationRepository,
        ruleApplicationStatusImpl,
        roParameterServiceImpl,
        interpolationCompiler,
        globalComplianceModeService,
        globalAgentRunService,
        reportingServiceImpl,
        rudderCf3PromisesFileWriterService,
        new WriteNodeCertificatesPemImpl(Some(RUDDER_RELAY_RELOAD)),
        cachedNodeConfigurationService,
        () => configService.rudder_featureSwitch_directiveScriptEngine().toBox,
        () => configService.rudder_global_policy_mode().toBox,
        () => configService.rudder_generation_compute_dyngroups().toBox,
        () => configService.rudder_generation_max_parallelism().toBox,
        () => configService.rudder_generation_js_timeout().toBox,
        () => configService.rudder_generation_continue_on_error().toBox,
        HOOKS_D,
        HOOKS_IGNORE_SUFFIXES,
        UPDATED_NODE_IDS_PATH,
        UPDATED_NODE_IDS_COMPABILITY,
        GENERATION_FAILURE_MSG_PATH,
        allNodeCertificatesPemFile = better.files.File("/var/rudder/lib/ssl/allnodescerts.pem"),
        POSTGRESQL_IS_LOCAL
      )
    }

    lazy val policyGenerationBootGuard = zio.Promise.make[Nothing, Unit].runNow

    lazy val asyncDeploymentAgentImpl: AsyncDeploymentActor = {
      val agent = new AsyncDeploymentActor(
        deploymentService,
        eventLogDeploymentServiceImpl,
        deploymentStatusSerialisation,
        () => configService.rudder_generation_delay(),
        () => configService.rudder_generation_trigger(),
        policyGenerationBootGuard
      )
      techniqueRepositoryImpl.registerCallback(
        new DeployOnTechniqueCallback("DeployOnPTLibUpdate", 1000, agent)
      )
      agent
    }
    lazy val asyncDeploymentAgent = asyncDeploymentAgentImpl

    lazy val newNodeManagerImpl = {

      // the sequence of unit process to accept a new inventory
      val unitAcceptors = {
        acceptHostnameAndIp ::
        Nil
      }

      // the sequence of unit process to refuse a new inventory
      val unitRefusors = {
        unitRefuseGroup ::
        Nil
      }
      val hooksRunner  = new NewNodeManagerHooksImpl(nodeFactRepository, HOOKS_D, HOOKS_IGNORE_SUFFIXES)

      val composedManager = new ComposedNewNodeManager[Unit](
        nodeFactRepository,
        unitAcceptors,
        unitRefusors,
        hooksRunner
      )
      val listNodes       = new FactListNewNodes(nodeFactRepository)

      new NewNodeManagerImpl[Unit](
        composedManager,
        listNodes
      )
    }

    /// score ///

    lazy val globalScoreRepository = new GlobalScoreRepositoryImpl(doobie)
    lazy val scoreRepository       = new ScoreRepositoryImpl(doobie)
    lazy val scoreService          = new ScoreServiceImpl(globalScoreRepository, scoreRepository)
    lazy val scoreServiceManager: ScoreServiceManager = new ScoreServiceManager(scoreService)

    /////// reporting ///////

    lazy val nodeConfigurationHashRepo: NodeConfigurationHashRepository = {
      val x = new FileBasedNodeConfigurationHashRepository(FileBasedNodeConfigurationHashRepository.defaultHashesPath)
      x.init
      x
    }

    lazy val reportingServiceImpl: CachedReportingServiceImpl = {
      val reportingServiceImpl = new CachedReportingServiceImpl(
        new ReportingServiceImpl(
          findExpectedRepo,
          reportsRepositoryImpl,
          roAgentRunsRepository,
          globalAgentRunService,
          nodeFactRepository,
          roLdapDirectiveRepository,
          roRuleRepository,
          cachedNodeConfigurationService,
          () => globalComplianceModeService.getGlobalComplianceMode,
          configService.rudder_global_policy_mode _,
          () => configService.rudder_compliance_unexpected_report_interpretation().toBox,
          RUDDER_JDBC_BATCH_MAX_SIZE
        ),
        nodeFactRepository,
        RUDDER_JDBC_BATCH_MAX_SIZE, // use same size as for SQL requests

        complianceRepositoryImpl,
        scoreServiceManager
      )
      // to avoid a StackOverflowError, we set the compliance cache once it'z ready,
      // and can construct the nodeconfigurationservice without the comlpince cache
      cachedNodeConfigurationService.addHook(reportingServiceImpl)
      reportingServiceImpl
    }

    lazy val reportingService: ReportingService = reportingServiceImpl

    lazy val pgIn                     = new PostgresqlInClause(70)
    lazy val findExpectedRepo         = new FindExpectedReportsJdbcRepository(doobie, pgIn, RUDDER_JDBC_BATCH_MAX_SIZE)
    lazy val updateExpectedRepo       = new UpdateExpectedReportsJdbcRepository(doobie, pgIn, RUDDER_JDBC_BATCH_MAX_SIZE)
    lazy val reportsRepositoryImpl    = new ReportsJdbcRepository(doobie)
    lazy val reportsRepository        = reportsRepositoryImpl
    lazy val complianceRepositoryImpl = new ComplianceJdbcRepository(
      doobie,
      () => configService.rudder_save_db_compliance_details().toBox,
      () => configService.rudder_save_db_compliance_levels().toBox
    )
    lazy val dataSourceProvider       = new RudderDatasourceProvider(
      RUDDER_JDBC_DRIVER,
      RUDDER_JDBC_URL,
      RUDDER_JDBC_USERNAME,
      RUDDER_JDBC_PASSWORD,
      RUDDER_JDBC_MAX_POOL_SIZE
    )
    lazy val doobie                   = new Doobie(dataSourceProvider.datasource)

    lazy val parseRules:                  ParseRules with RuleRevisionRepository         = new GitParseRules(
      ruleUnserialisation,
      gitConfigRepo,
      entityMigration,
      rulesDirectoryName
    )
    lazy val parseActiveTechniqueLibrary: GitParseActiveTechniqueLibrary                 = new GitParseActiveTechniqueLibrary(
      activeTechniqueCategoryUnserialisation,
      activeTechniqueUnserialisation,
      directiveUnserialisation,
      gitConfigRepo,
      gitRevisionProvider,
      entityMigration,
      userLibraryDirectoryName
    )
    lazy val importTechniqueLibrary:      ImportTechniqueLibrary                         = new ImportTechniqueLibraryImpl(
      rudderDitImpl,
      rwLdap,
      ldapEntityMapper,
      uptLibReadWriteMutex
    )
    lazy val parseGroupLibrary:           ParseGroupLibrary with GroupRevisionRepository = new GitParseGroupLibrary(
      nodeGroupCategoryUnserialisation,
      nodeGroupUnserialisation,
      gitConfigRepo,
      entityMigration,
      groupLibraryDirectoryName
    )
    lazy val parseGlobalParameter:        ParseGlobalParameters                          = new GitParseGlobalParameters(
      globalParameterUnserialisation,
      gitConfigRepo,
      entityMigration,
      parametersDirectoryName
    )
    lazy val parseRuleCategories:         ParseRuleCategories                            = new GitParseRuleCategories(
      ruleCategoryUnserialisation,
      gitConfigRepo,
      entityMigration,
      ruleCategoriesDirectoryName
    )
    lazy val importGroupLibrary:          ImportGroupLibrary                             = new ImportGroupLibraryImpl(
      rudderDitImpl,
      rwLdap,
      ldapEntityMapper,
      groupLibReadWriteMutex
    )
    lazy val importRuleCategoryLibrary:   ImportRuleCategoryLibrary                      = new ImportRuleCategoryLibraryImpl(
      rudderDitImpl,
      rwLdap,
      ldapEntityMapper,
      ruleCatReadWriteMutex
    )
    lazy val eventLogDeploymentServiceImpl = new EventLogDeploymentService(logRepository, eventLogDetailsServiceImpl)

    lazy val nodeFactInfoService = new NodeInfoServiceProxy(nodeFactRepository)
    lazy val dependencyAndDeletionService: DependencyAndDeletionService = new DependencyAndDeletionServiceImpl(
      new FindDependenciesImpl(roLdap, rudderDitImpl, ldapEntityMapper),
      roLdapDirectiveRepository,
      woLdapDirectiveRepository,
      woLdapRuleRepository,
      woLdapNodeGroupRepository
    )

    lazy val logDisplayerImpl:               LogDisplayer               =
      new LogDisplayer(reportsRepositoryImpl, configurationRepository, roLdapRuleRepository)
    lazy val categoryHierarchyDisplayerImpl: CategoryHierarchyDisplayer = new CategoryHierarchyDisplayer()
    lazy val dyngroupUpdaterBatch:           UpdateDynamicGroups        = new UpdateDynamicGroups(
      dynGroupServiceImpl,
      dynGroupUpdaterService,
      asyncDeploymentAgentImpl,
      uuidGen,
      RUDDER_BATCH_DYNGROUP_UPDATEINTERVAL,
      () => configService.rudder_compute_dyngroups_max_parallelism().toBox
    )
    lazy val updateDynamicGroups = dyngroupUpdaterBatch

    lazy val dynGroupUpdaterService =
      new DynGroupUpdaterServiceImpl(roLdapNodeGroupRepository, woLdapNodeGroupRepository, queryProcessor)

    lazy val dbCleaner: AutomaticReportsCleaning = {
      val cleanFrequency = AutomaticReportsCleaning.buildFrequency(
        RUDDER_BATCH_REPORTSCLEANER_FREQUENCY,
        RUDDER_BATCH_DATABASECLEANER_RUNTIME_MINUTE,
        RUDDER_BATCH_DATABASECLEANER_RUNTIME_HOUR,
        RUDDER_BATCH_DATABASECLEANER_RUNTIME_DAY
      ) match {
        case Full(freq) => freq
        case eb: EmptyBox =>
          val fail         = eb ?~! "automatic reports cleaner is not correct"
          val exceptionMsg =
            "configuration file (/opt/rudder/etc/rudder-webapp.conf) is not correctly set, cause is %s".format(fail.msg)
          throw new RuntimeException(exceptionMsg)
      }

      new AutomaticReportsCleaning(
        databaseManagerImpl,
        roLDAPConnectionProvider,
        RUDDER_BATCH_REPORTSCLEANER_DELETE_TTL,
        RUDDER_BATCH_REPORTSCLEANER_ARCHIVE_TTL,
        RUDDER_BATCH_REPORTSCLEANER_COMPLIANCE_DELETE_TTL,
        RUDDER_BATCH_REPORTSCLEANER_LOG_DELETE_TTL,
        cleanFrequency
      )
    }

    lazy val techniqueLibraryUpdater = new CheckTechniqueLibrary(
      techniqueRepositoryImpl,
      asyncDeploymentAgent,
      uuidGen,
      RUDDER_BATCH_TECHNIQUELIBRARY_UPDATEINTERVAL
    )

    lazy val jsTreeUtilServiceImpl = new JsTreeUtilService(roLdapDirectiveRepository, techniqueRepositoryImpl)

    /*
     * Cleaning actions are run in the case where the node was accepted, deleted, and unknown
     * (ie: we want to be able to run cleaning actions even on a node that was deleted in the past, but
     * for some reason the user discovers that there are remaining things, and they want to get rid of them
     * without knowing rudder internal place to look for all possible garbage)
     */

    /*
     * The list of post deletion action to execute in a shared reference, created at class instanciation.
     * External services can update it from removeNodeServiceImpl.
     */
    lazy val postNodeDeleteActions = Ref
      .make(
        //      new RemoveNodeInfoFromCache(ldapNodeInfoServiceImpl)
        new RemoveNodeFromGroups(roNodeGroupRepository, woNodeGroupRepository, uuidGen)
        :: new CloseNodeConfiguration(updateExpectedRepo)
        :: new DeletePolicyServerPolicies(policyServerManagementService)
        :: new ResetKeyStatus(rwLdap, removedNodesDitImpl)
        :: new CleanUpCFKeys()
        :: new CleanUpNodePolicyFiles("/var/rudder/share")
        :: Nil
      )
      .runNow

    lazy val factRemoveNodeBackend = new FactRemoveNodeBackend(nodeFactRepository)

    lazy val removeNodeServiceImpl = new RemoveNodeServiceImpl(
      //    deprecated.ldapRemoveNodeBackend,
      factRemoveNodeBackend,
      nodeFactRepository,
      pathComputer,
      newNodeManagerImpl,
      postNodeDeleteActions,
      HOOKS_D,
      HOOKS_IGNORE_SUFFIXES
    )

    lazy val healthcheckService = new HealthcheckService(
      List(
        CheckCoreNumber,
        CheckFreeSpace,
        new CheckFileDescriptorLimit(nodeFactRepository)
      )
    )

    lazy val healthcheckNotificationService = new HealthcheckNotificationService(healthcheckService, RUDDER_HEALTHCHECK_PERIOD)
    lazy val campaignSerializer             = new CampaignSerializer()
    lazy val campaignEventRepo              = new CampaignEventRepositoryImpl(doobie, campaignSerializer)
    lazy val campaignPath                   = root / "var" / "rudder" / "configuration-repository" / "campaigns"

    lazy val campaignRepo = CampaignRepositoryImpl
      .make(campaignSerializer, campaignPath, campaignEventRepo)
      .runOrDie(err => new RuntimeException(s"Error during initialization of campaign repository: " + err.fullMsg))

    lazy val mainCampaignService = new MainCampaignService(campaignEventRepo, campaignRepo, uuidGen, 1, 1)
    lazy val jsonReportsAnalyzer = JSONReportsAnalyser(reportsRepository, propertyRepository)

    /*
     * *************************************************
     * Bootstrap check actions
     * **************************************************
     */

    lazy val allBootstrapChecks = new SequentialImmediateBootStrapChecks(
      new CheckConnections(dataSourceProvider, rwLdap),
<<<<<<< HEAD
      new CheckTableScore(doobie),
=======
>>>>>>> 0244ec07
      new CheckTableUsers(doobie),
      new MigrateEventLogEnforceSchema(doobie),
      new MigrateChangeValidationEnforceSchema(doobie),
      new MigrateNodeAcceptationInventories(
        nodeFactInfoService,
        doobie,
        inventoryHistoryLogRepository,
        inventoryHistoryJdbcRepository,
        KEEP_DELETED_NODE_FACT_DURATION
      ),
      new CheckTechniqueLibraryReload(
        techniqueRepositoryImpl,
        uuidGen
      ),
      new CheckAddSpecialNodeGroupsDescription(rwLdap),
      new CheckRemoveRuddercSetting(rwLdap),
      new CheckDIT(pendingNodesDitImpl, acceptedNodesDitImpl, removedNodesDitImpl, rudderDitImpl, rwLdap),
      new CheckInitUserTemplateLibrary(
        rudderDitImpl,
        rwLdap,
        techniqueRepositoryImpl,
        roLdapDirectiveRepository,
        woLdapDirectiveRepository,
        uuidGen,
        asyncDeploymentAgentImpl
      ), // new CheckDirectiveBusinessRules()

      new CheckRudderGlobalParameter(roLDAPParameterRepository, woLDAPParameterRepository, uuidGen),
      new CheckInitXmlExport(itemArchiveManagerImpl, personIdentServiceImpl, uuidGen),
      new MigrateNodeAcceptationInventories(
        nodeFactInfoService,
        doobie,
        inventoryHistoryLogRepository,
        inventoryHistoryJdbcRepository,
        KEEP_DELETED_NODE_FACT_DURATION
      ),
      new CheckNcfTechniqueUpdate(
        ncfTechniqueWriter,
        roLDAPApiAccountRepository.systemAPIAccount,
        uuidGen,
        updateTechniqueLibrary,
        ncfTechniqueReader,
        resourceFileService
      ),
      new MigrateJsonTechniquesToYaml(
        ncfTechniqueWriter,
        uuidGen,
        updateTechniqueLibrary,
        gitConfigRepo.rootDirectory.pathAsString
      ),
      new TriggerPolicyUpdate(
        asyncDeploymentAgent,
        uuidGen
      ),
      new RemoveFaultyLdapEntries(
        woDirectiveRepository,
        uuidGen
      ),
      new CreateSystemToken(roLDAPApiAccountRepository.systemAPIAccount),
<<<<<<< HEAD
      new LoadNodeComplianceCache(nodeFactInfoService, reportingServiceImpl),
=======
      new LoadNodeComplianceCache(nodeInfoService, reportingServiceImpl),
>>>>>>> 0244ec07
      new CloseOpenUserSessions(userRepository)
    )

    //////////////////////////////////////////////////////////////////////////////////////////
    ////////////////////////////// Directive Editor and web fields //////////////////////////////
    //////////////////////////////////////////////////////////////////////////////////////////

    import com.normation.cfclerk.domain._

    object FieldFactoryImpl extends DirectiveFieldFactory {
      // only one field

      override def forType(v: VariableSpec, id: String): DirectiveField = {
        val prefixSize = "size-"
        v match {
          case selectOne:       SelectOneVariableSpec        => new SelectOneField(id, selectOne.valueslabels)
          case select:          SelectVariableSpec           => new SelectField(id, select.valueslabels)
          case input:           InputVariableSpec            =>
            v.constraint.typeName match {
              case str: SizeVType =>
                new InputSizeField(
                  id,
                  () => configService.rudder_featureSwitch_directiveScriptEngine().toBox,
                  str.name.substring(prefixSize.size)
                )
              case SharedFileVType            => new FileField(id)
              case DestinationPathVType       => default(id)
              case DateVType(r)               => new DateField(Translator.isoDateFormatter)(id)
              case TimeVType(r)               => new TimeField(Translator.isoTimeFormatter)(id)
              case PermVType                  => new FilePermsField(id)
              case BooleanVType               => new CheckboxField(id)
              case TextareaVType(r)           =>
                new TextareaField(id, () => configService.rudder_featureSwitch_directiveScriptEngine().toBox)
              // Same field type for password and MasterPassword, difference is that master will have slave/used derived passwords, and password will not have any slave/used field
              case PasswordVType(algos)       =>
                new PasswordField(
                  id,
                  algos,
                  input.constraint.mayBeEmpty,
                  () => configService.rudder_featureSwitch_directiveScriptEngine().toBox
                )
              case MasterPasswordVType(algos) =>
                new PasswordField(
                  id,
                  algos,
                  input.constraint.mayBeEmpty,
                  () => configService.rudder_featureSwitch_directiveScriptEngine().toBox
                )
              case AixDerivedPasswordVType    => new DerivedPasswordField(id, HashAlgoConstraint.DerivedPasswordType.AIX)
              case LinuxDerivedPasswordVType  => new DerivedPasswordField(id, HashAlgoConstraint.DerivedPasswordType.Linux)
              case _                          => default(id)
            }
          case predefinedField: PredefinedValuesVariableSpec => new ReadOnlyTextField(id)

          case _ =>
            logger.error(
              "Unexpected case : variable %s should not be displayed. Only select1, select or input can be displayed.".format(
                v.name
              )
            )
            default(id)
        }
      }

      override def default(id: String) = new TextField(id, () => configService.rudder_featureSwitch_directiveScriptEngine().toBox)
    }

    lazy val section2FieldService:       Section2FieldService   = {
      new Section2FieldService(FieldFactoryImpl, Translator.defaultTranslators)
    }
    lazy val directiveEditorServiceImpl: DirectiveEditorService =
      new DirectiveEditorServiceImpl(configurationRepository, section2FieldService)
    lazy val directiveEditorService = directiveEditorServiceImpl

    lazy val reportDisplayerImpl = new ReportDisplayer(
      roLdapRuleRepository,
      roLdapDirectiveRepository,
      techniqueRepositoryImpl,
      nodeFactRepository,
      configService,
      logDisplayerImpl
    )
    lazy val propertyRepository  = new RudderPropertiesRepositoryImpl(doobie)
    lazy val autoReportLogger    = new AutomaticReportLogger(
      propertyRepository,
      reportsRepositoryImpl,
      roLdapRuleRepository,
      roLdapDirectiveRepository,
      nodeFactRepository,
      RUDDER_BATCH_REPORTS_LOGINTERVAL
    )

    lazy val scriptLauncher = new DebugInfoServiceImpl
    lazy val debugScript    = scriptLauncher

    ////////////////////// Snippet plugins & extension register //////////////////////
    lazy val snippetExtensionRegister: SnippetExtensionRegister = new SnippetExtensionRegisterImpl()

    lazy val cachedNodeConfigurationService: CachedNodeConfigurationService = {
      val cached = new CachedNodeConfigurationService(findExpectedRepo, nodeFactRepository)
      cached.init().runOrDie(err => new RuntimeException(s"Error when initializing node configuration cache: " + err))
      cached
    }

    /*
     * Agent runs: we use a cache for them.
     */
    lazy val cachedAgentRunRepository = {
      val roRepo = new RoReportsExecutionRepositoryImpl(
        doobie,
        new WoReportsExecutionRepositoryImpl(doobie),
        cachedNodeConfigurationService,
        pgIn,
        RUDDER_JDBC_BATCH_MAX_SIZE
      )
      new CachedReportsExecutionRepository(
        roRepo
      )
    }
    lazy val roAgentRunsRepository: RoReportsExecutionRepository = cachedAgentRunRepository

    lazy val updatesEntryJdbcRepository = new LastProcessedReportRepositoryImpl(doobie)

    lazy val executionService = {
      val maxCatchupTime  = {
        val temp = FiniteDuration(RUDDER_REPORTS_EXECUTION_MAX_DAYS.toLong, "day") + FiniteDuration(
          RUDDER_REPORTS_EXECUTION_MAX_MINUTES.toLong,
          "minutes"
        )
        if (temp.toMillis == 0) {
          logger.error(
            "'rudder.aggregateReports.maxDays' and 'rudder.aggregateReports.maxMinutes' properties are both 0 or empty. Set using 30 minutes as default value, please check /opt/rudder/etc/rudder-web.properties"
          )
          FiniteDuration(30, "minutes")
        } else {
          temp
        }
      }
      val maxCatchupBatch = FiniteDuration(RUDDER_REPORTS_EXECUTION_MAX_SIZE.toLong, "minutes")

      new ReportsExecutionService(
        reportsRepository,
        updatesEntryJdbcRepository,
        recentChangesService,
        reportingServiceImpl,
        complianceRepositoryImpl,
        maxCatchupTime,
        maxCatchupBatch
      )
    }

    lazy val aggregateReportScheduler = new FindNewReportsExecution(executionService, RUDDER_REPORTS_EXECUTION_INTERVAL)

    // aggregate information about node count
    // don't forget to start-it once out of the zone which lead to dead-lock (ie: in Lift boot)
    lazy val historizeNodeCountBatch = for {
      gitLogger <- CommitLogServiceImpl.make(METRICS_NODES_DIRECTORY_GIT_ROOT)
      writer    <- WriteNodeCSV.make(METRICS_NODES_DIRECTORY_GIT_ROOT, ';', "yyyy-MM")
      service    = new HistorizeNodeCountService(
                     new FetchDataServiceImpl(RudderConfig.nodeFactRepository, RudderConfig.reportingService),
                     writer,
                     gitLogger,
                     DateTimeZone.UTC // never change log line
                   )
      cron      <- Scheduler.make(
                     METRICS_NODES_MIN_PERIOD,
                     METRICS_NODES_MAX_PERIOD,
                     s => service.scheduledLog(s),
                     "Automatic recording of active nodes".succeed
                   )
      _         <-
        ScheduledJobLoggerPure.metrics.info(
          s"Starting node count historization batch (min:${METRICS_NODES_MIN_PERIOD.render}; max:${METRICS_NODES_MAX_PERIOD.render})"
        )
      _         <- cron.start
    } yield ()

// provided as a callback on node fact repo
//    lazy val checkInventoryUpdate = new CheckInventoryUpdate(
//      nodeFactInfoService,
//      asyncDeploymentAgent,
//      uuidGen,
//      RUDDER_BATCH_CHECK_NODE_CACHE_INTERVAL
//    )

    lazy val asynComplianceService = new AsyncComplianceService(reportingService)

    /*
     * here goes deprecated services that we can't remove yet, for example because they are used for migration
     */
    object deprecated {
      lazy val ldapFullInventoryRepository =
        new FullInventoryRepositoryImpl(inventoryDitService, inventoryMapper, rwLdap)

      lazy val softwareInventoryDAO: ReadOnlySoftwareDAO =
        new ReadOnlySoftwareDAOImpl(inventoryDitService, roLdap, inventoryMapper)

      lazy val softwareInventoryRWDAO: WriteOnlySoftwareDAO = new WriteOnlySoftwareDAOImpl(
        acceptedNodesDitImpl,
        rwLdap
      )

      lazy val softwareService: SoftwareService =
        new SoftwareServiceImpl(softwareInventoryDAO, softwareInventoryRWDAO, acceptedNodesDit)

      lazy val purgeUnreferencedSoftwares = {
        new PurgeUnreferencedSoftwares(
          softwareService,
          FiniteDuration(RUDDER_BATCH_DELETE_SOFTWARE_INTERVAL.toLong, "hours")
        )
      }

      lazy val purgeDeletedInventories = new PurgeDeletedInventories(
        new PurgeDeletedNodesImpl(rwLdap, removedNodesDitImpl, ldapFullInventoryRepository),
        FiniteDuration(RUDDER_BATCH_PURGE_DELETED_INVENTORIES_INTERVAL.toLong, "hours"),
        RUDDER_BATCH_PURGE_DELETED_INVENTORIES
      )

      lazy val ldapRemoveNodeBackend = new LdapRemoveNodeBackend(
        nodeDitImpl,
        pendingNodesDitImpl,
        acceptedNodesDitImpl,
        removedNodesDitImpl,
        rwLdap,
        ldapFullInventoryRepository,
        nodeReadWriteMutex
      )

      lazy val ldapSoftwareSave = new NameAndVersionIdFinder("check_name_and_version", roLdap, inventoryMapper, acceptedNodesDit)

      lazy val internalAcceptedQueryProcessor =
        new InternalLDAPQueryProcessor(roLdap, acceptedNodesDitImpl, nodeDit, ditQueryDataImpl, ldapEntityMapper)

      lazy val internalPendingQueryProcessor = {
        val subGroup = new SubGroupComparatorRepository {
          override def getNodeIds(groupId: NodeGroupId): IOResult[Chunk[NodeId]] = Chunk.empty.succeed

          override def getGroups: IOResult[Chunk[SubGroupChoice]] = Chunk.empty.succeed
        }
        new InternalLDAPQueryProcessor(
          roLdap,
          pendingNodesDitImpl,
          nodeDit,
          // here, we don't want to look for subgroups to show them in the form => always return an empty list
          new DitQueryData(
            pendingNodesDitImpl,
            nodeDit,
            rudderDit,
            new NodeQueryCriteriaData(() => subGroup)
          ),
          ldapEntityMapper
        )
      }

      lazy val woLdapNodeRepository: WoNodeRepository = new WoLDAPNodeRepository(
        nodeDitImpl,
        acceptedNodesDit,
        ldapEntityMapper,
        rwLdap,
        logRepository,
        nodeReadWriteMutex,
        cachedNodeConfigurationService,
        reportingServiceImpl
      )
    }

    // reference services part of the API
    val rci = RudderServiceApi(
      roLdap,
      pendingNodesDitImpl,
      acceptedNodesDitImpl,
      nodeDitImpl,
      rudderDit,
      roLdapRuleRepository,
      woRuleRepository,
      woFactNodeRepository,
      roLdapNodeGroupRepository,
      woLdapNodeGroupRepository,
      techniqueRepositoryImpl,
      techniqueRepositoryImpl,
      roLdapDirectiveRepository,
      woLdapDirectiveRepository,
      deprecated.softwareInventoryDAO,
      eventLogRepository,
      eventLogDetailsServiceImpl,
      reportingServiceImpl,
      complianceAPIService,
      asynComplianceService,
      scriptLauncher,
      queryParser,
      inventoryHistoryJdbcRepository,
      inventoryLogEventServiceImpl,
      ruleApplicationStatusImpl,
      propertyEngineService,
      newNodeManagerImpl,
      nodeGridImpl,
      jsTreeUtilServiceImpl,
      directiveEditorService,
      userPropertyService,
      eventListDisplayerImpl,
      asyncDeploymentAgent,
      policyServerManagementService,
      dynGroupUpdaterService,
      dyngroupUpdaterBatch,
      deprecated.purgeDeletedInventories,
      deprecated.purgeUnreferencedSoftwares,
      databaseManagerImpl,
      dbCleaner,
      techniqueLibraryUpdater,
      autoReportLogger,
      removeNodeServiceImpl,
      nodeFactInfoService,
      reportDisplayerImpl,
      dependencyAndDeletionService,
      itemArchiveManagerImpl,
      personIdentServiceImpl,
      gitRevisionProviderImpl,
      logDisplayerImpl,
      queryProcessor,
      categoryHierarchyDisplayerImpl,
      dynGroupServiceImpl,
      ditQueryDataImpl,
      reportsRepository,
      eventLogDeploymentServiceImpl,
      new SrvGrid(roAgentRunsRepository, configService, roLdapRuleRepository, nodeFactInfoService, scoreService),
      findExpectedRepo,
      roLDAPApiAccountRepository,
      woLDAPApiAccountRepository,
      cachedAgentRunRepository,
      pendingNodeCheckGroup,
      allBootstrapChecks,
      authenticationProviders,
      rudderUserListProvider,
      restApiAccounts,
      restQuicksearch,
      restCompletion,
      sharedFileApi,
      eventLogApi,
      uuidGen,
      inventoryWatcher,
      configService,
      historizeNodeCountBatch,
      policyGenerationBootGuard,
      healthcheckNotificationService,
      jsonPluginDefinition,
      rudderApi,
      authorizationApiMapping,
      roleApiMapping,
      roRuleCategoryRepository,
      woRuleCategoryRepository,
      workflowLevelService,
      ncfTechniqueReader,
      recentChangesService,
      ruleCategoryService,
      restExtractorService,
      snippetExtensionRegister,
      clearCacheService,
      linkUtil,
      userRepository,
      userService,
      ApiVersions,
      apiDispatcher,
      configurationRepository,
      roParameterService,
      userAuthorisationLevel,
      agentRegister,
      asyncWorkflowInfo,
      commitAndDeployChangeRequest,
      doobie,
      restDataSerializer,
      workflowEventLogService,
      changeRequestEventLogService,
      changeRequestChangesUnserialisation,
      diffService,
      diffDisplayer,
      rwLdap,
      apiAuthorizationLevelService,
      tokenGenerator,
      roLDAPParameterRepository,
      interpolationCompiler,
      deploymentService,
      campaignEventRepo,
      mainCampaignService,
      campaignSerializer,
      jsonReportsAnalyzer,
      aggregateReportScheduler,
      secretEventLogService,
      changeRequestChangesSerialisation,
      gitConfigRepo,
      gitModificationRepository,
      inventorySaver,
      inventoryDitService,
      nodeFactRepository,
      scoreServiceManager,
      scoreService,
      tenantService
    )

    // need to be done here to avoid cyclic dependencies
    (nodeFactRepository.registerChangeCallbackAction(
      new GenerationOnChange(updateDynamicGroups, asyncDeploymentAgent, uuidGen)
    ) *>
    nodeFactRepository.registerChangeCallbackAction(
      new CacheInvalidateNodeFactEventCallback(cachedNodeConfigurationService, reportingServiceImpl, Nil)
    )).runNow
    // This needs to be done at the end, to be sure that all is initialized
    deploymentService.setDynamicsGroupsService(dyngroupUpdaterBatch)
    // we need to reference batches not part of the API to start them since
    // they are lazy val
    cleanOldInventoryBatch.start()
    gitFactRepoGC.start()
    gitConfigRepoGC.start()
<<<<<<< HEAD
    // todo: scheduler interval should be a property
    ZioRuntime.unsafeRun(jsonReportsAnalyzer.start(5.seconds).forkDaemon.provideLayer(ZioRuntime.layers))
    ZioRuntime.unsafeRun(MainCampaignService.start(mainCampaignService))
    rudderUserListProvider.registerCallback(UserRepositoryUpdateOnFileReload.createCallback(userRepository))
    userCleanupBatch.start()

=======
    rudderUserListProvider.registerCallback(UserRepositoryUpdateOnFileReload.createCallback(userRepository))
    userCleanupBatch.start()
>>>>>>> 0244ec07
    // UpdateDynamicGroups is part of rci
    // reportingServiceImpl part of rci
    // checkInventoryUpdate part of rci
    // purgeDeletedInventories part of rci
    // purgeUnreferencedSoftwares part of rci
    // AutomaticReportLogger part of rci
    // AutomaticReportsCleaning part of rci
    // CheckTechniqueLibrary part of rci
    // AutomaticReportsCleaning part of rci

    // return services part of the API
    rci
  }
}<|MERGE_RESOLUTION|>--- conflicted
+++ resolved
@@ -50,10 +50,7 @@
 import bootstrap.liftweb.checks.consistency.CloseOpenUserSessions
 import bootstrap.liftweb.checks.migration.CheckAddSpecialNodeGroupsDescription
 import bootstrap.liftweb.checks.migration.CheckRemoveRuddercSetting
-<<<<<<< HEAD
 import bootstrap.liftweb.checks.migration.CheckTableScore
-=======
->>>>>>> 0244ec07
 import bootstrap.liftweb.checks.migration.CheckTableUsers
 import bootstrap.liftweb.checks.migration.MigrateChangeValidationEnforceSchema
 import bootstrap.liftweb.checks.migration.MigrateEventLogEnforceSchema
@@ -165,7 +162,6 @@
 import com.normation.rudder.rest.lift
 import com.normation.rudder.rest.lift._
 import com.normation.rudder.rule.category._
-<<<<<<< HEAD
 import com.normation.rudder.rule.category.GitRuleCategoryArchiverImpl
 import com.normation.rudder.score.GlobalScoreRepositoryImpl
 import com.normation.rudder.score.ScoreRepositoryImpl
@@ -173,8 +169,6 @@
 import com.normation.rudder.score.ScoreServiceImpl
 import com.normation.rudder.score.ScoreServiceManager
 import com.normation.rudder.score.SystemUpdateScoreHandler
-=======
->>>>>>> 0244ec07
 import com.normation.rudder.services._
 import com.normation.rudder.services.eventlog._
 import com.normation.rudder.services.eventlog.EventLogFactoryImpl
@@ -197,11 +191,8 @@
 import com.normation.rudder.services.system._
 import com.normation.rudder.services.user._
 import com.normation.rudder.services.workflows._
-<<<<<<< HEAD
 import com.normation.rudder.tenants.DefaultTenantService
 import com.normation.rudder.tenants.TenantService
-=======
->>>>>>> 0244ec07
 import com.normation.rudder.users._
 import com.normation.rudder.web.model._
 import com.normation.rudder.web.services._
@@ -1003,50 +994,7 @@
     }
   }
 
-<<<<<<< HEAD
   val TECHNIQUE_COMPILER_APP: TechniqueCompilerApp = {
-=======
-  // user clean-up
-  val RUDDER_USERS_CLEAN_CRON               = (
-    try {
-      config.getString("rudder.users.cleanup.cron")
-    } catch {
-      // missing key, perhaps due to migration, use default
-      case ex: Exception => {
-        val default = "0 17 1 * * ?"
-        logger.info(s"`rudder.users.cleanup.cron` property is missing, using default schedule: ${default}")
-        default
-      }
-    }
-  ).toOptCron match {
-    case Left(err)  =>
-      logger.error(
-        s"Error when parsing cron for 'rudder.users.cleanup.cron', it will be disabled: ${err.fullMsg}"
-      )
-      None
-    case Right(opt) => opt
-  }
-  val RUDDER_USERS_CLEAN_LAST_LOGIN_DISABLE = parseDuration("rudder.users.cleanup.account.disableAfterLastLogin", 60.days)
-  val RUDDER_USERS_CLEAN_LAST_LOGIN_DELETE  = parseDuration("rudder.users.cleanup.account.deleteAfterLastLogin", 120.days)
-  val RUDDER_USERS_CLEAN_DELETED_PURGE      = parseDuration("rudder.users.cleanup.purgeDeletedAfter", 30.days)
-  val RUDDER_USERS_CLEAN_SESSIONS_PURGE     = parseDuration("rudder.users.cleanup.sessions.purgeAfter", 30.days)
-
-  def parseDuration(propName: String, default: Duration): Duration = {
-    try {
-      Duration.fromScala(scala.concurrent.duration.Duration(config.getString(propName)))
-    } catch {
-      case ex: ConfigException       => // default
-        default
-      case ex: NumberFormatException =>
-        ApplicationLogger.error(
-          s"Error when reading key: '${propName}', defaulting to ${default}: ${ex.getMessage}"
-        )
-        default
-    }
-  }
-
-  val TECHNIQUE_COMPILER_APP = {
->>>>>>> 0244ec07
     val default = TechniqueCompilerApp.Rudderc
     (try {
       TechniqueCompilerApp.parse(config.getString("rudder.technique.compiler.app"))
@@ -3327,10 +3275,7 @@
 
     lazy val allBootstrapChecks = new SequentialImmediateBootStrapChecks(
       new CheckConnections(dataSourceProvider, rwLdap),
-<<<<<<< HEAD
       new CheckTableScore(doobie),
-=======
->>>>>>> 0244ec07
       new CheckTableUsers(doobie),
       new MigrateEventLogEnforceSchema(doobie),
       new MigrateChangeValidationEnforceSchema(doobie),
@@ -3390,11 +3335,7 @@
         uuidGen
       ),
       new CreateSystemToken(roLDAPApiAccountRepository.systemAPIAccount),
-<<<<<<< HEAD
       new LoadNodeComplianceCache(nodeFactInfoService, reportingServiceImpl),
-=======
-      new LoadNodeComplianceCache(nodeInfoService, reportingServiceImpl),
->>>>>>> 0244ec07
       new CloseOpenUserSessions(userRepository)
     )
 
@@ -3807,17 +3748,12 @@
     cleanOldInventoryBatch.start()
     gitFactRepoGC.start()
     gitConfigRepoGC.start()
-<<<<<<< HEAD
     // todo: scheduler interval should be a property
     ZioRuntime.unsafeRun(jsonReportsAnalyzer.start(5.seconds).forkDaemon.provideLayer(ZioRuntime.layers))
     ZioRuntime.unsafeRun(MainCampaignService.start(mainCampaignService))
     rudderUserListProvider.registerCallback(UserRepositoryUpdateOnFileReload.createCallback(userRepository))
     userCleanupBatch.start()
 
-=======
-    rudderUserListProvider.registerCallback(UserRepositoryUpdateOnFileReload.createCallback(userRepository))
-    userCleanupBatch.start()
->>>>>>> 0244ec07
     // UpdateDynamicGroups is part of rci
     // reportingServiceImpl part of rci
     // checkInventoryUpdate part of rci
