/*
 *************************************************************************************
 * Copyright 2011 Normation SAS
 *************************************************************************************
 *
 * This file is part of Rudder.
 *
 * Rudder is free software: you can redistribute it and/or modify
 * it under the terms of the GNU General Public License as published by
 * the Free Software Foundation, either version 3 of the License, or
 * (at your option) any later version.
 *
 * In accordance with the terms of section 7 (7. Additional Terms.) of
 * the GNU General Public License version 3, the copyright holders add
 * the following Additional permissions:
 * Notwithstanding to the terms of section 5 (5. Conveying Modified Source
 * Versions) and 6 (6. Conveying Non-Source Forms.) of the GNU General
 * Public License version 3, when you create a Related Module, this
 * Related Module is not considered as a part of the work and may be
 * distributed under the license agreement of your choice.
 * A "Related Module" means a set of sources files including their
 * documentation that, without modification of the Source Code, enables
 * supplementary functions or services in addition to those offered by
 * the Software.
 *
 * Rudder is distributed in the hope that it will be useful,
 * but WITHOUT ANY WARRANTY; without even the implied warranty of
 * MERCHANTABILITY or FITNESS FOR A PARTICULAR PURPOSE.  See the
 * GNU General Public License for more details.
 *
 * You should have received a copy of the GNU General Public License
 * along with Rudder.  If not, see <http://www.gnu.org/licenses/>.

 *
 *************************************************************************************
 */

package bootstrap.liftweb

import better.files.File.root
import bootstrap.liftweb.checks.action.CheckNcfTechniqueUpdate
import bootstrap.liftweb.checks.action.CheckTechniqueLibraryReload
import bootstrap.liftweb.checks.action.CreateSystemToken
import bootstrap.liftweb.checks.action.LoadNodeComplianceCache
import bootstrap.liftweb.checks.action.RemoveFaultyLdapEntries
import bootstrap.liftweb.checks.action.TriggerPolicyUpdate
import bootstrap.liftweb.checks.consistency.CheckConnections
import bootstrap.liftweb.checks.consistency.CheckDIT
import bootstrap.liftweb.checks.consistency.CheckRudderGlobalParameter
import bootstrap.liftweb.checks.consistency.CloseOpenUserSessions
import bootstrap.liftweb.checks.migration.CheckAddSpecialNodeGroupsDescription
import bootstrap.liftweb.checks.migration.CheckRemoveRuddercSetting
import bootstrap.liftweb.checks.migration.CheckTableScore
import bootstrap.liftweb.checks.migration.CheckTableUsers
import bootstrap.liftweb.checks.migration.CheckUsersFile
import bootstrap.liftweb.checks.migration.DeleteArchiveTables
import bootstrap.liftweb.checks.migration.MigrateChangeValidationEnforceSchema
import bootstrap.liftweb.checks.migration.MigrateEventLogEnforceSchema
import bootstrap.liftweb.checks.migration.MigrateJsonTechniquesToYaml
import bootstrap.liftweb.checks.migration.MigrateNodeAcceptationInventories
import bootstrap.liftweb.checks.onetimeinit.CheckInitUserTemplateLibrary
import bootstrap.liftweb.checks.onetimeinit.CheckInitXmlExport
import com.normation.appconfig.*
import com.normation.box.*
import com.normation.cfclerk.services.*
import com.normation.cfclerk.services.impl.*
import com.normation.cfclerk.xmlparsers.*
import com.normation.cfclerk.xmlwriters.SectionSpecWriter
import com.normation.cfclerk.xmlwriters.SectionSpecWriterImpl
import com.normation.errors.IOResult
import com.normation.errors.SystemError
import com.normation.inventory.domain.*
import com.normation.inventory.ldap.core.*
import com.normation.inventory.ldap.provisioning.AddIpValues
import com.normation.inventory.ldap.provisioning.CheckOsType
import com.normation.inventory.ldap.provisioning.LastInventoryDate
import com.normation.inventory.ldap.provisioning.NameAndVersionIdFinder
import com.normation.inventory.provisioning.fusion.FusionInventoryParser
import com.normation.inventory.provisioning.fusion.PreInventoryParserCheckConsistency
import com.normation.inventory.services.core.*
import com.normation.inventory.services.provisioning.DefaultInventoryParser
import com.normation.inventory.services.provisioning.InventoryDigestServiceV1
import com.normation.inventory.services.provisioning.InventoryParser
import com.normation.ldap.sdk.*
import com.normation.plugins.FilePluginSettingsService
import com.normation.plugins.ReadPluginPackageInfo
import com.normation.plugins.SnippetExtensionRegister
import com.normation.plugins.SnippetExtensionRegisterImpl
import com.normation.rudder.api.*
import com.normation.rudder.apidata.RestDataSerializer
import com.normation.rudder.apidata.RestDataSerializerImpl
import com.normation.rudder.apidata.ZioJsonExtractor
import com.normation.rudder.batch.*
import com.normation.rudder.campaigns.CampaignEventRepositoryImpl
import com.normation.rudder.campaigns.CampaignRepositoryImpl
import com.normation.rudder.campaigns.CampaignSerializer
import com.normation.rudder.campaigns.JSONReportsAnalyser
import com.normation.rudder.campaigns.MainCampaignService
import com.normation.rudder.configuration.ConfigurationRepository
import com.normation.rudder.configuration.ConfigurationRepositoryImpl
import com.normation.rudder.configuration.GroupRevisionRepository
import com.normation.rudder.configuration.RuleRevisionRepository
import com.normation.rudder.db.Doobie
import com.normation.rudder.domain.*
import com.normation.rudder.domain.logger.ApplicationLogger
import com.normation.rudder.domain.logger.NodeConfigurationLoggerImpl
import com.normation.rudder.domain.logger.ScheduledJobLoggerPure
import com.normation.rudder.domain.nodes.NodeGroupId
import com.normation.rudder.domain.queries.*
import com.normation.rudder.facts.nodes.AppLogNodeFactChangeEventCallback
import com.normation.rudder.facts.nodes.CacheInvalidateNodeFactEventCallback
import com.normation.rudder.facts.nodes.CoreNodeFactRepository
import com.normation.rudder.facts.nodes.EventLogsNodeFactChangeEventCallback
import com.normation.rudder.facts.nodes.GenerationOnChange
import com.normation.rudder.facts.nodes.GitNodeFactStorageImpl
import com.normation.rudder.facts.nodes.HistorizeNodeState
import com.normation.rudder.facts.nodes.LdapNodeFactStorage
import com.normation.rudder.facts.nodes.NodeFactChangeEventCallback
import com.normation.rudder.facts.nodes.NodeFactInventorySaver
import com.normation.rudder.facts.nodes.NodeFactRepository
import com.normation.rudder.facts.nodes.NodeInfoServiceProxy
import com.normation.rudder.facts.nodes.NoopFactStorage
import com.normation.rudder.facts.nodes.QueryContext
import com.normation.rudder.facts.nodes.SelectNodeStatus
import com.normation.rudder.facts.nodes.SoftDaoGetNodesBySoftwareName
import com.normation.rudder.facts.nodes.WoFactNodeRepositoryProxy
import com.normation.rudder.git.GitRepositoryProvider
import com.normation.rudder.git.GitRepositoryProviderImpl
import com.normation.rudder.git.GitRevisionProvider
import com.normation.rudder.inventory.DefaultProcessInventoryService
import com.normation.rudder.inventory.InventoryFailedHook
import com.normation.rudder.inventory.InventoryFileWatcher
import com.normation.rudder.inventory.InventoryMover
import com.normation.rudder.inventory.InventoryProcessor
import com.normation.rudder.inventory.PostCommitInventoryHooks
import com.normation.rudder.inventory.ProcessFile
import com.normation.rudder.inventory.TriggerInventoryScorePostCommit
import com.normation.rudder.metrics.*
import com.normation.rudder.ncf
import com.normation.rudder.ncf.DeleteEditorTechniqueImpl
import com.normation.rudder.ncf.EditorTechniqueReader
import com.normation.rudder.ncf.EditorTechniqueReaderImpl
import com.normation.rudder.ncf.GitResourceFileService
import com.normation.rudder.ncf.ParameterType.PlugableParameterTypeService
import com.normation.rudder.ncf.RuddercServiceImpl
import com.normation.rudder.ncf.TechniqueCompiler
import com.normation.rudder.ncf.TechniqueCompilerApp
import com.normation.rudder.ncf.TechniqueCompilerWithFallback
import com.normation.rudder.ncf.TechniqueSerializer
import com.normation.rudder.ncf.TechniqueWriter
import com.normation.rudder.ncf.TechniqueWriterImpl
import com.normation.rudder.ncf.WebappTechniqueCompiler
import com.normation.rudder.ncf.yaml.YamlTechniqueSerializer
import com.normation.rudder.reports.*
import com.normation.rudder.reports.execution.*
import com.normation.rudder.repository.*
import com.normation.rudder.repository.jdbc.*
import com.normation.rudder.repository.ldap.*
import com.normation.rudder.repository.xml.*
import com.normation.rudder.repository.xml.GitParseTechniqueLibrary
import com.normation.rudder.rest.*
import com.normation.rudder.rest.internal.*
import com.normation.rudder.rest.lift
import com.normation.rudder.rest.lift.*
import com.normation.rudder.rule.category.*
import com.normation.rudder.rule.category.GitRuleCategoryArchiverImpl
import com.normation.rudder.score.GlobalScoreRepositoryImpl
import com.normation.rudder.score.ScoreRepositoryImpl
import com.normation.rudder.score.ScoreService
import com.normation.rudder.score.ScoreServiceImpl
import com.normation.rudder.score.ScoreServiceManager
import com.normation.rudder.score.SystemUpdateScoreHandler
import com.normation.rudder.services.*
import com.normation.rudder.services.eventlog.*
import com.normation.rudder.services.eventlog.EventLogFactoryImpl
import com.normation.rudder.services.healthcheck.*
import com.normation.rudder.services.marshalling.*
import com.normation.rudder.services.modification.DiffService
import com.normation.rudder.services.modification.DiffServiceImpl
import com.normation.rudder.services.modification.ModificationService
import com.normation.rudder.services.nodes.*
import com.normation.rudder.services.nodes.history.impl.FullInventoryFileParser
import com.normation.rudder.services.nodes.history.impl.InventoryHistoryJdbcRepository
import com.normation.rudder.services.nodes.history.impl.InventoryHistoryLogRepository
import com.normation.rudder.services.policies.*
import com.normation.rudder.services.policies.nodeconfig.*
import com.normation.rudder.services.policies.write.*
import com.normation.rudder.services.queries.*
import com.normation.rudder.services.quicksearch.FullQuickSearchService
import com.normation.rudder.services.reports.*
import com.normation.rudder.services.servers.*
import com.normation.rudder.services.system.*
import com.normation.rudder.services.user.*
import com.normation.rudder.services.workflows.*
import com.normation.rudder.tenants.DefaultTenantService
import com.normation.rudder.tenants.TenantService
import com.normation.rudder.users.*
import com.normation.rudder.web.model.*
import com.normation.rudder.web.services.*
import com.normation.templates.FillTemplatesService
import com.normation.utils.CronParser.*
import com.normation.utils.StringUuidGenerator
import com.normation.utils.StringUuidGeneratorImpl
import com.normation.zio.*
import com.typesafe.config.Config
import com.typesafe.config.ConfigException
import com.typesafe.config.ConfigFactory
import com.unboundid.ldap.sdk.DN
import com.unboundid.ldap.sdk.RDN
import cron4s.CronExpr
import java.io.File
import java.nio.file.attribute.PosixFilePermission
import java.security.Security
import java.util.concurrent.TimeUnit
import net.liftweb.common.*
import net.liftweb.common.Loggable
import org.apache.commons.io.FileUtils
import org.bouncycastle.jce.provider.BouncyCastleProvider
import org.joda.time.DateTimeZone
import scala.collection.mutable.Buffer
import scala.concurrent.duration
import scala.concurrent.duration.FiniteDuration
import scala.util.Try
import zio.{Scheduler as _, System as _, *}
import zio.syntax.*

object RUDDER_CHARSET {
  import java.nio.charset.StandardCharsets
  def name  = "UTF-8"
  def value = StandardCharsets.UTF_8
}

/**
 * Define a resource for configuration.
 * For now, config properties can only be loaded from either
 * a file in the classpath, or a file in the file system.
 */
sealed trait ConfigResource                      extends Any
final case class ClassPathResource(name: String) extends AnyVal with ConfigResource
final case class FileSystemResource(file: File)  extends AnyVal with ConfigResource

/**
 * User defined configuration variable
 * (from properties file or alike)
 */
object RudderProperties {

  // extension used in overriding files
  val configFileExtensions: Set[String] = Set("properties", "prop", "config")

  // by default, used and configured to /opt/rudder/etc/rudder-web.properties
  val JVM_CONFIG_FILE_KEY = "rudder.configFile"

  // We have config overrides in a directory whose named is based on JVM_CONFIG_FILE_KEY
  // if defined, with a ".d" after it. It can be overridden with that key.
  // File in dir are sorted by name and the latter override the former.
  // Default: ${JVM_CONFIG_FILE_KEY}.d
  val JVM_CONFIG_DIR_KEY = "rudder.configDir"

  val DEFAULT_CONFIG_FILE_NAME = "configuration.properties"

  // Set security provider with bouncy castle one
  Security.addProvider(new BouncyCastleProvider())

  /**
   * Where to go to look for properties
   */
  val (configResource, overrideDir) = java.lang.System.getProperty(JVM_CONFIG_FILE_KEY) match {
    case null | "" => // use default location in classpath
      ApplicationLogger.info(s"JVM property -D${JVM_CONFIG_FILE_KEY} is not defined, use configuration file in classpath")
      (ClassPathResource(DEFAULT_CONFIG_FILE_NAME), None)

    case x => // so, it should be a full path, check it
      val config = new File(x)
      if (config.exists && config.canRead) {
        ApplicationLogger.info(
          s"Rudder application parameters are read from file defined by JVM property -D${JVM_CONFIG_FILE_KEY}: ${config.getPath}"
        )
        val configFile = FileSystemResource(config)

        val overrideDir = System.getProperty(JVM_CONFIG_DIR_KEY) match {
          case null | "" =>
            val path = configFile.file.getPath + ".d"
            ApplicationLogger.info(
              s"-> files for overriding configuration parameters are read from directory ${path} (that path can be overridden with JVM property -D${JVM_CONFIG_DIR_KEY})"
            )
            Some(path)
          case path      =>
            val d = better.files.File(path)
            if (d.exists) {
              if (d.isDirectory) {
                Some(d.pathAsString)
              } else {
                ApplicationLogger.warn(
                  s"JVM property -D${JVM_CONFIG_DIR_KEY} is defined to '${d.pathAsString}' which is not a directory: ignoring directory for overriding configurations"
                )
                None
              }
            } else {
              // we will create it
              Some(d.pathAsString)
            }
        }
        (configFile, overrideDir)
      } else {
        ApplicationLogger.error(
          s"Can not find configuration file specified by JVM property '${JVM_CONFIG_FILE_KEY}': '${config.getPath}' ; abort"
        )
        throw new javax.servlet.UnavailableException(s"Configuration file not found: ${config.getPath}")
      }
  }

  // Sorting is done here for meaningful debug log, but we need to reverse it
  // because in typesafe Config, we have "withDefault" (ie the opposite of overrides)
  val overrideConfigs: List[FileSystemResource] = overrideDir match {
    case None       => // no additional config to add
      Nil
    case Some(path) =>
      val d = better.files.File(path)
      try {
        d.createDirectoryIfNotExists(true)
        d.setPermissions(Set(PosixFilePermission.OWNER_READ, PosixFilePermission.OWNER_WRITE, PosixFilePermission.OWNER_EXECUTE))
      } catch {
        case ex: Exception =>
          ApplicationLogger.error(
            s"The configuration directory '${d.pathAsString}' for overriding file config can't be created: ${ex.getMessage}"
          )
      }
      val overrides = d.children.collect {
        case f if (configFileExtensions.contains(f.extension(includeDot = false, includeAll = false).getOrElse(""))) =>
          FileSystemResource(f.toJava)
      }.toList.sortBy(_.file.getPath)
      ApplicationLogger.debug(
        s"Overriding configuration files in '${d.pathAsString}': ${overrides.map(_.file.getName).mkString(", ")}"
      )
      overrides
  }

  // some value used as defaults for migration
  val migrationConfig: String = {
    s"""rudder.batch.reportscleaner.compliancelevels.delete.TTL=15
    """
  }

  // the Config lib does not define overriding but fallback, so we are starting with the directory, sorted last first
  // then default file, then migration things.
  val empty: Config = ConfigFactory.empty()

  val config: Config = {
    (
      (overrideConfigs.reverse :+ configResource)
        .foldLeft(ConfigFactory.empty()) {
          case (current, fallback) =>
            ApplicationLogger.debug(s"loading configuration from " + fallback)
            val conf = fallback match {
              case ClassPathResource(name)  => ConfigFactory.load(name)
              case FileSystemResource(file) => ConfigFactory.load(ConfigFactory.parseFile(file))
            }
            current.withFallback(conf)
        }
      )
      .withFallback(ConfigFactory.parseString(migrationConfig))
  }

  if (ApplicationLogger.isDebugEnabled) {
    // if override Dir is non empty, add the resolved config file with debug info in it
    overrideDir.foreach { d =>
      val dest = better.files.File(d) / "rudder-web.properties-resolved-debug"
      ApplicationLogger.debug(s"Writing resolved configuration file to ${dest.pathAsString}")
      import java.nio.file.attribute.PosixFilePermission.*
      try {
        dest.writeText(config.root().render()).setPermissions(Set(OWNER_READ))
      } catch {
        case ex: Exception =>
          ApplicationLogger.error(
            s"The debug file for configuration resolution '${dest.pathAsString}' can't be created: ${ex.getClass.getName}: ${ex.getMessage}"
          )
      }
    }
  }

  def splitProperty(s: String): List[String] = {
    s.split(",").toList.flatMap { s =>
      s.trim match {
        case "" => None
        case x  => Some(x)
      }
    }
  }

}

object RudderParsedProperties {
  import RudderConfigInit.*
  import RudderProperties.config

  val logger = ApplicationLogger.Properties

  // set the file location that contains mime info
  java.lang.System
    .setProperty(
      "content.types.user.table",
      this.getClass.getClassLoader.getResource("content-types.properties").getPath
    )

  //
  // Public properties
  // Here, we define static nouns for all theses properties
  //

  val filteredPasswords: Buffer[String] = scala.collection.mutable.Buffer[String]()

  def logRudderParsedProperties(): Unit = {
    import scala.jdk.CollectionConverters.*
    val config = RudderProperties.config
    if (ApplicationLogger.isInfoEnabled) {
      // sort properties by key name
      val properties = config.entrySet.asScala.toSeq.sortBy(_.getKey).flatMap { x =>
        // the log line: registered property: property_name=property_value
        if (hiddenRegisteredProperties.contains(x.getKey)) None
        else {
          Some(
            s"registered property: ${x.getKey}=${if (filteredPasswords.contains(x.getKey)) "**********" else x.getValue.render}"
          )
        }
      }
      ApplicationLogger.info("List of registered properties:")
      properties.foreach(p => ApplicationLogger.info(p))
      ApplicationLogger.info("Plugin's license directory: '/opt/rudder/etc/plugins/licenses/'")
    }
  }

  // the LDAP password used for authentication is not used here, but should not appear nonetheless
  filteredPasswords += "rudder.auth.ldap.connection.bind.password"
  // filter the fallback admin password
  filteredPasswords += "rudder.auth.admin.password"

  // list of configuration properties that we want to totally hide
  val hiddenRegisteredProperties: Buffer[String] = scala.collection.mutable.Buffer[String]()
  hiddenRegisteredProperties += "rudder.dir.licensesFolder"

  // auth backend is init too late to have a chance to hide its values, which is a bit sad.
  // We still need to make invisible all oauth/oidc client secret
  hiddenRegisteredProperties ++= {
    import scala.jdk.CollectionConverters.*
    config
      .entrySet()
      .asScala
      .map(_.getKey)
      .filter(s => s.startsWith("rudder.auth.oauth2.provider") && s.endsWith("client.secret"))
  }
  // other values

  val LDAP_HOST:                         String         = config.getString("ldap.host")
  val LDAP_PORT:                         Int            = config.getInt("ldap.port")
  val LDAP_AUTHDN:                       String         = config.getString("ldap.authdn")
  val LDAP_AUTHPW:                       String         = config.getString("ldap.authpw");
  filteredPasswords += "ldap.authpw"
  val LDAP_MAX_POOL_SIZE:                Int            = {
    try {
      config.getInt("ldap.maxPoolSize")
    } catch {
      case ex: ConfigException =>
        ApplicationLogger.info(
          "Property 'ldap.maxPoolSize' is missing or empty in rudder.configFile. Default to 2 connections."
        )
        2
    }
  }
  val LDAP_CACHE_NODE_INFO_MIN_INTERVAL: Duration       = {
    val x = {
      try {
        config.getInt("ldap.nodeinfo.cache.min.interval")
      } catch {
        case ex: ConfigException =>
          ApplicationLogger.debug(
            "Property 'ldap.nodeinfo.cache.min.interval' is missing or empty in rudder.configFile. Default to 100 ms."
          )
          100
      }
    }
    if (x < 0) { // 0 is ok, it means "always check"
      100.millis
    } else {
      x.millis
    }
  }
  val RUDDER_DIR_BACKUP:                 Option[String] = {
    try {
      config.getString("rudder.dir.backup").trim match {
        case ""    => None
        case value => Some(value)
      }
    } catch {
      case ex: ConfigException => None
    }
  }
  val RUDDER_DIR_DEPENDENCIES:           String         = config.getString("rudder.dir.dependencies")
  val RUDDER_DIR_LOCK:                   String         = config.getString("rudder.dir.lock") // TODO no more used ?
  val RUDDER_DIR_SHARED_FILES_FOLDER:    String         = config.getString("rudder.dir.shared.files.folder")
  val RUDDER_WEBDAV_USER:                String         = config.getString("rudder.webdav.user")
  val RUDDER_WEBDAV_PASSWORD:            String         = config.getString("rudder.webdav.password");
  filteredPasswords += "rudder.webdav.password"
  val CFENGINE_POLICY_DISTRIBUTION_PORT: Int            = {
    try {
      config.getInt("rudder.policy.distribution.port.cfengine")
    } catch {
      case ex: ConfigException =>
        try {
          config.getInt("rudder.community.port") // for compat
        } catch {
          case ex: ConfigException =>
            ApplicationLogger.info(
              "Property 'rudder.policy.distribution.port.cfengine' is missing or empty in Rudder configuration file. Default to 5309"
            )
            5309
        }
    }
  }
  val HTTPS_POLICY_DISTRIBUTION_PORT:    Int            = {
    try {
      config.getInt("rudder.policy.distribution.port.https")
    } catch {
      case ex: ConfigException =>
        ApplicationLogger.info(
          "Property 'rudder.policy.distribution.port.https' is missing or empty in Rudder configuration file. Default to 443"
        )
        443
    }
  }

  val POSTGRESQL_IS_LOCAL: Boolean = {
    try {
      config.getBoolean("rudder.postgresql.local")
    } catch {
      case ex: ConfigException => true
    }
  }

  val RUDDER_JDBC_DRIVER:        String = config.getString("rudder.jdbc.driver")
  val RUDDER_JDBC_URL:           String = config.getString("rudder.jdbc.url")
  val RUDDER_JDBC_USERNAME:      String = config.getString("rudder.jdbc.username")
  val RUDDER_JDBC_PASSWORD:      String = config.getString("rudder.jdbc.password");
  filteredPasswords += "rudder.jdbc.password"
  val RUDDER_JDBC_MAX_POOL_SIZE: Int    = config.getInt("rudder.jdbc.maxPoolSize")

  val RUDDER_JDBC_BATCH_MAX_SIZE: Int = {
    val x = {
      try {
        config.getInt("rudder.jdbc.batch.max.size")
      } catch {
        case ex: ConfigException =>
          ApplicationLogger.debug(
            "Property 'rudder.jdbc.batch.max.size' is missing or empty in rudder.configFile. Default to 500."
          )
          500
      }
    }
    if (x < 0) { // 0 is ok, it means "always check"
      500
    } else {
      x
    }
  }

  val RUDDER_GIT_GC: Option[CronExpr] = (
    try {
      config.getString("rudder.git.gc")
    } catch {
      // missing key, perhaps due to migration, use default
      case ex: Exception => {
        val default = "0 42 3 * * ?"
        logger.info(s"`rudder.git.gc` property is missing, using default schedule: ${default}")
        default
      }
    }
  ).toOptCron match {
    case Left(err)  =>
      logger.error(s"Error when parsing cron for 'rudder.git.gc', it will be disabled: ${err.fullMsg}")
      None
    case Right(opt) => opt
  }

  val RUDDER_INVENTORIES_CLEAN_CRON: Option[CronExpr] = (
    try {
      config.getString("rudder.inventories.cleanup.old.files.cron")
    } catch {
      // missing key, perhaps due to migration, use default
      case ex: Exception => {
        val default = "0 32 3 * * ?"
        logger.info(s"`rudder.inventories.cleanup.old.files.cron` property is missing, using default schedule: ${default}")
        default
      }
    }
  ).toOptCron match {
    case Left(err)  =>
      logger.error(
        s"Error when parsing cron for 'rudder.inventories.cleanup.old.files.cron', it will be disabled: ${err.fullMsg}"
      )
      None
    case Right(opt) => opt
  }

  val RUDDER_INVENTORIES_CLEAN_AGE: Duration = {
    try {
      val age = config.getString("rudder.inventories.cleanup.old.files.age")
      Duration.fromScala(scala.concurrent.duration.Duration.apply(age))
    } catch {
      case ex: Exception => 30.days
    }
  }

  /*
   * Root directory for git config-repo et fact-repo.
   * We should homogeneize naming here, ie s/rudder.dir.gitRoot/rudder.dir.gitRootConfigRepo/
   */
  val RUDDER_GIT_ROOT_CONFIG_REPO: String = config.getString("rudder.dir.gitRoot")
  val RUDDER_GIT_ROOT_FACT_REPO:   String = {
    try {
      config.getString("rudder.dir.gitRootFactRepo")
    } catch {
      case ex: Exception => "/var/rudder/fact-repository"
    }
  }

  val RUDDER_GIT_FACT_WRITE_NODES:  Boolean = {
    try {
      config.getBoolean("rudder.facts.repo.writeNodeState")
    } catch {
      case ex: Exception => false
    }
  }
  val RUDDER_GIT_FACT_COMMIT_NODES: Boolean = {
    try {
      config.getBoolean("rudder.facts.repo.historizeNodeChange")
    } catch {
      case ex: Exception => false
    }
  }

  val RUDDER_DIR_TECHNIQUES:                        String = RUDDER_GIT_ROOT_CONFIG_REPO + "/techniques"
  val RUDDER_BATCH_DYNGROUP_UPDATEINTERVAL:         Int    = config.getInt("rudder.batch.dyngroup.updateInterval") // 60 //one hour
  val RUDDER_BATCH_TECHNIQUELIBRARY_UPDATEINTERVAL: Int    =
    config.getInt("rudder.batch.techniqueLibrary.updateInterval") // 60 * 5 //five minutes
  val RUDDER_BATCH_REPORTSCLEANER_ARCHIVE_TTL: Int =
    config.getInt("rudder.batch.reportscleaner.archive.TTL") // AutomaticReportsCleaning.defaultArchiveTTL
  val RUDDER_BATCH_REPORTSCLEANER_DELETE_TTL: Int =
    config.getInt("rudder.batch.reportscleaner.delete.TTL") // AutomaticReportsCleaning.defaultDeleteTTL
  val RUDDER_BATCH_REPORTSCLEANER_COMPLIANCE_DELETE_TTL: Int =
    config.getInt("rudder.batch.reportscleaner.compliancelevels.delete.TTL") // AutomaticReportsCleaning.defaultDeleteTTL
  val RUDDER_BATCH_REPORTSCLEANER_LOG_DELETE_TTL: String = {
    (Try {
      config.getString("rudder.batch.reportsCleaner.deleteLogReport.TTL")
    } orElse Try {
      config.getString("rudder.batch.reportscleaner.deleteReportLog.TTL")
    }.map { res =>
      ApplicationLogger.warn(
        "Config property 'rudder.batch.reportscleaner.deleteReportLog.TTL' is deprecated, please rename it to 'rudder.batch.reportsCleaner.deleteLogReport.TTL'"
      )
      res
    }).getOrElse("2x")
  }
  val RUDDER_BATCH_REPORTSCLEANER_FREQUENCY:      String =
    config.getString("rudder.batch.reportscleaner.frequency") // AutomaticReportsCleaning.defaultDay
  val RUDDER_BATCH_DATABASECLEANER_RUNTIME_HOUR: Int =
    config.getInt("rudder.batch.databasecleaner.runtime.hour") // AutomaticReportsCleaning.defaultHour
  val RUDDER_BATCH_DATABASECLEANER_RUNTIME_MINUTE: Int =
    config.getInt("rudder.batch.databasecleaner.runtime.minute") // AutomaticReportsCleaning.defaultMinute
  val RUDDER_BATCH_DATABASECLEANER_RUNTIME_DAY: String = config.getString("rudder.batch.databasecleaner.runtime.day") // "sunday"
  val RUDDER_BATCH_REPORTS_LOGINTERVAL:         Int    = config.getInt("rudder.batch.reports.logInterval")            // 1 //one minute
  val RUDDER_TECHNIQUELIBRARY_GIT_REFS_PATH = "refs/heads/master"
  // THIS ONE IS STILL USED FOR USERS USING GIT REPLICATION
  val RUDDER_AUTOARCHIVEITEMS: Boolean = config.getBoolean("rudder.autoArchiveItems") // true

  val RUDDER_REPORTS_EXECUTION_INTERVAL: duration.Duration =
    config.getInt("rudder.batch.storeAgentRunTimes.updateInterval").seconds.asScala

  val HISTORY_INVENTORIES_ROOTDIR: String = config.getString("history.inventories.rootdir")

  val RUDDER_DEBUG_NODE_CONFIGURATION_PATH: String = config.getString("rudder.debug.nodeconfiguration.path")

  val RUDDER_BATCH_PURGE_DELETED_INVENTORIES: Int = {
    try {
      config.getInt("rudder.batch.purge.inventories.delete.TTL")
    } catch {
      case ex: ConfigException =>
        ApplicationLogger.info(
          "Property 'rudder.batch.purge.inventories.delete.TTL' is missing or empty in rudder.configFile. Default to 7 days."
        )
        7
    }
  }

  val RUDDER_BCRYPT_COST: Int = {
    try {
      config.getInt("rudder.bcrypt.cost")
    } catch {
      case ex: ConfigException =>
        ApplicationLogger.debug(
          "Property 'rudder.bcrypt.cost' is missing or empty in rudder.configFile. Default cost to 12."
        )
        12
    }
  }

  val RUDDER_BATCH_PURGE_DELETED_INVENTORIES_INTERVAL: Int = {
    try {
      config.getInt("rudder.batch.purge.inventories.delete.interval")
    } catch {
      case ex: ConfigException =>
        ApplicationLogger.info(
          "Property 'rudder.batch.purge.inventories.delete.interval' is missing or empty in rudder.configFile. Default to 24 hours."
        )
        24
    }
  }

  val RUDDER_BATCH_DELETE_SOFTWARE_INTERVAL: Int = {
    try {
      config.getInt("rudder.batch.delete.software.interval")
    } catch {
      case ex: ConfigException =>
        ApplicationLogger.info(
          "Property 'rudder.batch.delete.software.interval' is missing or empty in rudder.configFile. Default to 24 hours."
        )
        24
    }
  }

  val RUDDER_BATCH_CHECK_NODE_CACHE_INTERVAL: Duration = {
    try {
      Duration.fromScala(scala.concurrent.duration.Duration(config.getString("rudder.batch.check.node.cache.interval")))
    } catch {
      case ex: Exception =>
        ApplicationLogger.info(
          "Property 'rudder.batch.check.node.cache.interval' is missing or empty in rudder.configFile. Default to '15 s'."
        )
        Duration(15, TimeUnit.SECONDS)
    }
  }
  val RUDDER_GROUP_OWNER_CONFIG_REPO:         String   = {
    try {
      config.getString("rudder.config.repo.new.file.group.owner")
    } catch {
      case ex: Exception =>
        ApplicationLogger.info(
          "Property 'rudder.config.repo.new.file.group.owner' is missing or empty in rudder.configFile. Default to 'rudder'."
        )
        "rudder"
    }
  }
  val RUDDER_GROUP_OWNER_GENERATED_POLICIES:  String   = {
    try {
      config.getString("rudder.generated.policies.group.owner")
    } catch {
      case ex: Exception =>
        ApplicationLogger.info(
          "Property 'rudder.generated.policies.group.owner' is missing or empty in rudder.configFile. Default to 'rudder-policy-reader'."
        )
        "rudder-policy-reader"
    }
  }

  val RUDDER_RELAY_API: String = config.getString("rudder.server.relay.api")

  val RUDDER_SERVER_HSTS: Boolean = {
    try {
      config.getBoolean("rudder.server.hsts")
    } catch {
      // by default, if property is missing
      case ex: ConfigException => false
    }
  }

  val RUDDER_SERVER_HSTS_SUBDOMAINS: Boolean = {
    try {
      config.getBoolean("rudder.server.hstsIncludeSubDomains")
    } catch {
      // by default, if property is missing
      case ex: ConfigException => false
    }
  }

  val RUDDER_RELAY_RELOAD: String = {
    try {
      config.getString("rudder.relayd.reload")
    } catch {
      // by default, if property is missing
      case ex: ConfigException => "/opt/rudder/bin/rudder relay reload -p"
    }
  }

  // The base directory for hooks. I'm not sure it needs to be configurable
  // as we only use it in generation.
  val HOOKS_D                     = "/opt/rudder/etc/hooks.d"
  val UPDATED_NODE_IDS_PATH       = "/var/rudder/policy-generation-info/last-updated-nodeids"
  val GENERATION_FAILURE_MSG_PATH = "/var/rudder/policy-generation-info/last-failure-message"
  /*
   * This is a parameter for compatibility mode for Rudder 5.0.
   * It should be removed in 5.1 and up.
   */
  val UPDATED_NODE_IDS_COMPABILITY: Option[Boolean] = {
    try {
      Some(config.getBoolean("rudder.hooks.policy-generation-finished.nodeids.compability"))
    } catch {
      case ex: ConfigException => None
    }
  }

  val HOOKS_IGNORE_SUFFIXES: List[String] = RudderProperties.splitProperty(config.getString("rudder.hooks.ignore-suffixes"))

  val logentries                  = "logentries.xml"
  val prettyPrinter               = new RudderPrettyPrinter(Int.MaxValue, 2)
  val userLibraryDirectoryName    = "directives"
  val groupLibraryDirectoryName   = "groups"
  val rulesDirectoryName          = "rules"
  val ruleCategoriesDirectoryName = "ruleCategories"
  val parametersDirectoryName     = "parameters"

  // properties from version.properties file,
  val (
    rudderMajorVersion,
    rudderFullVersion,
    currentYear,
    builtTimestamp
  ) = {
    val p = new java.util.Properties
    p.load(this.getClass.getClassLoader.getResourceAsStream("version.properties"))
    (
      p.getProperty("rudder-major-version"),
      p.getProperty("rudder-full-version"),
      p.getProperty("current-year"),
      p.getProperty("build-timestamp")
    )
  }

  val LDIF_TRACELOG_ROOT_DIR: String = {
    try {
      config.getString("ldif.tracelog.rootdir")
    } catch {
      case ex: ConfigException => "/var/rudder/inventories/debug"
    }
  }

  // don't parse some elements in inventories: processes
  val INVENTORIES_IGNORE_PROCESSES:                   Boolean = {
    try {
      config.getBoolean("inventory.parse.ignore.processes")
    } catch {
      case ex: ConfigException => false
    }
  }
  // the limit above which processes need an individual LDAP write request
  val INVENTORIES_THRESHOLD_PROCESSES_ISOLATED_WRITE: Int     = {
    try {
      config.getInt("inventory.threshold.processes.isolatedWrite")
    } catch {
      case ex: ConfigException => 1
    }
  }

  // the number of inventories parsed and saved in parallel.
  // That number should be small, LDAP doesn't like lots of write
  // Minimum 1, 1x mean "0.5x number of cores"
  val MAX_PARSE_PARALLEL: String = {
    try {
      config.getString("inventory.parse.parallelization")
    } catch {
      case ex: ConfigException => "2"
    }
  }

  val INVENTORY_ROOT_DIR: String = {
    try {
      config.getString("inventories.root.directory")
    } catch {
      case ex: ConfigException => "/var/rudder/inventories"
    }
  }

  val INVENTORY_DIR_INCOMING: String = INVENTORY_ROOT_DIR + "/incoming"
  val INVENTORY_DIR_FAILED:   String = INVENTORY_ROOT_DIR + "/failed"
  val INVENTORY_DIR_RECEIVED: String = INVENTORY_ROOT_DIR + "/received"
  val INVENTORY_DIR_UPDATE:   String = INVENTORY_ROOT_DIR + "/accepted-nodes-updates"

  val WATCHER_ENABLE: Boolean = {
    try {
      config.getBoolean("inventories.watcher.enable")
    } catch {
      case ex: ConfigException => true
    }
  }

  val WATCHER_GARBAGE_OLD_INVENTORIES_PERIOD: Duration = {
    try {
      Duration.fromScala(
        scala.concurrent.duration.Duration.apply(
          config.getString(
            "inventories.watcher.period.garbage.old"
          )
        )
      )
    } catch {
      case ex: Exception => 5.minutes
    }
  }

  val WATCHER_DELETE_OLD_INVENTORIES_AGE: Duration = {
    try {
      Duration.fromScala(
        scala.concurrent.duration.Duration.apply(config.getString("inventories.watcher.max.age.before.deletion"))
      )
    } catch {
      case _: Exception => 3.days
    }
  }

  val METRICS_NODES_DIRECTORY_GIT_ROOT = "/var/rudder/metrics/nodes"

  val METRICS_NODES_MIN_PERIOD: Duration = {
    try {
      Duration.fromScala(scala.concurrent.duration.Duration(config.getString("metrics.node.scheduler.period.min")))
    } catch {
      case ex: ConfigException       => // default
        15.minutes
      case ex: NumberFormatException =>
        ApplicationLogger.error(
          s"Error when reading key: 'metrics.node.scheduler.period.min', defaulting to 15min: ${ex.getMessage}"
        )
        15.minutes
    }
  }
  val METRICS_NODES_MAX_PERIOD: Duration = {
    try {
      Duration.fromScala(scala.concurrent.duration.Duration(config.getString("metrics.node.scheduler.period.max")))
    } catch {
      case ex: ConfigException       => // default
        4.hours
      case ex: NumberFormatException =>
        ApplicationLogger.error(
          s"Error when reading key: 'metrics.node.scheduler.period.max', defaulting to 4h: ${ex.getMessage}"
        )
        4.hours
    }
  }
  if (METRICS_NODES_MAX_PERIOD <= METRICS_NODES_MIN_PERIOD) {
    throw new IllegalArgumentException(
      s"Value for 'metrics.node.scheduler.period.max' (${METRICS_NODES_MAX_PERIOD.render}) must " +
      s"be bigger than for 'metrics.node.scheduler.period.max' (${METRICS_NODES_MIN_PERIOD.render})"
    )
  }

  val RUDDER_HEALTHCHECK_PERIOD: Duration = {
    try {
      Duration.fromScala(scala.concurrent.duration.Duration(config.getString("metrics.healthcheck.scheduler.period")))
    } catch {
      case ex: ConfigException       =>
        ApplicationLogger.info(
          "Property 'metrics.healthcheck.scheduler.period' is missing or empty in rudder.configFile. Default to 6 hours."
        )
        6.hours
      case ex: NumberFormatException =>
        ApplicationLogger.error(
          s"Error when reading key: 'metrics.node.scheduler.period.max', defaulting to 6 hours: ${ex.getMessage}"
        )
        6.hours
    }
  }

  // Store it an a Box as it's only used in Lift
  val AUTH_IDLE_TIMEOUT: Box[Duration] = {
    try {
      val timeout = config.getString("rudder.auth.idle-timeout")
      if (timeout.isEmpty) {
        Empty
      } else {
        Full(Duration.fromScala(scala.concurrent.duration.Duration.apply(timeout)))
      }
    } catch {
      case ex: Exception => Full(30.minutes)
    }
  }

  val TECHNIQUE_COMPILER_APP: TechniqueCompilerApp = {
    val default = TechniqueCompilerApp.Rudderc
    (try {
      TechniqueCompilerApp.parse(config.getString("rudder.technique.compiler.app"))
    } catch {
      case ex: ConfigException => Some(default)
    }).getOrElse(default)
  }

  val RUDDERC_CMD: String = {
    try {
      config.getString("rudder.technique.compiler.rudderc.cmd")
    } catch {
      case ex: ConfigException => "/opt/rudder/bin/rudderc"
    }
  }

  // Comes with the rudder-server packages
  val GENERIC_METHODS_SYSTEM_LIB: String = {
    try {
      config.getString("rudder.technique.methods.systemLib")
    } catch {
      case ex: ConfigException => "/usr/share/ncf/tree/30_generic_methods"
    }
  }

  // User-defined methods + plugin methods (including windows)
  val GENERIC_METHODS_LOCAL_LIB: String = {
    try {
      config.getString("rudder.technique.methods.localLib")
    } catch {
      case ex: ConfigException => "/var/rudder/configuration-repository/ncf/30_generic_methods"
    }
  }

  /*
   * inventory accept/refuse history information clean-up.
   * These properties manage how long we keep inventory that we store when a node is accepted.
   * There is:
   * - one absolute time: duration we keep info even if the node is still present in rudder.
   * - a time after deletion: how many time we keep the inventory info after node was refused / deleted.
   */

  // how long we keep accept/refuse inventory (even if the node is still present). O means "forever if the node is node deleted"
  val KEEP_ACCEPTATION_NODE_FACT_DURATION: Duration = {
    val configKey = "rudder.inventories.pendingChoiceHistoryCleanupLatency.acceptedNode"
    try {
      Duration.fromScala(
        scala.concurrent.duration.Duration(config.getString(configKey))
      )
    } catch {
      case ex: ConfigException       => 0.days // forever
      case ex: NumberFormatException =>
        throw InitConfigValueError(
          configKey,
          "value is not formatted as a long digit and time unit (ms, s, m, h, d), example: 5 days or 5d. Leave it empty to keep forever",
          Some(ex)
        )
    }
  }

  /*
   * Duration for which a node which was refused/deleted will have its nodefact
   * available (and so viewable in the history tab of pending node).
   * 0 means "delete immediately when node is deleted or refused"
   */
  val KEEP_DELETED_NODE_FACT_DURATION: Duration = {
    val configKey = "rudder.inventories.pendingChoiceHistoryCleanupLatency.deletedNode"
    try {
      Duration.fromScala(
        scala.concurrent.duration.Duration(
          config.getString(configKey)
        )
      )
    } catch {
      case ex: ConfigException       => 30.days
      case ex: NumberFormatException =>
        throw InitConfigValueError(
          configKey,
          "value is not formatted as a long digit and time unit (ms, s, m, h, d), example: 5 days or 5d. Leave it empty to keep forever",
          Some(ex)
        )
    }
  }

  // user clean-up
  val RUDDER_USERS_CLEAN_CRON:               Option[CronExpr] = (
    try {
      config.getString("rudder.users.cleanup.cron")
    } catch {
      // missing key, perhaps due to migration, use default
      case ex: Exception => {
        val default = "0 17 1 * * ?"
        logger.info(s"`rudder.users.cleanup.cron` property is missing, using default schedule: ${default}")
        default
      }
    }
  ).toOptCron match {
    case Left(err)  =>
      logger.error(
        s"Error when parsing cron for 'rudder.users.cleanup.cron', it will be disabled: ${err.fullMsg}"
      )
      None
    case Right(opt) => opt
  }
  val RUDDER_USERS_CLEAN_LAST_LOGIN_DISABLE: Duration         =
    parseDuration("rudder.users.cleanup.account.disableAfterLastLogin", 60.days)
  val RUDDER_USERS_CLEAN_LAST_LOGIN_DELETE:  Duration         =
    parseDuration("rudder.users.cleanup.account.deleteAfterLastLogin", 120.days)
  val RUDDER_USERS_CLEAN_DELETED_PURGE:      Duration         = parseDuration("rudder.users.cleanup.purgeDeletedAfter", 30.days)
  val RUDDER_USERS_CLEAN_SESSIONS_PURGE:     Duration         = parseDuration("rudder.users.cleanup.sessions.purgeAfter", 30.days)

  def parseDuration(propName: String, default: Duration): Duration = {
    try {
      Duration.fromScala(scala.concurrent.duration.Duration(config.getString(propName)))
    } catch {
      case ex: ConfigException       => // default
        default
      case ex: NumberFormatException =>
        ApplicationLogger.error(
          s"Error when reading key: '${propName}', defaulting to ${default}: ${ex.getMessage}"
        )
        default
    }
  }

}

/**
 * Static initialization of Rudder services.
 * This is not a cake-pattern, just a plain object with load of lazy vals.
 */
object RudderConfig extends Loggable {

  ApplicationLogger.info(
    s"Starting Rudder ${RudderParsedProperties.rudderFullVersion} web application [build timestamp: ${RudderParsedProperties.builtTimestamp}]"
  )

  // For compatibility. We keep properties that we accessed by other services.
  // They should be class parameters.
  def rudderFullVersion                            = RudderParsedProperties.rudderFullVersion
  def RUDDER_SERVER_HSTS                           = RudderParsedProperties.RUDDER_SERVER_HSTS
  def RUDDER_SERVER_HSTS_SUBDOMAINS                = RudderParsedProperties.RUDDER_SERVER_HSTS_SUBDOMAINS
  def AUTH_IDLE_TIMEOUT                            = RudderParsedProperties.AUTH_IDLE_TIMEOUT
  def WATCHER_ENABLE                               = RudderParsedProperties.WATCHER_ENABLE
  def RUDDER_BATCH_DYNGROUP_UPDATEINTERVAL         = RudderParsedProperties.RUDDER_BATCH_DYNGROUP_UPDATEINTERVAL
  def RUDDER_GIT_ROOT_CONFIG_REPO                  = RudderParsedProperties.RUDDER_GIT_ROOT_CONFIG_REPO
  def RUDDER_BCRYPT_COST                           = RudderParsedProperties.RUDDER_BCRYPT_COST
  def RUDDER_BATCH_TECHNIQUELIBRARY_UPDATEINTERVAL = RudderParsedProperties.RUDDER_BATCH_TECHNIQUELIBRARY_UPDATEINTERVAL

  //
  // Theses services can be called from the outer world
  // They must be typed with there abstract interface, as
  // such service must not expose implementation details
  //

  // we need that to be the first thing, and take care of Exception so that the error is
  // human understandable when the directory is not up
  val rci: RudderServiceApi = RudderConfigInit.init()

  val ApiVersions:                         List[ApiVersion]                           = rci.apiVersions
  val acceptedNodeQueryProcessor:          QueryProcessor                             = rci.acceptedNodeQueryProcessor
  val acceptedNodesDit:                    InventoryDit                               = rci.acceptedNodesDit
  val agentRegister:                       AgentRegister                              = rci.agentRegister
  val aggregateReportScheduler:            FindNewReportsExecution                    = rci.aggregateReportScheduler
  val apiAuthorizationLevelService:        DefaultApiAuthorizationLevel               = rci.apiAuthorizationLevelService
  val apiDispatcher:                       RudderEndpointDispatcher                   = rci.apiDispatcher
  val asyncComplianceService:              AsyncComplianceService                     = rci.asyncComplianceService
  val asyncDeploymentAgent:                AsyncDeploymentActor                       = rci.asyncDeploymentAgent
  val asyncWorkflowInfo:                   AsyncWorkflowInfo                          = rci.asyncWorkflowInfo
  val authenticationProviders:             AuthBackendProvidersManager                = rci.authenticationProviders
  val authorizationApiMapping:             ExtensibleAuthorizationApiMapping          = rci.authorizationApiMapping
  val automaticReportLogger:               AutomaticReportLogger                      = rci.automaticReportLogger
  val automaticReportsCleaning:            AutomaticReportsCleaning                   = rci.automaticReportsCleaning
  val campaignEventRepo:                   CampaignEventRepositoryImpl                = rci.campaignEventRepo
  val campaignSerializer:                  CampaignSerializer                         = rci.campaignSerializer
  val categoryHierarchyDisplayer:          CategoryHierarchyDisplayer                 = rci.categoryHierarchyDisplayer
  val changeRequestChangesSerialisation:   ChangeRequestChangesSerialisation          = rci.changeRequestChangesSerialisation
  val changeRequestChangesUnserialisation: ChangeRequestChangesUnserialisation        = rci.changeRequestChangesUnserialisation
  val changeRequestEventLogService:        ChangeRequestEventLogService               = rci.changeRequestEventLogService
  val checkTechniqueLibrary:               CheckTechniqueLibrary                      = rci.checkTechniqueLibrary
  val clearCacheService:                   ClearCacheService                          = rci.clearCacheService
  val cmdbQueryParser:                     CmdbQueryParser                            = rci.cmdbQueryParser
  val commitAndDeployChangeRequest:        CommitAndDeployChangeRequestService        = rci.commitAndDeployChangeRequest
  val complianceService:                   ComplianceAPIService                       = rci.complianceService
  val configService:                       ReadConfigService with UpdateConfigService = rci.configService
  val configurationRepository:             ConfigurationRepository                    = rci.configurationRepository
  val databaseManager:                     DatabaseManager                            = rci.databaseManager
  val debugScript:                         DebugInfoService                           = rci.debugScript
  val dependencyAndDeletionService:        DependencyAndDeletionService               = rci.dependencyAndDeletionService
  val deploymentService:                   PromiseGeneration_Hooks                    = rci.deploymentService
  val diffDisplayer:                       DiffDisplayer                              = rci.diffDisplayer
  val diffService:                         DiffService                                = rci.diffService
  val directiveEditorService:              DirectiveEditorService                     = rci.directiveEditorService
  val ditQueryData:                        DitQueryData                               = rci.ditQueryData
  val doobie:                              Doobie                                     = rci.doobie
  val dynGroupService:                     DynGroupService                            = rci.dynGroupService
  val eventListDisplayer:                  EventListDisplayer                         = rci.eventListDisplayer
  val eventLogApi:                         EventLogAPI                                = rci.eventLogApi
  val eventLogDeploymentService:           EventLogDeploymentService                  = rci.eventLogDeploymentService
  val eventLogDetailsService:              EventLogDetailsService                     = rci.eventLogDetailsService
  val eventLogRepository:                  EventLogRepository                         = rci.eventLogRepository
  val findExpectedReportRepository:        FindExpectedReportRepository               = rci.findExpectedReportRepository
  val gitModificationRepository:           GitModificationRepository                  = rci.gitModificationRepository
  val gitRepo:                             GitRepositoryProvider                      = rci.gitRepo
  val gitRevisionProvider:                 GitRevisionProvider                        = rci.gitRevisionProvider
  val healthcheckNotificationService:      HealthcheckNotificationService             = rci.healthcheckNotificationService
  val historizeNodeCountBatch:             IOResult[Unit]                             = rci.historizeNodeCountBatch
  val interpolationCompiler:               InterpolatedValueCompilerImpl              = rci.interpolationCompiler
  val inventoryEventLogService:            InventoryEventLogService                   = rci.inventoryEventLogService
  val inventoryHistoryJdbcRepository:      InventoryHistoryJdbcRepository             = rci.inventoryHistoryJdbcRepository
  val inventoryWatcher:                    InventoryFileWatcher                       = rci.inventoryWatcher
  val itemArchiveManager:                  ItemArchiveManager                         = rci.itemArchiveManager
  val jsTreeUtilService:                   JsTreeUtilService                          = rci.jsTreeUtilService
  val jsonPluginDefinition:                ReadPluginPackageInfo                      = rci.jsonPluginDefinition
  val jsonReportsAnalyzer:                 JSONReportsAnalyser                        = rci.jsonReportsAnalyzer
  val linkUtil:                            LinkUtil                                   = rci.linkUtil
  val logDisplayer:                        LogDisplayer                               = rci.logDisplayer
  val mainCampaignService:                 MainCampaignService                        = rci.mainCampaignService
  val ncfTechniqueReader:                  ncf.EditorTechniqueReader                  = rci.ncfTechniqueReader
  val newNodeManager:                      NewNodeManager                             = rci.newNodeManager
  val nodeDit:                             NodeDit                                    = rci.nodeDit
  val nodeFactRepository:                  NodeFactRepository                         = rci.nodeFactRepository
  val nodeGrid:                            NodeGrid                                   = rci.nodeGrid
  val nodeInfoService:                     NodeInfoService                            = rci.nodeInfoService
  val pendingNodeCheckGroup:               CheckPendingNodeInDynGroups                = rci.pendingNodeCheckGroup
  val pendingNodesDit:                     InventoryDit                               = rci.pendingNodesDit
  val personIdentService:                  PersonIdentService                         = rci.personIdentService
  val policyGenerationBootGuard:           zio.Promise[Nothing, Unit]                 = rci.policyGenerationBootGuard
  val policyServerManagementService:       PolicyServerManagementService              = rci.policyServerManagementService
  val propertyEngineService:               PropertyEngineService                      = rci.propertyEngineService
  val purgeDeletedInventories:             PurgeDeletedInventories                    = rci.purgeDeletedInventories
  val purgeUnreferencedSoftwares:          PurgeUnreferencedSoftwares                 = rci.purgeUnreferencedSoftwares
  val readOnlySoftwareDAO:                 ReadOnlySoftwareDAO                        = rci.readOnlySoftwareDAO
  val recentChangesService:                NodeChangesService                         = rci.recentChangesService
  val removeNodeService:                   RemoveNodeService                          = rci.removeNodeService
  val reportDisplayer:                     ReportDisplayer                            = rci.reportDisplayer
  val reportingService:                    ReportingService                           = rci.reportingService
  val reportsRepository:                   ReportsRepository                          = rci.reportsRepository
  val restApiAccounts:                     RestApiAccounts                            = rci.restApiAccounts
  val restCompletion:                      RestCompletion                             = rci.restCompletion
  val restDataSerializer:                  RestDataSerializer                         = rci.restDataSerializer
  val restExtractorService:                RestExtractorService                       = rci.restExtractorService
  val restQuicksearch:                     RestQuicksearch                            = rci.restQuicksearch
  val roleApiMapping:                      RoleApiMapping                             = rci.roleApiMapping
  val roAgentRunsRepository:               RoReportsExecutionRepository               = rci.roAgentRunsRepository
  val roApiAccountRepository:              RoApiAccountRepository                     = rci.roApiAccountRepository
  val roDirectiveRepository:               RoDirectiveRepository                      = rci.roDirectiveRepository
  val roLDAPConnectionProvider:            LDAPConnectionProvider[RoLDAPConnection]   = rci.roLDAPConnectionProvider
  val roLDAPParameterRepository:           RoLDAPParameterRepository                  = rci.roLDAPParameterRepository
  val roNodeGroupRepository:               RoNodeGroupRepository                      = rci.roNodeGroupRepository
  val roParameterService:                  RoParameterService                         = rci.roParameterService
  val roRuleCategoryRepository:            RoRuleCategoryRepository                   = rci.roRuleCategoryRepository
  val roRuleRepository:                    RoRuleRepository                           = rci.roRuleRepository
  val rudderApi:                           LiftHandler                                = rci.rudderApi
  val rudderDit:                           RudderDit                                  = rci.rudderDit
  val rudderUserListProvider:              FileUserDetailListProvider                 = rci.rudderUserListProvider
  val ruleApplicationStatus:               RuleApplicationStatusService               = rci.ruleApplicationStatus
  val ruleCategoryService:                 RuleCategoryService                        = rci.ruleCategoryService
  val rwLdap:                              LDAPConnectionProvider[RwLDAPConnection]   = rci.rwLdap
  val secretEventLogService:               SecretEventLogService                      = rci.secretEventLogService
  val sharedFileApi:                       SharedFilesAPI                             = rci.sharedFileApi
  val snippetExtensionRegister:            SnippetExtensionRegister                   = rci.snippetExtensionRegister
  val srvGrid:                             SrvGrid                                    = rci.srvGrid
  val stringUuidGenerator:                 StringUuidGenerator                        = rci.stringUuidGenerator
  val techniqueRepository:                 TechniqueRepository                        = rci.techniqueRepository
  val tenantService:                       TenantService                              = rci.tenantService
  val tokenGenerator:                      TokenGeneratorImpl                         = rci.tokenGenerator
  val updateDynamicGroups:                 UpdateDynamicGroups                        = rci.updateDynamicGroups
  val updateDynamicGroupsService:          DynGroupUpdaterService                     = rci.updateDynamicGroupsService
  val updateTechniqueLibrary:              UpdateTechniqueLibrary                     = rci.updateTechniqueLibrary
  val userPropertyService:                 UserPropertyService                        = rci.userPropertyService
  val userRepository:                      UserRepository                             = rci.userRepository
  val userService:                         UserService                                = rci.userService
  val woApiAccountRepository:              WoApiAccountRepository                     = rci.woApiAccountRepository
  val woDirectiveRepository:               WoDirectiveRepository                      = rci.woDirectiveRepository
  val woNodeGroupRepository:               WoNodeGroupRepository                      = rci.woNodeGroupRepository
  val woNodeRepository:                    WoNodeRepository                           = rci.woNodeRepository
  val woRuleCategoryRepository:            WoRuleCategoryRepository                   = rci.woRuleCategoryRepository
  val woRuleRepository:                    WoRuleRepository                           = rci.woRuleRepository
  val workflowEventLogService:             WorkflowEventLogService                    = rci.workflowEventLogService
  val workflowLevelService:                DefaultWorkflowLevel                       = rci.workflowLevelService

  /**
   * A method to call to force initialisation of all object and services.
   * This is a good place to check boottime things, and throws
   * "application broken - can not start" exception
   *
   * Important: if that method is not called, RudderConfig will be
   * lazy and will only be initialised on the first call to one
   * of its (public) methods.
   */
  def init(): IO[SystemError, Unit] = {

    IOResult.attempt {

      RudderParsedProperties.logRudderParsedProperties()
      ////////// bootstraps checks //////////
      // they must be out of Lift boot() because that method
      // is encapsulated in a try/catch ( see net.liftweb.http.provider.HTTPProvider.bootLift )
      rci.allBootstrapChecks.checks()

      rci.scoreService.init().runNow

      rci.scoreServiceManager.registerHandler(new SystemUpdateScoreHandler(rci.nodeFactRepository)).runNow

    }
  }

  def postPluginInitActions: Unit = {
    // todo: scheduler interval should be a property
    ZioRuntime.unsafeRun(jsonReportsAnalyzer.start(5.seconds).forkDaemon.provideLayer(ZioRuntime.layers))
    ZioRuntime.unsafeRun(MainCampaignService.start(mainCampaignService))
    ZioRuntime.unsafeRun(rci.scoreService.clean())
  }

}

/*
 * A case class holder used to transfer services from the init method in RudderConfigInit
 * to RudderConfig
 */
case class RudderServiceApi(
    roLDAPConnectionProvider:            LDAPConnectionProvider[RoLDAPConnection],
    pendingNodesDit:                     InventoryDit,
    acceptedNodesDit:                    InventoryDit,
    nodeDit:                             NodeDit,
    rudderDit:                           RudderDit,
    roRuleRepository:                    RoRuleRepository,
    woRuleRepository:                    WoRuleRepository,
    woNodeRepository:                    WoNodeRepository,
    roNodeGroupRepository:               RoNodeGroupRepository,
    woNodeGroupRepository:               WoNodeGroupRepository,
    techniqueRepository:                 TechniqueRepository,
    updateTechniqueLibrary:              UpdateTechniqueLibrary,
    roDirectiveRepository:               RoDirectiveRepository,
    woDirectiveRepository:               WoDirectiveRepository,
    readOnlySoftwareDAO:                 ReadOnlySoftwareDAO,
    eventLogRepository:                  EventLogRepository,
    eventLogDetailsService:              EventLogDetailsService,
    reportingService:                    ReportingService,
    complianceService:                   ComplianceAPIService,
    asyncComplianceService:              AsyncComplianceService,
    debugScript:                         DebugInfoService,
    cmdbQueryParser:                     CmdbQueryParser,
    inventoryHistoryJdbcRepository:      InventoryHistoryJdbcRepository,
    inventoryEventLogService:            InventoryEventLogService,
    ruleApplicationStatus:               RuleApplicationStatusService,
    propertyEngineService:               PropertyEngineService,
    newNodeManager:                      NewNodeManager,
    nodeGrid:                            NodeGrid,
    jsTreeUtilService:                   JsTreeUtilService,
    directiveEditorService:              DirectiveEditorService,
    userPropertyService:                 UserPropertyService,
    eventListDisplayer:                  EventListDisplayer,
    asyncDeploymentAgent:                AsyncDeploymentActor,
    policyServerManagementService:       PolicyServerManagementService,
    updateDynamicGroupsService:          DynGroupUpdaterService,
    updateDynamicGroups:                 UpdateDynamicGroups,
    purgeDeletedInventories:             PurgeDeletedInventories,
    purgeUnreferencedSoftwares:          PurgeUnreferencedSoftwares,
    databaseManager:                     DatabaseManager,
    automaticReportsCleaning:            AutomaticReportsCleaning,
    checkTechniqueLibrary:               CheckTechniqueLibrary,
    automaticReportLogger:               AutomaticReportLogger,
    removeNodeService:                   RemoveNodeService,
    nodeInfoService:                     NodeInfoService,
    reportDisplayer:                     ReportDisplayer,
    dependencyAndDeletionService:        DependencyAndDeletionService,
    itemArchiveManager:                  ItemArchiveManager,
    personIdentService:                  PersonIdentService,
    gitRevisionProvider:                 GitRevisionProvider,
    logDisplayer:                        LogDisplayer,
    acceptedNodeQueryProcessor:          QueryProcessor,
    categoryHierarchyDisplayer:          CategoryHierarchyDisplayer,
    dynGroupService:                     DynGroupService,
    ditQueryData:                        DitQueryData,
    reportsRepository:                   ReportsRepository,
    eventLogDeploymentService:           EventLogDeploymentService,
    srvGrid:                             SrvGrid,
    findExpectedReportRepository:        FindExpectedReportRepository,
    roApiAccountRepository:              RoApiAccountRepository,
    woApiAccountRepository:              WoApiAccountRepository,
    roAgentRunsRepository:               RoReportsExecutionRepository,
    pendingNodeCheckGroup:               CheckPendingNodeInDynGroups,
    allBootstrapChecks:                  BootstrapChecks,
    authenticationProviders:             AuthBackendProvidersManager,
    rudderUserListProvider:              FileUserDetailListProvider,
    restApiAccounts:                     RestApiAccounts,
    restQuicksearch:                     RestQuicksearch,
    restCompletion:                      RestCompletion,
    sharedFileApi:                       SharedFilesAPI,
    eventLogApi:                         EventLogAPI,
    stringUuidGenerator:                 StringUuidGenerator,
    inventoryWatcher:                    InventoryFileWatcher,
    configService:                       ReadConfigService with UpdateConfigService,
    historizeNodeCountBatch:             IOResult[Unit],
    policyGenerationBootGuard:           zio.Promise[Nothing, Unit],
    healthcheckNotificationService:      HealthcheckNotificationService,
    jsonPluginDefinition:                ReadPluginPackageInfo,
    rudderApi:                           LiftHandler,
    authorizationApiMapping:             ExtensibleAuthorizationApiMapping,
    roleApiMapping:                      RoleApiMapping,
    roRuleCategoryRepository:            RoRuleCategoryRepository,
    woRuleCategoryRepository:            WoRuleCategoryRepository,
    workflowLevelService:                DefaultWorkflowLevel,
    ncfTechniqueReader:                  EditorTechniqueReader,
    recentChangesService:                NodeChangesService,
    ruleCategoryService:                 RuleCategoryService,
    restExtractorService:                RestExtractorService,
    snippetExtensionRegister:            SnippetExtensionRegister,
    clearCacheService:                   ClearCacheService,
    linkUtil:                            LinkUtil,
    userRepository:                      UserRepository,
    userService:                         UserService,
    apiVersions:                         List[ApiVersion],
    apiDispatcher:                       RudderEndpointDispatcher,
    configurationRepository:             ConfigurationRepository,
    roParameterService:                  RoParameterService,
    agentRegister:                       AgentRegister,
    asyncWorkflowInfo:                   AsyncWorkflowInfo,
    commitAndDeployChangeRequest:        CommitAndDeployChangeRequestService,
    doobie:                              Doobie,
    restDataSerializer:                  RestDataSerializer,
    workflowEventLogService:             WorkflowEventLogService,
    changeRequestEventLogService:        ChangeRequestEventLogService,
    changeRequestChangesUnserialisation: ChangeRequestChangesUnserialisation,
    diffService:                         DiffService,
    diffDisplayer:                       DiffDisplayer,
    rwLdap:                              LDAPConnectionProvider[RwLDAPConnection],
    apiAuthorizationLevelService:        DefaultApiAuthorizationLevel,
    tokenGenerator:                      TokenGeneratorImpl,
    roLDAPParameterRepository:           RoLDAPParameterRepository,
    interpolationCompiler:               InterpolatedValueCompilerImpl,
    deploymentService:                   PromiseGeneration_Hooks,
    campaignEventRepo:                   CampaignEventRepositoryImpl,
    mainCampaignService:                 MainCampaignService,
    campaignSerializer:                  CampaignSerializer,
    jsonReportsAnalyzer:                 JSONReportsAnalyser,
    aggregateReportScheduler:            FindNewReportsExecution,
    secretEventLogService:               SecretEventLogService,
    changeRequestChangesSerialisation:   ChangeRequestChangesSerialisation,
    gitRepo:                             GitRepositoryProvider,
    gitModificationRepository:           GitModificationRepository,
    inventorySaver:                      NodeFactInventorySaver,
    inventoryDitService:                 InventoryDitService,
    nodeFactRepository:                  NodeFactRepository,
    scoreServiceManager:                 ScoreServiceManager,
    scoreService:                        ScoreService,
    tenantService:                       TenantService
)

/*
 * This object is in charge of class instantiation in a method to avoid dead lock.
 * See: https://issues.rudder.io/issues/22645
 */
object RudderConfigInit {
  import RudderParsedProperties.*

  /**
   * Catch all exception during initialization that would prevent initialization.
   * All exception are catched and will stop the application on boot.
   *
   * Throwing this is more transparent, otherwise the raw error could be unclear
   */
  sealed abstract class InitError(val msg: String, val cause: Option[Throwable])
      extends Throwable(msg, cause.orNull, false, false)

  final case class InitConfigValueError(configKey: String, errMsg: String, override val cause: Option[Throwable])
      extends InitError(
        s"Config value error for '$configKey': $errMsg",
        cause
      )

  def init(): RudderServiceApi = {

    // test connection is up and try to make an human understandable error message.
    ApplicationLogger.debug(s"Test if LDAP connection is active")

    lazy val writeAllAgentSpecificFiles = new WriteAllAgentSpecificFiles(agentRegister)

    // all cache that need to be cleared are stored here
    lazy val clearableCache: Seq[CachedRepository] = Seq(
      cachedAgentRunRepository,
      recentChangesService,
      reportingServiceImpl
    )

    lazy val pluginSettingsService = new FilePluginSettingsService(
      root / "opt" / "rudder" / "etc" / "rudder-pkg" / "rudder-pkg.conf"
    )

    /////////////////////////////////////////////////
    ////////// pluggable service providers //////////
    /////////////////////////////////////////////////

    /*
     * Pluggable service:
     * - Rudder Agent (agent type, agent os)
     * - API ACL
     * - Change Validation workflow
     * - User authentication backends
     * - User authorization capabilities
     */
    // Pluggable agent register
    lazy val agentRegister = new AgentRegister()

    // Plugin input interface to
    lazy val apiAuthorizationLevelService = new DefaultApiAuthorizationLevel(LiftApiProcessingLogger)

    // Plugin input interface for alternative workflow
    lazy val workflowLevelService = new DefaultWorkflowLevel(
      new NoWorkflowServiceImpl(
        commitAndDeployChangeRequest
      )
    )

    // Plugin input interface for alternative authentication providers
    lazy val authenticationProviders = new AuthBackendProvidersManager()

    // Plugin input interface for Authorization for API
    lazy val authorizationApiMapping = new ExtensibleAuthorizationApiMapping(AuthorizationApiMapping.Core :: Nil)

    ////////// end pluggable service providers //////////

    lazy val roleApiMapping = new RoleApiMapping(authorizationApiMapping)

    lazy val passwordEncoderDispatcher = new PasswordEncoderDispatcher(RUDDER_BCRYPT_COST)

    // rudder user list
    lazy val rudderUserListProvider: FileUserDetailListProvider = {
      UserFileProcessing.getUserResourceFile().either.runNow match {
        case Right(resource) =>
          new FileUserDetailListProvider(roleApiMapping, resource, passwordEncoderDispatcher)
        case Left(err)       =>
          ApplicationLogger.error(err.fullMsg)
          // make the application not available
          throw new javax.servlet.UnavailableException(s"Error when trying to parse Rudder users file, aborting.")
      }
    }

    lazy val roRuleCategoryRepository: RoRuleCategoryRepository = roLDAPRuleCategoryRepository
    lazy val ruleCategoryService:      RuleCategoryService      = new RuleCategoryService()
    lazy val woRuleCategoryRepository: WoRuleCategoryRepository = woLDAPRuleCategoryRepository

    lazy val changeRequestEventLogService: ChangeRequestEventLogService = new ChangeRequestEventLogServiceImpl(eventLogRepository)
    lazy val secretEventLogService:        SecretEventLogService        = new SecretEventLogServiceImpl(eventLogRepository)

    lazy val xmlSerializer = XmlSerializerImpl(
      ruleSerialisation,
      directiveSerialisation,
      nodeGroupSerialisation,
      globalParameterSerialisation,
      ruleCategorySerialisation
    )

    lazy val xmlUnserializer         = XmlUnserializerImpl(
      ruleUnserialisation,
      directiveUnserialisation,
      nodeGroupUnserialisation,
      globalParameterUnserialisation,
      ruleCategoryUnserialisation
    )
    lazy val workflowEventLogService = new WorkflowEventLogServiceImpl(eventLogRepository, uuidGen)
    lazy val diffService: DiffService = new DiffServiceImpl()
    lazy val diffDisplayer = new DiffDisplayer(linkUtil)
    lazy val commitAndDeployChangeRequest: CommitAndDeployChangeRequestService = {
      new CommitAndDeployChangeRequestServiceImpl(
        uuidGen,
        roDirectiveRepository,
        woDirectiveRepository,
        roNodeGroupRepository,
        woNodeGroupRepository,
        roRuleRepository,
        woRuleRepository,
        roLDAPParameterRepository,
        woLDAPParameterRepository,
        asyncDeploymentAgent,
        dependencyAndDeletionService,
        configService.rudder_workflow_enabled _,
        xmlSerializer,
        xmlUnserializer,
        sectionSpecParser,
        dynGroupUpdaterService
      )
    }

    lazy val roParameterService: RoParameterService = roParameterServiceImpl

    //////////////////////////////////////////////////////////////////////////////////////////
    ///////////////////////////////////////// REST ///////////////////////////////////////////
    //////////////////////////////////////////////////////////////////////////////////////////

    lazy val restExtractorService = {
      RestExtractorService(
        roRuleRepository,
        roDirectiveRepository,
        roNodeGroupRepository,
        techniqueRepository,
        queryParser,
        userPropertyService,
        workflowLevelService,
        stringUuidGenerator,
        typeParameterService
      )
    }

    lazy val zioJsonExtractor = new ZioJsonExtractor(queryParser)

    lazy val tokenGenerator = new TokenGeneratorImpl(32)

    implicit lazy val userService = new UserService {
      def getCurrentUser: AuthenticatedUser = CurrentUser
    }

    lazy val userRepository:   UserRepository = new JdbcUserRepository(doobie)
    // batch for cleaning users
    lazy val userCleanupBatch: CleanupUsers   = new CleanupUsers(
      userRepository,
      RUDDER_USERS_CLEAN_CRON,
      RUDDER_USERS_CLEAN_LAST_LOGIN_DISABLE,
      RUDDER_USERS_CLEAN_LAST_LOGIN_DELETE,
      RUDDER_USERS_CLEAN_DELETED_PURGE,
      RUDDER_USERS_CLEAN_SESSIONS_PURGE,
      List(DefaultAuthBackendProvider.FILE, DefaultAuthBackendProvider.ROOT_ADMIN)
    )

    lazy val ncfTechniqueReader = new EditorTechniqueReaderImpl(
      stringUuidGenerator,
      personIdentService,
      gitConfigRepo,
      prettyPrinter,
      gitModificationRepository,
      RUDDER_CHARSET.name,
      RUDDER_GROUP_OWNER_CONFIG_REPO,
      yamlTechniqueSerializer,
      typeParameterService,
      RUDDERC_CMD,
      GENERIC_METHODS_SYSTEM_LIB,
      GENERIC_METHODS_LOCAL_LIB
    )

    lazy val techniqueSerializer = new TechniqueSerializer(typeParameterService)

    lazy val yamlTechniqueSerializer = new YamlTechniqueSerializer(resourceFileService)

    lazy val linkUtil           = new LinkUtil(roRuleRepository, roNodeGroupRepository, roDirectiveRepository, nodeFactInfoService)
    // REST API
    lazy val restApiAccounts    = new RestApiAccounts(
      roApiAccountRepository,
      woApiAccountRepository,
      restExtractorService,
      tokenGenerator,
      uuidGen,
      userService,
      apiAuthorizationLevelService,
      tenantService
    )
    lazy val restDataSerializer = RestDataSerializerImpl(techniqueRepository, diffService)

    lazy val restQuicksearch = new RestQuicksearch(
      new FullQuickSearchService()(
        roLDAPConnectionProvider,
        nodeDit,
        acceptedNodesDit,
        rudderDit,
        roDirectiveRepository,
        nodeFactRepository
      ),
      userService,
      linkUtil
    )
    lazy val restCompletion  = new RestCompletion(new RestCompletionService(roDirectiveRepository, roRuleRepository))

    lazy val ruleApiService2 = {
      new RuleApiService2(
        roRuleRepository,
        woRuleRepository,
        uuidGen,
        asyncDeploymentAgent,
        workflowLevelService,
        restExtractorService,
        restDataSerializer
      )
    }

    lazy val ruleApiService6  = {
      new RuleApiService6(
        roRuleCategoryRepository,
        roRuleRepository,
        woRuleCategoryRepository,
        restDataSerializer
      )
    }
    lazy val ruleApiService13 = {
      new RuleApiService14(
        roRuleRepository,
        woRuleRepository,
        configurationRepository,
        uuidGen,
        asyncDeploymentAgent,
        workflowLevelService,
        roRuleCategoryRepository,
        woRuleCategoryRepository,
        roDirectiveRepository,
        roNodeGroupRepository,
        nodeFactRepository,
        configService.rudder_global_policy_mode _,
        ruleApplicationStatus
      )
    }

    lazy val directiveApiService2 = {
      new DirectiveApiService2(
        roDirectiveRepository,
        woDirectiveRepository,
        uuidGen,
        asyncDeploymentAgent,
        workflowLevelService,
        restExtractorService,
        directiveEditorService,
        restDataSerializer,
        techniqueRepositoryImpl
      )
    }

    lazy val directiveApiService14 = {
      new DirectiveApiService14(
        roDirectiveRepository,
        configurationRepository,
        woDirectiveRepository,
        uuidGen,
        asyncDeploymentAgent,
        workflowLevelService,
        directiveEditorService,
        restDataSerializer,
        techniqueRepositoryImpl
      )
    }

    lazy val techniqueApiService6 = {
      new TechniqueAPIService6(
        roDirectiveRepository,
        restDataSerializer
      )
    }

    lazy val techniqueApiService14 = {
      new TechniqueAPIService14(
        roDirectiveRepository,
        gitParseTechniqueLibrary,
        ncfTechniqueReader,
        techniqueSerializer,
        restDataSerializer,
        techniqueCompiler
      )
    }

    lazy val groupApiService2 = {
      new GroupApiService2(
        roNodeGroupRepository,
        woNodeGroupRepository,
        uuidGen,
        asyncDeploymentAgent,
        workflowLevelService,
        restExtractorService,
        queryProcessor,
        restDataSerializer
      )
    }

    lazy val groupApiService6 = {
      new GroupApiService6(
        roNodeGroupRepository,
        woNodeGroupRepository,
        restDataSerializer
      )
    }

    lazy val groupApiService14 = {
      new GroupApiService14(
        nodeFactRepository,
        roNodeGroupRepository,
        woNodeGroupRepository,
        roLDAPParameterRepository,
        uuidGen,
        asyncDeploymentAgent,
        workflowLevelService,
        restExtractorService,
        queryParser,
        queryProcessor,
        restDataSerializer
      )
    }

    lazy val nodeApiService = new NodeApiService(
      rwLdap,
      nodeFactRepository,
      roNodeGroupRepository,
      roLDAPParameterRepository,
      roAgentRunsRepository,
      ldapEntityMapper,
      stringUuidGenerator,
      nodeDit,
      pendingNodesDit,
      acceptedNodesDit,
      newNodeManagerImpl,
      removeNodeServiceImpl,
      restExtractorService,
      restDataSerializer,
      reportingServiceImpl,
      queryProcessor,
      inventoryQueryChecker,
      () => configService.rudder_global_policy_mode().toBox,
      RUDDER_RELAY_API,
      scoreService
    )

    lazy val parameterApiService2  = {
      new ParameterApiService2(
        roLDAPParameterRepository,
        woLDAPParameterRepository,
        uuidGen,
        workflowLevelService,
        restExtractorService,
        restDataSerializer
      )
    }
    lazy val parameterApiService14 = {
      new ParameterApiService14(
        roLDAPParameterRepository,
        woLDAPParameterRepository,
        uuidGen,
        workflowLevelService
      )
    }

    // System API

    lazy val clearCacheService = new ClearCacheServiceImpl(
      nodeConfigurationHashRepo,
      asyncDeploymentAgent,
      eventLogRepository,
      uuidGen,
      clearableCache
    )

    lazy val hookApiService = new HookApiService(HOOKS_D, HOOKS_IGNORE_SUFFIXES)

    lazy val systemApiService11 = new SystemApiService11(
      updateTechniqueLibrary,
      debugScript,
      clearCacheService,
      asyncDeploymentAgent,
      uuidGen,
      updateDynamicGroups,
      itemArchiveManager,
      personIdentService,
      gitConfigRepo
    )

    lazy val systemApiService13 = new SystemApiService13(
      healthcheckService,
      healthcheckNotificationService,
      restDataSerializer,
      deprecated.softwareService
    )

    lazy val ruleInternalApiService =
      new RuleInternalApiService(roRuleRepository, roNodeGroupRepository, roRuleCategoryRepository, nodeFactRepository)

    lazy val groupInternalApiService = new GroupInternalApiService(roNodeGroupRepository)

    lazy val complianceAPIService = new ComplianceAPIService(
      roRuleRepository,
      nodeFactRepository,
      roNodeGroupRepository,
      reportingService,
      roDirectiveRepository,
      globalComplianceModeService.getGlobalComplianceMode,
      configService.rudder_global_policy_mode()
    )

    lazy val techniqueArchiver = new TechniqueArchiverImpl(
      gitConfigRepo,
      prettyPrinter,
      gitModificationRepository,
      personIdentService,
      techniqueParser,
      techniqueCompiler,
      RUDDER_GROUP_OWNER_CONFIG_REPO
    )
    lazy val techniqueCompiler:  TechniqueCompiler = new TechniqueCompilerWithFallback(
      new WebappTechniqueCompiler(
        interpolationCompiler,
        prettyPrinter,
        typeParameterService,
        ncfTechniqueReader,
        _.path,
        RUDDER_GIT_ROOT_CONFIG_REPO
      ),
      new RuddercServiceImpl(RUDDERC_CMD, 5.seconds),
      TECHNIQUE_COMPILER_APP,
      _.path,
      RUDDER_GIT_ROOT_CONFIG_REPO
    )
    lazy val ncfTechniqueWriter: TechniqueWriter   = new TechniqueWriterImpl(
      techniqueArchiver,
      updateTechniqueLibrary,
      new DeleteEditorTechniqueImpl(
        techniqueArchiver,
        updateTechniqueLibrary,
        roDirectiveRepository,
        woDirectiveRepository,
        techniqueRepository,
        workflowLevelService,
        RUDDER_GIT_ROOT_CONFIG_REPO
      ),
      techniqueCompiler,
      RUDDER_GIT_ROOT_CONFIG_REPO
    )

    lazy val pipelinedInventoryParser: InventoryParser = {
      val fusionReportParser = {
        new FusionInventoryParser(
          uuidGen,
          rootParsingExtensions = Nil,
          contentParsingExtensions = Nil,
          ignoreProcesses = INVENTORIES_IGNORE_PROCESSES
        )
      }

      new DefaultInventoryParser(
        fusionReportParser,
        Seq(
          new PreInventoryParserCheckConsistency
        )
      )
    }

    lazy val gitFactRepoProvider = GitRepositoryProviderImpl
      .make(RUDDER_GIT_ROOT_FACT_REPO)
      .runOrDie(err => new RuntimeException(s"Error when initializing git configuration repository: " + err.fullMsg))
    lazy val gitFactRepoGC       = new GitGC(gitFactRepoProvider, RUDDER_GIT_GC)
    gitFactRepoGC.start()
    lazy val gitFactStorage      = if (RUDDER_GIT_FACT_WRITE_NODES) {
      val r = new GitNodeFactStorageImpl(gitFactRepoProvider, Some(RUDDER_GROUP_OWNER_CONFIG_REPO), RUDDER_GIT_FACT_COMMIT_NODES)
      r.checkInit().runOrDie(err => new RuntimeException(s"Error when checking fact repository init: " + err.fullMsg))
      r
    } else NoopFactStorage

    // TODO WARNING POC: this can't work on a machine with lots of node
    lazy val ldapNodeFactStorage = new LdapNodeFactStorage(
      rwLdap,
      nodeDit,
      inventoryDitService,
      ldapEntityMapper,
      inventoryMapper,
      nodeReadWriteMutex,
      deprecated.ldapFullInventoryRepository,
      deprecated.softwareInventoryDAO,
      deprecated.ldapSoftwareSave,
      uuidGen
    )

    lazy val getNodeBySoftwareName = new SoftDaoGetNodesBySoftwareName(deprecated.softwareInventoryDAO)

    lazy val tenantService = DefaultTenantService.make(Nil).runNow

    lazy val nodeFactRepository = {

      val callbacks = Chunk[NodeFactChangeEventCallback](
        new AppLogNodeFactChangeEventCallback(),
        new EventLogsNodeFactChangeEventCallback(eventLogRepository),
        new HistorizeNodeState(
          inventoryHistoryJdbcRepository,
          ldapNodeFactStorage,
          gitFactStorage,
          (KEEP_DELETED_NODE_FACT_DURATION.getSeconds == 0)
        )
      )

      val repo = CoreNodeFactRepository.make(ldapNodeFactStorage, getNodeBySoftwareName, tenantService, callbacks).runNow
      repo
    }

    lazy val inventorySaver = new NodeFactInventorySaver(
      nodeFactRepository,
      (
        CheckOsType
        // removed: noe and machine go together, and we have UUIDs for nodes
        // :: automaticMerger
        // :: CheckMachineName
        :: new LastInventoryDate()
        :: AddIpValues
        // removed: we only store the files, not LDIF of changes
        // :: new LogInventoryPreCommit(inventoryMapper, ldifInventoryLogger)
        :: Nil
      ),
      (
        // removed: nodes are fully deleted now
//      new PendingNodeIfNodeWasRemoved(fullInventoryRepository)
        // already commited in fact repos
//      new FactRepositoryPostCommit[Unit](factRepo, nodeFactInfoService)
        // deprecated: we use fact repo now
//      :: new PostCommitLogger(ldifInventoryLogger)
        new TriggerInventoryScorePostCommit[Unit](scoreServiceManager) ::
        new PostCommitInventoryHooks[Unit](HOOKS_D, HOOKS_IGNORE_SUFFIXES)
        // removed: this is done as a callback of CoreNodeFactRepos
        // :: new TriggerPolicyGenerationPostCommit[Unit](asyncDeploymentAgent, uuidGen)
        :: Nil
      )
    )

    lazy val inventoryProcessorInternal = {
      val checkLdapAlive: () => IOResult[Unit] = { () =>
        for {
          con <- rwLdap
          res <- con.get(pendingNodesDit.NODES.dn, "1.1")
        } yield {
          ()
        }
      }
      val maxParallel = {
        try {
          val user = if (MAX_PARSE_PARALLEL.endsWith("x")) {
            val xx = MAX_PARSE_PARALLEL.substring(0, MAX_PARSE_PARALLEL.size - 1)
            java.lang.Double.parseDouble(xx) * java.lang.Runtime.getRuntime.availableProcessors()
          } else {
            java.lang.Double.parseDouble(MAX_PARSE_PARALLEL)
          }
          Math.max(1, user).toLong
        } catch {
          case ex: Exception =>
            // logs are not available here
            println(
              s"ERROR Error when parsing configuration properties for the parallelization of inventory processing. " +
              s"Expecting a positive integer or number of time the available processors. Default to '0.5x': " +
              s"inventory.parse.parallelization=${MAX_PARSE_PARALLEL}"
            )
            Math.max(1, Math.ceil(java.lang.Runtime.getRuntime.availableProcessors().toDouble / 2).toLong)
        }
      }
      new InventoryProcessor(
        pipelinedInventoryParser,
        inventorySaver,
        maxParallel,
        // it's always rudder doing these checking queries
        new InventoryDigestServiceV1((id: NodeId) =>
          nodeFactRepository.get(id)(QueryContext.systemQC, SelectNodeStatus.Accepted)
        ),
        checkLdapAlive
      )
    }

    lazy val inventoryProcessor = {
      val mover = new InventoryMover(
        INVENTORY_DIR_RECEIVED,
        INVENTORY_DIR_FAILED,
        new InventoryFailedHook(
          HOOKS_D,
          HOOKS_IGNORE_SUFFIXES
        )
      )
      new DefaultProcessInventoryService(inventoryProcessorInternal, mover)
    }

    lazy val inventoryWatcher = {
      val fileProcessor = new ProcessFile(inventoryProcessor, INVENTORY_DIR_INCOMING)

      new InventoryFileWatcher(
        fileProcessor,
        INVENTORY_DIR_INCOMING,
        INVENTORY_DIR_UPDATE,
        WATCHER_DELETE_OLD_INVENTORIES_AGE,
        WATCHER_GARBAGE_OLD_INVENTORIES_PERIOD
      )
    }

    lazy val cleanOldInventoryBatch = {
      new PurgeOldInventoryData(
        RUDDER_INVENTORIES_CLEAN_CRON,
        RUDDER_INVENTORIES_CLEAN_AGE,
        List(better.files.File(INVENTORY_DIR_FAILED), better.files.File(INVENTORY_DIR_RECEIVED)),
        inventoryHistoryJdbcRepository,
        KEEP_ACCEPTATION_NODE_FACT_DURATION,
        KEEP_DELETED_NODE_FACT_DURATION
      )
    }

    lazy val archiveApi = {
      val archiveBuilderService = {
        new ZipArchiveBuilderService(
          new FileArchiveNameService(),
          configurationRepository,
          gitParseTechniqueLibrary,
          roLdapNodeGroupRepository
        )
      }
      // fixe archive name to make it simple to test
      val rootDirName           = "archive".succeed
      new com.normation.rudder.rest.lift.ArchiveApi(
        archiveBuilderService,
        rootDirName,
        new ZipArchiveReaderImpl(queryParser, techniqueParser),
        new SaveArchiveServicebyRepo(
          techniqueArchiver,
          techniqueReader,
          techniqueRepository,
          roDirectiveRepository,
          woDirectiveRepository,
          roNodeGroupRepository,
          woNodeGroupRepository,
          roRuleRepository,
          woRuleRepository,
          updateTechniqueLibrary,
          asyncDeploymentAgent,
          stringUuidGenerator
        ),
        new CheckArchiveServiceImpl(techniqueRepository)
      )
    }

    /*
     * API versions are incremented each time incompatible changes are made (like adding or deleting endpoints - modification
     * of an existing endpoint, if done in a purely compatible way, don't change api version).
     * It may happen that some rudder branches don't have a version bump, and other have several (in case of
     * horrible breaking bugs). We avoid the case where a previous release need a version bump.
     * For ex:
     * - 5.0: 14
     * - 5.1: 14 (no change)
     * - 5.2[.0~.4]: 15
     * - 5.2.5: 16
     */
    lazy val ApiVersions: List[ApiVersion] = {
      ApiVersion(14, deprecated = true) ::  // rudder 7.0
      ApiVersion(15, deprecated = true) ::  // rudder 7.1 - system update on node details
      ApiVersion(16, deprecated = true) ::  // rudder 7.2 - create node api, import/export archive, hooks & campaigns internal API
      ApiVersion(17, deprecated = true) ::  // rudder 7.3 - directive compliance, campaign API is public
      ApiVersion(18, deprecated = false) :: // rudder 8.0 - allowed network
      ApiVersion(19, deprecated = false) :: // rudder 8.1 - (score), tenants
      ApiVersion(20, deprecated = false) :: // rudder 8.2 - zio-json
      Nil
    }

    lazy val jsonPluginDefinition = new ReadPluginPackageInfo("/var/rudder/packages/index.json")

    lazy val resourceFileService = new GitResourceFileService(gitConfigRepo)
    lazy val apiDispatcher       = new RudderEndpointDispatcher(LiftApiProcessingLogger)
    lazy val rudderApi           = {
      import com.normation.rudder.rest.lift.*

      val nodeInheritedProperties  =
        new NodeApiInheritedProperties(nodeFactRepository, roNodeGroupRepository, roLDAPParameterRepository)
      val groupInheritedProperties = new GroupApiInheritedProperties(roNodeGroupRepository, roLDAPParameterRepository)

      val campaignApi = new lift.CampaignApi(
        campaignRepo,
        campaignSerializer,
        campaignEventRepo,
        mainCampaignService,
        restExtractorService,
        stringUuidGenerator
      )
      val modules     = List(
        new ComplianceApi(restExtractorService, complianceAPIService, roDirectiveRepository),
        new GroupsApi(
          roLdapNodeGroupRepository,
          restExtractorService,
          zioJsonExtractor,
          stringUuidGenerator,
          groupApiService2,
          groupApiService6,
          groupApiService14,
          groupInheritedProperties
        ),
        new DirectiveApi(
          roDirectiveRepository,
          restExtractorService,
          zioJsonExtractor,
          stringUuidGenerator,
          directiveApiService2,
          directiveApiService14
        ),
        new NodeApi(
          zioJsonExtractor,
          restDataSerializer,
          nodeApiService,
          userPropertyService,
          nodeInheritedProperties,
          uuidGen,
          DeleteMode.Erase // only supported mode for Rudder 8.0
        ),
        new ParameterApi(restExtractorService, zioJsonExtractor, parameterApiService2, parameterApiService14),
        new SettingsApi(
          restExtractorService,
          configService,
          asyncDeploymentAgent,
          stringUuidGenerator,
          policyServerManagementService,
          nodeFactInfoService
        ),
        new TechniqueApi(
          restExtractorService,
          techniqueApiService6,
          techniqueApiService14,
          ncfTechniqueWriter,
          ncfTechniqueReader,
          techniqueRepository,
          techniqueSerializer,
          stringUuidGenerator,
          resourceFileService,
          RUDDER_GIT_ROOT_CONFIG_REPO
        ),
        new RuleApi(
          restExtractorService,
          zioJsonExtractor,
          ruleApiService2,
          ruleApiService6,
          ruleApiService13,
          stringUuidGenerator
        ),
        new SystemApi(
          restExtractorService,
          systemApiService11,
          systemApiService13,
          rudderMajorVersion,
          rudderFullVersion,
          builtTimestamp
        ),
        new UserManagementApiImpl(
          userRepository,
          rudderUserListProvider,
          new UserManagementService(
            userRepository,
            rudderUserListProvider,
            passwordEncoderDispatcher,
            UserFileProcessing.getUserResourceFile()
          ),
          roleApiMapping,
          () => authenticationProviders.getProviderProperties().view.mapValues(_.providerRoleExtension).toMap,
          () => authenticationProviders.getConfiguredProviders().map(_.name).toSet
        ),
        new InventoryApi(restExtractorService, inventoryWatcher, better.files.File(INVENTORY_DIR_INCOMING)),
        new PluginApi(restExtractorService, pluginSettingsService, PluginsInfo.pluginInfos.succeed),
        new RecentChangesAPI(recentChangesService, restExtractorService),
        new RulesInternalApi(ruleInternalApiService, ruleApiService13),
        new GroupsInternalApi(groupInternalApiService),
        campaignApi,
        new HookApi(hookApiService),
        archiveApi,
        new ScoreApiImpl(restExtractorService, scoreService)
        // info api must be resolved latter, because else it misses plugin apis !
      )

      val api = new LiftHandler(
        apiDispatcher,
        ApiVersions,
        new AclApiAuthorization(LiftApiProcessingLogger, userService, () => apiAuthorizationLevelService.aclEnabled),
        None
      )
      modules.foreach(module => api.addModules(module.getLiftEndpoints()))
      api
    }

    // Internal APIs
    lazy val sharedFileApi     = new SharedFilesAPI(restExtractorService, RUDDER_DIR_SHARED_FILES_FOLDER, RUDDER_GIT_ROOT_CONFIG_REPO)
    lazy val eventLogApi       = new EventLogAPI(eventLogRepository, restExtractorService, eventLogDetailsGenerator, personIdentService)
    lazy val asyncWorkflowInfo = new AsyncWorkflowInfo
    lazy val configService: ReadConfigService with UpdateConfigService = {
      new GenericConfigService(
        RudderProperties.config,
        new LdapConfigRepository(rudderDit, rwLdap, ldapEntityMapper, eventLogRepository, stringUuidGenerator),
        asyncWorkflowInfo,
        workflowLevelService
      )
    }

    lazy val recentChangesService = new CachedNodeChangesServiceImpl(
      new NodeChangesServiceImpl(reportsRepository),
      () => configService.rudder_compute_changes().toBox
    )

    //////////////////////////////////////////////////////////////////////////////////////////
    //////////////////////////////////////////////////////////////////////////////////////////

    //
    // Concrete implementation.
    // They are private to that object, and they can refer to other
    // private implementation as long as they conform to interface.
    //

    lazy val gitParseTechniqueLibrary = new GitParseTechniqueLibrary(
      techniqueParser,
      gitConfigRepo,
      gitRevisionProvider,
      "techniques",
      "metadata.xml"
    )
    lazy val configurationRepository  = new ConfigurationRepositoryImpl(
      roLdapDirectiveRepository,
      techniqueRepository,
      roLdapRuleRepository,
      roNodeGroupRepository,
      parseActiveTechniqueLibrary,
      gitParseTechniqueLibrary,
      parseRules,
      parseGroupLibrary
    )

    /////////////////////////////////////////////////////////////////////
    //// everything was private
    ////////////////////////////////////////////////////////////////////

    lazy val roLDAPApiAccountRepository = new RoLDAPApiAccountRepository(
      rudderDitImpl,
      roLdap,
      ldapEntityMapper,
      tokenGenerator,
      ApiAuthorization.allAuthz.acl // for system token
    )
    lazy val roApiAccountRepository: RoApiAccountRepository = roLDAPApiAccountRepository

    lazy val woLDAPApiAccountRepository = new WoLDAPApiAccountRepository(
      rudderDitImpl,
      rwLdap,
      ldapEntityMapper,
      ldapDiffMapper,
      logRepository,
      personIdentServiceImpl
    )
    lazy val woApiAccountRepository: WoApiAccountRepository = woLDAPApiAccountRepository

    lazy val ruleApplicationStatusImpl: RuleApplicationStatusService = new RuleApplicationStatusServiceImpl()
    lazy val ruleApplicationStatus = ruleApplicationStatusImpl
    lazy val propertyEngineServiceImpl: PropertyEngineService = new PropertyEngineServiceImpl(
      List.empty
    )
    lazy val propertyEngineService = propertyEngineServiceImpl

    def DN(rdn: String, parent: DN) = new DN(new RDN(rdn), parent)
    lazy val LDAP_BASEDN                      = new DN("cn=rudder-configuration")
    lazy val LDAP_INVENTORIES_BASEDN          = DN("ou=Inventories", LDAP_BASEDN)
    lazy val LDAP_INVENTORIES_SOFTWARE_BASEDN = LDAP_INVENTORIES_BASEDN

    lazy val acceptedNodesDitImpl: InventoryDit = new InventoryDit(
      DN("ou=Accepted Inventories", LDAP_INVENTORIES_BASEDN),
      LDAP_INVENTORIES_SOFTWARE_BASEDN,
      "Accepted inventories"
    )
    lazy val acceptedNodesDit = acceptedNodesDitImpl
    lazy val pendingNodesDitImpl: InventoryDit = new InventoryDit(
      DN("ou=Pending Inventories", LDAP_INVENTORIES_BASEDN),
      LDAP_INVENTORIES_SOFTWARE_BASEDN,
      "Pending inventories"
    )
    lazy val pendingNodesDit     = pendingNodesDitImpl
    lazy val removedNodesDitImpl =
      new InventoryDit(DN("ou=Removed Inventories", LDAP_INVENTORIES_BASEDN), LDAP_INVENTORIES_SOFTWARE_BASEDN, "Removed Servers")
    lazy val rudderDitImpl: RudderDit = new RudderDit(DN("ou=Rudder", LDAP_BASEDN))
    lazy val rudderDit = rudderDitImpl
    lazy val nodeDitImpl: NodeDit = new NodeDit(LDAP_BASEDN)
    lazy val nodeDit = nodeDitImpl
    lazy val inventoryDitService: InventoryDitService =
      new InventoryDitServiceImpl(pendingNodesDitImpl, acceptedNodesDitImpl, removedNodesDitImpl)
    lazy val stringUuidGenerator: StringUuidGenerator = new StringUuidGeneratorImpl
    lazy val uuidGen                   = stringUuidGenerator
    lazy val systemVariableSpecService = new SystemVariableSpecServiceImpl()
    lazy val ldapEntityMapper: LDAPEntityMapper =
      new LDAPEntityMapper(rudderDitImpl, nodeDitImpl, acceptedNodesDitImpl, queryParser, inventoryMapper)

    ///// items serializer - service that transforms items to XML /////
    lazy val ruleSerialisation:                    RuleSerialisation                    = new RuleSerialisationImpl(
      Constants.XML_CURRENT_FILE_FORMAT.toString
    )
    lazy val ruleCategorySerialisation:            RuleCategorySerialisation            = new RuleCategorySerialisationImpl(
      Constants.XML_CURRENT_FILE_FORMAT.toString
    )
    lazy val rootSectionSerialisation:             SectionSpecWriter                    = new SectionSpecWriterImpl()
    lazy val activeTechniqueCategorySerialisation: ActiveTechniqueCategorySerialisation =
      new ActiveTechniqueCategorySerialisationImpl(Constants.XML_CURRENT_FILE_FORMAT.toString)
    lazy val activeTechniqueSerialisation:         ActiveTechniqueSerialisation         =
      new ActiveTechniqueSerialisationImpl(Constants.XML_CURRENT_FILE_FORMAT.toString)
    lazy val directiveSerialisation:               DirectiveSerialisation               =
      new DirectiveSerialisationImpl(Constants.XML_CURRENT_FILE_FORMAT.toString)
    lazy val nodeGroupCategorySerialisation:       NodeGroupCategorySerialisation       =
      new NodeGroupCategorySerialisationImpl(Constants.XML_CURRENT_FILE_FORMAT.toString)
    lazy val nodeGroupSerialisation:               NodeGroupSerialisation               =
      new NodeGroupSerialisationImpl(Constants.XML_CURRENT_FILE_FORMAT.toString)
    lazy val deploymentStatusSerialisation:        DeploymentStatusSerialisation        =
      new DeploymentStatusSerialisationImpl(Constants.XML_CURRENT_FILE_FORMAT.toString)
    lazy val globalParameterSerialisation:         GlobalParameterSerialisation         =
      new GlobalParameterSerialisationImpl(Constants.XML_CURRENT_FILE_FORMAT.toString)
    lazy val apiAccountSerialisation:              APIAccountSerialisation              =
      new APIAccountSerialisationImpl(Constants.XML_CURRENT_FILE_FORMAT.toString)
    lazy val propertySerialization:                GlobalPropertySerialisation          =
      new GlobalPropertySerialisationImpl(Constants.XML_CURRENT_FILE_FORMAT.toString)
    lazy val changeRequestChangesSerialisation:    ChangeRequestChangesSerialisation    = {
      new ChangeRequestChangesSerialisationImpl(
        Constants.XML_CURRENT_FILE_FORMAT.toString,
        nodeGroupSerialisation,
        directiveSerialisation,
        ruleSerialisation,
        globalParameterSerialisation,
        techniqueRepositoryImpl,
        rootSectionSerialisation
      )
    }

    lazy val eventLogFactory = new EventLogFactoryImpl(
      ruleSerialisation,
      directiveSerialisation,
      nodeGroupSerialisation,
      activeTechniqueSerialisation,
      globalParameterSerialisation,
      apiAccountSerialisation,
      propertySerialization,
      new SecretSerialisationImpl(Constants.XML_CURRENT_FILE_FORMAT.toString)
    )
    lazy val pathComputer    = new PathComputerImpl(
      Constants.NODE_PROMISES_PARENT_DIR_BASE,
      Constants.NODE_PROMISES_PARENT_DIR,
      RUDDER_DIR_BACKUP,
      Constants.CFENGINE_COMMUNITY_PROMISES_PATH,
      Constants.CFENGINE_NOVA_PROMISES_PATH
    )

    /*
     * For now, we don't want to query server other
     * than the accepted ones.
     */
    lazy val getSubGroupChoices = new DefaultSubGroupComparatorRepository(roLdapNodeGroupRepository)
    lazy val nodeQueryData      = new NodeQueryCriteriaData(() => getSubGroupChoices)
    lazy val ditQueryDataImpl   = new DitQueryData(acceptedNodesDitImpl, nodeDit, rudderDit, nodeQueryData)
    lazy val queryParser        = new CmdbQueryParser with DefaultStringQueryParser with JsonQueryLexer {
      override val criterionObjects = Map[String, ObjectCriterion]() ++ ditQueryDataImpl.criteriaMap
    }
    lazy val inventoryMapper: InventoryMapper =
      new InventoryMapper(inventoryDitService, pendingNodesDitImpl, acceptedNodesDitImpl, removedNodesDitImpl)

    lazy val ldapDiffMapper = new LDAPDiffMapper(ldapEntityMapper, queryParser)

    lazy val activeTechniqueCategoryUnserialisation = new ActiveTechniqueCategoryUnserialisationImpl
    lazy val activeTechniqueUnserialisation         = new ActiveTechniqueUnserialisationImpl
    lazy val directiveUnserialisation               = new DirectiveUnserialisationImpl
    lazy val nodeGroupCategoryUnserialisation       = new NodeGroupCategoryUnserialisationImpl
    lazy val nodeGroupUnserialisation               = new NodeGroupUnserialisationImpl(queryParser)
    lazy val ruleUnserialisation                    = new RuleUnserialisationImpl
    lazy val ruleCategoryUnserialisation            = new RuleCategoryUnserialisationImpl
    lazy val globalParameterUnserialisation         = new GlobalParameterUnserialisationImpl
    lazy val changeRequestChangesUnserialisation    = new ChangeRequestChangesUnserialisationImpl(
      nodeGroupUnserialisation,
      directiveUnserialisation,
      ruleUnserialisation,
      globalParameterUnserialisation,
      techniqueRepository,
      sectionSpecParser
    )

    lazy val eventLogDetailsServiceImpl = new EventLogDetailsServiceImpl(
      queryParser,
      new DirectiveUnserialisationImpl,
      new NodeGroupUnserialisationImpl(queryParser),
      new RuleUnserialisationImpl,
      new ActiveTechniqueUnserialisationImpl,
      new DeploymentStatusUnserialisationImpl,
      new GlobalParameterUnserialisationImpl,
      new ApiAccountUnserialisationImpl,
      new SecretUnserialisationImpl
    )

    //////////////////////////////////////////////////////////
    //  non success services that could perhaps be
    //////////////////////////////////////////////////////////

    // => rwLdap is only used to repair an error, that could be repaired elsewhere.

    // => because of systemVariableSpecService
    // metadata.xml parser

    lazy val variableSpecParser = new VariableSpecParser
    lazy val sectionSpecParser  = new SectionSpecParser(variableSpecParser)
    lazy val techniqueParser    = {
      new TechniqueParser(variableSpecParser, sectionSpecParser, systemVariableSpecService)
    }

    lazy val userPropertyServiceImpl = new StatelessUserPropertyService(
      configService.rudder_ui_changeMessage_enabled _,
      configService.rudder_ui_changeMessage_mandatory _,
      configService.rudder_ui_changeMessage_explanation _
    )
    lazy val userPropertyService     = userPropertyServiceImpl

    ////////////////////////////////////
    //  non success services
    ////////////////////////////////////

    ///// end /////

    lazy val logRepository                = {
      val eventLogRepo = new EventLogJdbcRepository(doobie, eventLogFactory)
      techniqueRepositoryImpl.registerCallback(
        new LogEventOnTechniqueReloadCallback(
          "LogEventTechnique",
          100, // must be before most of other

          eventLogRepo
        )
      )
      eventLogRepo
    }
    lazy val eventLogRepository           = logRepository
    lazy val inventoryLogEventServiceImpl = new InventoryEventLogServiceImpl(logRepository)
    lazy val gitConfigRepo                = GitRepositoryProviderImpl
      .make(RUDDER_GIT_ROOT_CONFIG_REPO)
      .runOrDie(err => new RuntimeException(s"Error when creating git configuration repository: " + err.fullMsg))
    lazy val gitConfigRepoGC              = new GitGC(gitConfigRepo, RUDDER_GIT_GC)
    lazy val gitRevisionProviderImpl      = {
      new LDAPGitRevisionProvider(rwLdap, rudderDitImpl, gitConfigRepo, RUDDER_TECHNIQUELIBRARY_GIT_REFS_PATH)
    }
    lazy val gitRevisionProvider: GitRevisionProvider = gitRevisionProviderImpl

    lazy val techniqueReader: TechniqueReader = {
      // find the relative path from gitConfigRepo to the ptlib root
      val gitSlash = new File(RUDDER_GIT_ROOT_CONFIG_REPO).getPath + "/"
      if (!RUDDER_DIR_TECHNIQUES.startsWith(gitSlash)) {
        ApplicationLogger.error(
          "The Technique library root directory must be a sub-directory of '%s', but it is configured to be: '%s'".format(
            RUDDER_GIT_ROOT_CONFIG_REPO,
            RUDDER_DIR_TECHNIQUES
          )
        )
        throw new RuntimeException(
          "The Technique library root directory must be a sub-directory of '%s', but it is configured to be: '%s'".format(
            RUDDER_GIT_ROOT_CONFIG_REPO,
            RUDDER_DIR_TECHNIQUES
          )
        )
      }

      // create a demo default-directive-names.conf if none exists
      val defaultDirectiveNames = new File(RUDDER_DIR_TECHNIQUES, "default-directive-names.conf")
      if (!defaultDirectiveNames.exists) {
        FileUtils.writeStringToFile(
          defaultDirectiveNames,
          """
            |#
            |# This file contains the default name that a directive gets in Rudder UI creation pop-up.
            |# The file format is a simple key=value file, with key being the techniqueName
            |# or techniqueName/version and the value being the name to use.
            |# An empty value will lead to an empty default name.
            |# For a new Directive, we will try to lookup "TechniqueName/version" and if not
            |# available "TechniqueName" from this file. If neither key is available, the
            |# pop-up will use the actual Technique name as default.
            |# Don't forget to commit the file to have modifications seen by Rudder.
            |#
            |
            |# Default pattern for new directive from "userManagement" technique:
            |userManagement=User: <name> Login: <login>
            |# For userManagement version 2.0, prefer that pattern in new Directives:
            |userManagement/2.0: User 2.0 [LOGIN]
            |""".stripMargin,
          RUDDER_CHARSET.value
        )
      }

      val relativePath = RUDDER_DIR_TECHNIQUES.substring(gitSlash.size, RUDDER_DIR_TECHNIQUES.size)
      new GitTechniqueReader(
        techniqueParser,
        gitRevisionProviderImpl,
        gitConfigRepo,
        "metadata.xml",
        "category.xml",
        Some(relativePath),
        "default-directive-names.conf"
      )
    }

    lazy val roLdap                   = {
      new ROPooledSimpleAuthConnectionProvider(
        host = LDAP_HOST,
        port = LDAP_PORT,
        authDn = LDAP_AUTHDN,
        authPw = LDAP_AUTHPW,
        poolSize = LDAP_MAX_POOL_SIZE
      )
    }
    lazy val roLDAPConnectionProvider = roLdap
    lazy val rwLdap                   = {
      new RWPooledSimpleAuthConnectionProvider(
        host = LDAP_HOST,
        port = LDAP_PORT,
        authDn = LDAP_AUTHDN,
        authPw = LDAP_AUTHPW,
        poolSize = LDAP_MAX_POOL_SIZE
      )
    }

    // query processor for accepted nodes
    lazy val queryProcessor = new NodeFactQueryProcessor(
      nodeFactRepository,
      new DefaultSubGroupComparatorRepository(roNodeGroupRepository),
      deprecated.internalAcceptedQueryProcessor,
      AcceptedInventory
    )

    // we need a roLdap query checker for nodes in pending
    lazy val inventoryQueryChecker = new NodeFactQueryProcessor(
      nodeFactRepository,
      new DefaultSubGroupComparatorRepository(roNodeGroupRepository),
      deprecated.internalPendingQueryProcessor,
      PendingInventory
    )

    lazy val dynGroupServiceImpl = new DynGroupServiceImpl(rudderDitImpl, roLdap, ldapEntityMapper)

    lazy val pendingNodeCheckGroup = new CheckPendingNodeInDynGroups(inventoryQueryChecker)

    lazy val unitRefuseGroup: UnitRefuseInventory =
      new RefuseGroups("refuse_node:delete_id_in_groups", roLdapNodeGroupRepository, woLdapNodeGroupRepository)

    lazy val acceptHostnameAndIp: UnitCheckAcceptInventory = new AcceptHostnameAndIp(
      "accept_new_server:check_hostname_unicity",
      queryProcessor,
      ditQueryDataImpl,
      configService.node_accept_duplicated_hostname()
    )

    // used in accept node to see & store inventories on acceptation
    lazy val inventoryHistoryLogRepository: InventoryHistoryLogRepository = {
      val fullInventoryFromLdapEntries: FullInventoryFromLdapEntries =
        new FullInventoryFromLdapEntriesImpl(inventoryDitService, inventoryMapper)

      new InventoryHistoryLogRepository(
        HISTORY_INVENTORIES_ROOTDIR,
        new FullInventoryFileParser(fullInventoryFromLdapEntries, inventoryMapper)
      )
    }

    lazy val nodeGridImpl = new NodeGrid(nodeFactRepository, configService)

    lazy val modificationService      =
      new ModificationService(logRepository, gitModificationRepository, itemArchiveManagerImpl, uuidGen)
    lazy val eventListDisplayerImpl   = new EventListDisplayer(logRepository)
    lazy val eventLogDetailsGenerator = new EventLogDetailsGenerator(
      eventLogDetailsServiceImpl,
      logRepository,
      roLdapNodeGroupRepository,
      roLdapDirectiveRepository,
      nodeFactInfoService,
      roLDAPRuleCategoryRepository,
      modificationService,
      personIdentServiceImpl,
      linkUtil,
      diffDisplayer
    )

    lazy val databaseManagerImpl = new DatabaseManagerImpl(reportsRepositoryImpl, updateExpectedRepo)

    lazy val inventoryHistoryJdbcRepository = new InventoryHistoryJdbcRepository(doobie)

    lazy val personIdentServiceImpl: PersonIdentService = new TrivialPersonIdentService
    lazy val personIdentService = personIdentServiceImpl

    lazy val roParameterServiceImpl = new RoParameterServiceImpl(roLDAPParameterRepository)

    ///// items archivers - services that allows to transform items to XML and save then on a Git FS /////
    lazy val gitModificationRepository = new GitModificationRepositoryImpl(doobie)
    lazy val gitRuleArchiver:                    GitRuleArchiver                    = new GitRuleArchiverImpl(
      gitConfigRepo,
      ruleSerialisation,
      rulesDirectoryName,
      prettyPrinter,
      gitModificationRepository,
      RUDDER_CHARSET.name,
      RUDDER_GROUP_OWNER_CONFIG_REPO
    )
    lazy val gitRuleCategoryArchiver:            GitRuleCategoryArchiver            = new GitRuleCategoryArchiverImpl(
      gitConfigRepo,
      ruleCategorySerialisation,
      ruleCategoriesDirectoryName,
      prettyPrinter,
      gitModificationRepository,
      RUDDER_CHARSET.name,
      "category.xml",
      RUDDER_GROUP_OWNER_CONFIG_REPO
    )
    lazy val gitActiveTechniqueCategoryArchiver: GitActiveTechniqueCategoryArchiver = {
      new GitActiveTechniqueCategoryArchiverImpl(
        gitConfigRepo,
        activeTechniqueCategorySerialisation,
        userLibraryDirectoryName,
        prettyPrinter,
        gitModificationRepository,
        RUDDER_CHARSET.name,
        "category.xml",
        RUDDER_GROUP_OWNER_CONFIG_REPO
      )
    }
    lazy val gitActiveTechniqueArchiver:         GitActiveTechniqueArchiverImpl     = new GitActiveTechniqueArchiverImpl(
      gitConfigRepo,
      activeTechniqueSerialisation,
      userLibraryDirectoryName,
      prettyPrinter,
      gitModificationRepository,
      Buffer(),
      RUDDER_CHARSET.name,
      "activeTechniqueSettings.xml",
      RUDDER_GROUP_OWNER_CONFIG_REPO
    )
    lazy val gitDirectiveArchiver:               GitDirectiveArchiver               = new GitDirectiveArchiverImpl(
      gitConfigRepo,
      directiveSerialisation,
      userLibraryDirectoryName,
      prettyPrinter,
      gitModificationRepository,
      RUDDER_CHARSET.name,
      RUDDER_GROUP_OWNER_CONFIG_REPO
    )
    lazy val gitNodeGroupArchiver:               GitNodeGroupArchiver               = new GitNodeGroupArchiverImpl(
      gitConfigRepo,
      nodeGroupSerialisation,
      nodeGroupCategorySerialisation,
      groupLibraryDirectoryName,
      prettyPrinter,
      gitModificationRepository,
      RUDDER_CHARSET.name,
      "category.xml",
      RUDDER_GROUP_OWNER_CONFIG_REPO
    )
    lazy val gitParameterArchiver:               GitParameterArchiver               = new GitParameterArchiverImpl(
      gitConfigRepo,
      globalParameterSerialisation,
      parametersDirectoryName,
      prettyPrinter,
      gitModificationRepository,
      RUDDER_CHARSET.name,
      RUDDER_GROUP_OWNER_CONFIG_REPO
    )
    ////////////// MUTEX FOR rwLdap REPOS //////////////

    lazy val uptLibReadWriteMutex    = new ZioTReentrantLock("directive-lock")
    lazy val groupLibReadWriteMutex  = new ZioTReentrantLock("group-lock")
    lazy val nodeReadWriteMutex      = new ZioTReentrantLock("node-lock")
    lazy val parameterReadWriteMutex = new ZioTReentrantLock("parameter-lock")
    lazy val ruleReadWriteMutex      = new ZioTReentrantLock("rule-lock")
    lazy val ruleCatReadWriteMutex   = new ZioTReentrantLock("rule-cat-lock")

    lazy val roLdapDirectiveRepository =
      new RoLDAPDirectiveRepository(rudderDitImpl, roLdap, ldapEntityMapper, techniqueRepositoryImpl, uptLibReadWriteMutex)
    lazy val roDirectiveRepository: RoDirectiveRepository = roLdapDirectiveRepository
    lazy val woLdapDirectiveRepository = {
      val repo = new WoLDAPDirectiveRepository(
        roLdapDirectiveRepository,
        rwLdap,
        ldapDiffMapper,
        logRepository,
        uuidGen,
        gitDirectiveArchiver,
        gitActiveTechniqueArchiver,
        gitActiveTechniqueCategoryArchiver,
        personIdentServiceImpl,
        RUDDER_AUTOARCHIVEITEMS
      )

      gitActiveTechniqueArchiver.uptModificationCallback += new UpdatePiOnActiveTechniqueEvent(
        gitDirectiveArchiver,
        techniqueRepositoryImpl,
        roLdapDirectiveRepository
      )

      techniqueRepositoryImpl.registerCallback(
        new SaveDirectivesOnTechniqueCallback(
          "SaveDirectivesOnTechniqueCallback",
          100,
          directiveEditorServiceImpl,
          roLdapDirectiveRepository,
          repo
        )
      )

      repo
    }
    lazy val woDirectiveRepository: WoDirectiveRepository = woLdapDirectiveRepository

    lazy val roLdapRuleRepository =
      new RoLDAPRuleRepository(rudderDitImpl, roLdap, ldapEntityMapper, ruleReadWriteMutex)
    lazy val roRuleRepository: RoRuleRepository = roLdapRuleRepository

    lazy val woLdapRuleRepository: WoRuleRepository = new WoLDAPRuleRepository(
      roLdapRuleRepository,
      rwLdap,
      ldapDiffMapper,
      roLdapNodeGroupRepository,
      logRepository,
      gitRuleArchiver,
      personIdentServiceImpl,
      RUDDER_AUTOARCHIVEITEMS
    )
    lazy val woRuleRepository = woLdapRuleRepository

    lazy val woFactNodeRepository: WoNodeRepository = new WoFactNodeRepositoryProxy(nodeFactRepository)

    lazy val roLdapNodeGroupRepository = new RoLDAPNodeGroupRepository(
      rudderDitImpl,
      roLdap,
      ldapEntityMapper,
      nodeFactRepository,
      groupLibReadWriteMutex
    )
    lazy val roNodeGroupRepository: RoNodeGroupRepository = roLdapNodeGroupRepository

    lazy val woLdapNodeGroupRepository = new WoLDAPNodeGroupRepository(
      roLdapNodeGroupRepository,
      rwLdap,
      ldapDiffMapper,
      uuidGen,
      logRepository,
      gitNodeGroupArchiver,
      personIdentServiceImpl,
      RUDDER_AUTOARCHIVEITEMS
    )
    lazy val woNodeGroupRepository: WoNodeGroupRepository = woLdapNodeGroupRepository

    lazy val roLDAPRuleCategoryRepository = {
      new RoLDAPRuleCategoryRepository(
        rudderDitImpl,
        roLdap,
        ldapEntityMapper,
        ruleCatReadWriteMutex
      )
    }

    lazy val woLDAPRuleCategoryRepository = {
      new WoLDAPRuleCategoryRepository(
        roLDAPRuleCategoryRepository,
        rwLdap,
        uuidGen,
        gitRuleCategoryArchiver,
        personIdentServiceImpl,
        RUDDER_AUTOARCHIVEITEMS
      )
    }

    lazy val roLDAPParameterRepository = new RoLDAPParameterRepository(
      rudderDitImpl,
      roLdap,
      ldapEntityMapper,
      parameterReadWriteMutex
    )

    lazy val woLDAPParameterRepository = new WoLDAPParameterRepository(
      roLDAPParameterRepository,
      rwLdap,
      ldapDiffMapper,
      logRepository,
      gitParameterArchiver,
      personIdentServiceImpl,
      RUDDER_AUTOARCHIVEITEMS
    )

    lazy val itemArchiveManagerImpl = new ItemArchiveManagerImpl(
      roLdapRuleRepository,
      woLdapRuleRepository,
      roLDAPRuleCategoryRepository,
      roLdapDirectiveRepository,
      roLdapNodeGroupRepository,
      roLDAPParameterRepository,
      woLDAPParameterRepository,
      gitConfigRepo,
      gitRevisionProviderImpl,
      gitRuleArchiver,
      gitRuleCategoryArchiver,
      gitActiveTechniqueCategoryArchiver,
      gitActiveTechniqueArchiver,
      gitNodeGroupArchiver,
      gitParameterArchiver,
      parseRules,
      parseActiveTechniqueLibrary,
      parseGlobalParameter,
      parseRuleCategories,
      importTechniqueLibrary,
      parseGroupLibrary,
      importGroupLibrary,
      importRuleCategoryLibrary,
      logRepository,
      asyncDeploymentAgentImpl,
      gitModificationRepository,
      dynGroupUpdaterService
    )
    lazy val itemArchiveManager: ItemArchiveManager = itemArchiveManagerImpl

    lazy val globalComplianceModeService: ComplianceModeService   = {
      new ComplianceModeServiceImpl(
        configService.rudder_compliance_mode_name(),
        configService.rudder_compliance_heartbeatPeriod()
      )
    }
    lazy val globalAgentRunService:       AgentRunIntervalService = {
      new AgentRunIntervalServiceImpl(
        () => configService.agent_run_interval().toBox,
        () => configService.agent_run_start_hour().toBox,
        () => configService.agent_run_start_minute().toBox,
        () => configService.agent_run_splaytime().toBox,
        () => configService.rudder_compliance_heartbeatPeriod().toBox
      )
    }

    lazy val systemVariableService: SystemVariableService = new SystemVariableServiceImpl(
      systemVariableSpecService,
      psMngtService,
      RUDDER_DIR_DEPENDENCIES,
      CFENGINE_POLICY_DISTRIBUTION_PORT,
      HTTPS_POLICY_DISTRIBUTION_PORT,
      RUDDER_DIR_SHARED_FILES_FOLDER,
      RUDDER_WEBDAV_USER,
      RUDDER_WEBDAV_PASSWORD,
      RUDDER_JDBC_URL,
      RUDDER_JDBC_USERNAME,
      RUDDER_JDBC_PASSWORD,
      RUDDER_GIT_ROOT_CONFIG_REPO,
      rudderFullVersion,
      () => configService.cfengine_server_denybadclocks().toBox,
      () => configService.relay_server_sync_method().toBox,
      () => configService.relay_server_syncpromises().toBox,
      () => configService.relay_server_syncsharedfiles().toBox,
      () => configService.cfengine_modified_files_ttl().toBox,
      () => configService.cfengine_outputs_ttl().toBox,
      () => configService.send_server_metrics().toBox,
      () => configService.rudder_report_protocol_default().toBox
    )
    lazy val rudderCf3PromisesFileWriterService = new PolicyWriterServiceImpl(
      techniqueRepositoryImpl,
      pathComputer,
      new NodeConfigurationLoggerImpl(RUDDER_DEBUG_NODE_CONFIGURATION_PATH),
      new PrepareTemplateVariablesImpl(
        techniqueRepositoryImpl,
        systemVariableSpecService,
        new BuildBundleSequence(systemVariableSpecService, writeAllAgentSpecificFiles),
        agentRegister
      ),
      new FillTemplatesService(),
      writeAllAgentSpecificFiles,
      HOOKS_D,
      HOOKS_IGNORE_SUFFIXES,
      RUDDER_CHARSET.value,
      Some(RUDDER_GROUP_OWNER_GENERATED_POLICIES)
    )

    // must be here because of circular dependency if in techniqueRepository
    techniqueRepositoryImpl.registerCallback(
      new TechniqueAcceptationUpdater(
        "UpdatePTAcceptationDatetime",
        50,
        roLdapDirectiveRepository,
        woLdapDirectiveRepository,
        techniqueRepository,
        uuidGen
      )
    )

    lazy val techniqueRepositoryImpl = {
      val service = new TechniqueRepositoryImpl(
        techniqueReader,
        Seq(),
        uuidGen
      )
      service
    }
    lazy val techniqueRepository: TechniqueRepository = techniqueRepositoryImpl
    lazy val updateTechniqueLibrary: UpdateTechniqueLibrary = techniqueRepositoryImpl
    lazy val interpolationCompiler = new InterpolatedValueCompilerImpl(propertyEngineService)
    lazy val typeParameterService: PlugableParameterTypeService = new PlugableParameterTypeService()
    lazy val ruleValService:       RuleValService               = new RuleValServiceImpl(interpolationCompiler)

    lazy val psMngtService: PolicyServerManagementService = new PolicyServerManagementServiceImpl(
      rwLdap,
      rudderDit,
      eventLogRepository
    )
    lazy val policyServerManagementService = psMngtService

    lazy val deploymentService = {
      new PromiseGenerationServiceImpl(
        roLdapRuleRepository,
        woLdapRuleRepository,
        ruleValService,
        systemVariableService,
        nodeConfigurationHashRepo,
        nodeFactRepository,
        updateExpectedRepo,
        roNodeGroupRepository,
        roDirectiveRepository,
        configurationRepository,
        ruleApplicationStatusImpl,
        roParameterServiceImpl,
        interpolationCompiler,
        globalComplianceModeService,
        globalAgentRunService,
        reportingServiceImpl,
        rudderCf3PromisesFileWriterService,
        new WriteNodeCertificatesPemImpl(Some(RUDDER_RELAY_RELOAD)),
        cachedNodeConfigurationService,
        () => configService.rudder_featureSwitch_directiveScriptEngine().toBox,
        () => configService.rudder_global_policy_mode().toBox,
        () => configService.rudder_generation_compute_dyngroups().toBox,
        () => configService.rudder_generation_max_parallelism().toBox,
        () => configService.rudder_generation_js_timeout().toBox,
        () => configService.rudder_generation_continue_on_error().toBox,
        HOOKS_D,
        HOOKS_IGNORE_SUFFIXES,
        UPDATED_NODE_IDS_PATH,
        UPDATED_NODE_IDS_COMPABILITY,
        GENERATION_FAILURE_MSG_PATH,
        allNodeCertificatesPemFile = better.files.File("/var/rudder/lib/ssl/allnodescerts.pem"),
        POSTGRESQL_IS_LOCAL
      )
    }

    lazy val policyGenerationBootGuard = zio.Promise.make[Nothing, Unit].runNow

    lazy val asyncDeploymentAgentImpl: AsyncDeploymentActor = {
      val agent = new AsyncDeploymentActor(
        deploymentService,
        eventLogDeploymentServiceImpl,
        deploymentStatusSerialisation,
        () => configService.rudder_generation_delay(),
        () => configService.rudder_generation_trigger(),
        policyGenerationBootGuard
      )
      techniqueRepositoryImpl.registerCallback(
        new DeployOnTechniqueCallback("DeployOnPTLibUpdate", 1000, agent)
      )
      agent
    }
    lazy val asyncDeploymentAgent = asyncDeploymentAgentImpl

    lazy val newNodeManagerImpl = {

      // the sequence of unit process to accept a new inventory
      val unitAcceptors = {
        acceptHostnameAndIp ::
        Nil
      }

      // the sequence of unit process to refuse a new inventory
      val unitRefusors = {
        unitRefuseGroup ::
        Nil
      }
      val hooksRunner  = new NewNodeManagerHooksImpl(nodeFactRepository, HOOKS_D, HOOKS_IGNORE_SUFFIXES)

      val composedManager = new ComposedNewNodeManager[Unit](
        nodeFactRepository,
        unitAcceptors,
        unitRefusors,
        hooksRunner
      )
      val listNodes       = new FactListNewNodes(nodeFactRepository)

      new NewNodeManagerImpl[Unit](
        composedManager,
        listNodes
      )
    }

    /// score ///

    lazy val globalScoreRepository = new GlobalScoreRepositoryImpl(doobie)
    lazy val scoreRepository       = new ScoreRepositoryImpl(doobie)
    lazy val scoreService          = new ScoreServiceImpl(globalScoreRepository, scoreRepository)
    lazy val scoreServiceManager: ScoreServiceManager = new ScoreServiceManager(scoreService)

    /////// reporting ///////

    lazy val nodeConfigurationHashRepo: NodeConfigurationHashRepository = {
      val x = new FileBasedNodeConfigurationHashRepository(FileBasedNodeConfigurationHashRepository.defaultHashesPath)
      x.init
      x
    }

    lazy val reportingServiceImpl: CachedReportingServiceImpl = {
      val reportingServiceImpl = new CachedReportingServiceImpl(
        new ReportingServiceImpl(
          findExpectedRepo,
          reportsRepositoryImpl,
          roAgentRunsRepository,
          nodeFactRepository,
          roLdapDirectiveRepository,
          roRuleRepository,
          cachedNodeConfigurationService,
          globalComplianceModeService.getGlobalComplianceMode,
          configService.rudder_global_policy_mode(),
          configService.rudder_compliance_unexpected_report_interpretation(),
          RUDDER_JDBC_BATCH_MAX_SIZE
        ),
        nodeFactRepository,
<<<<<<< HEAD
        RUDDER_JDBC_BATCH_MAX_SIZE, // use same size as for SQL requests
        scoreServiceManager
=======
        RUDDER_JDBC_BATCH_MAX_SIZE // use same size as for SQL requests
>>>>>>> 820eabf7
      )
      // to avoid a StackOverflowError, we set the compliance cache once it'z ready,
      // and can construct the nodeconfigurationservice without the comlpince cache
      cachedNodeConfigurationService.addHook(reportingServiceImpl)
      reportingServiceImpl
    }

    lazy val reportingService: ReportingService = reportingServiceImpl

    lazy val pgIn                     = new PostgresqlInClause(70)
    lazy val findExpectedRepo         = new FindExpectedReportsJdbcRepository(doobie, pgIn, RUDDER_JDBC_BATCH_MAX_SIZE)
    lazy val updateExpectedRepo       = new UpdateExpectedReportsJdbcRepository(doobie, pgIn, RUDDER_JDBC_BATCH_MAX_SIZE)
    lazy val reportsRepositoryImpl    = new ReportsJdbcRepository(doobie)
    lazy val reportsRepository        = reportsRepositoryImpl
    lazy val complianceRepositoryImpl = new ComplianceJdbcRepository(
      doobie,
      () => configService.rudder_save_db_compliance_details().toBox,
      () => configService.rudder_save_db_compliance_levels().toBox
    )
    lazy val dataSourceProvider       = new RudderDatasourceProvider(
      RUDDER_JDBC_DRIVER,
      RUDDER_JDBC_URL,
      RUDDER_JDBC_USERNAME,
      RUDDER_JDBC_PASSWORD,
      RUDDER_JDBC_MAX_POOL_SIZE
    )
    lazy val doobie                   = new Doobie(dataSourceProvider.datasource)

    lazy val parseRules:                  ParseRules with RuleRevisionRepository         = new GitParseRules(
      ruleUnserialisation,
      gitConfigRepo,
      rulesDirectoryName
    )
    lazy val parseActiveTechniqueLibrary: GitParseActiveTechniqueLibrary                 = new GitParseActiveTechniqueLibrary(
      activeTechniqueCategoryUnserialisation,
      activeTechniqueUnserialisation,
      directiveUnserialisation,
      gitConfigRepo,
      gitRevisionProvider,
      userLibraryDirectoryName
    )
    lazy val importTechniqueLibrary:      ImportTechniqueLibrary                         = new ImportTechniqueLibraryImpl(
      rudderDitImpl,
      rwLdap,
      ldapEntityMapper,
      uptLibReadWriteMutex
    )
    lazy val parseGroupLibrary:           ParseGroupLibrary with GroupRevisionRepository = new GitParseGroupLibrary(
      nodeGroupCategoryUnserialisation,
      nodeGroupUnserialisation,
      gitConfigRepo,
      groupLibraryDirectoryName
    )
    lazy val parseGlobalParameter:        ParseGlobalParameters                          = new GitParseGlobalParameters(
      globalParameterUnserialisation,
      gitConfigRepo,
      parametersDirectoryName
    )
    lazy val parseRuleCategories:         ParseRuleCategories                            = new GitParseRuleCategories(
      ruleCategoryUnserialisation,
      gitConfigRepo,
      ruleCategoriesDirectoryName
    )
    lazy val importGroupLibrary:          ImportGroupLibrary                             = new ImportGroupLibraryImpl(
      rudderDitImpl,
      rwLdap,
      ldapEntityMapper,
      groupLibReadWriteMutex
    )
    lazy val importRuleCategoryLibrary:   ImportRuleCategoryLibrary                      = new ImportRuleCategoryLibraryImpl(
      rudderDitImpl,
      rwLdap,
      ldapEntityMapper,
      ruleCatReadWriteMutex
    )
    lazy val eventLogDeploymentServiceImpl = new EventLogDeploymentService(logRepository, eventLogDetailsServiceImpl)

    lazy val nodeFactInfoService = new NodeInfoServiceProxy(nodeFactRepository)
    lazy val dependencyAndDeletionService: DependencyAndDeletionService = new DependencyAndDeletionServiceImpl(
      new FindDependenciesImpl(roLdap, rudderDitImpl, ldapEntityMapper),
      roLdapDirectiveRepository,
      woLdapDirectiveRepository,
      woLdapRuleRepository,
      woLdapNodeGroupRepository
    )

    lazy val logDisplayerImpl:               LogDisplayer               =
      new LogDisplayer(reportsRepositoryImpl, configurationRepository, roLdapRuleRepository)
    lazy val categoryHierarchyDisplayerImpl: CategoryHierarchyDisplayer = new CategoryHierarchyDisplayer()
    lazy val dyngroupUpdaterBatch:           UpdateDynamicGroups        = new UpdateDynamicGroups(
      dynGroupServiceImpl,
      dynGroupUpdaterService,
      asyncDeploymentAgentImpl,
      uuidGen,
      RUDDER_BATCH_DYNGROUP_UPDATEINTERVAL,
      () => configService.rudder_compute_dyngroups_max_parallelism().toBox
    )
    lazy val updateDynamicGroups = dyngroupUpdaterBatch

    lazy val dynGroupUpdaterService =
      new DynGroupUpdaterServiceImpl(roLdapNodeGroupRepository, woLdapNodeGroupRepository, queryProcessor)

    lazy val dbCleaner: AutomaticReportsCleaning = {
      val cleanFrequency = AutomaticReportsCleaning.buildFrequency(
        RUDDER_BATCH_REPORTSCLEANER_FREQUENCY,
        RUDDER_BATCH_DATABASECLEANER_RUNTIME_MINUTE,
        RUDDER_BATCH_DATABASECLEANER_RUNTIME_HOUR,
        RUDDER_BATCH_DATABASECLEANER_RUNTIME_DAY
      ) match {
        case Full(freq) => freq
        case eb: EmptyBox =>
          val fail         = eb ?~! "automatic reports cleaner is not correct"
          val exceptionMsg =
            "configuration file (/opt/rudder/etc/rudder-webapp.conf) is not correctly set, cause is %s".format(fail.msg)
          throw new RuntimeException(exceptionMsg)
      }

      new AutomaticReportsCleaning(
        databaseManagerImpl,
        roLDAPConnectionProvider,
        RUDDER_BATCH_REPORTSCLEANER_DELETE_TTL,
        RUDDER_BATCH_REPORTSCLEANER_ARCHIVE_TTL,
        RUDDER_BATCH_REPORTSCLEANER_COMPLIANCE_DELETE_TTL,
        RUDDER_BATCH_REPORTSCLEANER_LOG_DELETE_TTL,
        cleanFrequency
      )
    }

    lazy val techniqueLibraryUpdater = new CheckTechniqueLibrary(
      techniqueRepositoryImpl,
      asyncDeploymentAgent,
      uuidGen,
      RUDDER_BATCH_TECHNIQUELIBRARY_UPDATEINTERVAL
    )

    lazy val jsTreeUtilServiceImpl = new JsTreeUtilService(roLdapDirectiveRepository, techniqueRepositoryImpl)

    /*
     * Cleaning actions are run in the case where the node was accepted, deleted, and unknown
     * (ie: we want to be able to run cleaning actions even on a node that was deleted in the past, but
     * for some reason the user discovers that there are remaining things, and they want to get rid of them
     * without knowing rudder internal place to look for all possible garbage)
     */

    /*
     * The list of post deletion action to execute in a shared reference, created at class instanciation.
     * External services can update it from removeNodeServiceImpl.
     */
    lazy val postNodeDeleteActions = Ref
      .make(
        //      new RemoveNodeInfoFromCache(ldapNodeInfoServiceImpl)
        new RemoveNodeFromGroups(roNodeGroupRepository, woNodeGroupRepository, uuidGen)
        :: new CloseNodeConfiguration(updateExpectedRepo)
        :: new DeletePolicyServerPolicies(policyServerManagementService)
        :: new ResetKeyStatus(rwLdap, removedNodesDitImpl)
        :: new CleanUpCFKeys()
        :: new CleanUpNodePolicyFiles("/var/rudder/share")
        :: new CleanUpNodeScore(scoreService)
        :: Nil
      )
      .runNow

    lazy val factRemoveNodeBackend = new FactRemoveNodeBackend(nodeFactRepository)

    lazy val removeNodeServiceImpl = new RemoveNodeServiceImpl(
      //    deprecated.ldapRemoveNodeBackend,
      factRemoveNodeBackend,
      nodeFactRepository,
      pathComputer,
      newNodeManagerImpl,
      postNodeDeleteActions,
      HOOKS_D,
      HOOKS_IGNORE_SUFFIXES
    )

    lazy val healthcheckService = new HealthcheckService(
      List(
        CheckCoreNumber,
        CheckFreeSpace,
        new CheckFileDescriptorLimit(nodeFactRepository)
      )
    )

    lazy val healthcheckNotificationService = new HealthcheckNotificationService(healthcheckService, RUDDER_HEALTHCHECK_PERIOD)
    lazy val campaignSerializer             = new CampaignSerializer()
    lazy val campaignEventRepo              = new CampaignEventRepositoryImpl(doobie, campaignSerializer)
    lazy val campaignPath                   = root / "var" / "rudder" / "configuration-repository" / "campaigns"

    lazy val campaignRepo = CampaignRepositoryImpl
      .make(campaignSerializer, campaignPath, campaignEventRepo)
      .runOrDie(err => new RuntimeException(s"Error during initialization of campaign repository: " + err.fullMsg))

    lazy val mainCampaignService = new MainCampaignService(campaignEventRepo, campaignRepo, uuidGen, 1, 1)
    lazy val jsonReportsAnalyzer = JSONReportsAnalyser(reportsRepository, propertyRepository)

    /*
     * *************************************************
     * Bootstrap check actions
     * **************************************************
     */

    lazy val allBootstrapChecks = new SequentialImmediateBootStrapChecks(
      new CheckConnections(dataSourceProvider, rwLdap),
      new CheckTableScore(doobie),
      new CheckTableUsers(doobie),
      new MigrateEventLogEnforceSchema(doobie),
      new MigrateChangeValidationEnforceSchema(doobie),
      new DeleteArchiveTables(doobie),
      new MigrateNodeAcceptationInventories(
        nodeFactInfoService,
        doobie,
        inventoryHistoryLogRepository,
        inventoryHistoryJdbcRepository,
        KEEP_DELETED_NODE_FACT_DURATION
      ),
      new CheckTechniqueLibraryReload(
        techniqueRepositoryImpl,
        uuidGen
      ),
      new CheckAddSpecialNodeGroupsDescription(rwLdap),
      new CheckRemoveRuddercSetting(rwLdap),
      new CheckDIT(pendingNodesDitImpl, acceptedNodesDitImpl, removedNodesDitImpl, rudderDitImpl, rwLdap),
      new CheckUsersFile(rudderUserListProvider),
      new CheckInitUserTemplateLibrary(
        rudderDitImpl,
        rwLdap,
        techniqueRepositoryImpl,
        roLdapDirectiveRepository,
        woLdapDirectiveRepository,
        uuidGen,
        asyncDeploymentAgentImpl
      ), // new CheckDirectiveBusinessRules()

      new CheckRudderGlobalParameter(roLDAPParameterRepository, woLDAPParameterRepository, uuidGen),
      new CheckInitXmlExport(itemArchiveManagerImpl, personIdentServiceImpl, uuidGen),
      new MigrateNodeAcceptationInventories(
        nodeFactInfoService,
        doobie,
        inventoryHistoryLogRepository,
        inventoryHistoryJdbcRepository,
        KEEP_DELETED_NODE_FACT_DURATION
      ),
      new CheckNcfTechniqueUpdate(
        ncfTechniqueWriter,
        roLDAPApiAccountRepository.systemAPIAccount,
        uuidGen,
        updateTechniqueLibrary,
        ncfTechniqueReader,
        resourceFileService
      ),
      new MigrateJsonTechniquesToYaml(
        ncfTechniqueWriter,
        uuidGen,
        updateTechniqueLibrary,
        gitConfigRepo.rootDirectory.pathAsString
      ),
      new TriggerPolicyUpdate(
        asyncDeploymentAgent,
        uuidGen
      ),
      new RemoveFaultyLdapEntries(
        woDirectiveRepository,
        uuidGen
      ),
      new CreateSystemToken(roLDAPApiAccountRepository.systemAPIAccount),
      new LoadNodeComplianceCache(nodeFactInfoService, reportingServiceImpl),
      new CloseOpenUserSessions(userRepository)
    )

    //////////////////////////////////////////////////////////////////////////////////////////
    ////////////////////////////// Directive Editor and web fields //////////////////////////////
    //////////////////////////////////////////////////////////////////////////////////////////

    import com.normation.cfclerk.domain.*

    object FieldFactoryImpl extends DirectiveFieldFactory {
      // only one field

      override def forType(v: VariableSpec, id: String): DirectiveField = {
        val prefixSize = "size-"
        v match {
          case selectOne:       SelectOneVariableSpec        => new SelectOneField(id, selectOne.valueslabels)
          case select:          SelectVariableSpec           => new SelectField(id, select.valueslabels)
          case input:           InputVariableSpec            =>
            v.constraint.typeName match {
              case str: SizeVType =>
                new InputSizeField(
                  id,
                  () => configService.rudder_featureSwitch_directiveScriptEngine().toBox,
                  str.name.substring(prefixSize.size)
                )
              case SharedFileVType            => new FileField(id)
              case DestinationPathVType       => default(id)
              case DateVType(_)               => new DateField(Translator.isoDateFormatter)(id)
              case TimeVType(_)               => new TimeField(Translator.isoTimeFormatter)(id)
              case PermVType                  => new FilePermsField(id)
              case BooleanVType               => new CheckboxField(id)
              case TextareaVType(_)           =>
                new TextareaField(id, () => configService.rudder_featureSwitch_directiveScriptEngine().toBox)
              // Same field type for password and MasterPassword, difference is that master will have slave/used derived passwords, and password will not have any slave/used field
              case PasswordVType(algos)       =>
                new PasswordField(
                  id,
                  algos,
                  input.constraint.mayBeEmpty,
                  () => configService.rudder_featureSwitch_directiveScriptEngine().toBox
                )
              case MasterPasswordVType(algos) =>
                new PasswordField(
                  id,
                  algos,
                  input.constraint.mayBeEmpty,
                  () => configService.rudder_featureSwitch_directiveScriptEngine().toBox
                )
              case AixDerivedPasswordVType    => new DerivedPasswordField(id, HashAlgoConstraint.DerivedPasswordType.AIX)
              case LinuxDerivedPasswordVType  => new DerivedPasswordField(id, HashAlgoConstraint.DerivedPasswordType.Linux)
              case _                          => default(id)
            }
          case predefinedField: PredefinedValuesVariableSpec => new ReadOnlyTextField(id)

          case _ =>
            logger.error(
              "Unexpected case : variable %s should not be displayed. Only select1, select or input can be displayed.".format(
                v.name
              )
            )
            default(id)
        }
      }

      override def default(id: String): DirectiveField =
        new TextField(id, () => configService.rudder_featureSwitch_directiveScriptEngine().toBox)
    }

    lazy val section2FieldService:       Section2FieldService   = {
      new Section2FieldService(FieldFactoryImpl, Translator.defaultTranslators)
    }
    lazy val directiveEditorServiceImpl: DirectiveEditorService =
      new DirectiveEditorServiceImpl(configurationRepository, section2FieldService)
    lazy val directiveEditorService = directiveEditorServiceImpl

    lazy val reportDisplayerImpl = new ReportDisplayer(
      roLdapRuleRepository,
      roLdapDirectiveRepository,
      techniqueRepositoryImpl,
      nodeFactRepository,
      configService,
      logDisplayerImpl
    )
    lazy val propertyRepository  = new RudderPropertiesRepositoryImpl(doobie)
    lazy val autoReportLogger    = new AutomaticReportLogger(
      propertyRepository,
      reportsRepositoryImpl,
      roLdapRuleRepository,
      roLdapDirectiveRepository,
      nodeFactRepository,
      RUDDER_BATCH_REPORTS_LOGINTERVAL
    )

    lazy val scriptLauncher = new DebugInfoServiceImpl
    lazy val debugScript    = scriptLauncher

    ////////////////////// Snippet plugins & extension register //////////////////////
    lazy val snippetExtensionRegister: SnippetExtensionRegister = new SnippetExtensionRegisterImpl()

    lazy val cachedNodeConfigurationService: CachedNodeConfigurationService = {
      val cached = new CachedNodeConfigurationService(findExpectedRepo, nodeFactRepository)
      cached.init().runOrDie(err => new RuntimeException(s"Error when initializing node configuration cache: " + err))
      cached
    }

    /*
     * Agent runs: we use a cache for them.
     */
    lazy val cachedAgentRunRepository = {
      val roRepo = new RoReportsExecutionRepositoryImpl(
        doobie,
        new WoReportsExecutionRepositoryImpl(doobie),
        cachedNodeConfigurationService,
        pgIn,
        RUDDER_JDBC_BATCH_MAX_SIZE
      )
      new CachedReportsExecutionRepository(
        roRepo
      )
    }
    lazy val roAgentRunsRepository: RoReportsExecutionRepository = cachedAgentRunRepository

    lazy val updatesEntryJdbcRepository = new LastProcessedReportRepositoryImpl(doobie)

    lazy val executionService = {
      new ReportsExecutionService(
        reportsRepository,
        updatesEntryJdbcRepository,
        recentChangesService,
        reportingServiceImpl,
        complianceRepositoryImpl,
        scoreServiceManager
      )
    }

    lazy val aggregateReportScheduler = new FindNewReportsExecution(executionService, RUDDER_REPORTS_EXECUTION_INTERVAL)

    // aggregate information about node count
    // don't forget to start-it once out of the zone which lead to dead-lock (ie: in Lift boot)
    lazy val historizeNodeCountBatch = for {
      gitLogger <- CommitLogServiceImpl.make(METRICS_NODES_DIRECTORY_GIT_ROOT)
      writer    <- WriteNodeCSV.make(METRICS_NODES_DIRECTORY_GIT_ROOT, ';', "yyyy-MM")
      service    = new HistorizeNodeCountService(
                     new FetchDataServiceImpl(RudderConfig.nodeFactRepository, RudderConfig.reportingService),
                     writer,
                     gitLogger,
                     DateTimeZone.UTC // never change log line
                   )
      cron      <- Scheduler.make(
                     METRICS_NODES_MIN_PERIOD,
                     METRICS_NODES_MAX_PERIOD,
                     s => service.scheduledLog(s),
                     "Automatic recording of active nodes".succeed
                   )
      _         <-
        ScheduledJobLoggerPure.metrics.info(
          s"Starting node count historization batch (min:${METRICS_NODES_MIN_PERIOD.render}; max:${METRICS_NODES_MAX_PERIOD.render})"
        )
      _         <- cron.start
    } yield ()

// provided as a callback on node fact repo
//    lazy val checkInventoryUpdate = new CheckInventoryUpdate(
//      nodeFactInfoService,
//      asyncDeploymentAgent,
//      uuidGen,
//      RUDDER_BATCH_CHECK_NODE_CACHE_INTERVAL
//    )

    lazy val asynComplianceService = new AsyncComplianceService(reportingService)

    /*
     * here goes deprecated services that we can't remove yet, for example because they are used for migration
     */
    object deprecated {
      lazy val ldapFullInventoryRepository = {
        new FullInventoryRepositoryImpl(
          inventoryDitService,
          inventoryMapper,
          rwLdap,
          INVENTORIES_THRESHOLD_PROCESSES_ISOLATED_WRITE
        )
      }

      lazy val softwareInventoryDAO: ReadOnlySoftwareDAO =
        new ReadOnlySoftwareDAOImpl(inventoryDitService, roLdap, inventoryMapper)

      lazy val softwareInventoryRWDAO: WriteOnlySoftwareDAO = new WriteOnlySoftwareDAOImpl(
        acceptedNodesDitImpl,
        rwLdap
      )

      lazy val softwareService: SoftwareService =
        new SoftwareServiceImpl(softwareInventoryDAO, softwareInventoryRWDAO, acceptedNodesDit)

      lazy val purgeUnreferencedSoftwares = {
        new PurgeUnreferencedSoftwares(
          softwareService,
          FiniteDuration(RUDDER_BATCH_DELETE_SOFTWARE_INTERVAL.toLong, "hours")
        )
      }

      lazy val purgeDeletedInventories = new PurgeDeletedInventories(
        new PurgeDeletedNodesImpl(rwLdap, removedNodesDitImpl, ldapFullInventoryRepository),
        FiniteDuration(RUDDER_BATCH_PURGE_DELETED_INVENTORIES_INTERVAL.toLong, "hours"),
        RUDDER_BATCH_PURGE_DELETED_INVENTORIES
      )

      lazy val ldapRemoveNodeBackend = new LdapRemoveNodeBackend(
        nodeDitImpl,
        pendingNodesDitImpl,
        acceptedNodesDitImpl,
        removedNodesDitImpl,
        rwLdap,
        ldapFullInventoryRepository,
        nodeReadWriteMutex
      )

      lazy val ldapSoftwareSave = new NameAndVersionIdFinder("check_name_and_version", roLdap, inventoryMapper, acceptedNodesDit)

      lazy val internalAcceptedQueryProcessor =
        new InternalLDAPQueryProcessor(roLdap, acceptedNodesDitImpl, nodeDit, ditQueryDataImpl, ldapEntityMapper)

      lazy val internalPendingQueryProcessor = {
        val subGroup = new SubGroupComparatorRepository {
          override def getNodeIds(groupId: NodeGroupId)(implicit qc: QueryContext): IOResult[Chunk[NodeId]] = Chunk.empty.succeed

          override def getGroups: IOResult[Chunk[SubGroupChoice]] = Chunk.empty.succeed
        }
        new InternalLDAPQueryProcessor(
          roLdap,
          pendingNodesDitImpl,
          nodeDit,
          // here, we don't want to look for subgroups to show them in the form => always return an empty list
          new DitQueryData(
            pendingNodesDitImpl,
            nodeDit,
            rudderDit,
            new NodeQueryCriteriaData(() => subGroup)
          ),
          ldapEntityMapper
        )
      }

      lazy val woLdapNodeRepository: WoNodeRepository = new WoLDAPNodeRepository(
        nodeDitImpl,
        acceptedNodesDit,
        ldapEntityMapper,
        rwLdap,
        logRepository,
        nodeReadWriteMutex,
        cachedNodeConfigurationService,
        reportingServiceImpl
      )
    }

    // reference services part of the API
    val rci = RudderServiceApi(
      roLdap,
      pendingNodesDitImpl,
      acceptedNodesDitImpl,
      nodeDitImpl,
      rudderDit,
      roLdapRuleRepository,
      woRuleRepository,
      woFactNodeRepository,
      roLdapNodeGroupRepository,
      woLdapNodeGroupRepository,
      techniqueRepositoryImpl,
      techniqueRepositoryImpl,
      roLdapDirectiveRepository,
      woLdapDirectiveRepository,
      deprecated.softwareInventoryDAO,
      eventLogRepository,
      eventLogDetailsServiceImpl,
      reportingServiceImpl,
      complianceAPIService,
      asynComplianceService,
      scriptLauncher,
      queryParser,
      inventoryHistoryJdbcRepository,
      inventoryLogEventServiceImpl,
      ruleApplicationStatusImpl,
      propertyEngineService,
      newNodeManagerImpl,
      nodeGridImpl,
      jsTreeUtilServiceImpl,
      directiveEditorService,
      userPropertyService,
      eventListDisplayerImpl,
      asyncDeploymentAgent,
      policyServerManagementService,
      dynGroupUpdaterService,
      dyngroupUpdaterBatch,
      deprecated.purgeDeletedInventories,
      deprecated.purgeUnreferencedSoftwares,
      databaseManagerImpl,
      dbCleaner,
      techniqueLibraryUpdater,
      autoReportLogger,
      removeNodeServiceImpl,
      nodeFactInfoService,
      reportDisplayerImpl,
      dependencyAndDeletionService,
      itemArchiveManagerImpl,
      personIdentServiceImpl,
      gitRevisionProviderImpl,
      logDisplayerImpl,
      queryProcessor,
      categoryHierarchyDisplayerImpl,
      dynGroupServiceImpl,
      ditQueryDataImpl,
      reportsRepository,
      eventLogDeploymentServiceImpl,
      new SrvGrid(roAgentRunsRepository, configService, roLdapRuleRepository, nodeFactInfoService, scoreService),
      findExpectedRepo,
      roLDAPApiAccountRepository,
      woLDAPApiAccountRepository,
      cachedAgentRunRepository,
      pendingNodeCheckGroup,
      allBootstrapChecks,
      authenticationProviders,
      rudderUserListProvider,
      restApiAccounts,
      restQuicksearch,
      restCompletion,
      sharedFileApi,
      eventLogApi,
      uuidGen,
      inventoryWatcher,
      configService,
      historizeNodeCountBatch,
      policyGenerationBootGuard,
      healthcheckNotificationService,
      jsonPluginDefinition,
      rudderApi,
      authorizationApiMapping,
      roleApiMapping,
      roRuleCategoryRepository,
      woRuleCategoryRepository,
      workflowLevelService,
      ncfTechniqueReader,
      recentChangesService,
      ruleCategoryService,
      restExtractorService,
      snippetExtensionRegister,
      clearCacheService,
      linkUtil,
      userRepository,
      userService,
      ApiVersions,
      apiDispatcher,
      configurationRepository,
      roParameterService,
      agentRegister,
      asyncWorkflowInfo,
      commitAndDeployChangeRequest,
      doobie,
      restDataSerializer,
      workflowEventLogService,
      changeRequestEventLogService,
      changeRequestChangesUnserialisation,
      diffService,
      diffDisplayer,
      rwLdap,
      apiAuthorizationLevelService,
      tokenGenerator,
      roLDAPParameterRepository,
      interpolationCompiler,
      deploymentService,
      campaignEventRepo,
      mainCampaignService,
      campaignSerializer,
      jsonReportsAnalyzer,
      aggregateReportScheduler,
      secretEventLogService,
      changeRequestChangesSerialisation,
      gitConfigRepo,
      gitModificationRepository,
      inventorySaver,
      inventoryDitService,
      nodeFactRepository,
      scoreServiceManager,
      scoreService,
      tenantService
    )

    // need to be done here to avoid cyclic dependencies
    (nodeFactRepository.registerChangeCallbackAction(
      new GenerationOnChange(updateDynamicGroups, asyncDeploymentAgent, uuidGen)
    ) *>
    nodeFactRepository.registerChangeCallbackAction(
      new CacheInvalidateNodeFactEventCallback(cachedNodeConfigurationService, reportingServiceImpl, Nil)
    )).runNow
    // This needs to be done at the end, to be sure that all is initialized
    deploymentService.setDynamicsGroupsService(dyngroupUpdaterBatch)
    // we need to reference batches not part of the API to start them since
    // they are lazy val
    cleanOldInventoryBatch.start()
    gitFactRepoGC.start()
    gitConfigRepoGC.start()
    rudderUserListProvider.registerCallback(UserRepositoryUpdateOnFileReload.createCallback(userRepository))
    userCleanupBatch.start()

    // UpdateDynamicGroups is part of rci
    // reportingServiceImpl part of rci
    // checkInventoryUpdate part of rci
    // purgeDeletedInventories part of rci
    // purgeUnreferencedSoftwares part of rci
    // AutomaticReportLogger part of rci
    // AutomaticReportsCleaning part of rci
    // CheckTechniqueLibrary part of rci
    // AutomaticReportsCleaning part of rci

    // return services part of the API
    rci
  }
}<|MERGE_RESOLUTION|>--- conflicted
+++ resolved
@@ -3078,12 +3078,7 @@
           RUDDER_JDBC_BATCH_MAX_SIZE
         ),
         nodeFactRepository,
-<<<<<<< HEAD
-        RUDDER_JDBC_BATCH_MAX_SIZE, // use same size as for SQL requests
-        scoreServiceManager
-=======
         RUDDER_JDBC_BATCH_MAX_SIZE // use same size as for SQL requests
->>>>>>> 820eabf7
       )
       // to avoid a StackOverflowError, we set the compliance cache once it'z ready,
       // and can construct the nodeconfigurationservice without the comlpince cache
