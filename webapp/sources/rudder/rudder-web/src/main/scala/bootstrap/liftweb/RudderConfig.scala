/*
*************************************************************************************
* Copyright 2011 Normation SAS
*************************************************************************************
*
* This file is part of Rudder.
*
* Rudder is free software: you can redistribute it and/or modify
* it under the terms of the GNU General Public License as published by
* the Free Software Foundation, either version 3 of the License, or
* (at your option) any later version.
*
* In accordance with the terms of section 7 (7. Additional Terms.) of
* the GNU General Public License version 3, the copyright holders add
* the following Additional permissions:
* Notwithstanding to the terms of section 5 (5. Conveying Modified Source
* Versions) and 6 (6. Conveying Non-Source Forms.) of the GNU General
* Public License version 3, when you create a Related Module, this
* Related Module is not considered as a part of the work and may be
* distributed under the license agreement of your choice.
* A "Related Module" means a set of sources files including their
* documentation that, without modification of the Source Code, enables
* supplementary functions or services in addition to those offered by
* the Software.
*
* Rudder is distributed in the hope that it will be useful,
* but WITHOUT ANY WARRANTY; without even the implied warranty of
* MERCHANTABILITY or FITNESS FOR A PARTICULAR PURPOSE.  See the
* GNU General Public License for more details.
*
* You should have received a copy of the GNU General Public License
* along with Rudder.  If not, see <http://www.gnu.org/licenses/>.

*
*************************************************************************************
*/

package bootstrap.liftweb

import java.io.File
import java.security.Security
import java.util.concurrent.TimeUnit

import bootstrap.liftweb.checks._
import com.normation.appconfig._
import com.normation.box._
import com.normation.cfclerk.services._
import com.normation.cfclerk.services.impl._
import com.normation.cfclerk.xmlparsers._
import com.normation.cfclerk.xmlwriters.SectionSpecWriter
import com.normation.cfclerk.xmlwriters.SectionSpecWriterImpl
import com.normation.errors.IOResult
import com.normation.inventory.domain._
import com.normation.inventory.ldap.core._
import com.normation.inventory.ldap.provisioning.AddIpValues
import com.normation.inventory.ldap.provisioning.CheckMachineName
import com.normation.inventory.ldap.provisioning.CheckOsType
import com.normation.inventory.ldap.provisioning.DefaultLDIFReportLogger
import com.normation.inventory.ldap.provisioning.DefaultReportSaver
import com.normation.inventory.ldap.provisioning.FromMotherBoardUuidIdFinder
import com.normation.inventory.ldap.provisioning.LastInventoryDate
import com.normation.inventory.ldap.provisioning.LogReportPreCommit
import com.normation.inventory.ldap.provisioning.NameAndVersionIdFinder
import com.normation.inventory.ldap.provisioning.PendingNodeIfNodeWasRemoved
import com.normation.inventory.ldap.provisioning.PostCommitLogger
import com.normation.inventory.ldap.provisioning.UseExistingMachineIdFinder
import com.normation.inventory.ldap.provisioning.UseExistingNodeIdFinder
import com.normation.inventory.ldap.provisioning.UuidMergerPreCommit
import com.normation.inventory.provisioning.fusion.FusionReportUnmarshaller
import com.normation.inventory.provisioning.fusion.PreUnmarshallCheckConsistency
import com.normation.inventory.services.core._
import com.normation.inventory.services.provisioning.DefaultReportUnmarshaller
import com.normation.inventory.services.provisioning.InventoryDigestServiceV1
import com.normation.inventory.services.provisioning.MachineDNFinderService
import com.normation.inventory.services.provisioning.NamedMachineDNFinderAction
import com.normation.inventory.services.provisioning.NamedNodeInventoryDNFinderAction
import com.normation.inventory.services.provisioning.NodeInventoryDNFinderService
import com.normation.inventory.services.provisioning.PreCommit
import com.normation.inventory.services.provisioning.ReportUnmarshaller
import com.normation.ldap.sdk._
import com.normation.plugins.ReadPluginPackageInfo
import com.normation.plugins.SnippetExtensionRegister
import com.normation.plugins.SnippetExtensionRegisterImpl
import com.normation.rudder.UserService
import com.normation.rudder.api._
import com.normation.rudder.batch._
import com.normation.rudder.db.Doobie
import com.normation.rudder.domain._
import com.normation.rudder.domain.logger.ApplicationLogger
import com.normation.rudder.domain.logger.NodeConfigurationLoggerImpl
import com.normation.rudder.domain.logger.ScheduledJobLoggerPure
import com.normation.rudder.domain.queries._
import com.normation.rudder.inventory.InventoryFileWatcher
import com.normation.rudder.inventory.InventoryProcessor
import com.normation.rudder.inventory.PostCommitInventoryHooks
import com.normation.rudder.metrics._
import com.normation.rudder.migration.DefaultXmlEventLogMigration
import com.normation.rudder.migration._
import com.normation.rudder.ncf
import com.normation.rudder.ncf.ParameterType.PlugableParameterTypeService
import com.normation.rudder.ncf.ResourceFileService
import com.normation.rudder.ncf.TechniqueArchiverImpl
import com.normation.rudder.ncf.TechniqueSerializer
import com.normation.rudder.ncf.TechniqueWriter
import com.normation.rudder.reports.AgentRunIntervalService
import com.normation.rudder.reports.AgentRunIntervalServiceImpl
import com.normation.rudder.reports.ComplianceModeService
import com.normation.rudder.reports.ComplianceModeServiceImpl
import com.normation.rudder.reports.execution._
import com.normation.rudder.repository._
import com.normation.rudder.repository.jdbc._
import com.normation.rudder.repository.ldap._
import com.normation.rudder.repository.xml._
import com.normation.rudder.rest.RestExtractorService
import com.normation.rudder.rest._
import com.normation.rudder.rest.internal._
import com.normation.rudder.rest.lift._
import com.normation.rudder.rest.v1.RestArchiving
import com.normation.rudder.rest.v1.{RestDeploy, RestDyngroupReload, RestGetGitCommitAsZip, RestTechniqueReload}
import com.normation.rudder.rule.category.GitRuleCategoryArchiverImpl
import com.normation.rudder.rule.category._
import com.normation.rudder.services._
import com.normation.rudder.services.eventlog.EventLogFactoryImpl
import com.normation.rudder.services.eventlog.HistorizationServiceImpl
import com.normation.rudder.services.eventlog._
import com.normation.rudder.services.healthcheck._
import com.normation.rudder.services.marshalling._
import com.normation.rudder.services.modification.DiffService
import com.normation.rudder.services.modification.DiffServiceImpl
import com.normation.rudder.services.modification.ModificationService
import com.normation.rudder.services.nodes._
import com.normation.rudder.services.policies.DeployOnTechniqueCallback
import com.normation.rudder.services.policies._
import com.normation.rudder.services.policies.nodeconfig._
import com.normation.rudder.services.policies.write.AgentRegister
import com.normation.rudder.services.policies.write.BuildBundleSequence
import com.normation.rudder.services.policies.write.PathComputerImpl
import com.normation.rudder.services.policies.write.PolicyWriterServiceImpl
import com.normation.rudder.services.policies.write.PrepareTemplateVariablesImpl
import com.normation.rudder.services.policies.write.WriteAllAgentSpecificFiles
import com.normation.rudder.services.queries._
import com.normation.rudder.services.quicksearch.FullQuickSearchService
import com.normation.rudder.services.reports._
import com.normation.rudder.services.servers._
import com.normation.rudder.services.system._
import com.normation.rudder.services.user.PersonIdentService
import com.normation.rudder.services.user.TrivialPersonIdentService
import com.normation.rudder.services.workflows._
import com.normation.rudder.web.model._
import com.normation.rudder.web.services.EventLogDetailsGenerator
import com.normation.rudder.web.services.UserPropertyService
import com.normation.rudder.web.services._
import com.normation.templates.FillTemplatesService
import com.normation.utils.StringUuidGenerator
import com.normation.utils.StringUuidGeneratorImpl
import com.normation.zio._
import com.typesafe.config.Config
import com.typesafe.config.ConfigException
import com.typesafe.config.ConfigFactory
import com.unboundid.ldap.sdk.DN
import com.unboundid.ldap.sdk.RDN
import net.liftweb.common.Loggable
import net.liftweb.common._
import org.apache.commons.io.FileUtils
import org.bouncycastle.jce.provider.BouncyCastleProvider
import org.joda.time.DateTimeZone
import zio.syntax._
import zio.duration._

import scala.collection.mutable.Buffer
import scala.concurrent.duration.FiniteDuration

object RUDDER_CHARSET {
  import java.nio.charset.StandardCharsets
  def name = "UTF-8"
  def value = StandardCharsets.UTF_8
}

/**
 * Define a resource for configuration.
 * For now, config properties can only be loaded from either
 * a file in the classpath, or a file in the file system.
 */
sealed trait ConfigResource extends Any
final case class ClassPathResource(name: String) extends AnyVal with ConfigResource
final case class FileSystemResource(file: File) extends AnyVal with ConfigResource

/**
 * User defined configuration variable
 * (from properties file or alike)
 */
object RudderProperties {

  val JVM_CONFIG_FILE_KEY = "rudder.configFile"
  val DEFAULT_CONFIG_FILE_NAME = "configuration.properties"

  // Set security provider with bouncy castle one
  Security.addProvider(new BouncyCastleProvider())

  /**
   * Where to go to look for properties
   */
  val configResource = System.getProperty(JVM_CONFIG_FILE_KEY) match {
      case null | "" => //use default location in classpath
        ApplicationLogger.info("JVM property -D%s is not defined, use configuration file in classpath".format(JVM_CONFIG_FILE_KEY))
        ClassPathResource(DEFAULT_CONFIG_FILE_NAME)
      case x => //so, it should be a full path, check it
        val config = new File(x)
        if(config.exists && config.canRead) {
          ApplicationLogger.info("Use configuration file defined by JVM property -D%s : %s".format(JVM_CONFIG_FILE_KEY, config.getPath))
          FileSystemResource(config)
        } else {
          ApplicationLogger.error("Can not find configuration file specified by JVM property %s: %s ; abort".format(JVM_CONFIG_FILE_KEY, config.getPath))
          throw new javax.servlet.UnavailableException("Configuration file not found: %s".format(config.getPath))
        }
    }

  // some value used as defaults for migration
  val migrationConfig =
    s"""rudder.batch.reportscleaner.compliancelevels.delete.TTL=15
    """

  val config : Config = {
    (configResource match {
      case ClassPathResource(name) => ConfigFactory.load(name)
      case FileSystemResource(file) => ConfigFactory.load(ConfigFactory.parseFile(file))
    }).withFallback(ConfigFactory.parseString(migrationConfig))
  }

  def splitProperty(s: String): List[String] = {
    s.split(",").toList.flatMap { s =>
      s.trim match {
        case "" => None
        case x  => Some(x)
      }
    }
  }

}

/**
 * Static initialization of Rudder services.
 * This is not a cake-pattern, just a plain object with load of lazy vals.
 */
object RudderConfig extends Loggable {
  import RudderProperties.config

  private case class InitError(msg: String) extends Throwable(msg, null, false, false)

  // set the file location that contains mime info
  System.setProperty("content.types.user.table", this.getClass.getClassLoader.getResource("content-types.properties").getPath)

  //
  // Public properties
  // Here, we define static nouns for all theses properties
  //

  private[this] val filteredPasswords = scala.collection.mutable.Buffer[String]()

  //the LDAP password used for authentication is not used here, but should not appear nonetheless
  filteredPasswords += "rudder.auth.ldap.connection.bind.password"
  // filter the fallback admin password
  filteredPasswords += "rudder.auth.admin.password"

  // list of configuration properties that we want to totally hide
  val hiddenRegisteredProperties = scala.collection.mutable.Buffer[String]()
  hiddenRegisteredProperties += "rudder.dir.licensesFolder"

  //other values

  val LDAP_HOST = config.getString("ldap.host")
  val LDAP_PORT = config.getInt("ldap.port")
  val LDAP_AUTHDN = config.getString("ldap.authdn")
  val LDAP_AUTHPW = config.getString("ldap.authpw") ; filteredPasswords += "ldap.authpw"
  val LDAP_MAX_POOL_SIZE = {
    try {
      config.getInt("ldap.maxPoolSize")
    } catch {
      case ex: ConfigException =>
        ApplicationLogger.info("Property 'ldap.maxPoolSize' is missing or empty in rudder.configFile. Default to 2 connections.")
        2
    }
  }
  val LDAP_CACHE_NODE_INFO_MIN_INTERVAL = {
    val x = try {
      config.getInt("ldap.nodeinfo.cache.min.interval")
    } catch {
      case ex: ConfigException =>
        ApplicationLogger.debug("Property 'ldap.nodeinfo.cache.min.interval' is missing or empty in rudder.configFile. Default to 100 ms.")
        100
    }
    if(x < 0) { // 0 is ok, it means "always check"
      100.millis
    } else {
      x.millis
    }
  }
  val RUDDER_DIR_BACKUP = config.getString("rudder.dir.backup")
  val RUDDER_DIR_DEPENDENCIES = config.getString("rudder.dir.dependencies")
  val RUDDER_DIR_LOCK = config.getString("rudder.dir.lock") //TODO no more used ?
  val RUDDER_DIR_SHARED_FILES_FOLDER = config.getString("rudder.dir.shared.files.folder")
  val RUDDER_WEBDAV_USER = config.getString("rudder.webdav.user")
  val RUDDER_WEBDAV_PASSWORD = config.getString("rudder.webdav.password") ; filteredPasswords += "rudder.webdav.password"
  val RUDDER_COMMUNITY_PORT = config.getInt("rudder.community.port")
  val RUDDER_JDBC_DRIVER = config.getString("rudder.jdbc.driver")
  val RUDDER_JDBC_URL = config.getString("rudder.jdbc.url")
  val RUDDER_JDBC_USERNAME = config.getString("rudder.jdbc.username")
  val RUDDER_JDBC_PASSWORD = config.getString("rudder.jdbc.password") ; filteredPasswords += "rudder.jdbc.password"
  val RUDDER_JDBC_MAX_POOL_SIZE = config.getInt("rudder.jdbc.maxPoolSize")

  val RUDDER_JDBC_BATCH_MAX_SIZE = {
    val x = try {
      config.getInt("rudder.jdbc.batch.max.size")
    } catch {
      case ex: ConfigException =>
        ApplicationLogger.debug("Property 'rudder.jdbc.batch.max.size' is missing or empty in rudder.configFile. Default to 500.")
        500
    }
    if(x < 0) { // 0 is ok, it means "always check"
      500
    } else {
      x
    }
  }

  val RUDDER_DIR_GITROOT = config.getString("rudder.dir.gitRoot")
  val RUDDER_DIR_TECHNIQUES = RUDDER_DIR_GITROOT + "/techniques"
  val RUDDER_BATCH_DYNGROUP_UPDATEINTERVAL = config.getInt("rudder.batch.dyngroup.updateInterval") //60 //one hour
  val RUDDER_BATCH_TECHNIQUELIBRARY_UPDATEINTERVAL = config.getInt("rudder.batch.techniqueLibrary.updateInterval") //60 * 5 //five minutes
  val RUDDER_BATCH_REPORTSCLEANER_ARCHIVE_TTL = config.getInt("rudder.batch.reportscleaner.archive.TTL") //AutomaticReportsCleaning.defaultArchiveTTL
  val RUDDER_BATCH_REPORTSCLEANER_DELETE_TTL = config.getInt("rudder.batch.reportscleaner.delete.TTL") //AutomaticReportsCleaning.defaultDeleteTTL
  val RUDDER_BATCH_REPORTSCLEANER_COMPLIANCE_DELETE_TTL = config.getInt("rudder.batch.reportscleaner.compliancelevels.delete.TTL") //AutomaticReportsCleaning.defaultDeleteTTL
  val RUDDER_BATCH_REPORTSCLEANER_LOG_DELETE_TTL = try {
    config.getString("rudder.batch.reportscleaner.deleteReportLog.TTL")
  } catch {
    case ex: Exception => "2x"
  }
  val RUDDER_BATCH_REPORTSCLEANER_FREQUENCY = config.getString("rudder.batch.reportscleaner.frequency") //AutomaticReportsCleaning.defaultDay
  val RUDDER_BATCH_DATABASECLEANER_RUNTIME_HOUR = config.getInt("rudder.batch.databasecleaner.runtime.hour") //AutomaticReportsCleaning.defaultHour
  val RUDDER_BATCH_DATABASECLEANER_RUNTIME_MINUTE = config.getInt("rudder.batch.databasecleaner.runtime.minute") //AutomaticReportsCleaning.defaultMinute
  val RUDDER_BATCH_DATABASECLEANER_RUNTIME_DAY = config.getString("rudder.batch.databasecleaner.runtime.day") //"sunday"
  val RUDDER_BATCH_REPORTS_LOGINTERVAL = config.getInt("rudder.batch.reports.logInterval") //1 //one minute
  val RUDDER_TECHNIQUELIBRARY_GIT_REFS_PATH = "refs/heads/master"
  // THIS ONE IS STILL USED FOR USERS USING GIT REPLICATION
  val RUDDER_AUTOARCHIVEITEMS = config.getBoolean("rudder.autoArchiveItems") //true
  val RUDDER_SYSLOG_PORT = config.getInt("rudder.syslog.port") //514
  val RUDDER_REPORTS_EXECUTION_MAX_DAYS = config.getInt("rudder.batch.storeAgentRunTimes.maxDays") // In days : 0
  val RUDDER_REPORTS_EXECUTION_MAX_MINUTES = { // Tis is handled at the object creation, days and minutes = 0 => 30 minutes
    try {
      config.getInt("rudder.batch.storeAgentRunTimes.maxMinutes")
    } catch {
      case ex: ConfigException =>
        ApplicationLogger.info("Property 'rudder.batch.storeAgentRunTimes.maxMinutes' is missing or empty in rudder.configFile. Default to 0 minutes.")
        0
    }
  }
  val RUDDER_REPORTS_EXECUTION_MAX_SIZE = { // In minutes: 5
    try {
      config.getInt("rudder.batch.storeAgentRunTimes.maxBatchSize")
    } catch {
      case ex: ConfigException =>
        ApplicationLogger.info("Property 'rudder.batch.storeAgentRunTimes.maxBatchSize' is missing or empty in rudder.configFile. Default to 5 minutes.")
        5
    }
  }

  val RUDDER_REPORTS_EXECUTION_INTERVAL = config.getInt("rudder.batch.storeAgentRunTimes.updateInterval") // In seconds : 5

  val HISTORY_INVENTORIES_ROOTDIR = config.getString("history.inventories.rootdir")

  //used in spring security "applicationContext-security.xml", be careful if you change its name
  val RUDDER_REST_ALLOWNONAUTHENTICATEDUSER = config.getBoolean("rudder.rest.allowNonAuthenticatedUser")

  val RUDDER_DEBUG_NODE_CONFIGURATION_PATH = config.getString("rudder.debug.nodeconfiguration.path")

  val RUDDER_BATCH_PURGE_DELETED_INVENTORIES = {
    try {
      config.getInt("rudder.batch.purge.inventories.delete.TTL")
    } catch {
      case ex: ConfigException =>
        ApplicationLogger.info("Property 'rudder.batch.purge.inventories.delete.TTL' is missing or empty in rudder.configFile. Default to 7 days.")
        7
    }
  }

  val RUDDER_BCRYPT_COST = {
    try {
      config.getInt("rudder.bcrypt.cost")
    } catch {
      case ex: ConfigException =>
        ApplicationLogger.debug("Property 'rudder.bcrypt.cost' is missing or empty in rudder.configFile. Default cost to 12.")
        12
    }
  }

  val RUDDER_BATCH_PURGE_DELETED_INVENTORIES_INTERVAL = {
    try {
      config.getInt("rudder.batch.purge.inventories.delete.interval")
    } catch {
      case ex: ConfigException =>
        ApplicationLogger.info("Property 'rudder.batch.purge.inventories.delete.interval' is missing or empty in rudder.configFile. Default to 24 hours.")
        24
    }
  }

  val RUDDER_BATCH_DELETE_SOFTWARE_INTERVAL = {
    try {
      config.getInt("rudder.batch.delete.software.interval")
    } catch {
      case ex: ConfigException =>
        ApplicationLogger.info("Property 'rudder.batch.delete.software.interval' is missing or empty in rudder.configFile. Default to 24 hours.")
        24
    }
  }

  val RUDDER_BATCH_CHECK_NODE_CACHE_INTERVAL = {
    try {
      Duration.fromScala(scala.concurrent.duration.Duration(config.getString("rudder.batch.check.node.cache.interval")))
    } catch {
      case ex: Exception =>
        ApplicationLogger.info("Property 'rudder.batch.check.node.cache.interval' is missing or empty in rudder.configFile. Default to '15 s'.")
        Duration(15, TimeUnit.SECONDS)
    }
  }
  val RUDDER_GROUP_OWNER_CONFIG_REPO = {
    try {
      config.getString("rudder.config.repo.new.file.group.owner")
    } catch {
      case ex: Exception =>
        ApplicationLogger.info("Property 'rudder.config.repo.new.file.group.owner' is missing or empty in rudder.configFile. Default to 'rudder'.")
        "rudder"
    }
  }

  // Roles definitions
  val RUDDER_SERVER_ROLES = Seq(
      //each time, it's (role name, key in the config file)
      RudderServerRole("rudder-ldap", config.getString("rudder.server-roles.ldap"))
    , RudderServerRole("rudder-inventory-endpoint", config.getString("rudder.server-roles.inventory-endpoint"))
    , RudderServerRole("rudder-db", config.getString("rudder.server-roles.db"))
    , RudderServerRole("rudder-relay-top", config.getString("rudder.server-roles.relay-top"))
    , RudderServerRole("rudder-web", config.getString("rudder.server-roles.web"))
    , RudderServerRole("rudder-relay-promises-only", config.getString("rudder.server-roles.relay-promises-only"))
    , RudderServerRole("rudder-cfengine-mission-portal", config.getString("rudder.server-roles.cfengine-mission-portal"))
  )
  val RUDDER_RELAY_API = config.getString("rudder.server.relay.api")

  val RUDDER_RELAY_RELOAD = {
    try {
      config.getString("rudder.relayd.reload")
    } catch {
      // by default, if property is missing
      case ex:ConfigException => "/opt/rudder/bin/rudder relay reload -p"
    }
  }

  // The base directory for hooks. I'm not sure it needs to be configurable
  // as we only use it in generation.
  val HOOKS_D = "/opt/rudder/etc/hooks.d"
  val UPDATED_NODE_IDS_PATH = "/var/rudder/policy-generation-info/last-updated-nodeids"
  val GENERATION_FAILURE_MSG_PATH = "/var/rudder/policy-generation-info/last-failure-message"
  /*
   * This is a parameter for compatibility mode for Rudder 5.0.
   * It should be removed in 5.1 and up.
   */
  val UPDATED_NODE_IDS_COMPABILITY = {
    try {
      Some(config.getBoolean("rudder.hooks.policy-generation-finished.nodeids.compability"))
    } catch {
      case ex:ConfigException => None
    }
  }

  val HOOKS_IGNORE_SUFFIXES = RudderProperties.splitProperty(config.getString("rudder.hooks.ignore-suffixes"))

  val logentries = "logentries.xml"
  val prettyPrinter = new RudderPrettyPrinter(Int.MaxValue, 2)
  val userLibraryDirectoryName = "directives"
  val groupLibraryDirectoryName = "groups"
  val rulesDirectoryName = "rules"
  val ruleCategoriesDirectoryName = "ruleCategories"
  val parametersDirectoryName = "parameters"

  // properties from version.properties file,
  val (
      rudderMajorVersion
    , rudderFullVersion
    , currentYear
    , builtTimestamp
  ) = {
    val p = new java.util.Properties
    p.load(this.getClass.getClassLoader.getResourceAsStream("version.properties"))
    (
      p.getProperty("rudder-major-version")
    , p.getProperty("rudder-full-version")
    , p.getProperty("current-year")
    , p.getProperty("build-timestamp")
    )
  }

  val LDIF_TRACELOG_ROOT_DIR = try {
    config.getString("ldif.tracelog.rootdir")
  } catch {
    case ex:ConfigException => "/var/rudder/inventories/debug"
  }

  val WAITING_QUEUE_SIZE = try {
    config.getInt("waiting.inventory.queue.size")
  } catch {
    case ex:ConfigException => 50
  }

  // the number of inventories parsed in parallel.
  // It also limits the number of inventories proccessed in
  // parallel, because obviously you need to parse the inventory before saving it.
  // Minimum 1, 1x mean "0.5x number of cores"
  val MAX_PARSE_PARALLEL = try {
    config.getString("inventory.parse.parallelization")
  } catch {
    case ex: ConfigException => "0.5x"
  }

  val INVENTORY_ROOT_DIR = try {
    config.getString("inventories.root.directory")
  } catch {
    case ex: ConfigException => "/var/rudder/inventories"
  }

  val WATCHER_ENABLE = try {
    config.getBoolean("inventories.watcher.enable")
  } catch {
    case ex: ConfigException => true
  }

  val WATCHER_WAIT_FOR_SIG = try {
    Duration.fromScala(scala.concurrent.duration.Duration.apply(config.getString("inventories.watcher.waitForSignatureDuration")))
  } catch {
    case ex: Exception => try {
      config.getInt("inventories.watcher.waitForSignatureDuration").seconds
    } catch {
      case ex: ConfigException => 10.seconds
    }
  }

  val WATCHER_GARBAGE_OLD_INVENTORIES_PERIOD = try {
    Duration.fromScala(scala.concurrent.duration.Duration.apply(config.getString("inventories.watcher.period.garbage.old")))
  } catch {
    case ex: Exception => 5.minutes
  }

  val METRICS_NODES_DIRECTORY_GIT_ROOT = "/var/rudder/metrics/nodes"

  val METRICS_NODES_MIN_PERIOD = try {
    Duration.fromScala(scala.concurrent.duration.Duration(config.getString("metrics.node.scheduler.period.min")))
  } catch {
    case ex: ConfigException => // default
      15.minutes
    case ex: NumberFormatException =>
      ApplicationLogger.error(s"Error when reading key: 'metrics.node.scheduler.period.min', defaulting to 15min: ${ex.getMessage}")
      15.minutes
  }
  val METRICS_NODES_MAX_PERIOD = try {
    Duration.fromScala(scala.concurrent.duration.Duration(config.getString("metrics.node.scheduler.period.max")))
  } catch {
    case ex: ConfigException => // default
      4.hours
    case ex: NumberFormatException =>
      ApplicationLogger.error(s"Error when reading key: 'metrics.node.scheduler.period.max', defaulting to 4h: ${ex.getMessage}")
      4.hours
  }
  if(METRICS_NODES_MAX_PERIOD <= METRICS_NODES_MIN_PERIOD) {
    throw new IllegalArgumentException(s"Value for 'metrics.node.scheduler.period.max' (${METRICS_NODES_MAX_PERIOD.render}) must " +
                                       s"be bigger than for 'metrics.node.scheduler.period.max' (${METRICS_NODES_MIN_PERIOD.render})")
  }

  val RUDDER_HEALTHCHECK_PERIOD = try {
    Duration.fromScala(scala.concurrent.duration.Duration(config.getString("metrics.healthcheck.scheduler.period")))
  } catch {
    case ex: ConfigException =>
      ApplicationLogger.info("Property 'metrics.healthcheck.scheduler.period' is missing or empty in rudder.configFile. Default to 5mins.")
      5.minutes
    case ex: NumberFormatException =>
      ApplicationLogger.error(s"Error when reading key: 'metrics.node.scheduler.period.max', defaulting to 5mins: ${ex.getMessage}")
      5.minutes
  }

  val RUDDER_LANG_EXEC_TEST_LOOP = {
    try {
      config.getBoolean("rudder.lang.test-loop.exec")
    } catch {
      case ex: ConfigException => true
    }
  }

  ApplicationLogger.info(s"Starting Rudder ${rudderFullVersion} web application [build timestamp: ${builtTimestamp}]")

  //
  // Theses services can be called from the outer world
  // They must be typed with there abstract interface, as
  // such service must not expose implementation details
  //

  // we need that to be the first thing, and take care of Exception so that the error is
  // human undertandable when the directory is not up


  val roLDAPConnectionProvider: LDAPConnectionProvider[RoLDAPConnection] = roLdap
  // test connection is up and try to make an human understandable error message.
  ApplicationLogger.debug(s"Test if LDAP connection is active")
  ZioRuntime.internal.unsafeRun((for {
    con    <- roLdap
  } yield {
    con.backed.getConnectionName
  }).untraced.orDieWith { ex =>
    InitError("An error occured when testing for LDAP connection: " + ex.fullMsg)
  })

  val pendingNodesDit: InventoryDit = pendingNodesDitImpl
  val acceptedNodesDit: InventoryDit = acceptedNodesDitImpl
  val nodeDit: NodeDit = nodeDitImpl
  val rudderDit: RudderDit = rudderDitImpl
  val roRuleRepository: RoRuleRepository = roLdapRuleRepository
  val woRuleRepository: WoRuleRepository = woLdapRuleRepository
  val woNodeRepository: WoNodeRepository = woLdapNodeRepository
  val roNodeGroupRepository: RoNodeGroupRepository = roLdapNodeGroupRepository
  val woNodeGroupRepository: WoNodeGroupRepository = woLdapNodeGroupRepository
  val techniqueRepository: TechniqueRepository = techniqueRepositoryImpl
  val updateTechniqueLibrary: UpdateTechniqueLibrary = techniqueRepositoryImpl
  val roDirectiveRepository: RoDirectiveRepository = roLdapDirectiveRepository
  val woDirectiveRepository: WoDirectiveRepository = woLdapDirectiveRepository
  val readOnlySoftwareDAO: ReadOnlySoftwareDAO = softwareInventoryDAO
  val eventLogRepository: EventLogRepository = logRepository
  val eventLogDetailsService: EventLogDetailsService = eventLogDetailsServiceImpl
  val reportingService: ReportingService = reportingServiceImpl
  lazy val asyncComplianceService : AsyncComplianceService = new AsyncComplianceService(reportingService)
  val debugScript : DebugInfoService = scriptLauncher
  val stringUuidGenerator: StringUuidGenerator = uuidGen
  val cmdbQueryParser: CmdbQueryParser = queryParser
  val inventoryHistoryLogRepository: InventoryHistoryLogRepository = diffRepos
  val inventoryEventLogService: InventoryEventLogService = inventoryLogEventServiceImpl
  val ruleApplicationStatus: RuleApplicationStatusService = ruleApplicationStatusImpl
  val newNodeManager: NewNodeManager = newNodeManagerImpl
  val nodeGrid: NodeGrid = nodeGridImpl
  val nodeSummaryService: NodeSummaryService = nodeSummaryServiceImpl
  val jsTreeUtilService: JsTreeUtilService = jsTreeUtilServiceImpl
  val directiveEditorService: DirectiveEditorService = directiveEditorServiceImpl
  val userPropertyService: UserPropertyService = userPropertyServiceImpl
  val eventListDisplayer: EventListDisplayer = eventListDisplayerImpl
  lazy val asyncDeploymentAgent: AsyncDeploymentActor = asyncDeploymentAgentImpl
  val policyServerManagementService: PolicyServerManagementService = psMngtService
  //val updateDynamicGroupsService : DynGroupUpdaterService = dynGroupUpdaterService
  val updateDynamicGroups: UpdateDynamicGroups = dyngroupUpdaterBatch
  val checkInventoryUpdate = new CheckInventoryUpdate(nodeInfoServiceImpl, asyncDeploymentAgent, stringUuidGenerator, RUDDER_BATCH_CHECK_NODE_CACHE_INTERVAL)
  val purgeDeletedInventories = new PurgeDeletedInventories(removeNodeServiceImpl, FiniteDuration(RUDDER_BATCH_PURGE_DELETED_INVENTORIES_INTERVAL.toLong, "hours"), RUDDER_BATCH_PURGE_DELETED_INVENTORIES)
  val purgeUnreferencedSoftwares = new PurgeUnreferencedSoftwares(softwareService, FiniteDuration(RUDDER_BATCH_DELETE_SOFTWARE_INTERVAL.toLong, "hours"))
  val databaseManager: DatabaseManager = databaseManagerImpl
  val automaticReportsCleaning: AutomaticReportsCleaning = dbCleaner
  val checkTechniqueLibrary: CheckTechniqueLibrary = techniqueLibraryUpdater
  val automaticReportLogger: AutomaticReportLogger = autoReportLogger
  val removeNodeService: RemoveNodeService = removeNodeServiceImpl
  val nodeInfoService: NodeInfoService = nodeInfoServiceImpl
  val reportDisplayer: ReportDisplayer = reportDisplayerImpl
  lazy val dependencyAndDeletionService: DependencyAndDeletionService =  dependencyAndDeletionServiceImpl
  val itemArchiveManager: ItemArchiveManager = itemArchiveManagerImpl
  val personIdentService: PersonIdentService = personIdentServiceImpl
  val gitRevisionProvider: GitRevisionProvider = gitRevisionProviderImpl
  val logDisplayer: LogDisplayer  = logDisplayerImpl
  val fullInventoryRepository: LDAPFullInventoryRepository = ldapFullInventoryRepository
  val acceptedNodeQueryProcessor: QueryProcessor = queryProcessor
  val categoryHierarchyDisplayer: CategoryHierarchyDisplayer = categoryHierarchyDisplayerImpl
  val dynGroupService: DynGroupService = dynGroupServiceImpl
  val ditQueryData: DitQueryData = ditQueryDataImpl
  val reportsRepository : ReportsRepository = reportsRepositoryImpl
  val eventLogDeploymentService: EventLogDeploymentService = eventLogDeploymentServiceImpl
  lazy val srvGrid = new SrvGrid(roAgentRunsRepository, asyncComplianceService, configService, roLdapRuleRepository)
  val findExpectedReportRepository : FindExpectedReportRepository = findExpectedRepo
  val historizationRepository : HistorizationRepository =  historizationJdbcRepository
  val roApiAccountRepository : RoApiAccountRepository = roLDAPApiAccountRepository
  val woApiAccountRepository : WoApiAccountRepository = woLDAPApiAccountRepository

  lazy val roAgentRunsRepository : RoReportsExecutionRepository = cachedAgentRunRepository
  lazy val woAgentRunsRepository : WoReportsExecutionRepository = cachedAgentRunRepository


  lazy val writeAllAgentSpecificFiles = new WriteAllAgentSpecificFiles(agentRegister)

  //all cache that need to be cleared are stored here
  lazy val clearableCache: Seq[CachedRepository] = Seq(
      cachedAgentRunRepository
    , recentChangesService
    , reportingServiceImpl
    , nodeInfoServiceImpl
  )

  val ldapInventoryMapper = inventoryMapper

  ////////////////////////////////////////////////
  ////////// plugable service providers //////////
  ////////////////////////////////////////////////

  /*
   * Plugable service:
   * - Rudder Agent (agent type, agent os)
   * - API ACL
   * - Change Validation workflow
   * - User authentication backends
   * - User authorization capabilities
   */
  // Plugable agent register
  lazy val agentRegister = new AgentRegister()

  // Plugin input interface to
  lazy val apiAuthorizationLevelService = new DefaultApiAuthorizationLevel(LiftApiProcessingLogger)

  // Plugin input interface for alternative workflow
  lazy val workflowLevelService = new DefaultWorkflowLevel(new NoWorkflowServiceImpl(
      commitAndDeployChangeRequest
  ))

  // Plugin input interface for alternative authentication providers
  lazy val authenticationProviders = new AuthBackendProvidersManager()

  // Plugin input interface for user management plugin
  lazy val userAuthorisationLevel = new DefaultUserAuthorisationLevel()

  // Plugin input interface for Authorization for API
  lazy val authorizationApiMapping = new ExtensibleAuthorizationApiMapping(AuthorizationApiMapping.Core :: Nil)

  ////////// end plugable service providers //////////

  lazy val roleApiMapping = new RoleApiMapping(authorizationApiMapping)

  // rudder user list
  lazy val rudderUserListProvider : FileUserDetailListProvider = {
    (for {
      resource <- UserFileProcessing.getUserResourceFile()
    } yield {
      resource
    }) match {
        case Right(resource) =>
          new FileUserDetailListProvider(roleApiMapping, userAuthorisationLevel, resource)
        case Left(UserConfigFileError(msg, exception)) =>
          ApplicationLogger.error(msg, Box(exception))
          //make the application not available
          throw new javax.servlet.UnavailableException(s"Error when triyng to parse Rudder users file, aborting.")
      }
  }


  val roRuleCategoryRepository : RoRuleCategoryRepository = roLDAPRuleCategoryRepository
  val ruleCategoryService      : RuleCategoryService = new RuleCategoryService()
  val woRuleCategoryRepository : WoRuleCategoryRepository = woLDAPRuleCategoryRepository

  val changeRequestEventLogService : ChangeRequestEventLogService = new ChangeRequestEventLogServiceImpl(eventLogRepository)

  lazy val xmlSerializer = XmlSerializerImpl(
      ruleSerialisation
    , directiveSerialisation
    , nodeGroupSerialisation
    , globalParameterSerialisation
    , ruleCategorySerialisation
  )

  lazy val xmlUnserializer = XmlUnserializerImpl(
      ruleUnserialisation
    , directiveUnserialisation
    , nodeGroupUnserialisation
    , globalParameterUnserialisation
    , ruleCategoryUnserialisation
  )
  val workflowEventLogService = new WorkflowEventLogServiceImpl(eventLogRepository,uuidGen)
  val diffService: DiffService = new DiffServiceImpl()
  lazy val diffDisplayer = new DiffDisplayer(linkUtil)
  lazy val commitAndDeployChangeRequest : CommitAndDeployChangeRequestService =
    new CommitAndDeployChangeRequestServiceImpl(
        uuidGen
      , roDirectiveRepository
      , woDirectiveRepository
      , roNodeGroupRepository
      , woNodeGroupRepository
      , roRuleRepository
      , woRuleRepository
      , roLDAPParameterRepository
      , woLDAPParameterRepository
      , asyncDeploymentAgent
      , dependencyAndDeletionService
      , configService.rudder_workflow_enabled _
      , xmlSerializer
      , xmlUnserializer
      , sectionSpecParser
      , dynGroupUpdaterService
    )

  val roParameterService : RoParameterService = roParameterServiceImpl
  val woParameterService : WoParameterService = woParameterServiceImpl


  //////////////////////////////////////////////////////////////////////////////////////////
  ///////////////////////////////////////// REST ///////////////////////////////////////////
  //////////////////////////////////////////////////////////////////////////////////////////

  val restExtractorService =
    RestExtractorService (
        roRuleRepository
      , roDirectiveRepository
      , roNodeGroupRepository
      , techniqueRepository
      , queryParser
      , userPropertyService
      , workflowLevelService
      , stringUuidGenerator
      , typeParameterService
    )

  val tokenGenerator = new TokenGeneratorImpl(32)

  implicit val userService = new UserService {
    def getCurrentUser = CurrentUser
  }

  lazy val linkUtil = new LinkUtil(roRuleRepository, roNodeGroupRepository, roDirectiveRepository, nodeInfoServiceImpl)
  // REST API
  val restAuthentication    = new RestAuthentication(userService)
  val restDeploy            = new RestDeploy(asyncDeploymentAgentImpl, uuidGen)
  val restDyngroupReload    = new RestDyngroupReload(dyngroupUpdaterBatch)
  val restTechniqueReload   = new RestTechniqueReload(techniqueRepositoryImpl, uuidGen)
  val restArchiving         = new RestArchiving(itemArchiveManagerImpl, personIdentServiceImpl, uuidGen)
  val restGetGitCommitAsZip = new RestGetGitCommitAsZip(gitRepo)
  val restApiAccounts       = new RestApiAccounts(roApiAccountRepository,woApiAccountRepository,restExtractorService,tokenGenerator, uuidGen, userService, apiAuthorizationLevelService)
  val restDataSerializer    = RestDataSerializerImpl(techniqueRepository,diffService)
  val restQuicksearch       = new RestQuicksearch(new FullQuickSearchService()(roLDAPConnectionProvider, nodeDit, acceptedNodesDit, rudderDit, roDirectiveRepository, nodeInfoService), userService, linkUtil)
  val restCompletion        = new RestCompletion(new RestCompletionService(roDirectiveRepository, roRuleRepository))

  val ruleApiService2 =
    new RuleApiService2(
        roRuleRepository
      , woRuleRepository
      , uuidGen
      , asyncDeploymentAgent
      , workflowLevelService
      , restExtractorService
      , restDataSerializer
    )

  val ruleApiService6 =
    new RuleApiService6 (
        roRuleCategoryRepository
      , roRuleRepository
      , woRuleCategoryRepository
      , ruleCategoryService
      , restDataSerializer
    )

  val directiveApiService2 =
    new DirectiveAPIService2 (
        roDirectiveRepository
      , woDirectiveRepository
      , uuidGen
      , asyncDeploymentAgent
      , workflowLevelService
      , restExtractorService
      , directiveEditorService
      , restDataSerializer
      , techniqueRepositoryImpl
    )

  val techniqueApiService6 =
    new TechniqueAPIService6 (
        roDirectiveRepository
      , restDataSerializer
      , techniqueRepositoryImpl
    )

  val groupApiService2 =
    new GroupApiService2 (
        roNodeGroupRepository
      , woNodeGroupRepository
      , uuidGen
      , asyncDeploymentAgent
      , workflowLevelService
      , restExtractorService
      , queryProcessor
      , restDataSerializer
    )

  val groupApiService5 = new GroupApiService5 (groupApiService2)

  val groupApiService6 =
    new GroupApiService6 (
      roNodeGroupRepository
    , woNodeGroupRepository
    , restDataSerializer
  )

  val nodeApiService2 = new NodeApiService2 (
      newNodeManager
    , nodeInfoService
    , removeNodeService
    , uuidGen
    , restExtractorService
    , restDataSerializer
  )

  val nodeApiService4 = new NodeApiService4 (
      fullInventoryRepository
    , nodeInfoService
    , softwareInventoryDAO
    , uuidGen
    , restExtractorService
    , restDataSerializer
    , roAgentRunsRepository
  )

  val nodeApiService8 = {
    new NodeApiService8(
        woNodeRepository
      , nodeInfoService
      , uuidGen
      , asyncDeploymentAgent
      , RUDDER_RELAY_API
      , userService
    )
  }

  val nodeApiService6 = new NodeApiService6(
      nodeInfoService
    , fullInventoryRepository
    , softwareInventoryDAO
    , restExtractorService
    , restDataSerializer
    , queryProcessor
    , roAgentRunsRepository
  )

  val parameterApiService2 =
    new ParameterApiService2 (
        roLDAPParameterRepository
      , woLDAPParameterRepository
      , uuidGen
      , workflowLevelService
      , restExtractorService
      , restDataSerializer
    )

  // System API

  val clearCacheService = new ClearCacheServiceImpl(
      nodeConfigurationHashRepo
    , asyncDeploymentAgent
    , eventLogRepository
    , uuidGen
    , clearableCache
  )


  val systemApiService11 = new SystemApiService11(
      updateTechniqueLibrary
    , debugScript
    , clearCacheService
    , asyncDeploymentAgent
    , uuidGen
    , updateDynamicGroups
    , itemArchiveManager
    , personIdentService
    , gitRepo
  )

  private[this] val complianceAPIService = new ComplianceAPIService(
          roRuleRepository
        , nodeInfoService
        , roNodeGroupRepository
        , reportingService
        , roDirectiveRepository
        , () => globalComplianceModeService.getGlobalComplianceMode
      )

  val techniqueArchiver = new TechniqueArchiverImpl(gitRepo, new File(RUDDER_DIR_GITROOT), prettyPrinter, "/", gitModificationRepository, personIdentService, RUDDER_GROUP_OWNER_CONFIG_REPO)
  val techniqueSerializer = new TechniqueSerializer(typeParameterService)
  val ncfTechniqueWriter = new TechniqueWriter(
      techniqueArchiver
    , updateTechniqueLibrary
    , interpolationCompiler
    , roDirectiveRepository
    , woDirectiveRepository
    , techniqueRepository
    , workflowLevelService
    , prettyPrinter
    , RUDDER_DIR_GITROOT
    , typeParameterService
    , techniqueSerializer
    , RUDDER_LANG_EXEC_TEST_LOOP
  )
  val ncfTechniqueReader : ncf.TechniqueReader = new ncf.TechniqueReader(
      restExtractorService
    , stringUuidGenerator
    , personIdentService
    , gitRepo
    , new File(RUDDER_DIR_GITROOT)
    , prettyPrinter
    , gitModificationRepository
    , RUDDER_CHARSET.name
    , RUDDER_GROUP_OWNER_CONFIG_REPO
  )

  lazy val pipelinedReportUnmarshaller : ReportUnmarshaller = {
    val fusionReportParser = {
      new FusionReportUnmarshaller(
          uuidGen
        , rootParsingExtensions    = Nil
        , contentParsingExtensions = Nil
      )
    }

    new DefaultReportUnmarshaller(
     fusionReportParser,
     Seq(
         new PreUnmarshallCheckConsistency
     )
    )
  }

  lazy val automaticMerger: PreCommit = new UuidMergerPreCommit(
      uuidGen
    , acceptedNodesDit
    , new NodeInventoryDNFinderService(Seq(
        //start by trying to use an already given UUID
        NamedNodeInventoryDNFinderAction("use_existing_id", new UseExistingNodeIdFinder(inventoryDitService,roLdap,acceptedNodesDit.BASE_DN.getParent))
    ))
    , new MachineDNFinderService(Seq(
        //start by trying to use an already given UUID
        NamedMachineDNFinderAction("use_existing_id", new UseExistingMachineIdFinder(inventoryDitService,roLdap,acceptedNodesDit.BASE_DN.getParent))
        //look if it's in the accepted inventories
      , NamedMachineDNFinderAction("check_mother_board_uuid_accepted", new FromMotherBoardUuidIdFinder(roLdap,acceptedNodesDit,inventoryDitService))
        //see if it's in the "pending" branch
      , NamedMachineDNFinderAction("check_mother_board_uuid_pending", new FromMotherBoardUuidIdFinder(roLdap,pendingNodesDit,inventoryDitService))
        //see if it's in the "removed" branch
      , NamedMachineDNFinderAction("check_mother_board_uuid_removed", new FromMotherBoardUuidIdFinder(roLdap,removedNodesDitImpl,inventoryDitService))
    ))
    , new NameAndVersionIdFinder(
      "check_name_and_version"
    , roLdap
    , inventoryMapper
    , acceptedNodesDit
  )
  )

  lazy val ldifReportLogger = new DefaultLDIFReportLogger(LDIF_TRACELOG_ROOT_DIR)
  lazy val reportSaver = new DefaultReportSaver(
      rwLdap
    , acceptedNodesDit
    , inventoryMapper
    , (
         CheckOsType
      :: automaticMerger
      :: CheckMachineName
      :: new LastInventoryDate()
      :: AddIpValues
      :: new LogReportPreCommit(inventoryMapper,ldifReportLogger)
      :: Nil
      )
    , (
         new PendingNodeIfNodeWasRemoved(fullInventoryRepository)
      :: new PendingNodeIfNodeWasRemoved(fullInventoryRepository)
      :: new PostCommitLogger(ldifReportLogger)
      :: new PostCommitInventoryHooks(HOOKS_D, HOOKS_IGNORE_SUFFIXES)
      :: Nil
      )
  )

  lazy val inventoryProcessor = {
    val checkLdapAlive: () => IOResult[Unit] = {
      () =>
      for {
        con <- rwLdap
        res <- con.get(pendingNodesDit.NODES.dn, "1.1")
      } yield {
        ()
      }
    }
    val maxParallel = try {
      val user = if(MAX_PARSE_PARALLEL.endsWith("x")) {
        val xx = MAX_PARSE_PARALLEL.substring(0, MAX_PARSE_PARALLEL.size-1)
        java.lang.Double.parseDouble(xx) * Runtime.getRuntime.availableProcessors()
      } else {
        java.lang.Double.parseDouble(MAX_PARSE_PARALLEL)
      }
      Math.max(1, user).toLong
    } catch {
      case ex: Exception =>
        // logs are not available here
        println(s"ERROR Error when parsing configuration properties for the parallelisation of inventory processing. " +
                s"Expecting a positive integer or number of time the avaiblable processors. Default to '0.5x': " +
                s"inventory.parse.parallelization=${MAX_PARSE_PARALLEL}")
        Math.max(1, Math.ceil(Runtime.getRuntime.availableProcessors().toDouble/2).toLong)
    }
    new InventoryProcessor(
        pipelinedReportUnmarshaller
      , reportSaver
      , WAITING_QUEUE_SIZE
      , maxParallel
      , fullInventoryRepository
      , new InventoryDigestServiceV1(fullInventoryRepository)
      , checkLdapAlive
      , pendingNodesDit
    )
  }
  lazy val inventoryWatcher = {
    new InventoryFileWatcher(
        inventoryProcessor
      , INVENTORY_ROOT_DIR + "/incoming"
      , INVENTORY_ROOT_DIR + "/accepted-nodes-updates"
      , INVENTORY_ROOT_DIR + "/received"
      , INVENTORY_ROOT_DIR + "/failed"
      , WATCHER_WAIT_FOR_SIG
      , ".sign"
      , WATCHER_GARBAGE_OLD_INVENTORIES_PERIOD
      , HOOKS_D
      , HOOKS_IGNORE_SUFFIXES
    )
  }

  val ApiVersions =
    ApiVersion(8  , true) ::
    ApiVersion(9  , true) ::
    ApiVersion(10 , true) ::
    ApiVersion(11 , false) ::
    ApiVersion(12 , false) ::
    Nil

  val jsonPluginDefinition = new ReadPluginPackageInfo("/var/rudder/packages/index.json")

  val resourceFileService = new ResourceFileService(gitRepo)
  lazy val apiDispatcher = new RudderEndpointDispatcher(LiftApiProcessingLogger)
  lazy val rudderApi = {
    import com.normation.rudder.rest.lift._

    val nodeInheritedProperties = new NodeApiInheritedProperties(nodeInfoService, roNodeGroupRepository, roLDAPParameterRepository)
    val groupInheritedProperties = new GroupApiInheritedProperties(roNodeGroupRepository, roLDAPParameterRepository)

    val modules = List(
        new ComplianceApi(restExtractorService, complianceAPIService)
      , new GroupsApi(roLdapNodeGroupRepository, restExtractorService, stringUuidGenerator, groupApiService2, groupApiService5, groupApiService6, groupInheritedProperties)
      , new DirectiveApi(roDirectiveRepository, restExtractorService, directiveApiService2, stringUuidGenerator)
      , new NcfApi(ncfTechniqueWriter, ncfTechniqueReader, techniqueRepository, restExtractorService, techniqueSerializer, stringUuidGenerator, gitRepo, resourceFileService)
      , new NodeApi(restExtractorService, restDataSerializer, nodeApiService2, nodeApiService4, nodeApiService6, nodeApiService8, nodeInheritedProperties)
      , new ParameterApi(restExtractorService, parameterApiService2)
      , new SettingsApi(restExtractorService, configService, asyncDeploymentAgent, stringUuidGenerator, policyServerManagementService, nodeInfoService)
      , new TechniqueApi(restExtractorService, techniqueApiService6)
      , new RuleApi(restExtractorService, ruleApiService2, ruleApiService6, stringUuidGenerator)
      , new SystemApi(restExtractorService, systemApiService11, rudderMajorVersion, rudderFullVersion, builtTimestamp)
      , new InventoryApi(restExtractorService, inventoryProcessor, inventoryWatcher)
      , new HealthcheckApi(restExtractorService, restDataSerializer, healthcheckService, healthcheckNotificationService)
        // info api must be resolved latter, because else it misses plugin apis !
    )

    val api = new LiftHandler(apiDispatcher, ApiVersions, new AclApiAuthorization(LiftApiProcessingLogger, userService, () => apiAuthorizationLevelService.aclEnabled), None)
    modules.foreach { module =>
      api.addModules(module.getLiftEndpoints)
    }
    api
  }


  // Internal APIs
  val sharedFileApi = new SharedFilesAPI(restExtractorService,RUDDER_DIR_SHARED_FILES_FOLDER)
  val eventLogApi= new EventLogAPI(eventLogRepository, restExtractorService, eventLogDetailsGenerator, personIdentService)

  lazy val asyncWorkflowInfo = new AsyncWorkflowInfo
  lazy val configService: ReadConfigService with UpdateConfigService = {
    new LDAPBasedConfigService(
        config
      , new LdapConfigRepository(rudderDit, rwLdap, ldapEntityMapper, eventLogRepository, stringUuidGenerator)
      , asyncWorkflowInfo
      , workflowLevelService
    )
  }

  lazy val recentChangesService = new CachedNodeChangesServiceImpl(new NodeChangesServiceImpl(reportsRepository), () => configService.rudder_compute_changes().toBox)

  //////////////////////////////////////////////////////////////////////////////////////////
  //////////////////////////////////////////////////////////////////////////////////////////

  /**
   * A method to call to force initialisation of all object and services.
   * This is a good place to check boottime things, and throws
   * "application broken - can not start" exception
   *
   * Important: if that method is not called, RudderConfig will be
   * lazy and will only be initialised on the first call to one
   * of its (public) methods.
   */
  def init() : Unit = {

    // this one must be in a fork thread pool
    ZioRuntime.internal.unsafeRunAsync(IOResult.effect {
      import scala.jdk.CollectionConverters._
      val config = RudderProperties.config
      if(ApplicationLogger.isInfoEnabled) {
        //sort properties by key name
        val properties = config.entrySet.asScala.toSeq.sortBy( _.getKey ).flatMap{ x =>
          //the log line: registered property: property_name=property_value
          if(hiddenRegisteredProperties.contains(x.getKey)) None
          else Some(s"registered property: ${x.getKey}=${if(filteredPasswords.contains(x.getKey)) "**********" else x.getValue.render}")
        }
        ApplicationLogger.info("List of registered properties:")
        properties.foreach { p =>
          ApplicationLogger.info(p)
        }
        ApplicationLogger.info("Plugin's license directory: '/opt/rudder/etc/plugins/licenses/'")
      }

      ////////// bootstraps checks //////////
      // they must be out of Lift boot() because that method
      // is encapsulated in a try/catch ( see net.liftweb.http.provider.HTTPProvider.bootLift )
      val checks = RudderConfig.allBootstrapChecks
      checks.checks()
    })(exit => exit.fold(cause => throw cause.squashWith(err => new Error(err.fullMsg)), a => a))
  }

  //
  // Concrete implementation.
  // They are private to that object, and they can refer to other
  // private implementation as long as they conform to interface.
  //

  private[this] lazy val roLDAPApiAccountRepository = new RoLDAPApiAccountRepository(
      rudderDitImpl
    , roLdap
    , ldapEntityMapper
    , stringUuidGenerator
    , ApiAuthorization.allAuthz.acl // for system token
  )

  private[this] lazy val woLDAPApiAccountRepository = new WoLDAPApiAccountRepository(
      rudderDitImpl
    , rwLdap
    , ldapEntityMapper
    , ldapDiffMapper
    , logRepository
    , personIdentServiceImpl
  )

  private[this] lazy val ruleApplicationStatusImpl: RuleApplicationStatusService = new RuleApplicationStatusServiceImpl()

  def DN(rdn: String, parent: DN) = new DN(new RDN(rdn),  parent)
  private[this] lazy val LDAP_BASEDN = new DN("cn=rudder-configuration")
  private[this] lazy val LDAP_INVENTORIES_BASEDN = DN("ou=Inventories", LDAP_BASEDN)
  private[this] lazy val LDAP_INVENTORIES_SOFTWARE_BASEDN = LDAP_INVENTORIES_BASEDN

  private[this] lazy val acceptedNodesDitImpl: InventoryDit = new InventoryDit(DN("ou=Accepted Inventories", LDAP_INVENTORIES_BASEDN), LDAP_INVENTORIES_SOFTWARE_BASEDN, "Accepted inventories")
  private[this] lazy val pendingNodesDitImpl: InventoryDit = new InventoryDit(DN("ou=Pending Inventories", LDAP_INVENTORIES_BASEDN), LDAP_INVENTORIES_SOFTWARE_BASEDN, "Pending inventories")
  private[this] lazy val removedNodesDitImpl = new InventoryDit(DN("ou=Removed Inventories", LDAP_INVENTORIES_BASEDN), LDAP_INVENTORIES_SOFTWARE_BASEDN,"Removed Servers")
  private[this] lazy val rudderDitImpl: RudderDit = new RudderDit(DN("ou=Rudder", LDAP_BASEDN))
  private[this] lazy val nodeDitImpl: NodeDit = new NodeDit(LDAP_BASEDN)
  private[this] lazy val inventoryDitService: InventoryDitService = new InventoryDitServiceImpl(pendingNodesDitImpl, acceptedNodesDitImpl, removedNodesDitImpl)
  private[this] lazy val uuidGen: StringUuidGenerator = new StringUuidGeneratorImpl
  private[this] lazy val systemVariableSpecService = new SystemVariableSpecServiceImpl()
  private[this] lazy val ldapEntityMapper: LDAPEntityMapper = new LDAPEntityMapper(rudderDitImpl, nodeDitImpl, acceptedNodesDitImpl, queryParser, inventoryMapper)

  ///// items serializer - service that transforms items to XML /////
  private[this] lazy val ruleSerialisation: RuleSerialisation = new RuleSerialisationImpl(Constants.XML_CURRENT_FILE_FORMAT.toString)
  private[this] lazy val ruleCategorySerialisation: RuleCategorySerialisation = new RuleCategorySerialisationImpl(Constants.XML_CURRENT_FILE_FORMAT.toString)
  private[this] lazy val rootSectionSerialisation : SectionSpecWriter = new SectionSpecWriterImpl()
  private[this] lazy val activeTechniqueCategorySerialisation: ActiveTechniqueCategorySerialisation =
    new ActiveTechniqueCategorySerialisationImpl(Constants.XML_CURRENT_FILE_FORMAT.toString)
  private[this] lazy val activeTechniqueSerialisation: ActiveTechniqueSerialisation =
    new ActiveTechniqueSerialisationImpl(Constants.XML_CURRENT_FILE_FORMAT.toString)
  private[this] lazy val directiveSerialisation: DirectiveSerialisation =
    new DirectiveSerialisationImpl(Constants.XML_CURRENT_FILE_FORMAT.toString)
  private[this] lazy val nodeGroupCategorySerialisation: NodeGroupCategorySerialisation =
    new NodeGroupCategorySerialisationImpl(Constants.XML_CURRENT_FILE_FORMAT.toString)
  private[this] lazy val nodeGroupSerialisation: NodeGroupSerialisation =
    new NodeGroupSerialisationImpl(Constants.XML_CURRENT_FILE_FORMAT.toString)
  private[this] lazy val deploymentStatusSerialisation : DeploymentStatusSerialisation =
    new DeploymentStatusSerialisationImpl(Constants.XML_CURRENT_FILE_FORMAT.toString)
  private[this] lazy val globalParameterSerialisation: GlobalParameterSerialisation =
    new GlobalParameterSerialisationImpl(Constants.XML_CURRENT_FILE_FORMAT.toString)
  private[this] lazy val apiAccountSerialisation: APIAccountSerialisation =
    new APIAccountSerialisationImpl(Constants.XML_CURRENT_FILE_FORMAT.toString)
  private[this] lazy val propertySerialization: GlobalPropertySerialisation =
    new GlobalPropertySerialisationImpl(Constants.XML_CURRENT_FILE_FORMAT.toString)
  lazy val changeRequestChangesSerialisation : ChangeRequestChangesSerialisation =
    new ChangeRequestChangesSerialisationImpl(
        Constants.XML_CURRENT_FILE_FORMAT.toString
      , nodeGroupSerialisation
      , directiveSerialisation
      , ruleSerialisation
      , globalParameterSerialisation
      , techniqueRepositoryImpl
      , rootSectionSerialisation
    )
  private[this] lazy val eventLogFactory = new EventLogFactoryImpl(
      ruleSerialisation
    , directiveSerialisation
    , nodeGroupSerialisation
    , activeTechniqueSerialisation
    , globalParameterSerialisation
    , apiAccountSerialisation
    , propertySerialization
  )
  private[this] lazy val pathComputer = new PathComputerImpl(
      Constants.NODE_PROMISES_PARENT_DIR_BASE
    , Constants.NODE_PROMISES_PARENT_DIR
    , RUDDER_DIR_BACKUP
    , Constants.CFENGINE_COMMUNITY_PROMISES_PATH
    , Constants.CFENGINE_NOVA_PROMISES_PATH
  )

  /*
   * For now, we don't want to query server other
   * than the accepted ones.
   */
  private[this] lazy val getSubGroupChoices = () => roLdapNodeGroupRepository.getAll.map( seq => seq.map(g => SubGroupChoice(g.id, g.name)))
  private[this] lazy val ditQueryDataImpl = new DitQueryData(acceptedNodesDitImpl, nodeDit, rudderDit, getSubGroupChoices)
  private[this] lazy val queryParser = new CmdbQueryParser with DefaultStringQueryParser with JsonQueryLexer {
    override val criterionObjects = Map[String, ObjectCriterion]() ++ ditQueryDataImpl.criteriaMap
  }
  private[this] lazy val inventoryMapper: InventoryMapper = new InventoryMapper(inventoryDitService, pendingNodesDitImpl, acceptedNodesDitImpl, removedNodesDitImpl)
  private[this] lazy val fullInventoryFromLdapEntries: FullInventoryFromLdapEntries = new FullInventoryFromLdapEntriesImpl(inventoryDitService, inventoryMapper)
  private[this] lazy val ldapDiffMapper = new LDAPDiffMapper(ldapEntityMapper, queryParser)

  private[this] lazy val activeTechniqueCategoryUnserialisation = new ActiveTechniqueCategoryUnserialisationImpl
  private[this] lazy val activeTechniqueUnserialisation = new ActiveTechniqueUnserialisationImpl
  private[this] lazy val directiveUnserialisation = new DirectiveUnserialisationImpl
  private[this] lazy val nodeGroupCategoryUnserialisation = new NodeGroupCategoryUnserialisationImpl
  private[this] lazy val nodeGroupUnserialisation = new NodeGroupUnserialisationImpl(queryParser)
  private[this] lazy val ruleUnserialisation = new RuleUnserialisationImpl
  private[this] lazy val ruleCategoryUnserialisation = new RuleCategoryUnserialisationImpl
  private[this] lazy val globalParameterUnserialisation = new GlobalParameterUnserialisationImpl
  lazy val changeRequestChangesUnserialisation = new ChangeRequestChangesUnserialisationImpl(
      nodeGroupUnserialisation
    , directiveUnserialisation
    , ruleUnserialisation
    , globalParameterUnserialisation
    , techniqueRepository
    , sectionSpecParser
  )

  private[this] lazy val entityMigration = DefaultXmlEventLogMigration

  private[this] lazy val eventLogDetailsServiceImpl = new EventLogDetailsServiceImpl(
      queryParser
    , new DirectiveUnserialisationImpl
    , new NodeGroupUnserialisationImpl(queryParser)
    , new RuleUnserialisationImpl
    , new ActiveTechniqueUnserialisationImpl
    , new DeploymentStatusUnserialisationImpl
    , new GlobalParameterUnserialisationImpl
    , new ApiAccountUnserialisationImpl
  )

  //////////////////////////////////////////////////////////
  //  non success services that could perhaps be
  //////////////////////////////////////////////////////////

  // => rwLdap is only used to repair an error, that could be repaired elsewhere.

  // => because of systemVariableSpecService
  // metadata.xml parser

  private[this] lazy val variableSpecParser = new VariableSpecParser
  private[this] lazy val sectionSpecParser = new SectionSpecParser(variableSpecParser)
  private[this] lazy val techniqueParser = {
    new TechniqueParser(variableSpecParser,sectionSpecParser,systemVariableSpecService)
  }

  private[this] lazy val userPropertyServiceImpl = new StatelessUserPropertyService(
      configService.rudder_ui_changeMessage_enabled _
    , configService.rudder_ui_changeMessage_mandatory _
    , configService.rudder_ui_changeMessage_explanation _
  )

  ////////////////////////////////////
  //  non success services
  ////////////////////////////////////

  ///// end /////

  private[this] lazy val logRepository = {
    val eventLogRepo = new EventLogJdbcRepository(doobie, eventLogFactory)
    techniqueRepositoryImpl.registerCallback(new LogEventOnTechniqueReloadCallback(
        "LogEventTechnique"
      , 100 // must be before most of other
      , eventLogRepo
    ))
    eventLogRepo
  }
  private[this] lazy val inventoryLogEventServiceImpl = new InventoryEventLogServiceImpl(logRepository)
  private[this] lazy val gitRepo = GitRepositoryProviderImpl.make(RUDDER_DIR_GITROOT).runNow
  private[this] lazy val gitRevisionProviderImpl = new LDAPGitRevisionProvider(rwLdap, rudderDitImpl, gitRepo, RUDDER_TECHNIQUELIBRARY_GIT_REFS_PATH)
  private[this] lazy val techniqueReader: TechniqueReader = {
    //find the relative path from gitRepo to the ptlib root
    val gitSlash = new File(RUDDER_DIR_GITROOT).getPath + "/"
    if(!RUDDER_DIR_TECHNIQUES.startsWith(gitSlash)) {
      ApplicationLogger.error("The Technique library root directory must be a sub-directory of '%s', but it is configured to be: '%s'".format(RUDDER_DIR_GITROOT, RUDDER_DIR_TECHNIQUES))
      throw new RuntimeException("The Technique library root directory must be a sub-directory of '%s', but it is configured to be: '%s'".format(RUDDER_DIR_GITROOT, RUDDER_DIR_TECHNIQUES))
    }

    //create a demo default-directive-names.conf if none exists
    val defaultDirectiveNames = new File(RUDDER_DIR_TECHNIQUES, "default-directive-names.conf")
    if(!defaultDirectiveNames.exists) {
      FileUtils.writeStringToFile(defaultDirectiveNames, """
        |#
        |# This file contains the default name that a directive gets in Rudder UI creation pop-up.
        |# The file format is a simple key=value file, with key being the techniqueName
        |# or techniqueName/version and the value being the name to use.
        |# An empty value will lead to an empty default name.
        |# For a new Directive, we will try to lookup "TechniqueName/version" and if not
        |# available "TechniqueName" from this file. If neither key is available, the
        |# pop-up will use the actual Technique name as default.
        |# Don't forget to commit the file to have modifications seen by Rudder.
        |#
        |
        |# Default pattern for new directive from "userManagement" technique:
        |userManagement=User: <name> Login: <login>
        |# For userManagement version 2.0, prefer that pattern in new Directives:
        |userManagement/2.0: User 2.0 [LOGIN]
        |""".stripMargin, RUDDER_CHARSET.value)
    }

    val relativePath = RUDDER_DIR_TECHNIQUES.substring(gitSlash.size, RUDDER_DIR_TECHNIQUES.size)
    new GitTechniqueReader(
        techniqueParser
      , gitRevisionProviderImpl
      , gitRepo
      , "metadata.xml"
      , "category.xml"
      , Some(relativePath)
      , "default-directive-names.conf"
    )
  }
  private[this] lazy val historizationJdbcRepository = new HistorizationJdbcRepository(doobie)

  private[this] lazy val roLdap =
    new ROPooledSimpleAuthConnectionProvider(
        host = LDAP_HOST
      , port = LDAP_PORT
      , authDn = LDAP_AUTHDN
      , authPw = LDAP_AUTHPW
      , poolSize = LDAP_MAX_POOL_SIZE
      , blockingModule = ZioRuntime.environment
    )
  lazy val rwLdap =
    new RWPooledSimpleAuthConnectionProvider(
        host = LDAP_HOST
      , port = LDAP_PORT
      , authDn = LDAP_AUTHDN
      , authPw = LDAP_AUTHPW
      , poolSize = LDAP_MAX_POOL_SIZE
      , blockingModule = ZioRuntime.environment
    )

  //query processor for accepted nodes
  private[this] lazy val queryProcessor = new AcceptedNodesLDAPQueryProcessor(
    nodeDitImpl,
    acceptedNodesDitImpl,
    new InternalLDAPQueryProcessor(roLdap, acceptedNodesDitImpl, nodeDit, ditQueryDataImpl, ldapEntityMapper),
    nodeInfoServiceImpl
  )

  //we need a roLdap query checker for nodes in pending
  private[this] lazy val inventoryQueryChecker = new PendingNodesLDAPQueryChecker(
    new InternalLDAPQueryProcessor(
        roLdap
      , pendingNodesDitImpl
      , nodeDit
        // here, we don't want to look for subgroups to show them in the form => always return an empty list
      , new DitQueryData(pendingNodesDitImpl, nodeDit, rudderDit, () => Nil.succeed)
      , ldapEntityMapper
    )
  )
  private[this] lazy val dynGroupServiceImpl = new DynGroupServiceImpl(rudderDitImpl, roLdap, ldapEntityMapper)

  lazy val pendingNodeCheckGroup = new CheckPendingNodeInDynGroups(inventoryQueryChecker)

  private[this] lazy val ldapFullInventoryRepository = new FullInventoryRepositoryImpl(inventoryDitService, inventoryMapper, rwLdap)
  private[this] lazy val unitRefuseGroup: UnitRefuseInventory = new RefuseGroups(
    "refuse_node:delete_id_in_groups",
    roLdapNodeGroupRepository, woLdapNodeGroupRepository)
  private[this] lazy val acceptInventory: UnitAcceptInventory with UnitRefuseInventory = new AcceptInventory(
    "accept_new_server:inventory",
    pendingNodesDitImpl,
    acceptedNodesDitImpl,
    ldapFullInventoryRepository)
  private[this] lazy val acceptNodeAndMachineInNodeOu: UnitAcceptInventory with UnitRefuseInventory = new AcceptFullInventoryInNodeOu(
      "accept_new_server:ou=node"
    , nodeDitImpl
    , rwLdap
    , ldapEntityMapper
    , PendingInventory
    , () => configService.rudder_node_onaccept_default_policy_mode().toBox
    , () => configService.rudder_node_onaccept_default_state().toBox
  )

  private[this] lazy val acceptHostnameAndIp: UnitAcceptInventory = new AcceptHostnameAndIp(
      "accept_new_server:check_hostname_unicity"
    , AcceptedInventory
    , queryProcessor
    , ditQueryDataImpl
    , psMngtService
    , configService.node_accept_duplicated_hostname
  )

  private[this] lazy val historizeNodeStateOnChoice: UnitAcceptInventory with UnitRefuseInventory = new HistorizeNodeStateOnChoice(
      "accept_or_refuse_new_node:historize_inventory"
    , ldapFullInventoryRepository
    , diffRepos
    , PendingInventory
  )
  private[this] lazy val nodeGridImpl = new NodeGrid(ldapFullInventoryRepository, nodeInfoServiceImpl, configService)

  private[this] lazy val modificationService = new ModificationService(logRepository,gitModificationRepository,itemArchiveManagerImpl,uuidGen)
  private[this] lazy val eventListDisplayerImpl = new EventListDisplayer( logRepository )
  private[this] lazy val eventLogDetailsGenerator = new EventLogDetailsGenerator(
      eventLogDetailsServiceImpl
    , logRepository
    , roLdapNodeGroupRepository
    , roLdapDirectiveRepository
    , nodeInfoServiceImpl
    , roLDAPRuleCategoryRepository
    , modificationService
    , personIdentServiceImpl
    , linkUtil
    , diffDisplayer
  )
  private[this] lazy val databaseManagerImpl = new DatabaseManagerImpl(reportsRepositoryImpl, updateExpectedRepo)
  private[this] lazy val softwareInventoryDAO: ReadOnlySoftwareDAO = new ReadOnlySoftwareDAOImpl(inventoryDitService, roLdap, inventoryMapper)
  private[this] lazy val softwareInventoryRWDAO: WriteOnlySoftwareDAO = new WriteOnlySoftwareDAOImpl(acceptedNodesDitImpl, rwLdap)
  private[this] lazy val softwareService: SoftwareService = new SoftwareServiceImpl(softwareInventoryDAO, softwareInventoryRWDAO)

  private[this] lazy val nodeSummaryServiceImpl = new NodeSummaryServiceImpl(inventoryDitService, inventoryMapper, roLdap)
  private[this] lazy val diffRepos: InventoryHistoryLogRepository =
    new InventoryHistoryLogRepository(HISTORY_INVENTORIES_ROOTDIR, new FullInventoryFileMarshalling(fullInventoryFromLdapEntries, inventoryMapper))

  private[this] lazy val personIdentServiceImpl = new TrivialPersonIdentService

  private[this] lazy val roParameterServiceImpl = new RoParameterServiceImpl(roLDAPParameterRepository)
  private[this] lazy val woParameterServiceImpl = new WoParameterServiceImpl(roParameterServiceImpl, woLDAPParameterRepository, asyncDeploymentAgentImpl)

  ///// items archivers - services that allows to transform items to XML and save then on a Git FS /////
  private[this] lazy val gitModificationRepository = new GitModificationRepositoryImpl(doobie)
  private[this] lazy val gitRuleArchiver: GitRuleArchiver = new GitRuleArchiverImpl(
      gitRepo
    , new File(RUDDER_DIR_GITROOT)
    , ruleSerialisation
    , rulesDirectoryName
    , prettyPrinter
    , gitModificationRepository
    , RUDDER_CHARSET.name
    , RUDDER_GROUP_OWNER_CONFIG_REPO
  )
  private[this] lazy val gitRuleCategoryArchiver: GitRuleCategoryArchiver = new GitRuleCategoryArchiverImpl(
      gitRepo
    , new File(RUDDER_DIR_GITROOT)
    , ruleCategorySerialisation
    , ruleCategoriesDirectoryName
    , prettyPrinter
    , gitModificationRepository
    , RUDDER_CHARSET.name
    , "category.xml"
    , RUDDER_GROUP_OWNER_CONFIG_REPO
  )
  private[this] lazy val gitActiveTechniqueCategoryArchiver: GitActiveTechniqueCategoryArchiver = new GitActiveTechniqueCategoryArchiverImpl(
      gitRepo
    , new File(RUDDER_DIR_GITROOT)
    , activeTechniqueCategorySerialisation
    , userLibraryDirectoryName
    , prettyPrinter
    , gitModificationRepository
    , RUDDER_CHARSET.name
    , "category.xml"
    , RUDDER_GROUP_OWNER_CONFIG_REPO
  )
  private[this] lazy val gitActiveTechniqueArchiver: GitActiveTechniqueArchiverImpl = new GitActiveTechniqueArchiverImpl(
      gitRepo
    , new File(RUDDER_DIR_GITROOT)
    , activeTechniqueSerialisation
    , userLibraryDirectoryName
    , prettyPrinter
    , gitModificationRepository
    , Buffer()
    , RUDDER_CHARSET.name
    , "category.xml"
    , RUDDER_GROUP_OWNER_CONFIG_REPO
  )
  private[this] lazy val gitDirectiveArchiver: GitDirectiveArchiver = new GitDirectiveArchiverImpl(
      gitRepo
    , new File(RUDDER_DIR_GITROOT)
    , directiveSerialisation
    , userLibraryDirectoryName
    , prettyPrinter
    , gitModificationRepository
    , RUDDER_CHARSET.name
    , RUDDER_GROUP_OWNER_CONFIG_REPO
  )
  private[this] lazy val gitNodeGroupArchiver: GitNodeGroupArchiver = new GitNodeGroupArchiverImpl(
      gitRepo
    , new File(RUDDER_DIR_GITROOT)
    , nodeGroupSerialisation
    , nodeGroupCategorySerialisation
    , groupLibraryDirectoryName
    , prettyPrinter
    , gitModificationRepository
    , RUDDER_CHARSET.name
    , "category.xml"
    , RUDDER_GROUP_OWNER_CONFIG_REPO
  )
  private[this] lazy val gitParameterArchiver: GitParameterArchiver = new GitParameterArchiverImpl(
      gitRepo
    , new File(RUDDER_DIR_GITROOT)
    , globalParameterSerialisation
    , parametersDirectoryName
    , prettyPrinter
    , gitModificationRepository
    , RUDDER_CHARSET.name
    , RUDDER_GROUP_OWNER_CONFIG_REPO
  )
  ////////////// MUTEX FOR rwLdap REPOS //////////////

  private[this] lazy val uptLibReadWriteMutex = ScalaLock.java2ScalaRWLock("directive-lock", new java.util.concurrent.locks.ReentrantReadWriteLock(true))
  private[this] lazy val groupLibReadWriteMutex = ScalaLock.java2ScalaRWLock("group-lock", new java.util.concurrent.locks.ReentrantReadWriteLock(true))
  private[this] lazy val nodeReadWriteMutex = ScalaLock.java2ScalaRWLock("node-lock", new java.util.concurrent.locks.ReentrantReadWriteLock(true))
  private[this] lazy val parameterReadWriteMutex = ScalaLock.java2ScalaRWLock("parameter-lock", new java.util.concurrent.locks.ReentrantReadWriteLock(true))

  private[this] lazy val roLdapDirectiveRepository = new RoLDAPDirectiveRepository(
        rudderDitImpl, roLdap, ldapEntityMapper, techniqueRepositoryImpl, uptLibReadWriteMutex)
  private[this] lazy val woLdapDirectiveRepository = {{
      val repo = new WoLDAPDirectiveRepository(
          roLdapDirectiveRepository,
        rwLdap,
        ldapDiffMapper,
        logRepository,
        uuidGen,
        gitDirectiveArchiver,
        gitActiveTechniqueArchiver,
        gitActiveTechniqueCategoryArchiver,
        personIdentServiceImpl,
        RUDDER_AUTOARCHIVEITEMS
      )

      gitActiveTechniqueArchiver.uptModificationCallback += new UpdatePiOnActiveTechniqueEvent(
          gitDirectiveArchiver,
        techniqueRepositoryImpl,
        roLdapDirectiveRepository
      )

      techniqueRepositoryImpl.registerCallback(new SaveDirectivesOnTechniqueCallback("SaveDirectivesOnTechniqueCallback", 100, directiveEditorServiceImpl, roLdapDirectiveRepository, repo))

      repo
    }
  }
  private[this] lazy val roLdapRuleRepository = new RoLDAPRuleRepository(rudderDitImpl, roLdap, ldapEntityMapper)

  private[this] lazy val woLdapRuleRepository: WoRuleRepository = new WoLDAPRuleRepository(
      roLdapRuleRepository
    , rwLdap
    , ldapDiffMapper
    , roLdapNodeGroupRepository
    , logRepository
    , gitRuleArchiver
    , personIdentServiceImpl
    , RUDDER_AUTOARCHIVEITEMS
  )

  private[this] lazy val woLdapNodeRepository: WoNodeRepository = new WoLDAPNodeRepository(
      nodeDitImpl
    , acceptedNodesDit
    , ldapEntityMapper
    , rwLdap
    , logRepository
  )

  private[this] lazy val roLdapNodeGroupRepository = new RoLDAPNodeGroupRepository(
      rudderDitImpl, roLdap, ldapEntityMapper, groupLibReadWriteMutex
  )
  private[this] lazy val woLdapNodeGroupRepository = new WoLDAPNodeGroupRepository(
      roLdapNodeGroupRepository
    , rwLdap
    , ldapDiffMapper
    , uuidGen
    , logRepository
    , gitNodeGroupArchiver
    , personIdentServiceImpl
    , RUDDER_AUTOARCHIVEITEMS
  )

  private[this] lazy val roLDAPRuleCategoryRepository = {
    new RoLDAPRuleCategoryRepository(
        rudderDitImpl
      , roLdap
      , ldapEntityMapper
      , groupLibReadWriteMutex
    )
  }
  private[this] lazy val woLDAPRuleCategoryRepository = {
    new WoLDAPRuleCategoryRepository(
        roLDAPRuleCategoryRepository
      , rwLdap
      , uuidGen
      , gitRuleCategoryArchiver
      , personIdentServiceImpl
      , RUDDER_AUTOARCHIVEITEMS
    )
  }

  lazy val roLDAPParameterRepository = new RoLDAPParameterRepository(
      rudderDitImpl, roLdap, ldapEntityMapper, parameterReadWriteMutex
  )
  private[this] lazy val woLDAPParameterRepository = new WoLDAPParameterRepository(
      roLDAPParameterRepository
    , rwLdap
    , ldapDiffMapper
    , logRepository
    , gitParameterArchiver
    , personIdentServiceImpl
    , RUDDER_AUTOARCHIVEITEMS
  )

  private[this] lazy val itemArchiveManagerImpl = new ItemArchiveManagerImpl(
      roLdapRuleRepository
    , woLdapRuleRepository
    , roLDAPRuleCategoryRepository
    , roLdapDirectiveRepository
    , roLdapNodeGroupRepository
    , roLDAPParameterRepository
    , woLDAPParameterRepository
    , gitRepo
    , gitRevisionProviderImpl
    , gitRuleArchiver
    , gitRuleCategoryArchiver
    , gitActiveTechniqueCategoryArchiver
    , gitActiveTechniqueArchiver
    , gitNodeGroupArchiver
    , gitParameterArchiver
    , parseRules
    , ParseActiveTechniqueLibrary
    , parseGlobalParameter
    , parseRuleCategories
    , importTechniqueLibrary
    , parseGroupLibrary
    , importGroupLibrary
    , importRuleCategoryLibrary
    , logRepository
    , asyncDeploymentAgentImpl
    , gitModificationRepository
    , dynGroupUpdaterService
  )

  private[this] lazy val globalComplianceModeService : ComplianceModeService =
    new ComplianceModeServiceImpl(
      () => configService.rudder_compliance_mode_name().toBox
      , () => configService.rudder_compliance_heartbeatPeriod().toBox
    )
  private[this] lazy val globalAgentRunService : AgentRunIntervalService =
    new AgentRunIntervalServiceImpl(
        nodeInfoServiceImpl
      , () => configService.agent_run_interval().toBox
      , () => configService.agent_run_start_hour().toBox
      , () => configService.agent_run_start_minute().toBox
      , () => configService.agent_run_splaytime().toBox
      , () => configService.rudder_compliance_heartbeatPeriod().toBox
    )

  private[this] lazy val systemVariableService: SystemVariableService = new SystemVariableServiceImpl(
      systemVariableSpecService
    , psMngtService
    , RUDDER_DIR_DEPENDENCIES
    , RUDDER_COMMUNITY_PORT
    , RUDDER_DIR_SHARED_FILES_FOLDER
    , RUDDER_WEBDAV_USER
    , RUDDER_WEBDAV_PASSWORD
    , RUDDER_JDBC_URL
    , RUDDER_JDBC_USERNAME
    , RUDDER_SYSLOG_PORT
    , RUDDER_DIR_GITROOT
    , RUDDER_SERVER_ROLES
    , rudderFullVersion
    , () => configService.cfengine_server_denybadclocks().toBox
    , () => configService.relay_server_sync_method().toBox
    , () => configService.relay_server_syncpromises().toBox
    , () => configService.relay_server_syncsharedfiles().toBox
    , () => configService.cfengine_modified_files_ttl().toBox
    , () => configService.cfengine_outputs_ttl().toBox
    , () => configService.rudder_store_all_centralized_logs_in_file().toBox
    , () => configService.send_server_metrics().toBox
    , () => configService.rudder_syslog_protocol().toBox
    , () => configService.rudder_syslog_protocol_disabled().toBox
    , () => configService.rudder_report_protocol_default().toBox
    , () => configService.rudder_verify_certificates().toBox
  )
  private[this] lazy val rudderCf3PromisesFileWriterService = new PolicyWriterServiceImpl(
      techniqueRepositoryImpl
    , pathComputer
    , new NodeConfigurationLoggerImpl(RUDDER_DEBUG_NODE_CONFIGURATION_PATH)
    , new PrepareTemplateVariablesImpl(techniqueRepositoryImpl, systemVariableSpecService, new BuildBundleSequence(systemVariableSpecService, writeAllAgentSpecificFiles), agentRegister)
    , new FillTemplatesService()
    , writeAllAgentSpecificFiles
    , HOOKS_D
    , HOOKS_IGNORE_SUFFIXES
  )

  //must be here because of circular dependency if in techniqueRepository
  techniqueRepositoryImpl.registerCallback(new TechniqueAcceptationUpdater(
      "UpdatePTAcceptationDatetime"
    , 50
    , roLdapDirectiveRepository
    , woLdapDirectiveRepository
    , techniqueRepository
    , uuidGen
  ))

  private[this] lazy val techniqueRepositoryImpl = {
    val service = new TechniqueRepositoryImpl(
        techniqueReader,
      Seq(),
      uuidGen
    )
    service
  }
  lazy val interpolationCompiler = new InterpolatedValueCompilerImpl()
  lazy val typeParameterService : PlugableParameterTypeService = new PlugableParameterTypeService()
  private[this] lazy val ruleValService: RuleValService = new RuleValServiceImpl(interpolationCompiler)

  private[this] lazy val psMngtService: PolicyServerManagementService = new PolicyServerManagementServiceImpl(
      roLdapDirectiveRepository
    , woLdapDirectiveRepository
    , rwLdap
    , rudderDit
  )
  private[this] lazy val historizationService = new HistorizationServiceImpl(historizationJdbcRepository)

  lazy val deploymentService = {
    new PromiseGenerationServiceImpl(
        roLdapRuleRepository
      , woLdapRuleRepository
      , ruleValService
      , systemVariableService
      , nodeConfigurationHashRepo
      , nodeInfoServiceImpl
      , updateExpectedRepo
      , historizationService
      , roNodeGroupRepository
      , roDirectiveRepository
      , ruleApplicationStatusImpl
      , roParameterServiceImpl
      , interpolationCompiler
      , ldapFullInventoryRepository
      , globalComplianceModeService
      , globalAgentRunService
      , reportingServiceImpl
      , rudderCf3PromisesFileWriterService
      , new WriteNodeCertificatesPemImpl(Some(RUDDER_RELAY_RELOAD))
      , () => configService.agent_run_interval().toBox
      , () => configService.agent_run_splaytime().toBox
      , () => configService.agent_run_start_hour().toBox
      , () => configService.agent_run_start_minute().toBox
      , () => configService.rudder_featureSwitch_directiveScriptEngine().toBox
      , () => configService.rudder_global_policy_mode().toBox
      , () => configService.rudder_generation_compute_dyngroups().toBox
      , () => configService.rudder_generation_max_parallelism().toBox
      , () => configService.rudder_generation_js_timeout().toBox
      , () => configService.rudder_generation_continue_on_error().toBox
      , HOOKS_D
      , HOOKS_IGNORE_SUFFIXES
      , UPDATED_NODE_IDS_PATH
      , UPDATED_NODE_IDS_COMPABILITY
      , GENERATION_FAILURE_MSG_PATH
      , allNodeCertificatesPemFile = better.files.File("/var/rudder/lib/ssl/allnodescerts.pem")
  )}

  private[this] lazy val asyncDeploymentAgentImpl: AsyncDeploymentActor = {
    val agent = new AsyncDeploymentActor(
        deploymentService
      , eventLogDeploymentServiceImpl
      , deploymentStatusSerialisation
    )
    techniqueRepositoryImpl.registerCallback(
        new DeployOnTechniqueCallback("DeployOnPTLibUpdate", 1000, agent)
    )
    agent
  }

  private[this] lazy val newNodeManagerImpl = {
    //the sequence of unit process to accept a new inventory
    val unitAcceptors =
      historizeNodeStateOnChoice ::
      acceptNodeAndMachineInNodeOu ::
      acceptInventory ::
      acceptHostnameAndIp ::
      Nil

    //the sequence of unit process to refuse a new inventory
    val unitRefusors =
      historizeNodeStateOnChoice ::
      unitRefuseGroup ::
      acceptNodeAndMachineInNodeOu ::
      acceptInventory ::
      Nil

    new NewNodeManagerImpl(
        roLdap
      , pendingNodesDitImpl
      , acceptedNodesDitImpl
      , nodeSummaryServiceImpl
      , ldapFullInventoryRepository
      , unitAcceptors
      , unitRefusors
      , inventoryHistoryLogRepository
      , eventLogRepository
      , dyngroupUpdaterBatch
      , List(nodeInfoServiceImpl)
      , nodeInfoServiceImpl
      , HOOKS_D
      , HOOKS_IGNORE_SUFFIXES
    )
  }

  lazy val nodeConfigurationHashRepo: NodeConfigurationHashRepository = new LdapNodeConfigurationHashRepository(rudderDit, rwLdap)

  private[this] lazy val reportingServiceImpl = new CachedReportingServiceImpl(
      new ReportingServiceImpl(
          findExpectedRepo
        , reportsRepositoryImpl
        , roAgentRunsRepository
        , globalAgentRunService
        , nodeInfoServiceImpl
        , roDirectiveRepository
        , roRuleRepository
        , () => globalComplianceModeService.getGlobalComplianceMode
        , configService.rudder_global_policy_mode _
        , () => configService.rudder_compliance_unexpected_report_interpretation().toBox
        , RUDDER_JDBC_BATCH_MAX_SIZE
      )
    , nodeInfoServiceImpl
    , RUDDER_JDBC_BATCH_MAX_SIZE // use same size as for SQL requests
    , complianceRepositoryImpl
  )

  private[this] lazy val pgIn = new PostgresqlInClause(70)
  private[this] lazy val findExpectedRepo = new FindExpectedReportsJdbcRepository(doobie, pgIn, RUDDER_JDBC_BATCH_MAX_SIZE)
  private[this] lazy val updateExpectedRepo = new UpdateExpectedReportsJdbcRepository(doobie, pgIn, RUDDER_JDBC_BATCH_MAX_SIZE)
  private[this] lazy val reportsRepositoryImpl = new ReportsJdbcRepository(doobie)
  private[this] lazy val complianceRepositoryImpl = new ComplianceJdbcRepository(
      doobie
    , () => configService.rudder_save_db_compliance_details().toBox
    , () => configService.rudder_save_db_compliance_levels().toBox
  )
  private[this] lazy val dataSourceProvider = new RudderDatasourceProvider(RUDDER_JDBC_DRIVER, RUDDER_JDBC_URL, RUDDER_JDBC_USERNAME, RUDDER_JDBC_PASSWORD, RUDDER_JDBC_MAX_POOL_SIZE)
  lazy val doobie = new Doobie(dataSourceProvider.datasource)

  private[this] lazy val parseRules : ParseRules = new GitParseRules(
      ruleUnserialisation
    , gitRepo
    , entityMigration
    , rulesDirectoryName
  )
  private[this] lazy val ParseActiveTechniqueLibrary : ParseActiveTechniqueLibrary = new GitParseActiveTechniqueLibrary(
      activeTechniqueCategoryUnserialisation
    , activeTechniqueUnserialisation
    , directiveUnserialisation
    , gitRepo
    , entityMigration
    , userLibraryDirectoryName
  )
  private[this] lazy val importTechniqueLibrary : ImportTechniqueLibrary = new ImportTechniqueLibraryImpl(
     rudderDitImpl
   , rwLdap
   , ldapEntityMapper
   , uptLibReadWriteMutex
  )
  private[this] lazy val parseGroupLibrary : ParseGroupLibrary = new GitParseGroupLibrary(
      nodeGroupCategoryUnserialisation
    , nodeGroupUnserialisation
    , gitRepo
    , entityMigration
    , groupLibraryDirectoryName
  )
  private[this] lazy val parseGlobalParameter : ParseGlobalParameters = new GitParseGlobalParameters(
      globalParameterUnserialisation
    , gitRepo
    , entityMigration
    , parametersDirectoryName
  )
  private[this] lazy val parseRuleCategories : ParseRuleCategories = new GitParseRuleCategories(
      ruleCategoryUnserialisation
    , gitRepo
    , entityMigration
    , ruleCategoriesDirectoryName
  )
  private[this] lazy val importGroupLibrary : ImportGroupLibrary = new ImportGroupLibraryImpl(
     rudderDitImpl
   , rwLdap
   , ldapEntityMapper
   , groupLibReadWriteMutex
  )
  private[this] lazy val importRuleCategoryLibrary : ImportRuleCategoryLibrary = new ImportRuleCategoryLibraryImpl(
     rudderDitImpl
   , rwLdap
   , ldapEntityMapper
   , groupLibReadWriteMutex
  )
  private[this] lazy val eventLogDeploymentServiceImpl = new EventLogDeploymentService(logRepository, eventLogDetailsServiceImpl)
  private[this] lazy val nodeInfoServiceImpl = new NodeInfoServiceCachedImpl(
      roLdap
    , nodeDitImpl
    , acceptedNodesDitImpl
    , removedNodesDitImpl
    , pendingNodesDitImpl
    , ldapEntityMapper
    , inventoryMapper
    , FiniteDuration(LDAP_CACHE_NODE_INFO_MIN_INTERVAL.toMillis, "millis")
  )
  private[this] lazy val dependencyAndDeletionServiceImpl: DependencyAndDeletionService = new DependencyAndDeletionServiceImpl(
        roLdap
      , rudderDitImpl
      , roLdapDirectiveRepository
      , woLdapDirectiveRepository
      , woLdapRuleRepository
      , woLdapNodeGroupRepository
      , ldapEntityMapper
  )

  private[this] lazy val logDisplayerImpl: LogDisplayer = new LogDisplayer(reportsRepositoryImpl, roLdapDirectiveRepository, roLdapRuleRepository)
  private[this] lazy val categoryHierarchyDisplayerImpl: CategoryHierarchyDisplayer = new CategoryHierarchyDisplayer()
  private[this] lazy val dyngroupUpdaterBatch: UpdateDynamicGroups = new UpdateDynamicGroups(
      dynGroupServiceImpl
    , dynGroupUpdaterService
    , asyncDeploymentAgentImpl
    , uuidGen
    , RUDDER_BATCH_DYNGROUP_UPDATEINTERVAL
  )

  private[this] lazy val dynGroupUpdaterService = new DynGroupUpdaterServiceImpl(roLdapNodeGroupRepository, woLdapNodeGroupRepository, queryProcessor)

  private[this] lazy val dbCleaner: AutomaticReportsCleaning = {
    val cleanFrequency = AutomaticReportsCleaning.buildFrequency(
        RUDDER_BATCH_REPORTSCLEANER_FREQUENCY
      , RUDDER_BATCH_DATABASECLEANER_RUNTIME_MINUTE
      , RUDDER_BATCH_DATABASECLEANER_RUNTIME_HOUR
      , RUDDER_BATCH_DATABASECLEANER_RUNTIME_DAY) match {
      case Full(freq) => freq
      case eb:EmptyBox => val fail = eb ?~! "automatic reports cleaner is not correct"
        val exceptionMsg = "configuration file (/opt/rudder/etc/rudder-webapp.conf) is not correctly set, cause is %s".format(fail.msg)
        throw new RuntimeException(exceptionMsg)
    }


    new AutomaticReportsCleaning(
      databaseManagerImpl
    , roLDAPConnectionProvider
    , RUDDER_BATCH_REPORTSCLEANER_DELETE_TTL
    , RUDDER_BATCH_REPORTSCLEANER_ARCHIVE_TTL
    , RUDDER_BATCH_REPORTSCLEANER_COMPLIANCE_DELETE_TTL
    , RUDDER_BATCH_REPORTSCLEANER_LOG_DELETE_TTL
    , cleanFrequency
    )
  }

  private[this] lazy val techniqueLibraryUpdater = new CheckTechniqueLibrary(
      techniqueRepositoryImpl
    , asyncDeploymentAgent
    , uuidGen
    , RUDDER_BATCH_TECHNIQUELIBRARY_UPDATEINTERVAL
  )

  private[this] lazy val jsTreeUtilServiceImpl = new JsTreeUtilService(roLdapDirectiveRepository, techniqueRepositoryImpl)
  private[this] lazy val removeNodeServiceImpl = new RemoveNodeServiceImpl(
        nodeDitImpl
      , rudderDitImpl
      , removedNodesDitImpl
      , rwLdap
      , ldapEntityMapper
      , roLdapNodeGroupRepository
      , woLdapNodeGroupRepository
      , nodeInfoServiceImpl
      , ldapFullInventoryRepository
      , logRepository
      , policyServerManagementService
      , nodeReadWriteMutex
      , nodeInfoServiceImpl
      , updateExpectedRepo
      , pathComputer
      , HOOKS_D
      , HOOKS_IGNORE_SUFFIXES
  )

<<<<<<< HEAD
  private[this] lazy val healthcheckService = new HealthcheckService(List(CheckCoreNumber))
  lazy val healthcheckNotificationService = new HealthcheckNotificationService(healthcheckService, RUDDER_HEALTHCHECK_PERIOD)
=======
  private[this] lazy val healthcheckService = new HealthcheckService(List(CheckCoreNumber, CheckFreeSpace))
>>>>>>> 1d281b1e

  /**
   * Event log migration
   */

  private[this] lazy val migrationRepository = new MigrationEventLogRepository(doobie)

  private[this] lazy val controlXmlFileFormatMigration_5_6 = new ControlXmlFileFormatMigration_5_6(
      migrationEventLogRepository = migrationRepository
    , doobie
    , previousMigrationController = None
  )

  /**
   * *************************************************
   * Bootstrap check actions
   * **************************************************
   */

  private[this] lazy val ruleCategoriesDirectory = new File(new File(RUDDER_DIR_GITROOT),ruleCategoriesDirectoryName)

  lazy val allBootstrapChecks = new SequentialImmediateBootStrapChecks(
      new CheckConnections(dataSourceProvider, rwLdap)
    , new CheckDIT(pendingNodesDitImpl, acceptedNodesDitImpl, removedNodesDitImpl, rudderDitImpl, rwLdap)
    , new CheckInitUserTemplateLibrary(
        rudderDitImpl, rwLdap, techniqueRepositoryImpl,
        roLdapDirectiveRepository, woLdapDirectiveRepository, uuidGen, asyncDeploymentAgentImpl) //new CheckDirectiveBusinessRules()
    , new CheckRudderGlobalParameter(roLDAPParameterRepository, woLDAPParameterRepository, uuidGen)
    , new CheckMigrationXmlFileFormat5_6(controlXmlFileFormatMigration_5_6)
    , new CheckInitXmlExport(itemArchiveManagerImpl, personIdentServiceImpl, uuidGen)
    , new CheckRootRuleCategoryExport (itemArchiveManager, ruleCategoriesDirectory,  personIdentServiceImpl, uuidGen)
    // Check technique library reload needs to be achieved after modification in configuration (like migration of CFEngine variables)
    , new CheckTechniqueLibraryReload(
          techniqueRepositoryImpl
        , asyncDeploymentAgent
        , uuidGen
      )
    , new CheckCfengineSystemRuleTargets(rwLdap)
    , new CheckNcfTechniqueUpdate(
          restExtractorService
        , ncfTechniqueWriter
        , roLDAPApiAccountRepository.systemAPIAccount
        , uuidGen
        , updateTechniqueLibrary
        , ncfTechniqueReader
        , resourceFileService
      )
    , new TriggerPolicyUpdate(
          asyncDeploymentAgent
        , uuidGen
    )
    , new CreateSystemToken(roLDAPApiAccountRepository.systemAPIAccount)
    , new CheckApiTokenAutorizationKind(rudderDit, rwLdap)
    , new CheckNashornWarning()
    , new LoadNodeComplianceCache(nodeInfoService, reportingServiceImpl)
  )

  //////////////////////////////////////////////////////////////////////////////////////////
  ////////////////////////////// Directive Editor and web fields //////////////////////////////
  //////////////////////////////////////////////////////////////////////////////////////////

  import java.util.Locale

  import com.normation.cfclerk.domain._
  import org.joda.time.format.DateTimeFormat

  lazy val isoDateFormatter = DateTimeFormat.forPattern("yyyy-MM-dd").withLocale(Locale.ENGLISH)
  lazy val isoTimeFormatter = DateTimeFormat.forPattern("HH:mm:ss").withLocale(Locale.ENGLISH)

  object FieldFactoryImpl extends DirectiveFieldFactory {
    //only one field

    override def forType(v: VariableSpec, id: String): DirectiveField = {
      val prefixSize = "size-"
      v match {
        case selectOne: SelectOneVariableSpec => new SelectOneField(id, selectOne.valueslabels)
        case select: SelectVariableSpec => new SelectField(id, select.valueslabels)
        case input: InputVariableSpec => v.constraint.typeName match {
          case str: SizeVType => new InputSizeField(id, () => configService.rudder_featureSwitch_directiveScriptEngine().toBox, str.name.substring(prefixSize.size))
          case SharedFileVType => new FileField(id)
          case DestinationPathVType => default(id)
          case DateVType(r) => new DateField(isoDateFormatter)(id)
          case TimeVType(r) => new TimeField(isoTimeFormatter)(id)
          case PermVType => new FilePermsField(id)
          case BooleanVType => new CheckboxField(id)
          case TextareaVType(r) => new TextareaField(id, () => configService.rudder_featureSwitch_directiveScriptEngine().toBox)
          // Same field type for password and MasterPassword, difference is that master will have slave/used derived passwords, and password will not have any slave/used field
          case PasswordVType(algos) => new PasswordField(id, algos, input.constraint.mayBeEmpty, () => configService.rudder_featureSwitch_directiveScriptEngine().toBox)
          case MasterPasswordVType(algos) => new PasswordField(id, algos, input.constraint.mayBeEmpty, () => configService.rudder_featureSwitch_directiveScriptEngine().toBox)
          case AixDerivedPasswordVType => new DerivedPasswordField(id, HashAlgoConstraint.DerivedPasswordType.AIX)
          case LinuxDerivedPasswordVType => new DerivedPasswordField(id, HashAlgoConstraint.DerivedPasswordType.Linux)
          case _ => default(id)
        }
        case predefinedField: PredefinedValuesVariableSpec => new ReadOnlyTextField(id)

        case _ =>
          logger.error("Unexpected case : variable %s should not be displayed. Only select1, select or input can be displayed.".format(v.name))
          default(id)
      }
    }

    override def default(id: String) = new TextField(id, () => configService.rudder_featureSwitch_directiveScriptEngine().toBox)
  }

  private[this] lazy val section2FieldService: Section2FieldService = {
      def translators = {
        val t = new Translators()
        t.add(StringTranslator)
        t.add(new DateTimeTranslator(isoDateFormatter, isoTimeFormatter))
        t.add(FilePermsTranslator)
        t.add(FileTranslator)
        t.add(DestinationFileTranslator)
        t.add(SelectFieldTranslator)
        t
      }
    new Section2FieldService(FieldFactoryImpl, translators)
  }
  private[this] lazy val directiveEditorServiceImpl: DirectiveEditorService =
    new DirectiveEditorServiceImpl(techniqueRepositoryImpl, section2FieldService)
  private[this] lazy val reportDisplayerImpl = new ReportDisplayer(
      roLdapRuleRepository
    , roLdapDirectiveRepository
    , techniqueRepositoryImpl
    , configService
    , logDisplayerImpl
  )
  private[this] lazy val propertyRepository = new RudderPropertiesRepositoryImpl(doobie)
  private[this] lazy val autoReportLogger = new AutomaticReportLogger(
      propertyRepository
    , reportsRepositoryImpl
    , roLdapRuleRepository
    , roLdapDirectiveRepository
    , nodeInfoServiceImpl
    , RUDDER_BATCH_REPORTS_LOGINTERVAL )

  private[this] lazy val scriptLauncher = new DebugInfoServiceImpl

  ////////////////////// Snippet plugins & extension register //////////////////////
  lazy val snippetExtensionRegister: SnippetExtensionRegister = new SnippetExtensionRegisterImpl()

  /*
   * Agent runs: we use a cache for them.
   */
  private[this] lazy val cachedAgentRunRepository = {
    val roRepo = new RoReportsExecutionRepositoryImpl(doobie, pgIn, RUDDER_JDBC_BATCH_MAX_SIZE)
    new CachedReportsExecutionRepository(
        roRepo
      , new WoReportsExecutionRepositoryImpl(doobie, roRepo )
      , findExpectedRepo
    )
  }

  val updatesEntryJdbcRepository = new LastProcessedReportRepositoryImpl(doobie)

  val executionService = {
    val maxCatchupTime = {
      val temp = FiniteDuration(RUDDER_REPORTS_EXECUTION_MAX_DAYS.toLong, "day") + FiniteDuration(RUDDER_REPORTS_EXECUTION_MAX_MINUTES.toLong, "minutes")
        if (temp.toMillis == 0) {
          logger.error("'rudder.aggregateReports.maxDays' and 'rudder.aggregateReports.maxMinutes' properties are both 0 or empty. Set using 30 minutes as default value, please check /opt/rudder/etc/rudder-web.properties")
          FiniteDuration(30, "minutes")
        } else {
          temp
        }
    }
    val maxCatchupBatch = FiniteDuration(RUDDER_REPORTS_EXECUTION_MAX_SIZE.toLong, "minutes")


    new ReportsExecutionService(
      reportsRepository
    , woAgentRunsRepository
    , updatesEntryJdbcRepository
    , recentChangesService
    , reportingServiceImpl
    , complianceRepositoryImpl
    , maxCatchupTime
    , maxCatchupBatch
    )
  }

  val aggregateReportScheduler = new FindNewReportsExecution(executionService,RUDDER_REPORTS_EXECUTION_INTERVAL)

  // This needs to be done at the end, to be sure that all is initialized
  deploymentService.setDynamicsGroupsService(dyngroupUpdaterBatch)

  // aggregate information about node count
  // don't forget to start-it once out of the zone which lead to dead-lock (ie: in Lift boot)
  val historizeNodeCountBatch = for {
    gitLogger  <- CommitLogServiceImpl.make(METRICS_NODES_DIRECTORY_GIT_ROOT)
    writer     <- WriteNodeCSV.make(METRICS_NODES_DIRECTORY_GIT_ROOT, ";", "yyyy-MM")
    service    =  new HistorizeNodeCountService(
                      new FetchDataServiceImpl(RudderConfig.nodeInfoService, RudderConfig.reportingService)
                    , writer
                    , gitLogger
                    , ZioRuntime.environment
                    , DateTimeZone.UTC // never change log line
                  )
    cron       <- Scheduler.make(METRICS_NODES_MIN_PERIOD, METRICS_NODES_MAX_PERIOD, s => service.scheduledLog(s)
                    , "Automatic recording of active nodes".succeed, ZioRuntime.environment
                  )
    _          <- ScheduledJobLoggerPure.metrics.info(
                    s"Starting node count historization batch (min:${METRICS_NODES_MIN_PERIOD.render}; max:${METRICS_NODES_MAX_PERIOD.render})"
                  )
    _          <- cron.start
  } yield ()

}<|MERGE_RESOLUTION|>--- conflicted
+++ resolved
@@ -2084,12 +2084,8 @@
       , HOOKS_IGNORE_SUFFIXES
   )
 
-<<<<<<< HEAD
-  private[this] lazy val healthcheckService = new HealthcheckService(List(CheckCoreNumber))
+  private[this] lazy val healthcheckService = new HealthcheckService(List(CheckCoreNumber, CheckFreeSpace))
   lazy val healthcheckNotificationService = new HealthcheckNotificationService(healthcheckService, RUDDER_HEALTHCHECK_PERIOD)
-=======
-  private[this] lazy val healthcheckService = new HealthcheckService(List(CheckCoreNumber, CheckFreeSpace))
->>>>>>> 1d281b1e
 
   /**
    * Event log migration
