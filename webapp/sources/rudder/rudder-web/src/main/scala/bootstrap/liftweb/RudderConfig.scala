--- conflicted
+++ resolved
@@ -1384,12 +1384,9 @@
     changeRequestChangesSerialisation:   ChangeRequestChangesSerialisation,
     gitRepo:                             GitRepositoryProvider,
     gitModificationRepository:           GitModificationRepository,
-<<<<<<< HEAD
+    inventorySaver:                      NodeFactInventorySaver,
+    inventoryDitService:                 InventoryDitService,
     nodeFactRepository:                  NodeFactRepository
-=======
-    inventorySaver:                      DefaultInventorySaver,
-    inventoryDitService:                 InventoryDitService
->>>>>>> 922adf26
 )
 
 /*
@@ -1721,69 +1718,7 @@
       )
     }
 
-<<<<<<< HEAD
     lazy val nodeApiService = new NodeApiService(
-=======
-    lazy val nodeApiService2 = new NodeApiService2(
-      newNodeManager,
-      nodeInfoService,
-      removeNodeService,
-      uuidGen,
-      restExtractorService,
-      restDataSerializer
-    )
-
-    lazy val nodeApiService4 = new NodeApiService4(
-      fullInventoryRepository,
-      nodeInfoService,
-      softwareInventoryDAO,
-      uuidGen,
-      restExtractorService,
-      restDataSerializer,
-      roAgentRunsRepository
-    )
-
-    lazy val nodeApiService8 = {
-      new NodeApiService8(
-        woNodeRepository,
-        nodeInfoService,
-        uuidGen,
-        asyncDeploymentAgent,
-        RUDDER_RELAY_API,
-        userService
-      )
-    }
-
-    lazy val nodeApiService12 = new NodeApiService12(
-      removeNodeService,
-      uuidGen,
-      restDataSerializer
-    )
-
-    lazy val nodeApiService6 = new NodeApiService6(
-      nodeInfoService,
-      fullInventoryRepository,
-      softwareInventoryDAO,
-      restDataSerializer,
-      queryProcessor,
-      inventoryQueryChecker,
-      roAgentRunsRepository
-    )
-
-    lazy val nodeApiService13 = new NodeApiService13(
-      nodeInfoService,
-      cachedAgentRunRepository,
-      readOnlySoftwareDAO,
-      restExtractorService,
-      () => configService.rudder_global_policy_mode().toBox,
-      reportingServiceImpl,
-      roNodeGroupRepository,
-      roLDAPParameterRepository
-    )
-
-    lazy val nodeApiService16 = new NodeApiService15(
-      fullInventoryRepository,
->>>>>>> 922adf26
       rwLdap,
       nodeFactRepository,
       roNodeGroupRepository,
@@ -3703,12 +3638,9 @@
       changeRequestChangesSerialisation,
       gitConfigRepo,
       gitModificationRepository,
-<<<<<<< HEAD
+      inventorySaver,
+      inventoryDitService,
       nodeFactRepository
-=======
-      inventorySaver,
-      inventoryDitService
->>>>>>> 922adf26
     )
 
     // need to be done here to avoid cyclic dependencies
