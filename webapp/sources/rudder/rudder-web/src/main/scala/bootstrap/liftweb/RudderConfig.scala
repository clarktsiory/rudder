--- conflicted
+++ resolved
@@ -207,11 +207,8 @@
 import com.typesafe.config.ConfigFactory
 import com.unboundid.ldap.sdk.DN
 import com.unboundid.ldap.sdk.RDN
-<<<<<<< HEAD
 import com.unboundid.ldif.LDIFChangeRecord
-=======
 import cron4s.CronExpr
->>>>>>> c81b0160
 import java.io.File
 import java.nio.file.attribute.PosixFilePermission
 import java.security.Security
@@ -651,15 +648,10 @@
     config.getInt("rudder.batch.reportscleaner.delete.TTL") // AutomaticReportsCleaning.defaultDeleteTTL
   val RUDDER_BATCH_REPORTSCLEANER_COMPLIANCE_DELETE_TTL: Int =
     config.getInt("rudder.batch.reportscleaner.compliancelevels.delete.TTL") // AutomaticReportsCleaning.defaultDeleteTTL
-<<<<<<< HEAD
-  val RUDDER_BATCH_REPORTSCLEANER_LOG_DELETE_TTL = {
+  val RUDDER_BATCH_REPORTSCLEANER_LOG_DELETE_TTL: String = {
     (Try {
       config.getString("rudder.batch.reportsCleaner.deleteLogReport.TTL")
     } orElse Try {
-=======
-  val RUDDER_BATCH_REPORTSCLEANER_LOG_DELETE_TTL: String = {
-    try {
->>>>>>> c81b0160
       config.getString("rudder.batch.reportscleaner.deleteReportLog.TTL")
     }.map { res =>
       ApplicationLogger.warn(
@@ -990,23 +982,6 @@
     }
   }
 
-<<<<<<< HEAD
-=======
-  val RUDDER_DEFAULT_DELETE_NODE_MODE: DeleteMode = {
-    val default = DeleteMode.Erase
-    val mode    = {
-      try {
-        config.getString("rudder.nodes.delete.defaultMode")
-      } catch {
-        case ex: ConfigException => default.name
-      }
-    }
-    val cfg     = DeleteMode.all.find(_.name == mode).getOrElse(default)
-    ApplicationLogger.info(s"Using '${cfg.name}' behavior when a node is deleted")
-    cfg
-  }
-
->>>>>>> c81b0160
   // Store it an a Box as it's only used in Lift
   val AUTH_IDLE_TIMEOUT: Box[Duration] = {
     try {
