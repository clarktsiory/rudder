--- conflicted
+++ resolved
@@ -946,26 +946,18 @@
       )
 
   val techniqueArchiver = new TechniqueArchiverImpl(gitRepo,   new File(RUDDER_DIR_GITROOT) , prettyPrinter, "/", gitModificationRepository, personIdentService)
-<<<<<<< HEAD
   val techniqueSerializer = new TechniqueSerializer(typeParameterService)
-=======
-
->>>>>>> 7ab6409d
   val ncfTechniqueWriter = new TechniqueWriter(
       techniqueArchiver
     , updateTechniqueLibrary
     , interpolationCompiler
     , roDirectiveRepository
-<<<<<<< HEAD
-=======
     , woDirectiveRepository
->>>>>>> 7ab6409d
     , techniqueRepository
     , workflowLevelService
     , prettyPrinter
     , RUDDER_DIR_GITROOT
     , typeParameterService
-<<<<<<< HEAD
     , techniqueSerializer
     , RUDDER_LANG_EXEC_TEST_LOOP
   )
@@ -977,8 +969,6 @@
     , new File(RUDDER_DIR_GITROOT)
     , prettyPrinter
     , gitModificationRepository
-=======
->>>>>>> 7ab6409d
   )
 
   lazy val pipelinedReportUnmarshaller : ReportUnmarshaller = {
