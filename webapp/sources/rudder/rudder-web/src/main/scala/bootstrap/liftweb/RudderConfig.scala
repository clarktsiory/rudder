--- conflicted
+++ resolved
@@ -1147,6 +1147,12 @@
     }
   }
 
+  def postPluginInitActions = {
+    // todo: scheduler interval should be a property
+    ZioRuntime.unsafeRun(jsonReportsAnalyzer.start(5.seconds).forkDaemon.provideLayer(ZioRuntime.layers))
+    ZioRuntime.unsafeRun(MainCampaignService.start(mainCampaignService))
+  }
+
 }
 
 /*
@@ -3167,16 +3173,11 @@
     lazy val mainCampaignService = new MainCampaignService(campaignEventRepo, campaignRepo, uuidGen, 1, 1)
     lazy val jsonReportsAnalyzer = JSONReportsAnalyser(reportsRepository, propertyRepository)
 
-    // todo: scheduler interval should be a property
-    ZioRuntime.unsafeRun(jsonReportsAnalyzer.start(5.seconds).forkDaemon.provideLayer(ZioRuntime.layers))
-
-    ZioRuntime.unsafeRun(MainCampaignService.start(mainCampaignService))
-
-    /**
-   * *************************************************
-   * Bootstrap check actions
-   * **************************************************
-   */
+    /*
+     * *************************************************
+     * Bootstrap check actions
+     * **************************************************
+     */
 
     lazy val allBootstrapChecks = new SequentialImmediateBootStrapChecks(
       new CheckConnections(dataSourceProvider, rwLdap),
@@ -3283,7 +3284,6 @@
             }
           case predefinedField: PredefinedValuesVariableSpec => new ReadOnlyTextField(id)
 
-<<<<<<< HEAD
           case _ =>
             logger.error(
               "Unexpected case : variable %s should not be displayed. Only select1, select or input can be displayed.".format(
@@ -3296,13 +3296,6 @@
 
       override def default(id: String) = new TextField(id, () => configService.rudder_featureSwitch_directiveScriptEngine().toBox)
     }
-=======
-  def postPluginInitActions = {
-    // todo: scheduler interval should be a property
-    ZioRuntime.unsafeRun(jsonReportsAnalyzer.start(5.seconds).forkDaemon.provideLayer(ZioRuntime.layers))
-    ZioRuntime.unsafeRun(MainCampaignService.start(mainCampaignService))
-  }
->>>>>>> 5b2eac2e
 
     lazy val section2FieldService:       Section2FieldService   = {
       new Section2FieldService(FieldFactoryImpl, Translator.defaultTranslators)
