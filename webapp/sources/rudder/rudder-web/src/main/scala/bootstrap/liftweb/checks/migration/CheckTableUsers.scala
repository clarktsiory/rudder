--- conflicted
+++ resolved
@@ -95,13 +95,13 @@
     transactIOResult(s"Error with 'authz' column creation")(xa => sql.update.run.transact(xa)).unit
   }
 
-<<<<<<< HEAD
   def createTenantsColumn: IOResult[Unit] = {
     val sql = sql"""
       ALTER TABLE UserSessions ADD COLUMN IF NOT EXISTS tenants text;
     """
     transactIOResult(s"Error with 'tenants' column creation")(xa => sql.update.run.transact(xa)).unit
-=======
+  }
+
   // In 7.0.13, we missed the primary key for usersessions
   def addPrimaryKey: IOResult[Unit] = {
     val sql = {
@@ -116,7 +116,6 @@
     }
 
     transactIOResult(s"Error with primary key creation for usersessions")(xa => sql.update.run.transact(xa)).unit
->>>>>>> 81952bb7
   }
 
   override def checks(): Unit = {
@@ -124,11 +123,8 @@
       for {
         _ <- createUserTables
         _ <- createAuthzColumn
-<<<<<<< HEAD
         _ <- createTenantsColumn
-=======
         _ <- addPrimaryKey
->>>>>>> 81952bb7
       } yield ()
     }
 
