/*
 *************************************************************************************
 * Copyright 2013 Normation SAS
 *************************************************************************************
 *
 * This file is part of Rudder.
 *
 * Rudder is free software: you can redistribute it and/or modify
 * it under the terms of the GNU General Public License as published by
 * the Free Software Foundation, either version 3 of the License, or
 * (at your option) any later version.
 *
 * In accordance with the terms of section 7 (7. Additional Terms.) of
 * the GNU General Public License version 3, the copyright holders add
 * the following Additional permissions:
 * Notwithstanding to the terms of section 5 (5. Conveying Modified Source
 * Versions) and 6 (6. Conveying Non-Source Forms.) of the GNU General
 * Public License version 3, when you create a Related Module, this
 * Related Module is not considered as a part of the work and may be
 * distributed under the license agreement of your choice.
 * A "Related Module" means a set of sources files including their
 * documentation that, without modification of the Source Code, enables
 * supplementary functions or services in addition to those offered by
 * the Software.
 *
 * Rudder is distributed in the hope that it will be useful,
 * but WITHOUT ANY WARRANTY; without even the implied warranty of
 * MERCHANTABILITY or FITNESS FOR A PARTICULAR PURPOSE.  See the
 * GNU General Public License for more details.
 *
 * You should have received a copy of the GNU General Public License
 * along with Rudder.  If not, see <http://www.gnu.org/licenses/>.

 *
 *************************************************************************************
 */
package com.normation.rudder.web.snippet.configuration

import bootstrap.liftweb.RudderConfig
import com.normation.rudder.AuthorizationType
import com.normation.rudder.domain.properties.GlobalParameter
import com.normation.rudder.domain.properties.PropertyProvider
import com.normation.rudder.domain.workflows.ChangeRequestId
import com.normation.rudder.services.workflows.GlobalParamChangeRequest
import com.normation.rudder.services.workflows.GlobalParamModAction
import com.normation.rudder.web.components.popup.CreateOrUpdateGlobalParameterPopup
import com.normation.rudder.web.services.CurrentUser
import net.liftweb.common._
import net.liftweb.http._
import net.liftweb.http.DispatchSnippet
import net.liftweb.http.SHtml._
import net.liftweb.http.js._
import net.liftweb.http.js.JE.JsRaw
import net.liftweb.http.js.JsCmds._
import net.liftweb.util._
import net.liftweb.util.Helpers._
import scala.xml._

class ParameterManagement extends DispatchSnippet with Loggable {

  private[this] val roParameterService   = RudderConfig.roParameterService
  private[this] val workflowLevelService = RudderConfig.workflowLevelService

  private[this] val gridName      = "globalParametersGrid"
  private[this] val gridContainer = "ParamGrid"
  private[this] val linkUtil      = RudderConfig.linkUtil

  // the current GlobalParameterForm component
  private[this] val parameterPopup = new LocalSnippet[CreateOrUpdateGlobalParameterPopup]

  def dispatch = { case "display" => { _ => display() } }

  def display(): NodeSeq = {
    (for {
      seq <- roParameterService.getAllGlobalParameters()
    } yield {
      seq
    }) match {
      case Full((seq)) => displayGridParameters(seq, gridName)
      case eb: EmptyBox =>
        val e = eb ?~! "Error when trying to get global properties"
        logger.error(s"Error when trying to display global properties, casue is: ${e.messageChain}")
        <div class="error">{e.msg}</div>
    }
  }

  def displayGridParameters(params: Seq[GlobalParameter], gridName: String): NodeSeq = {
    (
      "tbody *" #> ("tr" #> params.map { param =>
        val lineHtmlId = Helpers.nextFuncName
        ".parameterLine [jsuuid]" #> lineHtmlId &
        ".parameterLine [class]" #> Text("curspoint") &
        ".name *" #> <b>{param.name}</b> &
        ".value *" #> <pre class="json-beautify">{param.valueAsString}</pre> &
        ".description *" #> <span><ul class="evlogviewpad"><li><b>Description:</b> {Text(param.description)}</li></ul></span> &
        ".description [id]" #> ("description-" + lineHtmlId) &
        ".change *" #> <div>{
          if (param.provider.isEmpty || param.provider == Some(PropertyProvider.defaultPropertyProvider)) {
            (if (CurrentUser.checkRights(AuthorizationType.Parameter.Edit)) {
               ajaxButton(
                 "Edit",
                 () => showPopup(GlobalParamModAction.Update, Some(param)),
                 ("class", "btn btn-default btn-sm"),
                 ("style", "min-width:50px;")
               )
             } else NodeSeq.Empty) ++
            (if (CurrentUser.checkRights(AuthorizationType.Parameter.Write)) {
               ajaxButton(
                 "Delete",
                 () => showPopup(GlobalParamModAction.Delete, Some(param)),
                 ("class", "btn btn-danger btn-sm"),
                 ("style", "margin-left:5px;min-width:50px;")
               )
             } else NodeSeq.Empty)
          } else NodeSeq.Empty
        }</div>
      }) &
      ".createParameter *" #> (if (CurrentUser.checkRights(AuthorizationType.Parameter.Write)) {
                                 ajaxButton(
<<<<<<< HEAD
                                   "Create global property",
=======
                                   "Create",
>>>>>>> ceab913b
                                   () => showPopup(GlobalParamModAction.Create, None),
                                   ("class", "btn btn-success new-icon space-bottom space-top")
                                 )
                               } else NodeSeq.Empty)
    ).apply(dataTableXml(gridName)) ++ Script(initJs())
  }

  private[this] def dataTableXml(gridName: String) = {
    <div id={gridContainer}>
      <div id="actions_zone">
        <div class="createParameter"/>
      </div>
      <table id={gridName} class="display" cellspacing="0">
        <thead>
          <tr class="head">
            <th>Name</th>
            <th>Value</th>
            <th>Change</th>
          </tr>
        </thead>

        <tbody>
          <tr class="parameterLine">
            <td class="name listopen">[name of parameter]</td>
            <td class="value">[value of parameter]</td>
            <div class="description" style="display:none;" >[description]</div>
            <td class="change">[change / delete]</td>
          </tr>
        </tbody>
      </table>

      <div id="parametersGrid_paginate_area" class="paginate"></div>

    </div>

  }

  private[this] def jsVarNameForId(tableId: String) = "oTable" + tableId

  private[this] def initJs(): JsCmd = {
    OnLoad(
      JsRaw(s"""
          /* Event handler function */
          ${jsVarNameForId(gridName)} = $$('#${gridName}').dataTable({
            "asStripeClasses": [ 'color1', 'color2' ],
            "bAutoWidth"   : false,
            "bFilter"      : true,
            "bPaginate"    : true,
            "bLengthChange": true,
            "bStateSave"   : true,
                    "fnStateSave": function (oSettings, oData) {
                      localStorage.setItem( 'DataTables_${gridName}', JSON.stringify(oData) );
                    },
                    "fnStateLoad": function (oSettings) {
                      return JSON.parse( localStorage.getItem('DataTables_${gridName}') );
                    },
            "sPaginationType": "full_numbers",
            "oLanguage": {
              "sZeroRecords": "No parameters!",
              "sSearch": ""
            },
            "bJQueryUI"    : false,
            "aaSorting"    : [[ 0, "asc" ]],
            "aoColumns": [
              { "sWidth": "300px" },
              { "sWidth": "600px" },
              { "sWidth": "140px" }
            ],
            "sDom": '<"dataTables_wrapper_top"f>rt<"dataTables_wrapper_bottom"lip>',
            "lengthMenu": [ [10, 25, 50, 100, 500, 1000, -1], [10, 25, 50, 100, 500, 1000, "All"] ],
            "pageLength": 25
          });
          $$('.dataTables_filter input').attr("placeholder", "Filter");
          """) &
      JsRaw("""
        /* Formating function for row details */
          function fnFormatDetails(id) {
            var sOut = '<span id="'+id+'" class="parametersDescriptionDetails"/>';
            return sOut;
          };

          $(#table_var#.fnGetNodes() ).each( function () {
            $(this).click( function (event) {
              var jTr = $(this);
              var opened = jTr.prop("open");
              var source = event.target || event.srcElement;
              if (!( $(source).is("button"))) {
                if (opened && opened.match("opened")) {
                  jTr.prop("open", "closed");
                  $(this).find("td.listclose").removeClass("listclose").addClass("listopen");
                  #table_var#.fnClose(this);
                  $(this).removeClass("opened");
                } else {
                  $(this).addClass("opened");
                  jTr.prop("open", "opened");
                  $(this).find("td.listopen").removeClass("listopen").addClass("listclose");
                  var jsid = jTr.attr("jsuuid");
                  var color = 'color1';
                  if(jTr.hasClass('color2'))
                    color = 'color2';
                  var row = $(#table_var#.fnOpen(this, fnFormatDetails(jsid), 'details'));
                  $(row).addClass(color + ' parametersDescription');
                  $('#'+jsid).html($('#description-'+jsid).html());
                }
               }
            } );
          })

      """.replaceAll("#table_var#", jsVarNameForId(gridName)))
    )
  }

  private[this] def showPopup(
      action:    GlobalParamModAction,
      parameter: Option[GlobalParameter]
  ): JsCmd = {
    val change = GlobalParamChangeRequest(action, parameter)
    workflowLevelService.getForGlobalParam(CurrentUser.actor, change) match {
      case eb: EmptyBox =>
        val msg = "An error occured when trying to find the validation workflow to use for that change."
        logger.error(msg, eb)
        JsRaw(s"alert('${msg}')")

      case Full(workflowService) =>
        parameterPopup.set(
          Full(
            new CreateOrUpdateGlobalParameterPopup(
              change,
              workflowService,
              cr => workflowCallBack(action, workflowService.needExternalValidation())(cr)
            )
          )
        )
        val popupHtml = createPopup
        SetHtml(CreateOrUpdateGlobalParameterPopup.htmlId_popupContainer, popupHtml) &
        JsRaw(""" createPopup("%s",300,600) """.format(CreateOrUpdateGlobalParameterPopup.htmlId_popup))
    }
  }

  private[this] def workflowCallBack(action: GlobalParamModAction, workflowEnabled: Boolean)(
      returns:                               Either[GlobalParameter, ChangeRequestId]
  ): JsCmd = {
    if ((!workflowEnabled) & (action == GlobalParamModAction.Delete)) {
      closePopup() & onSuccessDeleteCallback()
    } else {
      returns match {
        case Left(param)            => // ok, we've received a parameter, do as before
          closePopup() & updateGrid() & successPopup
        case Right(changeRequestId) => // oh, we have a change request, go to it
          linkUtil.redirectToChangeRequestLink(changeRequestId)
      }
    }
  }

  /**
    * Create the creation popup
    */
  def createPopup: NodeSeq = {
    parameterPopup.get match {
      case Failure(m, _, _) => <span class="error">Error: {m}</span>
      case Empty            => <div>The component is not set</div>
      case Full(popup)      => popup.popupContent()
    }
  }

  private[this] def updateGrid(): JsCmd = {
    Replace(gridContainer, display())
  }

  ///////////// success pop-up ///////////////
  private[this] def successPopup: JsCmd = {
    JsRaw("""createSuccessNotification()""")
  }

  private[this] def onSuccessDeleteCallback(): JsCmd = {
    updateGrid() & successPopup
  }

  private[this] def closePopup(): JsCmd = {
    JsRaw(""" $('.modal').bsModal('hide');""")
  }

}<|MERGE_RESOLUTION|>--- conflicted
+++ resolved
@@ -117,11 +117,7 @@
       }) &
       ".createParameter *" #> (if (CurrentUser.checkRights(AuthorizationType.Parameter.Write)) {
                                  ajaxButton(
-<<<<<<< HEAD
-                                   "Create global property",
-=======
                                    "Create",
->>>>>>> ceab913b
                                    () => showPopup(GlobalParamModAction.Create, None),
                                    ("class", "btn btn-success new-icon space-bottom space-top")
                                  )
