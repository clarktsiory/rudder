--- conflicted
+++ resolved
@@ -95,16 +95,12 @@
       List("templates-hidden", "server", "server_details")
     , "query-searchnodes"
   )
-<<<<<<< HEAD
-
-  private[this] def queryline: NodeSeq = {
-=======
+
   private[this] def nodesTable = ChooseTemplate(
     List("templates-hidden", "server", "server_details")
     , "nodes-table"
   )
-  private[this] def queryline = {
->>>>>>> b3fc8b38
+  private[this] def queryline: NodeSeq = {
   <tr class="error"></tr>
   <tr class="query_line">
     <td class="first objectType"></td>
@@ -246,11 +242,8 @@
      * Caution, we pass an html different at the init part (whole content-query)
      *
      */
-<<<<<<< HEAD
-    def displayQuery(html: NodeSeq): NodeSeq = {
-=======
-    def displayQuery(html: NodeSeq, isGroupPage: Boolean) = {
->>>>>>> b3fc8b38
+
+    def displayQuery(html: NodeSeq, isGroupPage: Boolean): NodeSeq = {
       val Query(otName,comp, criteria) = query.get
       val checkBox = {
         SHtml.checkbox(
