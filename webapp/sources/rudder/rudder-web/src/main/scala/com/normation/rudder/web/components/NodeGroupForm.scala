--- conflicted
+++ resolved
@@ -44,16 +44,7 @@
 import com.normation.rudder.AuthorizationType
 import com.normation.rudder.domain.nodes._
 import com.normation.rudder.domain.policies._
-<<<<<<< HEAD
-import com.normation.rudder.domain.queries.Query
-=======
-import com.normation.rudder.domain.queries.CriterionLine
-import com.normation.rudder.domain.queries.NewQuery
-import com.normation.rudder.domain.queries.Query
-import com.normation.rudder.domain.queries.QueryTrait
-import com.normation.rudder.domain.queries.ResultTransformation
-import com.normation.rudder.domain.queries.SubGroupComparator
->>>>>>> 5f84c91e
+import com.normation.rudder.domain.queries._
 import com.normation.rudder.domain.workflows.ChangeRequestId
 import com.normation.rudder.repository.FullNodeGroupCategory
 import com.normation.rudder.services.workflows.DGModAction
@@ -549,7 +540,7 @@
   }
 
   // find used subgroup in the query (wherever their place is) if any
-  private[components] def hasDynamicSubgroups(query: Option[QueryTrait]): IOResult[Option[String]] = {
+  private[components] def hasDynamicSubgroups(query: Option[Query]): IOResult[Option[String]] = {
     query match {
       case None    => None.succeed
       case Some(q) =>
@@ -585,7 +576,7 @@
   // The returned value is a message with the list of dep groups that can be used in form error or warning pop-up.
   // If none, no dependent group were found.
   private[components] def getDependingGroups(id: NodeGroupId, onlyStatic: Boolean): IOResult[Option[String]] = {
-    def queryTargetsSubgroup(query: Option[QueryTrait], id: NodeGroupId): Boolean = {
+    def queryTargetsSubgroup(query: Option[Query], id: NodeGroupId): Boolean = {
       query match {
         case None    => false
         case Some(q) =>
