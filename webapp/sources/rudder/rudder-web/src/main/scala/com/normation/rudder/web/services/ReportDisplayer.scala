/*
 *************************************************************************************
 * Copyright 2011 Normation SAS
 *************************************************************************************
 *
 * This file is part of Rudder.
 *
 * Rudder is free software: you can redistribute it and/or modify
 * it under the terms of the GNU General Public License as published by
 * the Free Software Foundation, either version 3 of the License, or
 * (at your option) any later version.
 *
 * In accordance with the terms of section 7 (7. Additional Terms.) of
 * the GNU General Public License version 3, the copyright holders add
 * the following Additional permissions:
 * Notwithstanding to the terms of section 5 (5. Conveying Modified Source
 * Versions) and 6 (6. Conveying Non-Source Forms.) of the GNU General
 * Public License version 3, when you create a Related Module, this
 * Related Module is not considered as a part of the work and may be
 * distributed under the license agreement of your choice.
 * A "Related Module" means a set of sources files including their
 * documentation that, without modification of the Source Code, enables
 * supplementary functions or services in addition to those offered by
 * the Software.
 *
 * Rudder is distributed in the hope that it will be useful,
 * but WITHOUT ANY WARRANTY; without even the implied warranty of
 * MERCHANTABILITY or FITNESS FOR A PARTICULAR PURPOSE.  See the
 * GNU General Public License for more details.
 *
 * You should have received a copy of the GNU General Public License
 * along with Rudder.  If not, see <http://www.gnu.org/licenses/>.

 *
 *************************************************************************************
 */

package com.normation.rudder.web.services

import bootstrap.liftweb.RudderConfig
import com.normation.appconfig.ReadConfigService
import com.normation.box.*
import com.normation.cfclerk.services.TechniqueRepository
import com.normation.inventory.domain.AgentType
import com.normation.inventory.domain.NodeId
import com.normation.rudder.AuthorizationType
import com.normation.rudder.domain.nodes.NodeInfo
import com.normation.rudder.domain.nodes.NodeState
import com.normation.rudder.domain.policies.PolicyMode
import com.normation.rudder.domain.reports.*
import com.normation.rudder.repository.FullActiveTechniqueCategory
import com.normation.rudder.repository.RoDirectiveRepository
import com.normation.rudder.repository.RoRuleRepository
import com.normation.rudder.services.reports.*
import com.normation.rudder.users.CurrentUser
import com.normation.rudder.web.ChooseTemplate
import com.normation.rudder.web.model.JsNodeId
import net.liftweb.common.*
import net.liftweb.http.SHtml
import net.liftweb.http.js.JE.*
import net.liftweb.http.js.JsCmd
import net.liftweb.http.js.JsCmds.*
import net.liftweb.util.Helpers.*
import org.joda.time.DateTime
import org.joda.time.format.DateTimeFormat
import scala.xml.NodeSeq
import scala.xml.NodeSeq.seqToNodeSeq

/**
 * Display the last reports of a server
 * Based on template : templates-hidden/reports_server
 */
class ReportDisplayer(
    ruleRepository:      RoRuleRepository,
    directiveRepository: RoDirectiveRepository,
    techniqueRepository: TechniqueRepository,
    configService:       ReadConfigService,
    logDisplayer:        LogDisplayer
) extends Loggable {

  private[this] val getAllNodeInfos = RudderConfig.nodeInfoService.getAll _

  def reportByNodeTemplate: NodeSeq = ChooseTemplate(List("templates-hidden", "reports_server"), "batches-list")
  def directiveDetails:     NodeSeq = ChooseTemplate(List("templates-hidden", "reports_server"), "directive:foreach")

  /**
   * Main entry point to display the tab with reports of a node.
   * It build up to 3 tables:
   * - general compliance table (displayed by rules)
   * - missing reports table if such reports exists
   * - unknown reports table if such reports exists
   * addOverriden decides if we need to add overriden policies (policy tab), or not (system tab)
   */
  def asyncDisplay(
      node:         NodeInfo,
      tabId:        String,
      containerId:  String,
      tableId:      String,
      getReports:   NodeId => Box[NodeStatusReport],
      addOverriden: Boolean,
      onlySystem:   Boolean
  ): NodeSeq = {
    val id       = JsNodeId(node.id)
    val callback = {
      SHtml.ajaxInvoke(() =>
        SetHtml(containerId, displayReports(node, getReports, tableId, containerId, addOverriden, onlySystem))
      )
    }
    Script(OnLoad(JsRaw(s"""
      if($$("[aria-controls='${tabId}']").hasClass('ui-tabs-active')){
        ${callback.toJsCmd}
      }
      $$("#details_${id}").on( "tabsactivate", function(event, ui) {
        if(ui.newPanel.attr('id')== '${tabId}') {
          ${callback.toJsCmd}
        }
      });
    """))) // JsRaw ok, escaped
  }

  /**
   * Refresh the main compliance table
   */
  def refreshReportDetail(
      node:         NodeInfo,
      tableId:      String,
      getReports:   NodeId => Box[NodeStatusReport],
      addOverriden: Boolean
  ): AnonFunc = {
    def refreshData: Box[JsCmd] = {
      for {
        report <- getReports(node.id)
        data   <- getComplianceData(node.id, report, addOverriden)
        runDate: Option[DateTime] = report.runInfo match {
                                      case a: ComputeCompliance         => Some(a.lastRunDateTime)
                                      case a: LastRunAvailable          => Some(a.lastRunDateTime)
                                      case a: NoExpectedReport          => Some(a.lastRunDateTime)
                                      case a: NoReportInInterval        => None
                                      case a: Pending                   => a.optLastRun.map(_._1)
                                      case a: ReportsDisabledInInterval => None
                                      case NoRunNoExpectedReport => None

                                    }
      } yield {
        import net.liftweb.util.Helpers.encJs
        val intro = encJs(displayIntro(report).toString)
        JsRaw(
          s"""refreshTable("${tableId}",${data.json.toJsCmd}); $$("#node-compliance-intro").replaceWith(${intro})"""
        ) // JsRaw ok, escaped
      }
    }

    val ajaxCall = {
      SHtml.ajaxCall(
        JsNull,
        (s) => refreshData.getOrElse(Noop)
      )
    }

    AnonFunc(ajaxCall)
  }

  private[this] def displayIntro(report: NodeStatusReport): NodeSeq = {

    def explainCompliance(info: RunAndConfigInfo): NodeSeq = {
      val dateFormat = DateTimeFormat.forPattern("YYYY-MM-dd HH:mm:ssZ")

      def currentConfigId(expectedConfig: NodeExpectedReports) = {
        s"Current configuration ID for this node is '${expectedConfig.nodeConfigId.value}' (generated on ${expectedConfig.beginDate
            .toString(dateFormat)})"
      }

      info match {
        case ComputeCompliance(lastRunDateTime, expectedConfig, expirationDateTime) =>
          (<p>This node has up to date policy and the agent is running. Reports below are from the latest run, which started on the node at {
            lastRunDateTime.toString(dateFormat)
          }.</p>
            <p>{currentConfigId(expectedConfig)}.</p>)
        case NoUserRulesDefined(lastRunDateTime, expectedConfig, _, _, _)           =>
          (<p>This node has up to date policy and the agent is running, but no user rules are defined. Last run was started on the node at {
            lastRunDateTime.toString(dateFormat)
          }.</p>
            <p>{currentConfigId(expectedConfig)}.</p>)

        case Pending(expectedConfig, optLastRun, expirationDateTime) =>
          val runInfo = optLastRun match {
            case None             =>
              "No recent reports have been received for this node. Check that the agent is running (run 'rudder agent check' on the node)."
            case Some((date, id)) =>
              (id.endDate match {
                case None      =>
                  // here, if the date of last run is very old, the node was grey and it changed to blue due to the new config, but it's
                  // very unlikely that it will starts to answer.
                  val runIntervalMinutes =
                    expectedConfig.modes.nodeAgentRun.getOrElse(expectedConfig.modes.globalAgentRun).interval
                  val minDate            = expectedConfig.beginDate.minusMinutes(runIntervalMinutes * 2)
                  if (date.isBefore(minDate)) { // most likely a disconnected node
                    s"The node was reporting on a previous configuration policy, and didn't send reports since a long time: please" +
                    s" check that the node connection to server is correct. It should report on the new one at latest" +
                    s" ${expirationDateTime.toString(dateFormat)}. Previous known states are displayed below."
                  } else {
                    s"This is expected, the node is reporting on the previous configuration policy and should report on the new one at latest" +
                    s" ${expirationDateTime.toString(dateFormat)}. Previous known states are displayed below."
                  }
                case Some(exp) =>
                  s"This is unexpected, since the node is reporting on a configuration policy that expired at ${exp.toString(dateFormat)}."
              }) +
              s" The latest reports received for this node are from a run started at ${date.toString(dateFormat)} with configuration ID ${id.nodeConfigId.value}."
          }
          (
            <p>This node has recently been assigned a new policy but no reports have been received for the new policy yet.</p>
            <p>{runInfo}</p>
            <p>{currentConfigId(expectedConfig)}.</p>
          )

        case NoReportInInterval(expectedConfig, _) =>
          (
            <p>No recent reports have been received for this node in the grace period since the last configuration policy change.
               This is unexpected. Please check the status of the agent by running 'rudder agent health' on the node.</p>
            <p>For information, expected node policies are displayed below.</p>
            <p>{currentConfigId(expectedConfig)}.</p>
          )

        case NoRunNoExpectedReport =>
          <p>This is a new node that does not yet have a configured policy. If a policy generation is in progress, this will apply to this node when it is done.</p>

        case NoExpectedReport(lastRunDateTime, lastRunConfigId) =>
          val configIdmsg = lastRunConfigId match {
            case None     => "without a configuration ID, although one is required"
            case Some(id) => s"with configuration ID '${id.value}' that is unknown to Rudder"
          }

          <p>This node has no configuration policy assigned to it, but reports have been received for it {
            configIdmsg
          } (run started at {lastRunDateTime.toString(dateFormat)}).
             Either this node was deleted from Rudder but still has a running agent or the node is sending a corrupted configuration ID.
             Please run "rudder agent update -f" on the node to force a policy update and, if the problem persists,
             force a policy regeneration with the "Clear caches" button in Administration > Settings.</p>

        case UnexpectedVersion(
              lastRunDateTime,
              Some(lastRunConfigInfo),
              lastRunExpiration,
              expectedConfig,
              expectedExpiration,
              _
            ) =>
          (
            <p>This node is sending reports from an out-of-date configuration policy ({
              lastRunConfigInfo.nodeConfigId.value
            }, run started at {lastRunDateTime.toString(dateFormat)}).
               Please check that the node is able to update it's policy by running 'rudder agent update' on the node.</p>
            <p>For information, expected node policies are displayed below.</p>
            <p>{currentConfigId(expectedConfig)}</p>
          )

        case UnexpectedNoVersion(lastRunDateTime, lastRunConfigId, lastRunExpiration, expectedConfig, expectedExpiration, _) =>
          (
            <p>This node is sending reports without a configuration ID (run started on the node at {
              lastRunDateTime.toString(dateFormat)
            }), although one is required.</p>
            <p>Please run "rudder agent update -f" on the node to force a policy update.</p>
            <p>For information, expected node policies are displayed below.</p>
            <p>{currentConfigId(expectedConfig)}</p>
          )

        case ReportsDisabledInInterval(expectedConfigId, _) =>
          (
            <p>{currentConfigId(expectedConfigId)} and reports are disabled for that node.</p>
          )

        case UnexpectedUnknownVersion(lastRunDateTime, lastRunConfigId, expectedConfig, expectedExpiration, _) =>
          (
            <p>This node is sending reports from an unknown configuration policy (with configuration ID '{lastRunConfigId.value}'
               that is unknown to Rudder, run started at {lastRunDateTime.toString(dateFormat)}).
               Please run "rudder agent update -f" on the node to force a policy update.</p>
            <p>For information, expected node policies are displayed below.</p>
            <p>{currentConfigId(expectedConfig)}</p>
          )
      }

    }

    /*
     * Number of reports requiring attention. We only display that message if we are in a case where
     * compliance is actually meaningful.
     */
    val (background, lookReportsMessage) = report.runInfo match {
      case NoRunNoExpectedReport | _: NoExpectedReport | _: UnexpectedVersion | _: UnexpectedNoVersion |
          _: UnexpectedUnknownVersion | _: NoReportInInterval =>
        ("alert alert-danger", NodeSeq.Empty)

      case _: ReportsDisabledInInterval =>
        ("progress-bar-reportsdisabled", NodeSeq.Empty)

      case _: Pending | _: NoUserRulesDefined =>
        ("bg-info text-info", NodeSeq.Empty)

      case _: ComputeCompliance =>
        if (report.compliance.total <= 0) { // should not happen
          ("bg-success text-success", NodeSeq.Empty)
        } else {
          val nbAttention = (
            report.compliance.noAnswer + report.compliance.missing + report.compliance.unexpected + report.compliance.badPolicyMode +
              report.compliance.error + report.compliance.nonCompliant + report.compliance.auditError
          )
          if (nbAttention > 0) {
            (
              "bg-warning text-warning",
              <p>{nbAttention} reports below (out of {
                report.compliance.total
              } total reports) are not in Success, and may require attention.</p>
            )
          } else if (report.compliance.computePercent().pending > 0) {
            ("bg-info text-info", NodeSeq.Empty)

          } else {
            ("bg-success text-success", <p>All reports received for this node are in Success.</p>)
          }
        }
    }

    val (updatedBackground, specialPolicyModeError) = report.statusInfo match {
      case RunComplianceInfo.OK | RunComplianceInfo.PolicyModeInconsistency(Nil) => (background, NodeSeq.Empty)
      case RunComplianceInfo.PolicyModeInconsistency(list)                       =>
        (
          "alert alert-danger",
          <div>
          <p>The node is reporting an error regarding the requested policy mode of the policies. This problem require special attention.</p>
          <ul>{
            list.map(error => {
              error match {
                case RunComplianceInfo.PolicyModeError.TechniqueMixedMode(msg)       => <li>{msg}</li>
                case RunComplianceInfo.PolicyModeError.AgentAbortMessage(cause, msg) =>
                  cause.toLowerCase match {
                    case "unsupported_dryrun"     =>
                      <li><b>That node does not support the request {
                        PolicyMode.Audit.name
                      } policy mode. The run was aborted to avoid changes</b></li>
                    case "repaired_during_dryrun" =>
                      <li><b>We detected a change for a check that was requested in {
                        PolicyMode.Audit.name
                      } policy mode. The run was aborted to further changes</b></li>
                    case "unsupported_agent"      =>
                      <li><b>That node runs an agent too old to run policies from this server, please upgrade the agent. The run was aborted to avoid any unexpected behavior</b></li>
                  }
              }
            })
          }</ul>
        </div>
        )
    }

    <div>
      <div id="node-compliance-intro" class={updatedBackground}>
        <p>{explainCompliance(report.runInfo)}</p>{
      specialPolicyModeError ++
      lookReportsMessage
    }</div>
    </div>
  }

  private[this] def displayReports(
      node:         NodeInfo,
      getReports:   NodeId => Box[NodeStatusReport],
      tableId:      String,
      containerId:  String,
      addOverriden: Boolean,
      onlySystem:   Boolean
  ): NodeSeq = {
    val boxXml = (if (node.state == NodeState.Ignored) {
                    Full(
                      <div><div class="col-sm-3"><p class="center bg-info" style="padding: 25px; margin:5px;">This node is disabled.</p></div></div>
                    )
                  } else {
                    for {
                      report       <- getReports(node.id)
                      directiveLib <- directiveRepository.getFullDirectiveLibrary().toBox
                    } yield {

                      val runDate: Option[DateTime] = report.runInfo match {
                        case a: ComputeCompliance         => Some(a.lastRunDateTime)
                        case a: LastRunAvailable          => Some(a.lastRunDateTime)
                        case a: NoExpectedReport          => Some(a.lastRunDateTime)
                        case a: NoReportInInterval        => None
                        case a: Pending                   => a.optLastRun.map(_._1)
                        case a: ReportsDisabledInInterval => None
                        case NoRunNoExpectedReport => None
                      }

                      val intro = if (tableId == "reportsGrid") displayIntro(report) else NodeSeq.Empty

                      /*
                       * Start a remote run for that node and display results.
                       * Remoterun are only supported on cfengine agent, so disable access to button for
                       * other kind of agent (windows in particular).
                       */
                      def triggerAgent(node: NodeInfo): NodeSeq = if (tableId == "reportsGrid") {
                        if (
                          node.agentsName.exists(agent =>
                            agent.agentType == AgentType.CfeCommunity || agent.agentType == AgentType.CfeEnterprise
                          )
                        ) {
                          <div id="triggerAgent">
            <button id="triggerBtn" class="btn btn-primary btn-trigger"  onClick={
                            s"callRemoteRun('${node.id.value}', ${refreshReportDetail(node, tableId, getReports, addOverriden).toJsCmd});"
                          }>
              <span>Trigger agent</span>
              &nbsp;
              <i class="fa fa-play"></i>
            </button>
            &nbsp;
            <button id="visibilityOutput" class="btn btn-content btn-state" type="button" data-toggle="collapse" data-target="#report" aria-expanded="false" aria-controls="report" style="display: none;" >
            </button>
            &emsp;
            <div id="countDown" style="display:inline-block;">
              <span style="color:#b1bbcb;"></span>
            </div>
            <div id="report" style="margin-top:10px;" class="collapse">
              <pre></pre>
            </div>
          </div>
                        } else {
                          <div id="triggerAgent">
            <button id="triggerBtn" class="btn btn-primary btn-trigger" disabled="disabled" title="This action is not supported for Windows node">
              <span>Trigger Agent</span>
              &nbsp;
              <i class="fa fa-play"></i>
            </button>
          </div>
                        }
                      } else {
                        NodeSeq.Empty
                      }

                      /*
                       * Now, on some case, we don't want to display 50% missing / 50% unexpected
                       * because the node config id is not correct (or related cases), we want to display
                       * what is expected config, but without the compliance part.
                       *
                       * And if don't even have expected configuration, don't display anything.
                       */

                      report.runInfo match {
                        case NoRunNoExpectedReport | _: NoExpectedReport =>
                          (
                            "lastreportgrid-intro" #> intro
                            & "runagent" #> triggerAgent(node)
                            & "lastreportgrid-grid" #> NodeSeq.Empty
                            & "lastreportgrid-missing" #> NodeSeq.Empty
                            & "lastreportgrid-unexpected" #> NodeSeq.Empty
                          )(reportByNodeTemplate)

                        case _: UnexpectedVersion | _: UnexpectedNoVersion | _: UnexpectedUnknownVersion | _: NoReportInInterval |
                            _: ReportsDisabledInInterval | _: NoUserRulesDefined =>
                          (
                            "lastreportgrid-intro" #> intro
                            & "runagent" #> triggerAgent(node)
                            & "lastreportgrid-grid" #> showReportDetail(
                              node,
                              withCompliance = false,
                              onlySystem
                            )
                            & "#AllLogButton  [class+]" #> { if (runDate.isEmpty || tableId != "reportsGrid") "hide" else "" }
                            & "#AllLogButton  [onClick]" #> {
                              if (runDate.nonEmpty || tableId == "reportsGrid") {
                                val init    = AnonFunc(logDisplayer.asyncDisplay(node.id, runDate, "complianceLogsGrid"))
                                val refresh = AnonFunc(logDisplayer.ajaxRefresh(node.id, runDate, "complianceLogsGrid"))
                                s"""showHideRunLogs("#logRun", ${init.toJsCmd}, ${refresh.toJsCmd})"""
                              } else ""
                            }
                            & "lastreportgrid-missing" #> NodeSeq.Empty
                            & "lastreportgrid-unexpected" #> NodeSeq.Empty
                          )(reportByNodeTemplate)

                        case _: Pending | _: ComputeCompliance =>
                          val missing    = getComponents(ReportType.Missing, report, directiveLib).toSet
                          val unexpected = getComponents(ReportType.Unexpected, report, directiveLib).toSet

                          (
                            "lastreportgrid-intro" #> intro
                            & "runagent" #> triggerAgent(node)
                            & "lastreportgrid-grid" #> showReportDetail(
                              node,
                              withCompliance = true,
                              onlySystem
                            )
                            & "#AllLogButton [class+]" #> { if (runDate.isEmpty || tableId != "reportsGrid") "hide" else "" }
                            & "#AllLogButton [onClick]" #> {
                              if (runDate.nonEmpty || tableId == "reportsGrid") {
                                val init    = AnonFunc(logDisplayer.asyncDisplay(node.id, runDate, "complianceLogsGrid"))
                                val refresh = AnonFunc(logDisplayer.ajaxRefresh(node.id, runDate, "complianceLogsGrid"))
                                s"""showHideRunLogs("#logRun",${init.toJsCmd}, ${refresh.toJsCmd})"""
                              } else ""
                            }
                            & "lastreportgrid-missing" #> showMissingReports(missing, tableId)
                            & "lastreportgrid-unexpected" #> showUnexpectedReports(unexpected, tableId)
                          )(reportByNodeTemplate)
                      }
                    }
                  })

    boxXml match {
      case e: EmptyBox =>
        logger.error(e)
        <div class="error">Could not fetch reports information</div>
      case Full(xml) => xml
    }
  }

  private[this] def showReportDetail(
      node:           NodeInfo,
      withCompliance: Boolean,
      onlySystem:     Boolean
  ): NodeSeq = {
    // system compliance is not compliance, it's about how rudder works for that node, so linked to node perm
    if (onlySystem || CurrentUser.checkRights(AuthorizationType.Compliance.Read)) {
      <div id="nodecompliance-app"></div> ++
      Script(JsRaw(s"""
                      |var main = document.getElementById("nodecompliance-app")
                      |var initValues = {
                      |  nodeId : "${node.id.value}",
                      |  contextPath : contextPath,
                      |  onlySystem: ${onlySystem}
                      |};
                      |var app = Elm.Nodecompliance.init({node: main, flags: initValues});
                      |app.ports.errorNotification.subscribe(function(str) {
                      |  createErrorNotification(str)
                      |});
                      |// Initialize tooltips
                      |app.ports.initTooltips.subscribe(function(msg) {
                      |  setTimeout(function(){
                      |    $$('.bs-tooltip').bsTooltip();
                      |  }, 800);
                      |});
                      |""".stripMargin))
    } else {
      <div class="alert alert-warning">
        <p></p>
        <p>You don't have enough rights to see compliance details.</p>
        <p></p>
      </div>
    }
<<<<<<< HEAD
=======

    <table id={tableId} class="tablewidth" cellspacing="0"></table> ++
    Script(JsRaw(s"""
      ${jsFunctionName}("${tableId}",${data.toJsCmd},"${S.contextPath}", ${refreshReportDetail(
        node,
        tableId,
        getReports,
        addOverriden
      ).toJsCmd});
      createTooltip();
    """)) // JsRaw ok, escaped
>>>>>>> 0814c5c2
  }

  // this method cannot return an IOResult, as it uses S.
  private[this] def getComplianceData(
      nodeId:       NodeId,
      reportStatus: NodeStatusReport,
      addOverriden: Boolean
  ): Box[JsTableData[RuleComplianceLine]] = {
    for {
      directiveLib <- directiveRepository.getFullDirectiveLibrary().toBox
      allNodeInfos <- getAllNodeInfos().toBox
      rules        <- ruleRepository.getAll(true).toBox
      globalMode   <- configService.rudder_global_policy_mode().toBox
    } yield {
      ComplianceData.getNodeByRuleComplianceDetails(
        nodeId,
        reportStatus,
        allNodeInfos,
        directiveLib,
        rules,
        globalMode,
        addOverriden
      )
    }
  }

  def showMissingReports(reports: Set[((String, String, List[String]), String, String)], tableId: String): NodeSeq = {
    def showMissingReport(report: ((String, String, List[String]), String, String)): NodeSeq = {
      val techniqueName    = report._2
      val techniqueVersion = report._3
      val reportValue      = report._1

      ("#technique *" #> "%s (%s)".format(techniqueName, techniqueVersion)
      & "#component *" #> reportValue._1
      & "#value *" #> reportValue._2)(
        <tr>
          <td id="technique"></td>
          <td id="component"></td>
          <td id="value"></td>
        </tr>
      )
    }

    /*
     * NOTE : a missing report is an unknown report with no message
     */
    val missingComponents = reports.filter(r => r._1._3.isEmpty)
    if (missingComponents.size > 0) {
      ("#reportLine" #> missingComponents.flatMap(showMissingReport(_))).apply(
        <h3>Missing reports</h3>
      <div>The following reports are what Rudder expected to receive, but did not. This usually indicates a bug in the Technique being used.</div>
      <table id={s"missingGrid${tableId}"}  cellspacing="0" style="clear:both">
        <thead>
          <tr class="head">
            <th>Technique<span/></th>
            <th>Component<span/></th>
            <th>Value<span/></th>
          </tr>
        </thead>
        <tbody>
          <div id="reportLine"/>
        </tbody>
      </table>
      <br/>
      ) ++
      buildTable(
        "missing",
        s"missingGrid${tableId}",
        """{ "sWidth": "150px" },
              { "sWidth": "150px" },
              { "sWidth": "150px" }"""
      )
    } else {
      NodeSeq.Empty
    }
  }

  def showUnexpectedReports(reports: Set[((String, String, List[String]), String, String)], tableId: String): NodeSeq = {
    def showUnexpectedReport(report: ((String, String, List[String]), String, String)): NodeSeq = {
      val techniqueName    = report._2
      val techniqueVersion = report._3
      val reportValue      = report._1

      ("#technique *" #> "%s (%s)".format(techniqueName, techniqueVersion)
      & "#component *" #> reportValue._1
      & "#value *" #> reportValue._2
      & "#message *" #> <ul>{reportValue._3.map(msg => <li>{msg}</li>)}</ul>)(
        <tr><td id="technique"></td><td id="component"></td><td id="value"></td><td id="message"></td></tr>
      )
    }

    /*
     * Note: unexpected reports are only the one with messages
     */
    val missingComponents = reports.filter(r => r._1._3.nonEmpty)
    if (missingComponents.size > 0) {
      ("#reportLine" #> missingComponents.flatMap(showUnexpectedReport(_))).apply(<h3>Unexpected reports</h3>
      <div>The following reports were received by Rudder, but did not match the reports declared by the Technique. This usually indicates a bug in the Technique being used.</div>

      <table id={s"unexpectedGrid${tableId}"}  cellspacing="0" style="clear:both">
        <thead>
          <tr class="head">
            <th>Technique<span/></th>
            <th>Component<span/></th>
            <th>Value<span/></th>
            <th>Message<span/></th>
          </tr>
        </thead>
        <tbody>
          <div id="reportLine"/>
        </tbody>
      </table>
      <br/>) ++
      buildTable(
        "unexpected",
        s"unexpectedGrid${tableId}",
        """{ "sWidth": "100px" },
             { "sWidth": "100px" },
             { "sWidth": "100px" },
             { "sWidth": "200px" }"""
      )
    } else {
      NodeSeq.Empty
    }
  }

  private[this] def getComponents(
      status:            ReportType,
      nodeStatusReports: NodeStatusReport,
      directiveLib:      FullActiveTechniqueCategory
  ) = {
    /*
     * Note:
     * - missing reports are unexpected without error message
     * - unexpected reports are only the one with messages
     *
     * To get unexpected reports we have to find them in each node report
     * So we have to go the value level, get the messages
     * and also get technique details at directive level for each report
     * we could add more information at each level (directive name? rule name?)
     */
    for {
      (_, directive) <- DirectiveStatusReport.merge(nodeStatusReports.reports.toList.flatMap(_.directives.values))
      value          <- directive.getValues(v => v.status == status)
    } yield {
      val (techName, techVersion) = directiveLib.allDirectives
        .get(value._1)
        .map {
          case (tech, dir) =>
            (tech.techniqueName.value, dir.techniqueVersion.serialize)
        }
        .getOrElse(("Unknown technique", "N/A"))

      ((value._2, value._3.componentValue, value._3.messages.flatMap(_.message)), techName, techVersion)
    }
  }

  private[this] def buildTable(name1: String, name2: String, colums: String): NodeSeq = {
    Script(JsRaw(s"""
     var oTable${name1} = $$('#${name2}').dataTable({
       "asStripeClasses": [ 'color1', 'color2' ],
       "bAutoWidth": false,
       "bFilter" : true,
       "bPaginate" : true,
       "bLengthChange": true,
       "bStateSave": true,
                    "fnStateSave": function (oSettings, oData) {
                      localStorage.setItem( 'DataTables_${name2}', JSON.stringify(oData) );
                    },
                    "fnStateLoad": function (oSettings) {
                      return JSON.parse( localStorage.getItem('DataTables_${name2}') );
                    },
       "sPaginationType": "full_numbers",
       "bJQueryUI": false,
       "oLanguage": {
         "sSearch": ""
       },
       "sDom": '<"dataTables_wrapper_top"f>rt<"dataTables_wrapper_bottom"lip>',
       "aaSorting": [[ 0, "asc" ]],
       "aoColumns": [
         ${colums}
       ]
     } );
    """)) // JsRaw ok, const
  }

}<|MERGE_RESOLUTION|>--- conflicted
+++ resolved
@@ -541,20 +541,6 @@
         <p></p>
       </div>
     }
-<<<<<<< HEAD
-=======
-
-    <table id={tableId} class="tablewidth" cellspacing="0"></table> ++
-    Script(JsRaw(s"""
-      ${jsFunctionName}("${tableId}",${data.toJsCmd},"${S.contextPath}", ${refreshReportDetail(
-        node,
-        tableId,
-        getReports,
-        addOverriden
-      ).toJsCmd});
-      createTooltip();
-    """)) // JsRaw ok, escaped
->>>>>>> 0814c5c2
   }
 
   // this method cannot return an IOResult, as it uses S.
