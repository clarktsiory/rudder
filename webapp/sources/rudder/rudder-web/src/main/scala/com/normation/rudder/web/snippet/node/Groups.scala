/*
 *************************************************************************************
 * Copyright 2011 Normation SAS
 *************************************************************************************
 *
 * This file is part of Rudder.
 *
 * Rudder is free software: you can redistribute it and/or modify
 * it under the terms of the GNU General Public License as published by
 * the Free Software Foundation, either version 3 of the License, or
 * (at your option) any later version.
 *
 * In accordance with the terms of section 7 (7. Additional Terms.) of
 * the GNU General Public License version 3, the copyright holders add
 * the following Additional permissions:
 * Notwithstanding to the terms of section 5 (5. Conveying Modified Source
 * Versions) and 6 (6. Conveying Non-Source Forms.) of the GNU General
 * Public License version 3, when you create a Related Module, this
 * Related Module is not considered as a part of the work and may be
 * distributed under the license agreement of your choice.
 * A "Related Module" means a set of sources files including their
 * documentation that, without modification of the Source Code, enables
 * supplementary functions or services in addition to those offered by
 * the Software.
 *
 * Rudder is distributed in the hope that it will be useful,
 * but WITHOUT ANY WARRANTY; without even the implied warranty of
 * MERCHANTABILITY or FITNESS FOR A PARTICULAR PURPOSE.  See the
 * GNU General Public License for more details.
 *
 * You should have received a copy of the GNU General Public License
 * along with Rudder.  If not, see <http://www.gnu.org/licenses/>.

 *
 *************************************************************************************
 */

package com.normation.rudder.web.snippet.node

import bootstrap.liftweb.RudderConfig
import com.normation.box.*
import com.normation.eventlog.ModificationId
import com.normation.plugins.DefaultExtendableSnippet
import com.normation.rudder.AuthorizationType
import com.normation.rudder.domain.nodes.*
import com.normation.rudder.domain.nodes.NodeGroup
import com.normation.rudder.domain.nodes.NodeGroupCategory
import com.normation.rudder.domain.nodes.NodeGroupCategoryId
import com.normation.rudder.domain.policies.*
import com.normation.rudder.domain.workflows.ChangeRequestId
import com.normation.rudder.facts.nodes.ChangeContext
import com.normation.rudder.facts.nodes.QueryContext
import com.normation.rudder.repository.*
import com.normation.rudder.users.CurrentUser
import com.normation.rudder.web.components.NodeGroupCategoryForm
import com.normation.rudder.web.components.NodeGroupForm
import com.normation.rudder.web.components.popup.CreateCategoryOrGroupPopup
import com.normation.rudder.web.services.DisplayNodeGroupTree
import net.liftweb.common.*
import net.liftweb.http.*
import net.liftweb.http.LocalSnippet
import net.liftweb.http.js.*
import net.liftweb.http.js.JE.*
import net.liftweb.http.js.JsCmds.*
import net.liftweb.json.*
import net.liftweb.util.*
<<<<<<< HEAD
import org.joda.time.DateTime
=======
import net.liftweb.util.Helpers.*
import org.apache.commons.text.StringEscapeUtils
>>>>>>> c02538a7
import scala.xml.*

object Groups {
  val htmlId_groupTree           = "groupTree"
  val htmlId_item                = "ajaxItemContainer"
  val htmlId_updateContainerForm = "updateContainerForm"

  sealed private trait RightPanel
  private case object NoPanel                                        extends RightPanel
  final private case class GroupForm(group: Either[NonGroupRuleTarget, NodeGroup], parentCategoryId: NodeGroupCategoryId)
      extends RightPanel
  final private case class CategoryForm(category: NodeGroupCategory) extends RightPanel

}

class Groups extends StatefulSnippet with DefaultExtendableSnippet[Groups] with Loggable {
  import Groups.*

  private val getFullGroupLibrary   = RudderConfig.roNodeGroupRepository.getFullGroupLibrary _
  private val woNodeGroupRepository = RudderConfig.woNodeGroupRepository
  private val uuidGen               = RudderConfig.stringUuidGenerator
  private val linkUtil              = RudderConfig.linkUtil

  private var boxGroupLib = getFullGroupLibrary().toBox

  val mainDispatch: Map[String, NodeSeq => NodeSeq] = {
    Map(
      "head"           -> head _,
      "detailsPopup"   -> { (_: NodeSeq) => NodeGroupForm.staticBody },
      "initRightPanel" -> { (_: NodeSeq) => initRightPanel()(CurrentUser.queryContext) },
      "groupHierarchy" -> groupHierarchy(boxGroupLib)(CurrentUser.queryContext)
    )
  }

  // the current nodeGroupCategoryForm component
  private val nodeGroupCategoryForm = new LocalSnippet[NodeGroupCategoryForm]

  // the current nodeGroupForm component
  private val nodeGroupForm = new LocalSnippet[NodeGroupForm]

  // the popup component
  private val creationPopup = new LocalSnippet[CreateCategoryOrGroupPopup]

  private var selectedCategoryId = boxGroupLib.map(_.id)

  /**
   * Head of the portlet, nothing much yet
   * @param html
   * @return
   */
  def head(html: NodeSeq): NodeSeq = {
    NodeGroupForm.staticInit
  }

  /**
   * Display the Groups tree on the left in Elm, and change the content on the right when needed within the `html_id` element of the page)
   * @param html
   * @return
   */
  def groupHierarchy(rootCategory: Box[FullNodeGroupCategory])(implicit qc: QueryContext): CssSel = {
    val newItemCallback        = AnonFunc(
      SHtml.ajaxCall(JsVar("hasWriteRights"), (hasWriteRights) => if (hasWriteRights.toBoolean) showPopup() else Noop)
    )
    val displayGroupDetails    = AnonFunc( // closure with "groupIdOrTarget"
      SHtml.ajaxCall(JsVar("groupIdOrTarget"), _ => parseJsArg(boxGroupLib))
    )
    val displayCategoryDetails = AnonFunc( // closure with "categoryId"
      SHtml.ajaxCall(
        JsVar("categoryId"),
        (catId) => displayCategory(catId).getOrElse(JsRaw(s"createErrorNotification('Category ${catId} not found')"))
      )
    )
    _ =>
      Script(
        OnLoad(
          JsRaw(
            s"""
               |var main = document.getElementById("groups-app");
               |var initValues = {
               |  contextPath    : contextPath
               |, hasGroupToDisplay : hasGroupToDisplay
               |, hasWriteRights : hasWriteRights
               |};
               |var app = Elm.Groups.init({node: main, flags: initValues});
               |app.ports.errorNotification.subscribe(function(str) {
               |  createErrorNotification(str)
               |});
               |app.ports.pushUrl.subscribe(function(url) {
               |  var hashKey = url[0];
               |  var hashValue = url[1];
               |  var url = contextPath + "/secure/nodeManager/groups";
               |  if (hashKey == "") {
               |    window.location.hash = "";
               |  } else {
               |    window.location.hash = JSON.stringify({[hashKey]: hashValue});
               |  }
               |});
               |app.ports.adjustComplianceCols.subscribe(function() {
               |  //call the equalize width function
               |  var group = $$(".compliance-col");
               |  var widest = 0;
               |  group.each(function() {
               |      var thisWidth = $$(this).width();
               |      if(thisWidth > widest) {
               |          widest = thisWidth;
               |      }
               |  });
               |  group.width(widest);
               |});
               |app.ports.displayCategoryDetails.subscribe(function(categoryId) {
               |  var displayCategoryDetailsCallback = ${displayCategoryDetails.toJsCmd};
               |  displayCategoryDetailsCallback()
               |});
               |app.ports.displayGroupDetails.subscribe(function(groupIdOrTarget) {
               |  var displayGroupDetailsCallback = ${displayGroupDetails.toJsCmd};
               |  displayGroupDetailsCallback()
               |});
               |var createGroupCallback = ${newItemCallback.toJsCmd};
               |app.ports.createGroupModal.subscribe(function(msg) {
               |  createGroupCallback()
               |});
               |
               |// We need to notify the Elm app when an action could have been executed to refresh the display
               |$$("#createGroupPopup").on("hidden.bs.modal", function () {
               |  app.ports.closeModal.send(null)
               |});
               |$$("#basePopup").on("hidden.bs.modal", function () {
               |  app.ports.closeModal.send(null)
               |});
               |$$("#confirmUpdateActionDialog").on("hidden.bs.modal", function () {
               |  app.ports.closeModal.send(null)
               |});
               |$$("#createCloneGroupPopup").on("hidden.bs.modal", function () {
               |  app.ports.closeModal.send(null)
               |});
               |// When custom event to close group details fires, we load the group table state in the Elm app
               |$$("#${htmlId_item}").on("group-close-detail", function () {
               |  $$("#${htmlId_item} .main-container").hide(); // guarantee to hide details
               |  app.ports.loadGroupTable.send(null)
               |});
               |
               |// Initialize tooltips
               |app.ports.initTooltips.subscribe(function(msg) {
               |  initBsTooltips();
               |  setTimeout(function(){
               |    initBsTooltips();
               |  }, 800);
               |});
               |// The timeout aims to wait that the tree is fully loaded to
               |// to prevent href to reload the page on click
               |setTimeout(function(){
               |  $$('.jstree-anchor').click(function (event) {
               |    event.preventDefault();
               |  });
               |}, 950);
              """.stripMargin
          )
        )
      )
  }

  /**
   * Does the init part (showing the right component and highlighting
   * the tree if necessary)
   */
  def initRightPanel()(implicit qc: QueryContext): NodeSeq = {
    Script(OnLoad(parseJsArg(boxGroupLib)))
  }

  /**
   * If a query is passed as argument, try to dejoniffy-it, in a best effort
   * way - just don't take of errors.
   *
   * We want to look for #{ "groupId":"XXXXXXXXXXXX" } or #{"targer":"....."}
   */
  private def parseJsArg(rootCategory: Box[FullNodeGroupCategory])(implicit qc: QueryContext): JsCmd = {
    def displayGroupNotFound:                     JsCmd = SetHtml(
      htmlId_item,
      <div class="jumbotron">
        <h2>Group not found</h2>
      </div>
    )
    def displayDetailsGroup(groupId: String):     JsCmd = {
      val gid = NodeGroupId(NodeGroupUid(groupId))
      rootCategory match {
        case eb: EmptyBox => displayGroupNotFound
        case Full(lib) =>
          lib.allGroups.get(gid) match {
            case None                  => displayGroupNotFound
            case Some(fullGroupTarget) => // so we also have its parent category
              // no modification, so no refreshGroupLib
              refreshTree(htmlTreeNodeId(groupId)) &
              showGroupSection(Right(fullGroupTarget.nodeGroup), lib.categoryByGroupId(gid)) &
<<<<<<< HEAD
              JsRaw("initBsTooltips()")
=======
              JsRaw("createTooltip()") // JsRaw ok, const
>>>>>>> c02538a7
          }
      }
    }
    def displayDetailsTarget(targetName: String): JsCmd = {
      RuleTarget.unser(targetName) match {
        case Some(t: NonGroupRuleTarget) =>
          refreshTree(htmlTreeNodeId(targetName)) &
          showGroupSection(Left(t), NodeGroupCategoryId("SystemGroups")) &
<<<<<<< HEAD
          JsRaw("initBsTooltips()")
        case _                           => displayGroupNotFound
=======
          JsRaw("createTooltip()") // JsRaw ok, const
        case _                           => Noop
>>>>>>> c02538a7
      }
    }

    JsRaw(s"""
        var targetName = null;
        var groupId = null;
        try {
          var decoded = JSON.parse(decodeURI(window.location.hash.substring(1)));
          groupId = decoded.groupId;
          targetName = decoded.target;
        } catch(e) {
          groupId = null;
          targetName = null;
        }
        if( groupId != null && groupId.length > 0) {
          ${SHtml.ajaxCall(JsVar("groupId"), displayDetailsGroup _)._2.toJsCmd};
          hasGroupToDisplay = true;
        } else if( targetName != null && targetName.length > 0) {
          ${SHtml.ajaxCall(JsVar("targetName"), displayDetailsTarget _)._2.toJsCmd};
          hasGroupToDisplay = true;
        }
    """) // JsRaw ok, escaped
  }

  ////////////////////////////////////////////////////////////////////////////////////

  private def htmlTreeNodeId(id: String) = "jsTree-" + id

  /**
   *  Manage the state of what should be displayed on the right panel.
   * It could be nothing, a group edit form, or a category edit form.
   */
  private def setAndShowRightPanel(panel: RightPanel, rootCategory: FullNodeGroupCategory)(implicit
      qc: QueryContext
  ): NodeSeq = {
    panel match {
      case NoPanel                       => NodeSeq.Empty
      case GroupForm(group, parentCatId) =>
        val form = new NodeGroupForm(
          htmlId_item,
          group,
          parentCatId,
          rootCategory,
          { (redirect: Either[(Either[NonGroupRuleTarget, NodeGroup], NodeGroupCategoryId), ChangeRequestId]) =>
            redirect match {
              case Left((newGroup, newParentId)) =>
                refreshGroupLib()
                refreshTree(htmlTreeNodeId(newGroup.fold(_.target, _.id.serialize))) &
                showGroupSection(newGroup, newParentId)
              case Right(crId)                   =>
                linkUtil.redirectToChangeRequestLink(crId)
            }
          },
          () => {
            // On failure, the NodeGroupForm replaces the DOM, and we need to still be initialize the group properties Elm app
            showGroupProperties(group, parentCatId)
          }
        )

        nodeGroupForm.set(Full(form))
        form.dispatch("showForm")(NodeSeq.Empty);

      case CategoryForm(category) =>
        val form = new NodeGroupCategoryForm(htmlId_item, category, rootCategory, onSuccessCallback())
        nodeGroupCategoryForm.set(Full(form))
        form.showForm()
    }
  }

  // utility to refresh right panel
  private def refreshRightPanel(panel: RightPanel)(implicit qc: QueryContext): JsCmd = {
    boxGroupLib match {
      case Full(lib) => SetHtml(htmlId_item, setAndShowRightPanel(panel, lib))
      case eb: EmptyBox =>
        val e = eb ?~! "Error when trying to get the root node group category"
        logger.error(e.messageChain)
        Alert(e.messageChain)
    }
  }

  // that must be separated from refreshTree/refreshRightPanel
  // to avoid duplicate refresh or useless one (when only displaying without modification)
  private def refreshGroupLib(): Unit = {
    boxGroupLib = getFullGroupLibrary().toBox
  }

  private def setCreationPopup(rootCategory: FullNodeGroupCategory)(implicit qc: QueryContext): Unit = {
    creationPopup.set(
      Full(
        new CreateCategoryOrGroupPopup(
          None,
          rootCategory,
          selectedCategoryId,
          onSuccessCategory = displayCategory,
          onSuccessGroup = showGroupSection,
          onSuccessCallback = onSuccessCallback()
        )
      )
    )
  }

  private def onSuccessCallback()(implicit qc: QueryContext) = { (id: String) =>
    { refreshGroupLib(); refreshTree(htmlTreeNodeId(id)) }
  }

  /**
   * build the tree of categories and group and init its JS
   */
  private def buildGroupTree(selectedNode: String)(implicit qc: QueryContext): NodeSeq = {
    boxGroupLib match {
      case eb: EmptyBox =>
        val e = eb ?~! "Can not get the group library"
        logger.error(e.messageChain)
        e.rootExceptionCause.foreach(ex => logger.error("Root exception was:", ex))

        <div id={htmlId_groupTree}>Error: {e.msg}</div>
      case Full(lib) =>
        // We want to fold categories if there are more than 11 (10 + 1 taking into account the hidden root node)
        val foldCategories = lib.allCategories.size > 11
        (
          <div id={htmlId_groupTree} class="col-sm-12">
          <ul>{
            DisplayNodeGroupTree.displayTree(
              lib,
              Some(fullDisplayCategory),
              Some(showTargetInfo),
              Map()
            )
          }</ul>
        </div>: NodeSeq
        ) ++ Script(
          OnLoad(
            // build jstree and
            // init bind callback to move
            JsRaw(s"""
        buildGroupTree('#${htmlId_groupTree}','${S.contextPath}', '${selectedNode}', 'off', true, ${CurrentUser.checkRights(
                AuthorizationType.Group.Edit
              )});
        if(${foldCategories}){
          $$('#${htmlId_groupTree}').jstree().close_all();
        }
        $$('#${htmlId_groupTree}').bind("move_node.jstree", function (e,data) {
          var sourceCatId = $$(data.rslt.o).attr("catId");
          var sourceGroupId = $$(data.rslt.o).attr("groupId");
          var destCatId = $$(data.rslt.np).attr("catId");
          if( destCatId ) {
            if(sourceGroupId) {
              var arg = JSON.stringify({ 'sourceGroupId' : sourceGroupId, 'destCatId' : destCatId });
              ${SHtml.ajaxCall(JsVar("arg"), moveGroup(lib) _)._2.toJsCmd};
            } else if(  sourceCatId ) {
              var arg = JSON.stringify({ 'sourceCatId' : sourceCatId, 'destCatId' : destCatId });
              ${SHtml.ajaxCall(JsVar("arg"), moveCategory(lib) _)._2.toJsCmd};
            } else {
              alert("Can not move that kind of object");
              $$.jstree.rollback(data.rlbk);
            }
          } else {
            alert("Can not move to something else than a category");
            $$.jstree.rollback(data.rlbk);
          }
        });
      """) // JsRaw ok, escaped
          )
        )
    }
  }

  /**
   * Create the popup
   */
  private def createPopup: NodeSeq = {
    creationPopup.get match {
      case Failure(m, _, _) => <span class="error">Error: {m}</span>
      case Empty            => <div>The component is not set</div>
      case Full(popup)      => popup.popupContent()
    }
  }

  ///////////////////// Callback function for Drag'n'drop in the tree /////////////////////
  private def moveGroup(lib: FullNodeGroupCategory)(arg: String)(implicit qc: QueryContext): JsCmd = {
    // parse arg, which have to  be json object with sourceGroupId, destCatId
    try {
      (for {
        case JObject(child) <- JsonParser.parse(arg)
        case JField("sourceGroupId", JString(sourceGroupId)) <- child
        case JField("destCatId", JString(destCatId)) <- child
      } yield {
        (sourceGroupId, destCatId)
      }) match {
        case (sourceGroupId, destCatId) :: Nil =>
          (for {
            result <-
              woNodeGroupRepository
                .move(
                  NodeGroupId(NodeGroupUid(sourceGroupId)),
                  NodeGroupCategoryId(destCatId)
                )(
                  ChangeContext(
                    ModificationId(uuidGen.newUuid),
                    qc.actor,
                    new DateTime(),
                    Some("Group moved by user"),
                    None,
                    qc.nodePerms
                  )
                )
                .toBox ?~! "Error while trying to move group with requested id '%s' to category id '%s'"
                .format(sourceGroupId, destCatId)
            group  <- Box(lib.allGroups.get(NodeGroupId(NodeGroupUid(sourceGroupId)))) ?~! s"No such group: ${sourceGroupId}"
          } yield {
            (group.nodeGroup, lib.categoryByGroupId(group.nodeGroup.id))
          }) match {
            case Full((ng, cat)) =>
              refreshGroupLib()
              (
                refreshTree(htmlTreeNodeId(ng.id.serialize))
                & JsRaw(
                  """setTimeout(function() { $("[groupid=%s]").attempt("highlight", {}, 2000)}, 100)""".format(sourceGroupId)
                ) // JsRaw ok, comes from json
                & refreshRightPanel(GroupForm(Right(ng), cat))
              )
            case f: Failure => Alert(f.messageChain + "\nPlease reload the page")
            case Empty           =>
              Alert(
                "Error while trying to move group with requested id '%s' to category id '%s'\nPlease reload the page.".format(
                  sourceGroupId,
                  destCatId
                )
              )
          }
        case _                                 => Alert("Error while trying to move group: bad client parameters")
      }
    } catch {
      case e: Exception => Alert("Error while trying to move group")
    }
  }

  private def moveCategory(lib: FullNodeGroupCategory)(arg: String)(implicit qc: QueryContext): JsCmd = {
    // parse arg, which have to  be json object with sourceGroupId, destCatId
    try {
      (for {
        case JObject(child) <- JsonParser.parse(arg)
        case JField("sourceCatId", JString(sourceCatId)) <- child
        case JField("destCatId", JString(destCatId)) <- child
      } yield {
        (sourceCatId, destCatId)
      }) match {
        case (sourceCatId, destCatId) :: Nil =>
          (for {
            category <- Box(
                          lib.allCategories.get(NodeGroupCategoryId(sourceCatId))
                        ) ?~! "Error while trying to find category with requested id %s".format(sourceCatId)

            result <-
              woNodeGroupRepository
                .saveGroupCategory(
                  category.toNodeGroupCategory,
                  NodeGroupCategoryId(destCatId),
                  ModificationId(uuidGen.newUuid),
                  CurrentUser.actor,
                  reason = None
                )
                .toBox ?~! "Error while trying to move category with requested id '%s' to category id '%s'"
                .format(sourceCatId, destCatId)
          } yield {
            (category.id.value, result)
          }) match {
            case Full((id, res)) =>
              refreshGroupLib()
              (
                refreshTree(htmlTreeNodeId(id))
                & OnLoad(
                  JsRaw("""setTimeout(function() { $("[catid=%s]").attempt("highlight", {}, 2000);}, 100)""".format(sourceCatId))
                ) // JsRaw ok, comes from json
                & refreshRightPanel(CategoryForm(res))
              )
            case f: Failure => Alert(f.messageChain + "\nPlease reload the page")
            case Empty           =>
              Alert(
                "Error while trying to move category with requested id '%s' to category id '%s'\nPlease reload the page.".format(
                  sourceCatId,
                  destCatId
                )
              )
          }
        case _                               => Alert("Error while trying to move group: bad client parameters")
      }
    } catch {
      case e: Exception => Alert("Error while trying to move group")
    }
  }

  ////////////////////

  private def refreshTree(selectedNode: String)(implicit qc: QueryContext): JsCmd = {
    Replace(htmlId_groupTree, buildGroupTree(selectedNode))
  }

  /********************************************
  * Utility methods for JS
  ********************************************/

  /**
    * @return None if the category is not found
    */
  private def displayCategory(categoryId: String)(implicit qc: QueryContext): Option[JsCmd] = {
    for {
      groupLib <- boxGroupLib.toOption
      category <- groupLib.allCategories.get(NodeGroupCategoryId(categoryId))
    } yield {
      displayCategory(category.toNodeGroupCategory)
    }
  }

  private def displayCategory(category: NodeGroupCategory)(implicit qc: QueryContext): JsCmd = {
    selectedCategoryId = Full(category.id)
    // update UI - no modification here, so no refreshGroupLib
    refreshRightPanel(CategoryForm(category)) &
    JsRaw("""$('#ajaxItemContainer').show();""") // JsRaw ok, const
  }

  // adaptater
  private def fullDisplayCategory(category: FullNodeGroupCategory)(implicit qc: QueryContext) = displayCategory(
    category.toNodeGroupCategory
  )

  private def showGroupSection(g: Either[NonGroupRuleTarget, NodeGroup], parentCategoryId: NodeGroupCategoryId)(implicit
      qc: QueryContext
  ) = {
    refreshRightPanel(GroupForm(g, parentCategoryId)) &
    showGroupProperties(g, parentCategoryId)
  }

  private[this] def showGroupProperties(g: Either[NonGroupRuleTarget, NodeGroup], parentCategoryId: NodeGroupCategoryId) = {
    val value = StringEscapeUtils.escapeEcmaScript(g.fold(_.target, _.id.serialize))
    val js    = g match {
      case Left(_)  => s"'target':'${value}'"
      case Right(_) => s"'groupId':'${value}'"
    }
    JsRaw(s"""
             |jQuery('#ajaxItemContainer').show();
             |var groupId = JSON.stringify({${js}});
             |window.location.hash = "#"+groupId;
             |
             |// When the tab is shown we need to initialize the Elm app
             |$$('#groupPropertiesLinkTab').on('show.bs.tab', function() {
             |  var main = document.getElementById("nodeproperties-app")
             |  if (main) {
             |    var initValues = {
             |        contextPath    : "${S.contextPath}"
             |      , hasNodeWrite   : CanWriteNode
             |      , hasNodeRead    : CanReadNode
             |      , nodeId         : '${value}'
             |      , objectType     : 'group'
             |    };
             |    var app = Elm.Nodeproperties.init({node: main, flags: initValues});
             |    app.ports.successNotification.subscribe(function(str) {
             |      createSuccessNotification(str)
             |    });
             |    app.ports.errorNotification.subscribe(function(str) {
             |      createErrorNotification(str)
             |    });
             |    // Initialize tooltips
             |    app.ports.initTooltips.subscribe(function(msg) {
             |      setTimeout(function(){
             |        initBsTooltips();
             |      }, 400);
             |    });
             |    app.ports.copy.subscribe(function(str) {
             |      navigator.clipboard.writeText(str);
             |    });
             |    app.ports.initInputs.subscribe(function(str) {
             |      setTimeout(function(){
             |        $$(".auto-resize").on("input", autoResize).each(function(){
             |          autoResize(this);
             |        });
             |      }, 10);
             |    });
             |  }
             |});
             |""".stripMargin) // JsRaw ok, escaped

  }

  private def showTargetInfo(parentCategory: FullNodeGroupCategory, targetInfo: FullRuleTargetInfo)(implicit
      qc: QueryContext
  ): JsCmd = {
    // update UI - no modeification here, so no refreshGroupLib

    // action only for node group

    targetInfo.target match {
      case t: FullGroupTarget => showGroupSection(Right(t.nodeGroup), parentCategory.id)
      case FullOtherTarget(t) => showGroupSection(Left(t), parentCategory.id)
      case _                  => Noop
    }
  }

  private def showPopup()(implicit qc: QueryContext): JsCmd = {

    boxGroupLib match {
      case eb: EmptyBox => Alert("Error when trying to get the list of categories")
      case Full(rootCategory) =>
        setCreationPopup(rootCategory)

        // update UI
        SetHtml("createGroupContainer", createPopup) &
<<<<<<< HEAD
        JsRaw("""initBsModal("createGroupPopup")""")
=======
        JsRaw(""" createPopup("createGroupPopup")""") // JsRaw ok, const
>>>>>>> c02538a7
    }
  }
}<|MERGE_RESOLUTION|>--- conflicted
+++ resolved
@@ -64,12 +64,8 @@
 import net.liftweb.http.js.JsCmds.*
 import net.liftweb.json.*
 import net.liftweb.util.*
-<<<<<<< HEAD
+import org.apache.commons.text.StringEscapeUtils
 import org.joda.time.DateTime
-=======
-import net.liftweb.util.Helpers.*
-import org.apache.commons.text.StringEscapeUtils
->>>>>>> c02538a7
 import scala.xml.*
 
 object Groups {
@@ -263,11 +259,7 @@
               // no modification, so no refreshGroupLib
               refreshTree(htmlTreeNodeId(groupId)) &
               showGroupSection(Right(fullGroupTarget.nodeGroup), lib.categoryByGroupId(gid)) &
-<<<<<<< HEAD
-              JsRaw("initBsTooltips()")
-=======
-              JsRaw("createTooltip()") // JsRaw ok, const
->>>>>>> c02538a7
+              JsRaw("initBsTooltips()") // JsRaw ok, const
           }
       }
     }
@@ -276,13 +268,8 @@
         case Some(t: NonGroupRuleTarget) =>
           refreshTree(htmlTreeNodeId(targetName)) &
           showGroupSection(Left(t), NodeGroupCategoryId("SystemGroups")) &
-<<<<<<< HEAD
-          JsRaw("initBsTooltips()")
+          JsRaw("initBsTooltips()") // JsRaw ok, const
         case _                           => displayGroupNotFound
-=======
-          JsRaw("createTooltip()") // JsRaw ok, const
-        case _                           => Noop
->>>>>>> c02538a7
       }
     }
 
@@ -690,11 +677,7 @@
 
         // update UI
         SetHtml("createGroupContainer", createPopup) &
-<<<<<<< HEAD
-        JsRaw("""initBsModal("createGroupPopup")""")
-=======
-        JsRaw(""" createPopup("createGroupPopup")""") // JsRaw ok, const
->>>>>>> c02538a7
+        JsRaw("""initBsModal("createGroupPopup")""") // JsRaw ok, const
     }
   }
 }