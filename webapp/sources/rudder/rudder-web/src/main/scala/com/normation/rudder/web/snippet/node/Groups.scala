/*
 *************************************************************************************
 * Copyright 2011 Normation SAS
 *************************************************************************************
 *
 * This file is part of Rudder.
 *
 * Rudder is free software: you can redistribute it and/or modify
 * it under the terms of the GNU General Public License as published by
 * the Free Software Foundation, either version 3 of the License, or
 * (at your option) any later version.
 *
 * In accordance with the terms of section 7 (7. Additional Terms.) of
 * the GNU General Public License version 3, the copyright holders add
 * the following Additional permissions:
 * Notwithstanding to the terms of section 5 (5. Conveying Modified Source
 * Versions) and 6 (6. Conveying Non-Source Forms.) of the GNU General
 * Public License version 3, when you create a Related Module, this
 * Related Module is not considered as a part of the work and may be
 * distributed under the license agreement of your choice.
 * A "Related Module" means a set of sources files including their
 * documentation that, without modification of the Source Code, enables
 * supplementary functions or services in addition to those offered by
 * the Software.
 *
 * Rudder is distributed in the hope that it will be useful,
 * but WITHOUT ANY WARRANTY; without even the implied warranty of
 * MERCHANTABILITY or FITNESS FOR A PARTICULAR PURPOSE.  See the
 * GNU General Public License for more details.
 *
 * You should have received a copy of the GNU General Public License
 * along with Rudder.  If not, see <http://www.gnu.org/licenses/>.

 *
 *************************************************************************************
 */

package com.normation.rudder.web.snippet.node

import bootstrap.liftweb.RudderConfig
import com.normation.box.*
import com.normation.eventlog.ModificationId
import com.normation.plugins.DefaultExtendableSnippet
import com.normation.rudder.AuthorizationType
import com.normation.rudder.domain.nodes.*
import com.normation.rudder.domain.nodes.NodeGroup
import com.normation.rudder.domain.nodes.NodeGroupCategory
import com.normation.rudder.domain.nodes.NodeGroupCategoryId
import com.normation.rudder.domain.policies.*
import com.normation.rudder.domain.workflows.ChangeRequestId
import com.normation.rudder.facts.nodes.ChangeContext
import com.normation.rudder.facts.nodes.QueryContext
import com.normation.rudder.repository.*
import com.normation.rudder.users.CurrentUser
import com.normation.rudder.web.components.NodeGroupCategoryForm
import com.normation.rudder.web.components.NodeGroupForm
import com.normation.rudder.web.components.popup.CreateCategoryOrGroupPopup
import com.normation.rudder.web.services.DisplayNodeGroupTree
import net.liftweb.common.*
import net.liftweb.http.*
import net.liftweb.http.LocalSnippet
import net.liftweb.http.js.*
import net.liftweb.http.js.JE.*
import net.liftweb.http.js.JsCmds.*
import net.liftweb.json.*
import net.liftweb.util.*
import org.joda.time.DateTime
import scala.xml.*

object Groups {
  val htmlId_groupTree           = "groupTree"
  val htmlId_item                = "ajaxItemContainer"
  val htmlId_updateContainerForm = "updateContainerForm"

  sealed private trait RightPanel
  private case object NoPanel                                        extends RightPanel
  final private case class GroupForm(group: Either[NonGroupRuleTarget, NodeGroup], parentCategoryId: NodeGroupCategoryId)
      extends RightPanel
  final private case class CategoryForm(category: NodeGroupCategory) extends RightPanel

}

class Groups extends StatefulSnippet with DefaultExtendableSnippet[Groups] with Loggable {
  import Groups.*

  private val getFullGroupLibrary   = RudderConfig.roNodeGroupRepository.getFullGroupLibrary _
  private val woNodeGroupRepository = RudderConfig.woNodeGroupRepository
  private val uuidGen               = RudderConfig.stringUuidGenerator
  private val linkUtil              = RudderConfig.linkUtil

  private var boxGroupLib = getFullGroupLibrary().toBox

  val mainDispatch: Map[String, NodeSeq => NodeSeq] = {
    Map(
      "head"           -> head _,
      "detailsPopup"   -> { (_: NodeSeq) => NodeGroupForm.staticBody },
      "initRightPanel" -> { (_: NodeSeq) => initRightPanel()(CurrentUser.queryContext) },
      "groupHierarchy" -> groupHierarchy(boxGroupLib)(CurrentUser.queryContext)
    )
  }

  // the current nodeGroupCategoryForm component
  private val nodeGroupCategoryForm = new LocalSnippet[NodeGroupCategoryForm]

  // the current nodeGroupForm component
  private val nodeGroupForm = new LocalSnippet[NodeGroupForm]

  // the popup component
  private val creationPopup = new LocalSnippet[CreateCategoryOrGroupPopup]

  private var selectedCategoryId = boxGroupLib.map(_.id)

  /**
   * Head of the portlet, nothing much yet
   * @param html
   * @return
   */
  def head(html: NodeSeq): NodeSeq = {
    NodeGroupForm.staticInit
  }

  /**
   * Display the Groups tree on the left in Elm, and change the content on the right when needed within the `html_id` element of the page)
   * @param html
   * @return
   */
  def groupHierarchy(rootCategory: Box[FullNodeGroupCategory])(implicit qc: QueryContext): CssSel = {
    val newItemCallback        = AnonFunc(
      SHtml.ajaxCall(JsVar("hasWriteRights"), (hasWriteRights) => if (hasWriteRights.toBoolean) showPopup() else Noop)
    )
    val displayGroupDetails    = AnonFunc( // closure with "groupIdOrTarget"
      SHtml.ajaxCall(JsVar("groupIdOrTarget"), _ => parseJsArg(boxGroupLib))
    )
    val displayCategoryDetails = AnonFunc( // closure with "categoryId"
      SHtml.ajaxCall(
        JsVar("categoryId"),
        (catId) => displayCategory(catId).getOrElse(JsRaw(s"createErrorNotification('Category ${catId} not found')"))
      )
    )
    _ =>
      Script(
        OnLoad(
          JsRaw(
            s"""
               |var main = document.getElementById("groups-app");
               |var initValues = {
               |  contextPath    : contextPath
               |, hasGroupToDisplay : hasGroupToDisplay
               |, hasWriteRights : hasWriteRights
               |};
               |var app = Elm.Groups.init({node: main, flags: initValues});
               |app.ports.errorNotification.subscribe(function(str) {
               |  createErrorNotification(str)
               |});
               |app.ports.pushUrl.subscribe(function(url) {
               |  var hashKey = url[0];
               |  var hashValue = url[1];
               |  var url = contextPath + "/secure/nodeManager/groups";
               |  if (hashKey == "") {
               |    window.location.hash = "";
               |  } else {
               |    window.location.hash = JSON.stringify({[hashKey]: hashValue});
               |  }
               |});
               |app.ports.adjustComplianceCols.subscribe(function() {
               |  //call the equalize width function
               |  var group = $$(".compliance-col");
               |  var widest = 0;
               |  group.each(function() {
               |      var thisWidth = $$(this).width();
               |      if(thisWidth > widest) {
               |          widest = thisWidth;
               |      }
               |  });
               |  group.width(widest);
               |});
               |app.ports.displayCategoryDetails.subscribe(function(categoryId) {
               |  var displayCategoryDetailsCallback = ${displayCategoryDetails.toJsCmd};
               |  displayCategoryDetailsCallback()
               |});
               |app.ports.displayGroupDetails.subscribe(function(groupIdOrTarget) {
               |  var displayGroupDetailsCallback = ${displayGroupDetails.toJsCmd};
               |  displayGroupDetailsCallback()
               |});
               |var createGroupCallback = ${newItemCallback.toJsCmd};
               |app.ports.createGroupModal.subscribe(function(msg) {
               |  createGroupCallback()
               |});
               |
               |// We need to notify the Elm app when an action could have been executed to refresh the display
               |$$("#createGroupPopup").on("hidden.bs.modal", function () {
               |  app.ports.closeModal.send(null)
               |});
               |$$("#basePopup").on("hidden.bs.modal", function () {
               |  app.ports.closeModal.send(null)
               |});
               |$$("#confirmUpdateActionDialog").on("hidden.bs.modal", function () {
               |  app.ports.closeModal.send(null)
               |});
               |$$("#createCloneGroupPopup").on("hidden.bs.modal", function () {
               |  app.ports.closeModal.send(null)
               |});
               |// When custom event to close group details fires, we load the group table state in the Elm app
               |$$("#${htmlId_item}").on("group-close-detail", function () {
               |  $$("#${htmlId_item} .main-container").hide(); // guarantee to hide details
               |  app.ports.loadGroupTable.send(null)
               |});
               |
               |// Initialize tooltips
               |app.ports.initTooltips.subscribe(function(msg) {
               |  initBsTooltips();
               |  setTimeout(function(){
               |    initBsTooltips();
               |  }, 800);
               |});
               |// The timeout aims to wait that the tree is fully loaded to
               |// to prevent href to reload the page on click
               |setTimeout(function(){
               |  $$('.jstree-anchor').click(function (event) {
               |    event.preventDefault();
               |  });
               |}, 950);
              """.stripMargin
          )
        )
      )
  }

  /**
   * Does the init part (showing the right component and highlighting
   * the tree if necessary)
   */
  def initRightPanel()(implicit qc: QueryContext): NodeSeq = {
    Script(OnLoad(parseJsArg(boxGroupLib)))
  }

  /**
   * If a query is passed as argument, try to dejoniffy-it, in a best effort
   * way - just don't take of errors.
   *
   * We want to look for #{ "groupId":"XXXXXXXXXXXX" } or #{"targer":"....."}
   */
  private def parseJsArg(rootCategory: Box[FullNodeGroupCategory])(implicit qc: QueryContext): JsCmd = {
    def displayGroupNotFound:                     JsCmd = SetHtml(
      htmlId_item,
      <div class="jumbotron">
        <h2>Group not found</h2>
      </div>
    )
    def displayDetailsGroup(groupId: String):     JsCmd = {
      val gid = NodeGroupId(NodeGroupUid(groupId))
      rootCategory match {
        case eb: EmptyBox => displayGroupNotFound
        case Full(lib) =>
          lib.allGroups.get(gid) match {
            case None                  => displayGroupNotFound
            case Some(fullGroupTarget) => // so we also have its parent category
              // no modification, so no refreshGroupLib
              refreshTree(htmlTreeNodeId(groupId)) &
              showGroupSection(Right(fullGroupTarget.nodeGroup), lib.categoryByGroupId(gid)) &
              JsRaw("initBsTooltips()")
          }
      }
    }
    def displayDetailsTarget(targetName: String): JsCmd = {
      RuleTarget.unser(targetName) match {
        case Some(t: NonGroupRuleTarget) =>
          refreshTree(htmlTreeNodeId(targetName)) &
          showGroupSection(Left(t), NodeGroupCategoryId("SystemGroups")) &
          JsRaw("initBsTooltips()")
        case _                           => displayGroupNotFound
      }
    }

    JsRaw(s"""
        var targetName = null;
        var groupId = null;
        try {
          var decoded = JSON.parse(decodeURI(window.location.hash.substring(1)));
          groupId = decoded.groupId;
          targetName = decoded.target;
        } catch(e) {
          groupId = null;
          targetName = null;
        }
        if( groupId != null && groupId.length > 0) {
          ${SHtml.ajaxCall(JsVar("groupId"), displayDetailsGroup _)._2.toJsCmd};
          hasGroupToDisplay = true;
        } else if( targetName != null && targetName.length > 0) {
          ${SHtml.ajaxCall(JsVar("targetName"), displayDetailsTarget _)._2.toJsCmd};
          hasGroupToDisplay = true;
        }
    """)
  }

  ////////////////////////////////////////////////////////////////////////////////////

  private def htmlTreeNodeId(id: String) = "jsTree-" + id

  /**
   *  Manage the state of what should be displayed on the right panel.
   * It could be nothing, a group edit form, or a category edit form.
   */
  private def setAndShowRightPanel(panel: RightPanel, rootCategory: FullNodeGroupCategory)(implicit
      qc: QueryContext
  ): NodeSeq = {
    panel match {
      case NoPanel                       => NodeSeq.Empty
      case GroupForm(group, parentCatId) =>
        val form = new NodeGroupForm(
          htmlId_item,
          group,
          parentCatId,
          rootCategory,
          { (redirect: Either[(Either[NonGroupRuleTarget, NodeGroup], NodeGroupCategoryId), ChangeRequestId]) =>
            redirect match {
              case Left((newGroup, newParentId)) =>
                refreshGroupLib()
                refreshTree(htmlTreeNodeId(newGroup.fold(_.target, _.id.serialize))) &
                showGroupSection(newGroup, newParentId)
              case Right(crId)                   =>
                linkUtil.redirectToChangeRequestLink(crId)
            }
          },
          () => {
            // On failure, the NodeGroupForm replaces the DOM, and we need to still be initialize the group properties Elm app
            showGroupProperties(group, parentCatId)
          }
        )

        nodeGroupForm.set(Full(form))
        form.dispatch("showForm")(NodeSeq.Empty);

      case CategoryForm(category) =>
        val form = new NodeGroupCategoryForm(htmlId_item, category, rootCategory, onSuccessCallback())
        nodeGroupCategoryForm.set(Full(form))
        form.showForm()
    }
  }

  // utility to refresh right panel
  private def refreshRightPanel(panel: RightPanel)(implicit qc: QueryContext): JsCmd = {
    boxGroupLib match {
      case Full(lib) => SetHtml(htmlId_item, setAndShowRightPanel(panel, lib))
      case eb: EmptyBox =>
        val e = eb ?~! "Error when trying to get the root node group category"
        logger.error(e.messageChain)
        Alert(e.messageChain)
    }
  }

  // that must be separated from refreshTree/refreshRightPanel
  // to avoid duplicate refresh or useless one (when only displaying without modification)
  private def refreshGroupLib(): Unit = {
    boxGroupLib = getFullGroupLibrary().toBox
  }

  private def setCreationPopup(rootCategory: FullNodeGroupCategory)(implicit qc: QueryContext): Unit = {
    creationPopup.set(
      Full(
        new CreateCategoryOrGroupPopup(
          None,
          rootCategory,
          selectedCategoryId,
          onSuccessCategory = displayCategory,
          onSuccessGroup = showGroupSection,
          onSuccessCallback = onSuccessCallback()
        )
      )
    )
  }

  private def onSuccessCallback()(implicit qc: QueryContext) = { (id: String) =>
    { refreshGroupLib(); refreshTree(htmlTreeNodeId(id)) }
  }

  /**
   * build the tree of categories and group and init its JS
   */
  private def buildGroupTree(selectedNode: String)(implicit qc: QueryContext): NodeSeq = {
    boxGroupLib match {
      case eb: EmptyBox =>
        val e = eb ?~! "Can not get the group library"
        logger.error(e.messageChain)
        e.rootExceptionCause.foreach(ex => logger.error("Root exception was:", ex))

        <div id={htmlId_groupTree}>Error: {e.msg}</div>
      case Full(lib) =>
        // We want to fold categories if there are more than 11 (10 + 1 taking into account the hidden root node)
        val foldCategories = lib.allCategories.size > 11
        (
          <div id={htmlId_groupTree} class="col-sm-12">
          <ul>{
            DisplayNodeGroupTree.displayTree(
              lib,
              Some(fullDisplayCategory),
              Some(showTargetInfo),
              Map()
            )
          }</ul>
        </div>: NodeSeq
        ) ++ Script(
          OnLoad(
            // build jstree and
            // init bind callback to move
            JsRaw(s"""
        buildGroupTree('#${htmlId_groupTree}','${S.contextPath}', '${selectedNode}', 'off', true, ${CurrentUser.checkRights(
                AuthorizationType.Group.Edit
              )});
        if(${foldCategories}){
          $$('#${htmlId_groupTree}').jstree().close_all();
        }
        $$('#${htmlId_groupTree}').bind("move_node.jstree", function (e,data) {
          var sourceCatId = $$(data.rslt.o).attr("catId");
          var sourceGroupId = $$(data.rslt.o).attr("groupId");
          var destCatId = $$(data.rslt.np).attr("catId");
          if( destCatId ) {
            if(sourceGroupId) {
              var arg = JSON.stringify({ 'sourceGroupId' : sourceGroupId, 'destCatId' : destCatId });
              ${SHtml.ajaxCall(JsVar("arg"), moveGroup(lib) _)._2.toJsCmd};
            } else if(  sourceCatId ) {
              var arg = JSON.stringify({ 'sourceCatId' : sourceCatId, 'destCatId' : destCatId });
              ${SHtml.ajaxCall(JsVar("arg"), moveCategory(lib) _)._2.toJsCmd};
            } else {
              alert("Can not move that kind of object");
              $$.jstree.rollback(data.rlbk);
            }
          } else {
            alert("Can not move to something else than a category");
            $$.jstree.rollback(data.rlbk);
          }
        });
      """)
          )
        )
    }
  }

  /**
   * Create the popup
   */
  private def createPopup: NodeSeq = {
    creationPopup.get match {
      case Failure(m, _, _) => <span class="error">Error: {m}</span>
      case Empty            => <div>The component is not set</div>
      case Full(popup)      => popup.popupContent()
    }
  }

  ///////////////////// Callback function for Drag'n'drop in the tree /////////////////////
  private def moveGroup(lib: FullNodeGroupCategory)(arg: String)(implicit qc: QueryContext): JsCmd = {
    // parse arg, which have to  be json object with sourceGroupId, destCatId
    try {
      (for {
        case JObject(child) <- JsonParser.parse(arg)
        case JField("sourceGroupId", JString(sourceGroupId)) <- child
        case JField("destCatId", JString(destCatId)) <- child
      } yield {
        (sourceGroupId, destCatId)
      }) match {
        case (sourceGroupId, destCatId) :: Nil =>
          (for {
            result <-
              woNodeGroupRepository
                .move(
                  NodeGroupId(NodeGroupUid(sourceGroupId)),
                  NodeGroupCategoryId(destCatId)
                )(
                  ChangeContext(
                    ModificationId(uuidGen.newUuid),
                    qc.actor,
                    new DateTime(),
                    Some("Group moved by user"),
                    None,
                    qc.nodePerms
                  )
                )
                .toBox ?~! "Error while trying to move group with requested id '%s' to category id '%s'"
                .format(sourceGroupId, destCatId)
            group  <- Box(lib.allGroups.get(NodeGroupId(NodeGroupUid(sourceGroupId)))) ?~! s"No such group: ${sourceGroupId}"
          } yield {
            (group.nodeGroup, lib.categoryByGroupId(group.nodeGroup.id))
          }) match {
            case Full((ng, cat)) =>
              refreshGroupLib()
              (
                refreshTree(htmlTreeNodeId(ng.id.serialize))
                & JsRaw(
                  """setTimeout(function() { $("[groupid=%s]").attempt("highlight", {}, 2000)}, 100)""".format(sourceGroupId)
                )
                & refreshRightPanel(GroupForm(Right(ng), cat))
              )
            case f: Failure => Alert(f.messageChain + "\nPlease reload the page")
            case Empty =>
              Alert(
                "Error while trying to move group with requested id '%s' to category id '%s'\nPlease reload the page.".format(
                  sourceGroupId,
                  destCatId
                )
              )
          }
        case _                                 => Alert("Error while trying to move group: bad client parameters")
      }
    } catch {
      case e: Exception => Alert("Error while trying to move group")
    }
  }

  private def moveCategory(lib: FullNodeGroupCategory)(arg: String)(implicit qc: QueryContext): JsCmd = {
    // parse arg, which have to  be json object with sourceGroupId, destCatId
    try {
      (for {
        case JObject(child) <- JsonParser.parse(arg)
        case JField("sourceCatId", JString(sourceCatId)) <- child
        case JField("destCatId", JString(destCatId)) <- child
      } yield {
        (sourceCatId, destCatId)
      }) match {
        case (sourceCatId, destCatId) :: Nil =>
          (for {
            category <- Box(
                          lib.allCategories.get(NodeGroupCategoryId(sourceCatId))
                        ) ?~! "Error while trying to find category with requested id %s".format(sourceCatId)

            result <-
              woNodeGroupRepository
                .saveGroupCategory(
                  category.toNodeGroupCategory,
                  NodeGroupCategoryId(destCatId),
                  ModificationId(uuidGen.newUuid),
                  CurrentUser.actor,
                  reason = None
                )
                .toBox ?~! "Error while trying to move category with requested id '%s' to category id '%s'"
                .format(sourceCatId, destCatId)
          } yield {
            (category.id.value, result)
          }) match {
            case Full((id, res)) =>
              refreshGroupLib()
              (
                refreshTree(htmlTreeNodeId(id))
                & OnLoad(
                  JsRaw("""setTimeout(function() { $("[catid=%s]").attempt("highlight", {}, 2000);}, 100)""".format(sourceCatId))
                )
                & refreshRightPanel(CategoryForm(res))
              )
            case f: Failure => Alert(f.messageChain + "\nPlease reload the page")
            case Empty =>
              Alert(
                "Error while trying to move category with requested id '%s' to category id '%s'\nPlease reload the page.".format(
                  sourceCatId,
                  destCatId
                )
              )
          }
        case _                               => Alert("Error while trying to move group: bad client parameters")
      }
    } catch {
      case e: Exception => Alert("Error while trying to move group")
    }
  }

  ////////////////////

  private def refreshTree(selectedNode: String)(implicit qc: QueryContext): JsCmd = {
    Replace(htmlId_groupTree, buildGroupTree(selectedNode))
  }

  /********************************************
  * Utility methods for JS
  ********************************************/

  /**
    * @return None if the category is not found
    */
  private def displayCategory(categoryId: String)(implicit qc: QueryContext): Option[JsCmd] = {
    for {
      groupLib <- boxGroupLib.toOption
      category <- groupLib.allCategories.get(NodeGroupCategoryId(categoryId))
    } yield {
      displayCategory(category.toNodeGroupCategory)
    }
  }

  private def displayCategory(category: NodeGroupCategory)(implicit qc: QueryContext): JsCmd = {
    selectedCategoryId = Full(category.id)
    // update UI - no modification here, so no refreshGroupLib
    refreshRightPanel(CategoryForm(category)) &
    JsRaw("""$('#ajaxItemContainer').show();""")
  }

  // adaptater
  private def fullDisplayCategory(category: FullNodeGroupCategory)(implicit qc: QueryContext) = displayCategory(
    category.toNodeGroupCategory
  )

<<<<<<< HEAD
  private def showGroupSection(g: Either[NonGroupRuleTarget, NodeGroup], parentCategoryId: NodeGroupCategoryId)(implicit
      qc: QueryContext
  ) = {
=======
  private[this] def showGroupSection(g: Either[NonGroupRuleTarget, NodeGroup], parentCategoryId: NodeGroupCategoryId) = {
    refreshRightPanel(GroupForm(g, parentCategoryId)) &
    showGroupProperties(g, parentCategoryId)
  }

  private[this] def showGroupProperties(g: Either[NonGroupRuleTarget, NodeGroup], parentCategoryId: NodeGroupCategoryId) = {
>>>>>>> 7c787e89
    val value = g.fold(_.target, _.id.serialize)
    val js    = g match {
      case Left(_)  => s"'target':'${value}'"
      case Right(_) => s"'groupId':'${value}'"
    }
    JsRaw(s"""
             |jQuery('#ajaxItemContainer').show();
             |var groupId = JSON.stringify({${js}});
             |window.location.hash = "#"+groupId;
             |
             |// When the tab is shown we need to initialize the Elm app
             |$$('#groupPropertiesLinkTab').on('show.bs.tab', function() {
             |  var main = document.getElementById("nodeproperties-app")
             |  if (main) {
             |    var initValues = {
             |        contextPath    : "${S.contextPath}"
             |      , hasNodeWrite   : CanWriteNode
             |      , hasNodeRead    : CanReadNode
             |      , nodeId         : '${value}'
             |      , objectType     : 'group'
             |    };
             |    var app = Elm.Nodeproperties.init({node: main, flags: initValues});
             |    app.ports.successNotification.subscribe(function(str) {
             |      createSuccessNotification(str)
             |    });
             |    app.ports.errorNotification.subscribe(function(str) {
             |      createErrorNotification(str)
             |    });
             |    // Initialize tooltips
             |    app.ports.initTooltips.subscribe(function(msg) {
             |      setTimeout(function(){
             |        initBsTooltips();
             |      }, 400);
             |    });
             |    app.ports.copy.subscribe(function(str) {
             |      navigator.clipboard.writeText(str);
             |    });
             |    app.ports.initInputs.subscribe(function(str) {
             |      setTimeout(function(){
             |        $$(".auto-resize").on("input", autoResize).each(function(){
             |          autoResize(this);
             |        });
             |      }, 10);
             |    });
             |  }
             |});
             |""".stripMargin)

  }

  private def showTargetInfo(parentCategory: FullNodeGroupCategory, targetInfo: FullRuleTargetInfo)(implicit
      qc: QueryContext
  ): JsCmd = {
    // update UI - no modeification here, so no refreshGroupLib

    // action only for node group

    targetInfo.target match {
      case t: FullGroupTarget => showGroupSection(Right(t.nodeGroup), parentCategory.id)
      case FullOtherTarget(t) => showGroupSection(Left(t), parentCategory.id)
      case _                  => Noop
    }
  }

  private def showPopup()(implicit qc: QueryContext): JsCmd = {

    boxGroupLib match {
      case eb: EmptyBox => Alert("Error when trying to get the list of categories")
      case Full(rootCategory) =>
        setCreationPopup(rootCategory)

        // update UI
        SetHtml("createGroupContainer", createPopup) &
        JsRaw("""initBsModal("createGroupPopup")""")
    }
  }
}<|MERGE_RESOLUTION|>--- conflicted
+++ resolved
@@ -595,18 +595,14 @@
     category.toNodeGroupCategory
   )
 
-<<<<<<< HEAD
   private def showGroupSection(g: Either[NonGroupRuleTarget, NodeGroup], parentCategoryId: NodeGroupCategoryId)(implicit
       qc: QueryContext
   ) = {
-=======
-  private[this] def showGroupSection(g: Either[NonGroupRuleTarget, NodeGroup], parentCategoryId: NodeGroupCategoryId) = {
     refreshRightPanel(GroupForm(g, parentCategoryId)) &
     showGroupProperties(g, parentCategoryId)
   }
 
   private[this] def showGroupProperties(g: Either[NonGroupRuleTarget, NodeGroup], parentCategoryId: NodeGroupCategoryId) = {
->>>>>>> 7c787e89
     val value = g.fold(_.target, _.id.serialize)
     val js    = g match {
       case Left(_)  => s"'target':'${value}'"
