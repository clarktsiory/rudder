--- conflicted
+++ resolved
@@ -472,25 +472,17 @@
   private[this] def fullDisplayCategory(category: FullNodeGroupCategory) = displayCategory(category.toNodeGroupCategory)
 
   private[this] def showGroupSection(g: Either[NonGroupRuleTarget, NodeGroup], parentCategoryId: NodeGroupCategoryId) = {
-<<<<<<< HEAD
-=======
-    val js = g match {
-      case Left(target) => s"'target':'${StringEscapeUtils.escapeEcmaScript(target.target)}'"
-      case Right(ng)    => s"'groupId':'${StringEscapeUtils.escapeEcmaScript(ng.id.serialize)}'"
-    }
->>>>>>> 0814c5c2
     refreshRightPanel(GroupForm(g, parentCategoryId)) &
     showGroupProperties(g, parentCategoryId)
   }
 
   private[this] def showGroupProperties(g: Either[NonGroupRuleTarget, NodeGroup], parentCategoryId: NodeGroupCategoryId) = {
-    val value = g.fold(_.target, _.id.serialize)
+    val value = StringEscapeUtils.escapeEcmaScript(g.fold(_.target, _.id.serialize))
     val js    = g match {
       case Left(_)  => s"'target':'${value}'"
       case Right(_) => s"'groupId':'${value}'"
     }
     JsRaw(s"""
-<<<<<<< HEAD
              |jQuery('#ajaxItemContainer').show();
              |var groupId = JSON.stringify({${js}});
              |window.location.hash = "#"+groupId;
@@ -531,13 +523,7 @@
              |    });
              |  }
              |});
-             |""".stripMargin)
-=======
-        jQuery('#ajaxItemContainer').show();
-        var groupId = JSON.stringify({${js}});
-        window.location.hash = "#"+groupId;
-    """) // JsRaw ok, escaped
->>>>>>> 0814c5c2
+             |""".stripMargin) // JsRaw ok, escaped
 
   }
 
