--- conflicted
+++ resolved
@@ -55,17 +55,10 @@
    * We still need to have a base url for some javascript
    * But now we use it as a javascript variable
    */
-<<<<<<< HEAD
   def display: NodeSeq = WithNonce.scriptWithNonce(
     Script(
       JsRaw(s"""var contextPath = '${S.contextPath}'; var resourcesPath = '${S.contextPath}/${StaticResourceRewrite.prefix}'""")
-    )
-=======
-  def display: NodeSeq = Script(
-    JsRaw(
-      s"""var contextPath = '${S.contextPath}'; var resourcesPath = '${S.contextPath}/${StaticResourceRewrite.prefix}'"""
     ) // JsRaw ok, no user inputs
->>>>>>> c02538a7
   )
 
   /*I keep the old base url as a reminder <base href={(urlService.baseUrl getOrElse S.hostAndPath)+"/"} />*/
