/*
 *************************************************************************************
 * Copyright 2011 Normation SAS
 *************************************************************************************
 *
 * This file is part of Rudder.
 *
 * Rudder is free software: you can redistribute it and/or modify
 * it under the terms of the GNU General Public License as published by
 * the Free Software Foundation, either version 3 of the License, or
 * (at your option) any later version.
 *
 * In accordance with the terms of section 7 (7. Additional Terms.) of
 * the GNU General Public License version 3, the copyright holders add
 * the following Additional permissions:
 * Notwithstanding to the terms of section 5 (5. Conveying Modified Source
 * Versions) and 6 (6. Conveying Non-Source Forms.) of the GNU General
 * Public License version 3, when you create a Related Module, this
 * Related Module is not considered as a part of the work and may be
 * distributed under the license agreement of your choice.
 * A "Related Module" means a set of sources files including their
 * documentation that, without modification of the Source Code, enables
 * supplementary functions or services in addition to those offered by
 * the Software.
 *
 * Rudder is distributed in the hope that it will be useful,
 * but WITHOUT ANY WARRANTY; without even the implied warranty of
 * MERCHANTABILITY or FITNESS FOR A PARTICULAR PURPOSE.  See the
 * GNU General Public License for more details.
 *
 * You should have received a copy of the GNU General Public License
 * along with Rudder.  If not, see <http://www.gnu.org/licenses/>.

 *
 *************************************************************************************
 */

package com.normation.rudder.web
package services

import bootstrap.liftweb.RudderConfig
import com.normation.box.*
import com.normation.cfclerk.domain.HashAlgoConstraint.SHA1
import com.normation.eventlog.ModificationId
import com.normation.inventory.domain.*
import com.normation.rudder.AuthorizationType
import com.normation.rudder.batch.AutomaticStartDeployment
import com.normation.rudder.domain.logger.NodeLoggerPure
import com.normation.rudder.domain.nodes.NodeInfo
import com.normation.rudder.domain.nodes.NodeKind
import com.normation.rudder.domain.policies.GlobalPolicyMode
import com.normation.rudder.domain.policies.PolicyModeOverrides.*
import com.normation.rudder.domain.reports.ComplianceLevel
import com.normation.rudder.domain.reports.ComplianceLevelSerialisation
import com.normation.rudder.domain.reports.NodeStatusReport
import com.normation.rudder.hooks.HookReturnCode
import com.normation.rudder.services.reports.NoReportInInterval
import com.normation.rudder.services.reports.Pending
import com.normation.rudder.services.servers.DeleteMode
import com.normation.rudder.users.CurrentUser
import com.normation.rudder.web.model.JsNodeId
import com.normation.rudder.web.snippet.RegisterToasts
import com.normation.rudder.web.snippet.ToastNotification
import com.normation.utils.DateFormaterService
import com.normation.zio.*
import com.softwaremill.quicklens.*
import net.liftweb.common.*
import net.liftweb.http.*
import net.liftweb.http.js.*
import net.liftweb.http.js.JE.JsArray
import net.liftweb.http.js.JE.JsRaw
import net.liftweb.http.js.JE.JsVar
import net.liftweb.http.js.JE.Str
import net.liftweb.http.js.JsCmds.*
import net.liftweb.json.JsonDSL.*
import net.liftweb.util.*
import net.liftweb.util.Helpers.*
import org.apache.commons.text.StringEscapeUtils
import org.joda.time.DateTime
import scala.xml.*
import zio.syntax.*

/**
 * A service used to display details about a server
 * inventory with tabs like:
 * [summary][compliance reports][inventory][properties][technical logs][settings]
 *
 * Use it by calling:
 * # head if not yet called in that page
 * # show(nodeId) : NodeSeq
 *    where you want to display node information
 * # jsInit(nodeId) : Cmd
 *    to init javascript for it
 */
object DisplayNode extends Loggable {

  private[this] val getSoftwareService    = RudderConfig.readOnlySoftwareDAO
  private[this] val removeNodeService     = RudderConfig.removeNodeService
  private[this] val asyncDeploymentAgent  = RudderConfig.asyncDeploymentAgent
  private[this] val uuidGen               = RudderConfig.stringUuidGenerator
  private[this] val nodeInfoService       = RudderConfig.nodeInfoService
  private[this] val linkUtil              = RudderConfig.linkUtil
  private[this] val reportingService      = RudderConfig.reportingService
  private[this] val nodeRepo              = RudderConfig.woNodeRepository
  private[this] val deleteNodePopupHtmlId = "deleteNodePopupHtmlId"
  private[this] val errorPopupHtmlId      = "errorPopupHtmlId"
  private[this] val successPopupHtmlId    = "successPopupHtmlId"

  private def escapeJs(in:   String):         JsExp   = Str(StringEscapeUtils.escapeEcmaScript(in))
  private def escapeHTML(in: String):         NodeSeq = Text(StringEscapeUtils.escapeHtml4(in))
  private def ?(in:          Option[String]): NodeSeq = in.map(escapeHTML).getOrElse(NodeSeq.Empty)

  private def loadComplianceBar(nodeInfo: Option[NodeInfo]): Option[JsArray] = {
    for {
      node                 <- nodeInfo
      userNodeStatusReport <- reportingService.findUserNodeStatusReport(node.node.id)
      nodeCompliance        = makeComplianceFromNodeStatusReport(userNodeStatusReport)
    } yield {
      ComplianceLevelSerialisation.ComplianceLevelToJs(nodeCompliance).toJsArray
    }
  }

  // this method will transform the compliance for case when there's not rules applied
  // a node with pending status and no rules will be converted to "pending=1"
  // a node with no report status and no rules will be converted to "no report=1"
  // anything else with no rules will stay 0 compliance
  private def makeComplianceFromNodeStatusReport(nodeStatusReport: NodeStatusReport): ComplianceLevel = {
    val compliance = nodeStatusReport.compliance
    // different case given the status
    nodeStatusReport.runInfo match {
      case Pending(_, _, _) =>
        // if there are no reports at all because no rule is applied, we say one is pending
        if (compliance.total == 0) {
          compliance.copy(pending = 1)
        } else {
          compliance
        }

      case NoReportInInterval(_, _) =>
        // if there are no reports at all because no rule is applied, we say one is missing
        if (compliance.total == 0) {
          compliance.copy(missing = 1)
        } else {
          compliance
        }

      case _ => // nothing to do in this case
        nodeStatusReport.compliance
    }
  }

  private def loadSoftware(jsId: JsNodeId, softIds: Seq[SoftwareUuid])(nodeId: String): JsCmd = {
    (for {
      seq       <- getSoftwareService.getSoftware(softIds)
      gridDataId = htmlId(jsId, "soft_grid_data_")
      gridId     = "soft"
    } yield SetExp(
      JsVar(gridDataId),
      JsArray(seq.map { x =>
        JsArray(
          escapeJs(x.name.getOrElse("")),
          escapeJs(x.version.map(_.value).getOrElse("")),
          escapeJs(x.description.getOrElse(""))
        )
      }*)
    ) & JsRaw(s"""
          $$('#${htmlId(jsId, gridId + "_")}').dataTable({
            "aaData":${gridDataId},
            "bJQueryUI": false,
            "bPaginate": true,
            "bRetrieve": true,
            "bLengthChange": true,
            "sPaginationType": "full_numbers",
            "asStripeClasses": [ 'color1', 'color2' ] ,
            "oLanguage": {
              "sSearch": ""
            },
            "bLengthChange": true,
            "bStateSave": true,
                    "fnStateSave": function (oSettings, oData) {
                      localStorage.setItem( 'DataTables_${gridId}', JSON.stringify(oData) );
                    },
                    "fnStateLoad": function (oSettings) {
                      return JSON.parse( localStorage.getItem('DataTables_${gridId}') );
                    },
            "bAutoWidth": false,
            "aoColumns": [ {"sWidth": "200px"},{"sWidth": "150px"},{"sWidth": "350px"}],
            "sDom": '<"dataTables_wrapper_top"f>rt<"dataTables_wrapper_bottom"lip>',
            "lengthMenu": [ [10, 25, 50, 100, 500, 1000, -1], [10, 25, 50, 100, 500, 1000, "All"] ],
            "pageLength": 25
        });
        $$('.dataTables_filter input').attr("placeholder", "Filter");
            """)).toBox match { // JsRaw ok, escaped
      case Empty            => Alert("No software found for that server")
      case Failure(m, _, _) => Alert("Error when trying to fetch software. Reported message: " + m)
      case Full(js)         => js
    }
  }

  def jsInit(nodeId: NodeId, softIds: Seq[SoftwareUuid], salt: String = ""): JsCmd = {
    val jsId           = JsNodeId(nodeId, salt)
    val detailsId      = htmlId(jsId, "details_")
    val softGridDataId = htmlId(jsId, "soft_grid_data_")
    val softPanelId    = "soft_tab"
    val eltIdswidth    =
      List(("process", List("50", "50", "70", "85", "120", "50", "100", "850"), 1), ("var", List("200", "800"), 0))
    val eltIds         = List(
      "os",
      "vm",
      "fs",
      "net",
      "bios",
      "controllers",
      "memories",
      "ports",
      "processors",
      "slots",
      "sounds",
      "softUpdates",
      "storages",
      "videos"
    )

    JsRaw("var " + softGridDataId + "= null") & // JsRaw ok, escaped
    OnLoad(
      JsRaw("$('#" + detailsId + "').tabs()") & { // JsRaw ok, escaped
        eltIds.map { i =>
          JsRaw(s"""
              $$('#${htmlId(jsId, i + "_")}').dataTable({
                "bJQueryUI": false,
                "bRetrieve": true,
                "bFilter": true,
                "asStripeClasses": [ 'color1', 'color2' ],
                "oLanguage": {
                  "sSearch": ""
                },
                "bLengthChange": true,
                "bStateSave": true,
                    "fnStateSave": function (oSettings, oData) {
                      localStorage.setItem( 'DataTables_${i}', JSON.stringify(oData) );
                    },
                    "fnStateLoad": function (oSettings) {
                      return JSON.parse( localStorage.getItem('DataTables_${i}') );
                    },
                "sPaginationType": "full_numbers",
                "bPaginate": true,
                "bAutoWidth": false,
                "bInfo":true,
                "sDom": '<"dataTables_wrapper_top"f>rt<"dataTables_wrapper_bottom"lip>',
                "lengthMenu": [ [10, 25, 50, 100, 500, 1000, -1], [10, 25, 50, 100, 500, 1000, "All"] ],
                "pageLength": 25
              });

              $$('.dataTables_filter input').attr("placeholder", "Filter");
                   | """.stripMargin('|')): JsCmd
        }.reduceLeft((i, acc) => acc & i)         // JsRaw ok, escaped
      } & {
        eltIdswidth.map {
          case (id, columns, sorting) =>
            JsRaw(s"""
              $$('#${htmlId(jsId, id + "_")}').dataTable({
                "bJQueryUI": false,
                "bRetrieve": true,
                "sPaginationType": "full_numbers",
                "bFilter": true,
                "asStripeClasses": [ 'color1', 'color2' ],
                "bPaginate": true,
                "aoColumns": ${columns.map(col => s"{'sWidth': '${col}px'}").mkString("[", ",", "]")} ,
                "aaSorting": [[ ${sorting}, "asc" ]],
                "oLanguage": {
                  "sSearch": ""
                },
                "bLengthChange": true,
                "bStateSave": true,
                    "fnStateSave": function (oSettings, oData) {
                      localStorage.setItem( 'DataTables_${id}', JSON.stringify(oData) );
                    },
                    "fnStateLoad": function (oSettings) {
                      return JSON.parse( localStorage.getItem('DataTables_${id}') );
                    },
                "bAutoWidth": false,
                "bInfo":true,
                "sDom": '<"dataTables_wrapper_top"f>rt<"dataTables_wrapper_bottom"lip>',
                "lengthMenu": [ [10, 25, 50, 100, 500, 1000, -1], [10, 25, 50, 100, 500, 1000, "All"] ],
                "pageLength": 25
              });
              $$('.dataTables_filter input').attr("placeholder", "Filter");
           """): JsCmd // JsRaw ok, no user inputs
        }.reduceLeft((i, acc) => acc & i)
      } &
      // for the software tab, we check for the panel id, and the firstChild id
      // if the firstChild.id == softGridId, then it hasn't been loaded, otherwise it is softGridId_wrapper
      JsRaw(s"""
        $$("#${softPanelId}").click(function() {
            ${SHtml.ajaxCall(JsRaw(Str(nodeId.value).toJsCmd), loadSoftware(jsId, softIds))._2.toJsCmd}
        });
        """) // JsRaw ok, escaped
    )
  }

  def showInventoryVerticalMenu(sm: FullInventory, optNode: Option[NodeInfo], salt: String = ""): NodeSeq = {
    val jsId = JsNodeId(sm.node.main.id, salt)
    val mainTabDeclaration: List[NodeSeq] = {
      <li><a href={htmlId_#(jsId, "sd_os_")}>Operating system</a></li> ::
      <li><a href={htmlId_#(jsId, "sd_fs_")}>File systems</a></li> ::
      <li><a href={htmlId_#(jsId, "sd_net_")}>Network interfaces</a></li> ::
      <li id="soft_tab"><a href={htmlId_#(jsId, "sd_soft_")}>Software</a></li> ::
      <li><a href={htmlId_#(jsId, "sd_softUpdates_")}>Software updates</a></li> ::
      <li><a href={htmlId_#(jsId, "sd_var_")}>Environment</a></li> ::
      // Hardware content
      <li><a href={htmlId_#(jsId, "sd_bios_")}>BIOS</a></li> ::
      <li><a href={htmlId_#(jsId, "sd_controllers_")}>Controllers</a></li> ::
      <li><a href={htmlId_#(jsId, "sd_memories_")}>Memory</a></li> ::
      <li><a href={htmlId_#(jsId, "sd_ports_")}>Ports</a></li> ::
      <li><a href={htmlId_#(jsId, "sd_processors_")}>Processors</a></li> ::
      <li><a href={htmlId_#(jsId, "sd_slots_")}>Slots</a></li> ::
      <li><a href={htmlId_#(jsId, "sd_sounds_")}>Sound</a></li> ::
      <li><a href={htmlId_#(jsId, "sd_storages_")}>Storage</a></li> ::
      <li><a href={htmlId_#(jsId, "sd_videos_")}>Video</a></li> ::
      //
      <li><a href={htmlId_#(jsId, "sd_process_")}>Processes</a></li> ::
      <li><a href={htmlId_#(jsId, "sd_vm_")}>Virtual machines</a></li> ::
      Nil
    }

    val tabContent = {
      displayTabOS(jsId, sm, optNode) ::
      displayTabBios(jsId, sm) ::
      displayTabControllers(jsId, sm) ::
      displayTabMemories(jsId, sm) ::
      displayTabPorts(jsId, sm) ::
      displayTabProcessors(jsId, sm) ::
      displayTabSlots(jsId, sm) ::
      displayTabSounds(jsId, sm) ::
      displayTabStorages(jsId, sm) ::
      displayTabVideos(jsId, sm) ::
      displayTabFilesystems(jsId, sm) ::
      displayTabNetworks(jsId, sm) ::
      displayTabSoftware(jsId) ::
      displayTabSoftwareUpdates(jsId, sm) ::
      displayTabVariable(jsId, sm) ::
      displayTabProcess(jsId, sm) ::
      displayTabVM(jsId, sm) ::
      Nil
    }

    val tabId = htmlId(jsId, "node_details_")

    <div id={tabId} class="sInventory ui-tabs-vertical">
      <ul class="list-tabs-invetory">{mainTabDeclaration}</ul>
      {tabContent.flatten}
    </div> ++ Script(OnLoad(JsRaw(s"$$('#${tabId}').tabs()"))) // JsRaw ok, escaped
  }

  /**
   * Show the details in a panned version, with Node Summary, Inventory, Network, Software
   * Should be used with jsInit(dn:String, softIds:Seq[SoftwareUuid], salt:String="")
   */
  def showPannedContent(
      nodeAndGlobalMode: Option[(NodeInfo, GlobalPolicyMode)],
      sm:                FullInventory,
      inventoryStatus:   InventoryStatus,
      salt:              String = ""
  ): NodeSeq = {
    val jsId      = JsNodeId(sm.node.main.id, salt)
    val detailsId = htmlId(jsId, "details_")
    <div id={detailsId} class="tabs">
      <ul class="rudder-ui-tabs">
        <li><a href={htmlId_#(jsId, "node_summary_")}>Summary</a></li>
        <li><a href={htmlId_#(jsId, "node_inventory_")}>Inventory</a></li>
      </ul>
      <div id={htmlId(jsId, "node_summary_")}>
        {showNodeDetails(sm, nodeAndGlobalMode, None, inventoryStatus, salt)}
      </div>
      <div id={htmlId(jsId, "node_inventory_")}>
        {showInventoryVerticalMenu(sm, nodeAndGlobalMode.map(_._1))}
      </div>
    </div>
  }

  // mimic the content of server_details/ShowNodeDetailsFromNode
  def showNodeDetails(
      sm:                  FullInventory,
      nodeAndGlobalMode:   Option[(NodeInfo, GlobalPolicyMode)],
      creationDate:        Option[DateTime],
      inventoryStatus:     InventoryStatus,
      salt:                String = "",
      isDisplayingInPopup: Boolean = false
  ): NodeSeq = {

    val nodeInfo = nodeAndGlobalMode.map(_._1)

    val compliance     = loadComplianceBar(nodeInfo).getOrElse(JsArray())
    val nodePolicyMode = nodeAndGlobalMode match {
      case Some((node, globalMode)) =>
        Some((globalMode.overridable, node.policyMode) match {
          case (Always, Some(mode)) =>
            (mode, "<p>This mode is an override applied to this node. You can change it in the <i><b>node settings</b></i>.</p>")
          case (Always, None)       =>
            val expl =
              """<p>This mode is the globally defined default. You can change it in <i><b>settings</b></i>.</p><p>You can also override it on this node in the <i><b>node's settings</b></i>.</p>"""
            (globalMode.mode, expl)
          case (Unoverridable, _)   =>
            (globalMode.mode, "<p>This mode is the globally defined default. You can change it in <i><b>Settings</b></i>.</p>")
        })

      case None =>
        None
    }

    val deleteButton: NodeSeq = {
      sm.node.main.status match {
        case AcceptedInventory =>
          <div>
              <div id={deleteNodePopupHtmlId}  class="modal fade" data-keyboard="true" tabindex="-1" />
              <div id={errorPopupHtmlId}  class="modal fade" data-keyboard="true" tabindex="-1" />
              <div id={successPopupHtmlId}  class="modal fade" data-keyboard="true" tabindex="-1" />
          </div>
          <lift:authz role="node_write">
            {
            if (!isRootNode(sm.node.main.id)) {
              <div>
                  <div class="col-xs-12">
                    {showDeleteButton(sm.node.main)}
                  </div>
                </div>
            } else { NodeSeq.Empty }
          }
            </lift:authz>
        case _                 => NodeSeq.Empty
      }
    }
    val osIcon = sm.node.main.osDetails.os.name.toLowerCase();

    val osTooltip:      String = {
      s"""
        <h4>Operating system details</h4>
        <div class="tooltip-content">
          <ul>
<<<<<<< HEAD
            <li><b>Type:</b> ${escape(sm.node.main.osDetails.os.kernelName)}</li>
            <li><b>Name:</b> ${escape(S.?("os.name." + sm.node.main.osDetails.os.name))}</li>
            <li><b>Version:</b> ${escape(sm.node.main.osDetails.version.value)}</li>
            <li><b>Service pack:</b> ${escape(sm.node.main.osDetails.servicePack.getOrElse("None"))}</li>
            <li><b>Architecture:</b> ${escape(sm.node.archDescription.getOrElse("None"))}</li>
            <li><b>Kernel version:</b> ${escape(sm.node.main.osDetails.kernelVersion.value)}</li>
=======
            <li><b>Type:</b> ${escapeHTML(sm.node.main.osDetails.os.kernelName)}</li>
            <li><b>Name:</b> ${escapeHTML(S.?("os.name." + sm.node.main.osDetails.os.name))}</li>
            <li><b>Version:</b> ${escapeHTML(sm.node.main.osDetails.version.value)}</li>
            <li><b>Service Pack:</b> ${escapeHTML(sm.node.main.osDetails.servicePack.getOrElse("None"))}</li>
            <li><b>Architecture:</b> ${escapeHTML(sm.node.archDescription.getOrElse("None"))}</li>
            <li><b>Kernel version:</b> ${escapeHTML(sm.node.main.osDetails.kernelVersion.value)}</li>
>>>>>>> 0814c5c2
          </ul>
        </div>
      """
    }
    val machineTooltip: String = {
      s"""
        <h4>Operating system details</h4>
        <div class="tooltip-content">
          <ul>
<<<<<<< HEAD
            <li><b>Total physical memory (RAM):</b> ${escape(sm.node.ram.map(_.toStringMo).getOrElse("-"))}</li>
            <li><b>Manufacturer:</b> ${escape(sm.machine.flatMap(x => x.manufacturer).map(x => x.name).getOrElse("-"))}</li>
            <li><b>Total swap space:</b> ${escape(sm.node.swap.map(_.toStringMo).getOrElse("-"))}</li>
            <li><b>System serial number:</b> ${escape(sm.machine.flatMap(x => x.systemSerialNumber).getOrElse("-"))}</li>
            <li><b>Time zone:</b>
              ${escape(
=======
            <li><b>Total physical memory (RAM):</b> ${escapeHTML(sm.node.ram.map(_.toStringMo).getOrElse("-"))}</li>
            <li><b>Manufacturer:</b> ${escapeHTML(sm.machine.flatMap(x => x.manufacturer).map(x => x.name).getOrElse("-"))}</li>
            <li><b>Total swap space:</b> ${escapeHTML(sm.node.swap.map(_.toStringMo).getOrElse("-"))}</li>
            <li><b>System Serial Number:</b> ${escapeHTML(sm.machine.flatMap(x => x.systemSerialNumber).getOrElse("-"))}</li>
            <li><b>Time Zone:</b>
              ${escapeHTML(
>>>>>>> 0814c5c2
          sm.node.timezone
            .map(x => if (x.name.toLowerCase == "utc") "UTC" else s"${x.name} (UTC ${x.offset})")
            .getOrElse("unknown")
        )}
            </li>
            <li>
              ${sm.machine
          .map(_.id.value)
          .map(machineId => s"<b>Machine ID:</b> ${escapeHTML(machineId)}")
          .getOrElse("""<span class="error">Machine Information are missing for that node</span>""")}
            </li>
          </ul>
        </div>
      """
    }

    <div id="nodeDetails">
      <div class="id-card node">
        <div class={"card-img " ++ osIcon}></div>
        <div class="card-info">
          <div><label>Hostname:         </label>{sm.node.main.hostname}{
      nodeAndGlobalMode match {
        case Some((n, _)) => <span class={"node-state " ++ getNodeState(n.state).toLowerCase}></span>
        case None         => NodeSeq.Empty
      }
    }
          </div>
          <div><label>Node ID:          </label>{sm.node.main.id.value}</div>
          <div><label>Operating system: </label>{
      escapeHTML(sm.node.main.osDetails.fullName)
    }<span class="glyphicon glyphicon-info-sign icon-info" data-toggle="tooltip" data-placement="right" data-html="true" data-original-title={
      osTooltip
    }></span></div>
          <div>
            <label>Machine:             </label>{displayMachineType(sm.machine)}
            <span class="machine-info ram">{sm.node.ram.map(_.toStringMo).getOrElse("-")}</span>
            <span class="glyphicon glyphicon-info-sign icon-info" data-toggle="tooltip" data-placement="right" data-html="true" data-original-title={
      machineTooltip
    }></span>
          </div>
        </div>
      </div>

      <div class="row">

        <div class="rudder-info col-lg-6 col-sm-7 col-xs-12">
          <h3>Rudder information</h3>
          <div>
            {
      nodePolicyMode match {
        case None                      => NodeSeq.Empty
        case Some((mode, explanation)) =>
          <label>Policy mode:</label><span id="badge-apm"></span> ++
          Script(OnLoad(JsRaw(s"""
                $$('#badge-apm').append(createBadgeAgentPolicyMode('node',"${mode}","${explanation}", "body"));
                $$('.rudder-label, .icon-info').bsTooltip();
              """))) // JsRaw ok, no user inputs
      }
    }
          </div>
          {displayServerRole(sm, inventoryStatus)}
          <div><label>Agent:</label> {
      sm.node.agents.map { a =>
        val capabilities = {
          if (a.capabilities.isEmpty) "no extra capabilities"
          else "capabilities: " + a.capabilities.map(_.value).toList.sorted.mkString(", ")
        }
        s"${a.agentType.displayName} (${a.version.map(_.value).getOrElse("unknown version")} with ${capabilities})"
      }.headOption.getOrElse("Not found")
    }</div>
          {displayPolicyServerInfos(sm)}
          <div><label>Administrator account:</label> {sm.node.main.rootUser}</div>
          {displaySecurityInfo(sm.node)}
        </div>

        <div class="status-info col-lg-6 col-sm-5 col-xs-12">
          <h3>Status information</h3>
          <div class="node-compliance-bar"></div>
          <div>
            <label>Inventory created (node local time):</label>  {
      sm.node.inventoryDate.map(DateFormaterService.getDisplayDate(_)).getOrElse("Unknown")
    }
          </div>
          <div>
            <label>Inventory received:</label>  {
      sm.node.receiveDate.map(DateFormaterService.getDisplayDate(_)).getOrElse("Unknown")
    }
          </div>
          <div>
            {
      creationDate.map { creation =>
        <xml:group><label>Accepted since:</label> {DateFormaterService.getDisplayDate(creation)}</xml:group>
      }.getOrElse(NodeSeq.Empty)
    }
          </div>
          <div>
            <label>Software updates available:</label> {sm.node.softwareUpdates.size}
          </div>
        </div>
        {deleteButton}
      </div>
    </div> ++ Script(OnLoad(JsRaw(s"""
        $$(".node-compliance-bar").html(buildComplianceBar(${compliance.toJsCmd}))
      """))) // JsRaw ok, escaped
  }

  /*
   * Display the div with ID `security-info` with cfenfine and curl key/certificate hash,
   * the key/certificate detail, and the button to untrust the key
   */
  private def displaySecurityInfo(node: NodeInventory): NodeSeq = {
    node.agents.headOption match {
      case Some(agent) =>
        val checked     = (node.main.status, node.main.keyStatus) match {
          case (AcceptedInventory, CertifiedKey) =>
            <span>
                    <span class="glyphicon glyphicon-ok text-success tooltipable" title="" tooltipid={
              s"tooltip-key-${node.main.id.value}"
            }></span>
                    <span class="tooltipContent" id={s"tooltip-key-${node.main.id.value}"}>
                      Inventories for this Node must be signed with this key
                    </span>
                  </span>
          case (AcceptedInventory, UndefinedKey) =>
            <span>
                    <span class="glyphicon glyphicon-exclamation-sign text-warning tooltipable" title="" tooltipid={
              s"tooltip-key-${node.main.id.value}"
            }></span>
                    <span class="tooltipContent" id={s"tooltip-key-${node.main.id.value}"}>
                      Certificate for this node has been reset, next inventory will be trusted automatically
                    </span>
                  </span>
          case _                                 => // not accepted inventory? Should not get there
            NodeSeq.Empty
        }
        val nodeId      = node.main.id
        val publicKeyId = s"publicKey-${nodeId.value}"
        val cfKeyHash   = nodeInfoService.getNodeInfo(nodeId).either.runNow match {
          case Right(Some(nodeInfo)) if (nodeInfo.keyHashCfengine.nonEmpty) =>
            <div><label>Key hash:</label> <samp>{nodeInfo.keyHashCfengine}</samp></div>
          case _                                                            => NodeSeq.Empty
        }
        val curlHash    = nodeInfoService.getNodeInfo(nodeId).either.runNow match {
          case Right(Some(nodeInfo)) if (nodeInfo.keyHashCfengine.nonEmpty) =>
            <div><label>Key hash:</label> <samp>sha256//{nodeInfo.keyHashBase64Sha256}</samp></div>
          case _                                                            => NodeSeq.Empty
        }

        val tokenKind = agent.securityToken match {
          case _: PublicKey   => "Public key"
          case _: Certificate => "Certificate"
        }
        <div class="security-info" id={"security-" + node.main.id.value}>{
          agent.securityToken match {
            case _: PublicKey   => NodeSeq.Empty
            case c: Certificate =>
              c.cert.either.runNow match {
                case Left(e)     => <span title={e.fullMsg}>Error while reading certificate information</span>
                case Right(cert) => (
                  <div><label>Fingerprint (sha1): </label> <samp>{
                    SHA1.hash(cert.getEncoded).grouped(2).mkString(":")
                  }</samp></div>
                          <div><label>Expiration date: </label> {
                    DateFormaterService.getDisplayDate(new DateTime(cert.getNotAfter))
                  }</div>
                )
              }
          }
        }
            {curlHash}
            {cfKeyHash}
            <button type="button" class="toggle-security-info btn btn-default" onclick={
          s"$$('#${publicKeyId}').toggle(300); $$(this).toggleClass('opened'); return false;"
        }> <b>{tokenKind}</b> {checked}</button>
            <div>
              {
          if (CurrentUser.checkRights(AuthorizationType.Node.Write) && node.main.keyStatus == CertifiedKey) {
            SHtml.ajaxButton(
              "Reset status to be able to accept a different key",
              () => resetKeyStatus(node, agent.securityToken)
            ) % ("class", "btn btn-default btn-sm")
          } else NodeSeq.Empty
        }
              <pre id={publicKeyId} class="display-keys" style="display:none;"><div>{agent.securityToken.key}</div></pre>{
          Script(OnLoad(JsRaw(s"""createTooltip();"""))) // JsRaw ok, const
        }
            </div>
          </div>

      case None => NodeSeq.Empty
    }
  }

  /*
   * Reset key status for given node and redisplay it's security <div>
   */
  private def resetKeyStatus(node: NodeInventory, st: SecurityToken): JsCmd = {

    nodeRepo
      .updateNodeKeyInfo(
        node.main.id,
        None,
        Some(UndefinedKey),
        ModificationId(RudderConfig.stringUuidGenerator.newUuid),
        CurrentUser.actor,
        Some("Trusted key status reset to accept new key (first use)")
      )
      .map { _ =>
        val js: JsCmd = {
          SetHtml(s"security-${node.main.id.value}", displaySecurityInfo(node.modify(_.main.keyStatus).setTo(UndefinedKey))) &
          JsRaw(s"""createSuccessNotification("Key status for node '${StringEscapeUtils.escapeEcmaScript(
              node.main.id.value
            )}' correctly changed.")""")
        }
        js
      }
      .catchAll { err =>
        val js: JsCmd = JsRaw(
          s"""createErrorNotification("${s"An error happened when trying to change key status of node " +
            s"'${StringEscapeUtils.escapeEcmaScript(node.main.hostname)}' [${StringEscapeUtils.escapeEcmaScript(node.main.id.value)}]. " +
            "Please contact your server admin to resolve the problem. Error was: '${err.fullMsg}'"}")"""
        ) // JsRaw ok, escaped
        js.succeed
      }
      .runNow

  }

  private def htmlId(jsId:   JsNodeId, prefix: String): String = StringEscapeUtils.escapeEcmaScript(prefix + jsId.toString)
  private def htmlId_#(jsId: JsNodeId, prefix: String): String = "#" + htmlId(jsId, prefix)

  // Display the role of the node
  private def displayServerRole(sm: FullInventory, inventoryStatus: InventoryStatus): NodeSeq = {
    val nodeId = sm.node.main.id
    inventoryStatus match {
      case AcceptedInventory =>
        val nodeInfoBox = nodeInfoService.getNodeInfo(nodeId).either.runNow
        nodeInfoBox match {
          case Right(Some(nodeInfo)) =>
            val kind = {
              nodeInfo.nodeKind match {
                case NodeKind.Root  => "server"
                case NodeKind.Relay => "relay server"
                case NodeKind.Node  => "node"
              }
            }

            <div><label>Role:</label> Rudder {kind}</div>
          case Right(None)           =>
            logger.error(s"Could not fetch node details for node with id ${sm.node.main.id}")
            <div class="error"><label>Role:</label> Could not fetch Role for this node</div>
          case Left(err)             =>
            val e = s"Could not fetch node details for node with id ${sm.node.main.id}: ${err.fullMsg}"
            logger.error(e)
            <div class="error"><label>Role:</label> Could not fetch Role for this node</div>
        }
      case RemovedInventory  =>
        <div><label>Role:</label> Deleted node</div>
      case PendingInventory  =>
        <div><label>Role:</label> Pending node</div>
    }
  }

  private def displayPolicyServerInfos(sm: FullInventory): NodeSeq = {
    nodeInfoService.getNodeInfo(sm.node.main.policyServerId).either.runNow match {
      case Left(err)                        =>
        val e = s"Could not fetch policy server details (id '${sm.node.main.policyServerId.value}') for node '${escapeHTML(
            sm.node.main.hostname
          )}' ('${sm.node.main.id.value}'): ${err.fullMsg}"
        logger.error(e)
        <div class="error"><label>Policy server:</label> Could not fetch details about the policy server</div>
      case Right(Some(policyServerDetails)) =>
        <div><label>Policy server:</label> <a href={linkUtil.baseNodeLink(policyServerDetails.id)}  onclick={
          s"updateNodeIdAndReload('${policyServerDetails.id.value}')"
        }>{escapeHTML(policyServerDetails.hostname)}</a></div>
      case Right(None)                      =>
        logger.error(
          s"Could not fetch policy server details (id '${sm.node.main.policyServerId.value}') for node '${sm.node.main.hostname}' ('${sm.node.main.id.value}')"
        )
        <div class="error"><label>Policy Server:</label> Could not fetch details about the policy server</div>
    }
  }

  private def displayMachineType(opt: Option[MachineInventory]): NodeSeq = {
    opt match {
      case None          => NodeSeq.Empty
      case Some(machine) => (
        machine.machineType match {
          case PhysicalMachineType        => Text("Physical machine")
          case VirtualMachineType(vmType) => Text("Virtual machine (%s)".format(S.?("vm.type." + vmType.name)))
          case UnknownMachineType         => Text("Unknown machine type")
        }
      )
    }
  }

  // show a comma separated list with description in tooltip

  private def displayAccounts(node: NodeInventory): String = {
    if (node.accounts.isEmpty) {
      "None"
    } else {
      node.accounts.sortWith(_ < _).mkString(", ")
    }
  }

  private def displayTabGrid[T](
      jsId: JsNodeId
  )(eltName: String, optSeq: Box[Seq[T]], title: Option[String] = None)(columns: List[(String, T => NodeSeq)]) = {
    <div id={htmlId(jsId, "sd_" + eltName + "_")} class="sInventory overflow_auto">{
      optSeq match {
        case Empty                                           =>
          <div class="col-xs-12 alert alert-warning">
            <span>No matching components detected on this node</span>
          </div>
        case Failure(m, _, _)                                => <span class="error">Error when trying to fetch file systems. Reported message: {m}</span>
        case Full(seq) if (seq.isEmpty && eltName != "soft") =>
          <div class="col-xs-12 alert alert-warning">
            <span>No matching components detected on this node</span>
          </div>
        case Full(seq)                                       =>
          <table cellspacing="0" id={htmlId(jsId, eltName + "_")} class="tablewidth">
          {
            title match {
              case None        => NodeSeq.Empty
              case Some(title) => <div style="text-align:center"><b>{title}</b></div>
            }
          }
          <thead>
          <tr class="head">
          </tr>
            <tr class="head">{
            columns.map(h => <th>{h._1}</th>).toSeq
          }</tr>
          </thead>
          <tbody class="toggle-color">{
            seq.flatMap(x => <tr>{columns.flatMap { case (header, renderLine) => <td>{renderLine(x)}</td> }}</tr>)
          }</tbody>
          </table>
      }
    }<div id={htmlId(jsId, eltName + "_grid_") + "_paginate_area"} class="paginate"/>
    </div>
  }

  private def displayTabOS(jsId: JsNodeId, sm: FullInventory, optNode: Option[NodeInfo]): NodeSeq = {
    displayTabGrid(jsId)(
      "os",
      // special: add name -> value to be displayed as a table
      Full(
        Seq(
<<<<<<< HEAD
          ("Node ID", escape(sm.node.main.id.value)),
          ("Hostname", escape(sm.node.main.hostname)),
          ("Policy server ID", escape(sm.node.main.policyServerId.value)),
          ("Operating system detailed name", escape(sm.node.main.osDetails.fullName)),
          ("Operating system type", escape(sm.node.main.osDetails.os.kernelName)),
          ("Operating system name", escape(S.?("os.name." + sm.node.main.osDetails.os.name))),
          ("Operating system version", escape(sm.node.main.osDetails.version.value)),
          ("Operating system service pack", escape(sm.node.main.osDetails.servicePack.getOrElse("None"))),
          ("Operating system architecture description", escape(sm.node.archDescription.getOrElse("None"))),
          ("Kernel version", escape(sm.node.main.osDetails.kernelVersion.value)),
          ("Total physical memory (RAM)", escape(sm.node.ram.map(_.toStringMo).getOrElse("-"))),
          ("Manufacturer", escape(sm.machine.flatMap(x => x.manufacturer).map(x => x.name).getOrElse("-"))),
          ("Machine type", displayMachineType(sm.machine).text),
          ("Total swap space (Swap)", escape(sm.node.swap.map(_.toStringMo).getOrElse("-"))),
          ("System serial number", escape(sm.machine.flatMap(x => x.systemSerialNumber).getOrElse("-"))),
          ("Agent type", escape(sm.node.agents.headOption.map(_.agentType.displayName).getOrElse("-"))),
          ("Node state", escape(optNode.map(n => getNodeState(n.state)).getOrElse("-"))),
          ("Account(s)", displayAccounts(sm.node)),
          ("Administrator account", escape(sm.node.main.rootUser)),
          ("IP addresses", escape(sm.node.serverIps.mkString(", "))),
          ("Last inventory date", escape(optNode.map(n => DateFormaterService.getDisplayDate(n.inventoryDate)).getOrElse("-"))),
          ("Policy server ID", escape(sm.node.main.policyServerId.value)),
          (
            "Time zone",
            escape(
=======
          ("Node ID", StringEscapeUtils.escapeHtml4(sm.node.main.id.value)),
          ("Hostname", StringEscapeUtils.escapeHtml4(sm.node.main.hostname)),
          ("Policy Server ID", StringEscapeUtils.escapeHtml4(sm.node.main.policyServerId.value)),
          ("Operating System Detailed name", StringEscapeUtils.escapeHtml4(sm.node.main.osDetails.fullName)),
          ("Operating System Type", StringEscapeUtils.escapeHtml4(sm.node.main.osDetails.os.kernelName)),
          ("Operating System Name", StringEscapeUtils.escapeHtml4(S.?("os.name." + sm.node.main.osDetails.os.name))),
          ("Operating System Version", StringEscapeUtils.escapeHtml4(sm.node.main.osDetails.version.value)),
          ("Operating System Service Pack", StringEscapeUtils.escapeHtml4(sm.node.main.osDetails.servicePack.getOrElse("None"))),
          ("Operating System Architecture Description", StringEscapeUtils.escapeHtml4(sm.node.archDescription.getOrElse("None"))),
          ("Kernel Version", StringEscapeUtils.escapeHtml4(sm.node.main.osDetails.kernelVersion.value)),
          ("Total Physical Memory (RAM)", StringEscapeUtils.escapeHtml4(sm.node.ram.map(_.toStringMo).getOrElse("-"))),
          (
            "Manufacturer",
            StringEscapeUtils.escapeHtml4(sm.machine.flatMap(x => x.manufacturer).map(x => x.name).getOrElse("-"))
          ),
          ("Machine Type", displayMachineType(sm.machine).text),
          ("Total Swap Space (Swap)", StringEscapeUtils.escapeHtml4(sm.node.swap.map(_.toStringMo).getOrElse("-"))),
          ("System Serial Number", StringEscapeUtils.escapeHtml4(sm.machine.flatMap(x => x.systemSerialNumber).getOrElse("-"))),
          ("Agent type", StringEscapeUtils.escapeHtml4(sm.node.agents.headOption.map(_.agentType.displayName).getOrElse("-"))),
          ("Node State", StringEscapeUtils.escapeHtml4(optNode.map(n => getNodeState(n.state)).getOrElse("-"))),
          ("Account(s)", StringEscapeUtils.escapeHtml4(displayAccounts(sm.node))),
          ("Administrator Account", StringEscapeUtils.escapeHtml4(sm.node.main.rootUser)),
          ("IP Addresses", StringEscapeUtils.escapeHtml4(sm.node.serverIps.mkString(", "))),
          (
            "Last Inventory Date",
            StringEscapeUtils.escapeHtml4(optNode.map(n => DateFormaterService.getDisplayDate(n.inventoryDate)).getOrElse("-"))
          ),
          ("Policy Server ID", StringEscapeUtils.escapeHtml4(sm.node.main.policyServerId.value)),
          (
            "Time Zone",
            StringEscapeUtils.escapeHtml4(
>>>>>>> 0814c5c2
              sm.node.timezone
                .map(x => if (x.name.toLowerCase == "utc") "UTC" else s"${x.name} (UTC ${x.offset})")
                .getOrElse("unknown")
            )
          ),
          (
            "Machine ID",
            sm.machine
<<<<<<< HEAD
              .map(x => escape(x.id.value))
              .getOrElse("Machine information is missing for that node")
=======
              .map(x => StringEscapeUtils.escapeHtml4(x.id.value))
              .getOrElse("Machine Information are missing for that node")
>>>>>>> 0814c5c2
          )
        )
      )
    ) {
      ("Name", { (x: (String, String)) => Text(x._1) }) ::
      ("Value", { (x: (String, String)) => Text(x._2) }) ::
      Nil
    }
  }

  private def displayTabSoftware(jsId: JsNodeId): NodeSeq = {
    displayTabGrid(jsId)(
      "soft",
      // do not retrieve software here
      Full(Seq())
    ) {
      ("Name", { (x: Software) => ?(x.name) }) ::
      ("Version", { (x: Software) => ?(x.version.map(_.value)) }) ::
      ("Description", { (x: Software) => ?(x.description) }) ::
      Nil
    }
  }

  private def displayTabSoftwareUpdates(jsId: JsNodeId, sm: FullInventory): NodeSeq = {
    displayTabGrid(jsId)("softUpdates", Full(sm.node.softwareUpdates)) {
      ("Name", { (x: SoftwareUpdate) => Text(x.name) }) ::
      ("Version", { (x: SoftwareUpdate) => Text(x.version.getOrElse("-")) }) ::
      ("Architecture", { (x: SoftwareUpdate) => Text(x.arch.getOrElse("-")) }) ::
      ("From", { (x: SoftwareUpdate) => Text(x.from.getOrElse("-")) }) ::
      ("Kind", { (x: SoftwareUpdate) => Text(x.kind.name) }) ::
      ("Source", { (x: SoftwareUpdate) => ?(x.source) }) ::
      Nil
    }
  }

  private def displayTabNetworks(jsId: JsNodeId, sm: FullInventory): NodeSeq = {
    displayTabGrid(jsId)("net", Full(sm.node.networks)) {
      ("Interface", { (x: Network) => escapeHTML(x.name) }) ::
      ("IP address", { (x: Network) => (x.ifAddresses.map(y => (<div>{escapeHTML(y.getHostAddress)}</div>))): NodeSeq }) ::
      ("Mask", { (x: Network) => (x.ifMask.map(y => (<div>{escapeHTML(y.getHostAddress)}</div>))): NodeSeq }) ::
      ("Network", { (x: Network) => (x.ifSubnet.map(y => (<div>{escapeHTML(y.getHostAddress)}</div>))): NodeSeq }) ::
      ("Gateway", { (x: Network) => (x.ifGateway.map(y => (<div>{escapeHTML(y.getHostAddress)}</div>))): NodeSeq }) ::
      ("DHCP server", { (x: Network) => escapeHTML(x.ifDhcp.map(_.getHostAddress).mkString(", ")) }) ::
      ("MAC address", { (x: Network) => ?(x.macAddress) }) ::
      ("Type", { (x: Network) => ?(x.ifType) }) ::
      ("Speed", { (x: Network) => ?(x.speed) }) ::
      ("Status", { (x: Network) => ?(x.status) }) ::
      Nil
    }
  }

  private def displayTabFilesystems(jsId: JsNodeId, sm: FullInventory): NodeSeq = {
    displayTabGrid(jsId)("fs", Full(sm.node.fileSystems)) {
      ("Mount point", { (x: FileSystem) => escapeHTML(x.mountPoint) }) ::
      ("Filesystem", { (x: FileSystem) => ?(x.name) }) ::
      ("Free space", { (x: FileSystem) => ?(x.freeSpace.map(_.toStringMo)) }) ::
      ("Total space", { (x: FileSystem) => ?(x.totalSpace.map(_.toStringMo)) }) ::
      ("File count", { (x: FileSystem) => ?(x.fileCount.map(_.toString)) }) ::
      Nil
    }
  }

  private def displayTabVariable(jsId: JsNodeId, sm: FullInventory): NodeSeq = {

    val title = sm.node.inventoryDate.map(date => s"Environment variable status on ${DateFormaterService.getDisplayDate(date)}")
    displayTabGrid(jsId)("var", Full(sm.node.environmentVariables), title) {
      ("Name", { (x: EnvironmentVariable) => escapeHTML(x.name) }) ::
      ("Value", { (x: EnvironmentVariable) => escapeHTML(x.value.getOrElse("Unspecified")) }) ::
      Nil
    }
  }

  def displayTabProperties(jsId: JsNodeId, node: NodeInfo, sm: FullInventory): NodeSeq = {

    val nodeId        = node.id.value
    def tabProperties = ChooseTemplate(List("templates-hidden", "components", "ComponentNodeProperties"), "nodeproperties-tab")
    val tabId         = htmlId(jsId, "sd_props_")
    val css: CssSel = "#tabPropsId [id]" #> tabId &
      "#inventoryVariables *" #> DisplayNode.displayTabInventoryVariable(jsId, node, sm)

    css(tabProperties) ++ Script(
      OnLoad(
        JsRaw(
          s"""
             |
      var main = document.getElementById("nodeproperties-app")
             |var initValues = {
             |    contextPath    : "${S.contextPath}"
             |  , hasNodeWrite   : CanWriteNode
             |  , hasNodeRead    : CanReadNode
             |  , nodeId         : "${nodeId}"
             |  , objectType     : 'node'
             |};
             |var app = Elm.Nodeproperties.init({node: main, flags: initValues});
             |app.ports.successNotification.subscribe(function(str) {
             |  createSuccessNotification(str)
             |});
             |app.ports.errorNotification.subscribe(function(str) {
             |  createErrorNotification(str)
             |});
             |// Initialize tooltips
             |app.ports.initTooltips.subscribe(function(msg) {
             |  setTimeout(function(){
             |    $$('.bs-tooltip').bsTooltip();
             |  }, 400);
             |});
             |app.ports.copy.subscribe(function(str) {
             |  navigator.clipboard.writeText(str);
             |});
             |app.ports.initInputs.subscribe(function(str) {
             |  setTimeout(function(){
             |    $$(".auto-resize").on("input", autoResize).each(function(){
             |      autoResize(this);
             |    });
             |  }, 10);
             |});
             |""".stripMargin
        )
      )
    )
  }

  def displayTabInventoryVariable(jsId: JsNodeId, node: NodeInfo, sm: FullInventory): NodeSeq = {
    def displayLine(name: String, value: String): NodeSeq = {
      <tr>
        <td>{name}<button class="btn btn-xs btn-default btn-clipboard" data-clipboard-text={
        s"""$${node.inventory[${name}]"""
      }><i class="ion ion-clipboard"></i></button></td>
        {
        if (value.strip().isEmpty) {
          <td></td>
        } else {
          <td>
            <pre class="json-inventory-vars">{value}</pre>
            <button class="btn btn-xs btn-default btn-clipboard" data-clipboard-text={value}>
              <i class="ion ion-clipboard"></i>
            </button>
          </td>
        }
      }
     </tr>
    }

    val os = (
      ("fullName"          -> StringEscapeUtils.escapeHtml4(sm.node.main.osDetails.fullName))
        ~ ("name"          -> StringEscapeUtils.escapeHtml4(S.?("os.name." + sm.node.main.osDetails.os.name)))
        ~ ("version"       -> StringEscapeUtils.escapeHtml4(sm.node.main.osDetails.version.value))
        ~ ("servicePack"   -> StringEscapeUtils.escapeHtml4(sm.node.main.osDetails.servicePack.getOrElse("None")))
        ~ ("kernelVersion" -> StringEscapeUtils.escapeHtml4(sm.node.main.osDetails.kernelVersion.value))
    )

    val machine = (
      ("manufacturer"    -> StringEscapeUtils.escapeHtml4(sm.machine.flatMap(x => x.manufacturer).map(x => x.name).getOrElse("")))
        ~ ("machineType" -> displayMachineType(sm.machine).text)
    )

    val values = Seq[(String, String)](
      ("localAdministratorAccountName", StringEscapeUtils.escapeHtml4(sm.node.main.rootUser)),
      ("hostname", StringEscapeUtils.escapeHtml4(sm.node.main.hostname)),
      ("policyServerId", StringEscapeUtils.escapeHtml4(sm.node.main.policyServerId.value)),
      ("os", net.liftweb.json.prettyRender(os)),
      ("archDescription", StringEscapeUtils.escapeHtml4(sm.node.archDescription.getOrElse("None"))),
      ("ram", StringEscapeUtils.escapeHtml4(sm.node.ram.map(_.size.toString).getOrElse(""))),
      ("machine", net.liftweb.json.prettyRender(machine)),
      (
        "timezone",
        StringEscapeUtils.escapeHtml4(
          sm.node.timezone
            .map(x => if (x.name.toLowerCase == "utc") "UTC" else s"${x.name} (UTC ${x.offset})")
            .getOrElse("unknown")
        )
      )
    )

    <div>
      <h3 class="page-title foldable" onclick="$('.variables-table-container').toggle(); $(this).toggleClass('folded');">Inventory variables <i class="fa fa-chevron-down"></i></h3>
      <div class="variables-table-container">
        <div class="alert alert-info">
          These are the node inventory variables that can be used in directive inputs with the <b class="code">${{node.inventory[NAME]}}</b> syntax.
        </div>
        <table class="no-footer dataTable">
          <thead>
            <tr class="head">
              <th class="sorting sorting_desc">Name</th>
              <th class="sorting">Value</th>
            </tr>
          </thead>
          <tbody>
            {values.map { case (n, v) => displayLine(n, v) }}
          </tbody>
        </table>
      </div>
    </div>
  }

  private def displayTabProcess(jsId: JsNodeId, sm: FullInventory): NodeSeq = {
    val title = sm.node.inventoryDate.map(date => s"Process status on ${DateFormaterService.getDisplayDate(date)}")
    displayTabGrid(jsId)("process", Full(sm.node.processes), title) {
      ("User", { (x: Process) => ?(x.user) }) ::
      ("PID", { (x: Process) => escapeHTML(x.pid.toString()) }) ::
      ("% CPU", { (x: Process) => ?(x.cpuUsage.map(_.toString())) }) ::
      ("% Memory", { (x: Process) => ?(x.memory.map(_.toString())) }) ::
      ("Virtual memory", { (x: Process) => ?(x.virtualMemory.map(memory => MemorySize(memory.toLong).toStringMo)) }) ::
      ("TTY", { (x: Process) => ?(x.tty) }) ::
      ("Started on", { (x: Process) => ?(x.started) }) ::
      ("Command", { (x: Process) => ?(x.commandName) }) ::
      Nil
    }
  }

  private def displayTabVM(jsId: JsNodeId, sm: FullInventory): NodeSeq = {
    displayTabGrid(jsId)("vm", Full(sm.node.vms)) {
      ("Name", { (x: VirtualMachine) => ?(x.name) }) ::
      ("Type", { (x: VirtualMachine) => ?(x.vmtype) }) ::
      ("SubSystem", { (x: VirtualMachine) => ?(x.subsystem) }) ::
      ("Uuid", { (x: VirtualMachine) => escapeHTML(x.uuid.value) }) ::
      ("Status", { (x: VirtualMachine) => ?(x.status) }) ::
      ("Owner", { (x: VirtualMachine) => ?(x.owner) }) ::
      ("# Cpu", { (x: VirtualMachine) => ?(x.vcpu.map(_.toString())) }) ::
      ("Memory", { (x: VirtualMachine) => ?(x.memory) }) ::
      Nil
    }
  }

  private def displayTabBios(jsId: JsNodeId, sm: FullInventory): NodeSeq = {
    displayTabGrid(jsId)("bios", sm.machine.map(fm => fm.bios)) {
      ("Name", { (x: Bios) => escapeHTML(x.name) }) ::
      ("Editor", { (x: Bios) => ?(x.editor.map(_.name)) }) ::
      ("Version", { (x: Bios) => ?(x.version.map(_.value)) }) ::
      ("Release date", { (x: Bios) => ?(x.releaseDate.map(DateFormaterService.getDisplayDate(_))) }) ::
      Nil
    }
  }

  private def displayTabControllers(jsId: JsNodeId, sm: FullInventory): NodeSeq = {
    displayTabGrid(jsId)("controllers", sm.machine.map(fm => fm.controllers)) {
      ("Name", { (x: Controller) => escapeHTML(x.name) }) ::
      ("Manufacturer", { (x: Controller) => ?(x.manufacturer.map(_.name)) }) ::
      ("Type", { (x: Controller) => ?(x.cType) }) ::
      ("Quantity", { (x: Controller) => escapeHTML(x.quantity.toString) }) ::
      Nil
    }
  }

  private def displayTabMemories(jsId: JsNodeId, sm: FullInventory): NodeSeq = {
    displayTabGrid(jsId)("memories", sm.machine.map(fm => fm.memories)) {
      ("Slot", { (x: MemorySlot) => escapeHTML(x.slotNumber) }) ::
      ("Capacity", { (x: MemorySlot) => ?(x.capacity.map(_.toStringMo)) }) ::
      ("Description", { (x: MemorySlot) => ?(x.description) }) ::
      ("Serial number", { (x: MemorySlot) => ?(x.serialNumber) }) ::
      ("Speed", { (x: MemorySlot) => ?(x.speed) }) ::
      ("Type", { (x: MemorySlot) => ?(x.memType) }) ::
      ("Quantity", { (x: MemorySlot) => escapeHTML(x.quantity.toString) }) ::
      Nil
    }
  }

  private def displayTabPorts(jsId: JsNodeId, sm: FullInventory): NodeSeq = {
    displayTabGrid(jsId)("ports", sm.machine.map(fm => fm.ports)) {
      ("Name", { (x: Port) => escapeHTML(x.name) }) ::
      ("Type", { (x: Port) => ?(x.pType) }) ::
      ("Description", { (x: Port) => ?(x.description) }) ::
      ("Quantity", { (x: Port) => escapeHTML(x.quantity.toString) }) ::
      Nil
    }
  }

  private def displayTabProcessors(jsId: JsNodeId, sm: FullInventory): NodeSeq = {
    displayTabGrid(jsId)("processors", sm.machine.map(fm => fm.processors)) {
      ("Name", { (x: Processor) => escapeHTML(x.name) }) ::
      ("Speed", { (x: Processor) => ?(x.speed.map(_.toString)) }) ::
      ("Model", { (x: Processor) => ?(x.model.map(_.toString())) }) ::
      ("Family", { (x: Processor) => ?(x.family.map(_.toString())) }) ::
      ("Family name", { (x: Processor) => ?(x.familyName) }) ::
      ("Manufacturer", { (x: Processor) => ?(x.manufacturer.map(_.name)) }) ::
      ("Thread", { (x: Processor) => ?(x.thread.map(_.toString())) }) ::
      ("Core", { (x: Processor) => ?(x.core.map(_.toString())) }) ::
      ("CPUID", { (x: Processor) => ?(x.cpuid) }) ::
      ("Architecture", { (x: Processor) => ?(x.arch) }) ::
      ("Stepping", { (x: Processor) => ?(x.stepping.map(_.toString)) }) ::
      ("Quantity", { (x: Processor) => escapeHTML(x.quantity.toString) }) ::
      Nil
    }
  }

  private def displayTabSlots(jsId: JsNodeId, sm: FullInventory): NodeSeq = {
    displayTabGrid(jsId)("slots", sm.machine.map(fm => fm.slots)) {
      ("Name", { (x: Slot) => escapeHTML(x.name) }) ::
      ("Description", { (x: Slot) => ?(x.description) }) ::
      ("Status", { (x: Slot) => ?(x.status) }) ::
      ("Quantity", { (x: Slot) => escapeHTML(x.quantity.toString) }) ::
      Nil
    }
  }

  private def displayTabSounds(jsId: JsNodeId, sm: FullInventory): NodeSeq = {
    displayTabGrid(jsId)("sounds", sm.machine.map(fm => fm.sounds)) {
      ("Name", { (x: Sound) => escapeHTML(x.name) }) ::
      ("Description", { (x: Sound) => ?(x.description) }) ::
      ("Quantity", { (x: Sound) => escapeHTML(x.quantity.toString) }) ::
      Nil
    }
  }

  private def displayTabStorages(jsId: JsNodeId, sm: FullInventory): NodeSeq = {
    displayTabGrid(jsId)("storages", sm.machine.map(fm => fm.storages)) {
      ("Name", { (x: Storage) => escapeHTML(x.name) }) ::
      ("Description", { (x: Storage) => ?(x.description) }) ::
      ("Size", { (x: Storage) => ?(x.size.map(_.toStringMo)) }) ::
      ("Firmware", { (x: Storage) => ?(x.firmware) }) ::
      ("Manufacturer", { (x: Storage) => ?(x.manufacturer.map(_.name)) }) ::
      ("Model", { (x: Storage) => ?(x.model) }) ::
      ("Serial", { (x: Storage) => ?(x.serialNumber) }) ::
      ("Type", { (x: Storage) => ?(x.sType) }) ::
      ("Quantity", { (x: Storage) => escapeHTML(x.quantity.toString) }) ::
      Nil
    }
  }

  private def displayTabVideos(jsId: JsNodeId, sm: FullInventory): NodeSeq = {
    displayTabGrid(jsId)("videos", sm.machine.map(fm => fm.videos)) {
      ("Name", { (x: Video) => escapeHTML(x.name) }) ::
      ("Chipset", { (x: Video) => ?(x.chipset) }) ::
      ("Memory", { (x: Video) => ?(x.memory.map(_.toStringMo)) }) ::
      ("Resolution", { (x: Video) => ?(x.resolution) }) ::
      ("Quantity", { (x: Video) => escapeHTML(x.quantity.toString) }) ::
      Nil
    }
  }

  private[this] def showDeleteButton(node: NodeSummary) = {
    def toggleDeletion(): JsCmd = {
      JsRaw(""" $('#deleteButton').toggle(300); $('#confirmDeletion').toggle(300) """) // JsRaw ok, const
    }
    SHtml.ajaxButton(
      "Delete",
      () => { toggleDeletion() },
      ("id", "deleteButton"),
      ("class", "btn btn-danger")
    ) ++ <div style="display:none" id="confirmDeletion">
    <div style="margin:5px;">
     <div>
      <div>
          <i class="fa fa-exclamation-triangle warnicon" aria-hidden="true"></i>
          <b>Are you sure you want to delete this node?</b>
      </div>
      <div style="margin-top:7px">If you choose to remove this node from Rudder, it won't be managed anymore,
       and all information about it will be removed from the application.</div>
     </div>
    <div>
      <div style="margin-top:7px">
        <span >
          {
      SHtml.ajaxButton("Cancel", () => { toggleDeletion() }, ("class", "btn btn-default"))
    }
          {
      SHtml.ajaxButton("Confirm", () => { removeNode(node) }, ("class", "btn btn-danger"))
    }
        </span>
      </div>
    </div>
    </div>
</div>
  }

  private[this] def removeNode(node: NodeSummary): JsCmd = {
    val modId = ModificationId(uuidGen.newUuid)
    removeNodeService
      .removeNodePure(node.id, DeleteMode.Erase, modId, CurrentUser.actor) // only erase for Rudder 8.0
      .toBox match {
      case Full(_) =>
        asyncDeploymentAgent ! AutomaticStartDeployment(modId, CurrentUser.actor)
        onSuccess(node)
      case eb: EmptyBox =>
        val message = s"There was an error while deleting node '${node.hostname}' [${node.id.value}]"
        val e       = eb ?~! message
        NodeLoggerPure.Delete.logEffect.error(e.messageChain)
        onFailure(node, message, e.messageChain, None)
    }
  }

  private[this] def onFailure(
      node:      NodeSummary,
      message:   String,
      details:   String,
      hookError: Option[HookReturnCode.Error]
  ): JsCmd = {
    RegisterToasts.register(
      ToastNotification.Error(
        s"An error happened when trying to delete node '${node.hostname}' [${node.id.value}]. " +
        "Please contact your server admin to resolve the problem. " +
        s"Error was: '${message}'"
      )
    )
    RedirectTo("/secure/nodeManager/nodes")
  }

  private[this] def onSuccess(node: NodeSummary): JsCmd = {
    RegisterToasts.register(ToastNotification.Success(s"Node '${node.hostname}' [${node.id.value}] was correctly deleted"))
    RedirectTo("/secure/nodeManager/nodes")
  }

  private[this] def isRootNode(n: NodeId): Boolean = {
    return n.value.equals("root");
  }

  import com.normation.rudder.domain.nodes.NodeState
  private[this] def getNodeState(nodeState: NodeState): String = {
    S.?(s"node.states.${nodeState.name}")
  }
}<|MERGE_RESOLUTION|>--- conflicted
+++ resolved
@@ -437,21 +437,12 @@
         <h4>Operating system details</h4>
         <div class="tooltip-content">
           <ul>
-<<<<<<< HEAD
-            <li><b>Type:</b> ${escape(sm.node.main.osDetails.os.kernelName)}</li>
-            <li><b>Name:</b> ${escape(S.?("os.name." + sm.node.main.osDetails.os.name))}</li>
-            <li><b>Version:</b> ${escape(sm.node.main.osDetails.version.value)}</li>
-            <li><b>Service pack:</b> ${escape(sm.node.main.osDetails.servicePack.getOrElse("None"))}</li>
-            <li><b>Architecture:</b> ${escape(sm.node.archDescription.getOrElse("None"))}</li>
-            <li><b>Kernel version:</b> ${escape(sm.node.main.osDetails.kernelVersion.value)}</li>
-=======
             <li><b>Type:</b> ${escapeHTML(sm.node.main.osDetails.os.kernelName)}</li>
             <li><b>Name:</b> ${escapeHTML(S.?("os.name." + sm.node.main.osDetails.os.name))}</li>
             <li><b>Version:</b> ${escapeHTML(sm.node.main.osDetails.version.value)}</li>
-            <li><b>Service Pack:</b> ${escapeHTML(sm.node.main.osDetails.servicePack.getOrElse("None"))}</li>
+            <li><b>Service pack:</b> ${escapeHTML(sm.node.main.osDetails.servicePack.getOrElse("None"))}</li>
             <li><b>Architecture:</b> ${escapeHTML(sm.node.archDescription.getOrElse("None"))}</li>
             <li><b>Kernel version:</b> ${escapeHTML(sm.node.main.osDetails.kernelVersion.value)}</li>
->>>>>>> 0814c5c2
           </ul>
         </div>
       """
@@ -461,21 +452,12 @@
         <h4>Operating system details</h4>
         <div class="tooltip-content">
           <ul>
-<<<<<<< HEAD
-            <li><b>Total physical memory (RAM):</b> ${escape(sm.node.ram.map(_.toStringMo).getOrElse("-"))}</li>
-            <li><b>Manufacturer:</b> ${escape(sm.machine.flatMap(x => x.manufacturer).map(x => x.name).getOrElse("-"))}</li>
-            <li><b>Total swap space:</b> ${escape(sm.node.swap.map(_.toStringMo).getOrElse("-"))}</li>
-            <li><b>System serial number:</b> ${escape(sm.machine.flatMap(x => x.systemSerialNumber).getOrElse("-"))}</li>
-            <li><b>Time zone:</b>
-              ${escape(
-=======
             <li><b>Total physical memory (RAM):</b> ${escapeHTML(sm.node.ram.map(_.toStringMo).getOrElse("-"))}</li>
             <li><b>Manufacturer:</b> ${escapeHTML(sm.machine.flatMap(x => x.manufacturer).map(x => x.name).getOrElse("-"))}</li>
             <li><b>Total swap space:</b> ${escapeHTML(sm.node.swap.map(_.toStringMo).getOrElse("-"))}</li>
-            <li><b>System Serial Number:</b> ${escapeHTML(sm.machine.flatMap(x => x.systemSerialNumber).getOrElse("-"))}</li>
-            <li><b>Time Zone:</b>
+            <li><b>System serial number:</b> ${escapeHTML(sm.machine.flatMap(x => x.systemSerialNumber).getOrElse("-"))}</li>
+            <li><b>Time zone:</b>
               ${escapeHTML(
->>>>>>> 0814c5c2
           sm.node.timezone
             .map(x => if (x.name.toLowerCase == "utc") "UTC" else s"${x.name} (UTC ${x.offset})")
             .getOrElse("unknown")
@@ -826,65 +808,37 @@
       // special: add name -> value to be displayed as a table
       Full(
         Seq(
-<<<<<<< HEAD
-          ("Node ID", escape(sm.node.main.id.value)),
-          ("Hostname", escape(sm.node.main.hostname)),
-          ("Policy server ID", escape(sm.node.main.policyServerId.value)),
-          ("Operating system detailed name", escape(sm.node.main.osDetails.fullName)),
-          ("Operating system type", escape(sm.node.main.osDetails.os.kernelName)),
-          ("Operating system name", escape(S.?("os.name." + sm.node.main.osDetails.os.name))),
-          ("Operating system version", escape(sm.node.main.osDetails.version.value)),
-          ("Operating system service pack", escape(sm.node.main.osDetails.servicePack.getOrElse("None"))),
-          ("Operating system architecture description", escape(sm.node.archDescription.getOrElse("None"))),
-          ("Kernel version", escape(sm.node.main.osDetails.kernelVersion.value)),
-          ("Total physical memory (RAM)", escape(sm.node.ram.map(_.toStringMo).getOrElse("-"))),
-          ("Manufacturer", escape(sm.machine.flatMap(x => x.manufacturer).map(x => x.name).getOrElse("-"))),
-          ("Machine type", displayMachineType(sm.machine).text),
-          ("Total swap space (Swap)", escape(sm.node.swap.map(_.toStringMo).getOrElse("-"))),
-          ("System serial number", escape(sm.machine.flatMap(x => x.systemSerialNumber).getOrElse("-"))),
-          ("Agent type", escape(sm.node.agents.headOption.map(_.agentType.displayName).getOrElse("-"))),
-          ("Node state", escape(optNode.map(n => getNodeState(n.state)).getOrElse("-"))),
-          ("Account(s)", displayAccounts(sm.node)),
-          ("Administrator account", escape(sm.node.main.rootUser)),
-          ("IP addresses", escape(sm.node.serverIps.mkString(", "))),
-          ("Last inventory date", escape(optNode.map(n => DateFormaterService.getDisplayDate(n.inventoryDate)).getOrElse("-"))),
-          ("Policy server ID", escape(sm.node.main.policyServerId.value)),
-          (
-            "Time zone",
-            escape(
-=======
           ("Node ID", StringEscapeUtils.escapeHtml4(sm.node.main.id.value)),
           ("Hostname", StringEscapeUtils.escapeHtml4(sm.node.main.hostname)),
-          ("Policy Server ID", StringEscapeUtils.escapeHtml4(sm.node.main.policyServerId.value)),
-          ("Operating System Detailed name", StringEscapeUtils.escapeHtml4(sm.node.main.osDetails.fullName)),
-          ("Operating System Type", StringEscapeUtils.escapeHtml4(sm.node.main.osDetails.os.kernelName)),
-          ("Operating System Name", StringEscapeUtils.escapeHtml4(S.?("os.name." + sm.node.main.osDetails.os.name))),
-          ("Operating System Version", StringEscapeUtils.escapeHtml4(sm.node.main.osDetails.version.value)),
-          ("Operating System Service Pack", StringEscapeUtils.escapeHtml4(sm.node.main.osDetails.servicePack.getOrElse("None"))),
-          ("Operating System Architecture Description", StringEscapeUtils.escapeHtml4(sm.node.archDescription.getOrElse("None"))),
-          ("Kernel Version", StringEscapeUtils.escapeHtml4(sm.node.main.osDetails.kernelVersion.value)),
-          ("Total Physical Memory (RAM)", StringEscapeUtils.escapeHtml4(sm.node.ram.map(_.toStringMo).getOrElse("-"))),
+          ("Policy server ID", StringEscapeUtils.escapeHtml4(sm.node.main.policyServerId.value)),
+          ("Operating system detailed name", StringEscapeUtils.escapeHtml4(sm.node.main.osDetails.fullName)),
+          ("Operating system type", StringEscapeUtils.escapeHtml4(sm.node.main.osDetails.os.kernelName)),
+          ("Operating system name", StringEscapeUtils.escapeHtml4(S.?("os.name." + sm.node.main.osDetails.os.name))),
+          ("Operating system version", StringEscapeUtils.escapeHtml4(sm.node.main.osDetails.version.value)),
+          ("Operating system service pack", StringEscapeUtils.escapeHtml4(sm.node.main.osDetails.servicePack.getOrElse("None"))),
+          ("Operating system architecture description", StringEscapeUtils.escapeHtml4(sm.node.archDescription.getOrElse("None"))),
+          ("Kernel version", StringEscapeUtils.escapeHtml4(sm.node.main.osDetails.kernelVersion.value)),
+          ("Total physical memory (RAM)", StringEscapeUtils.escapeHtml4(sm.node.ram.map(_.toStringMo).getOrElse("-"))),
           (
             "Manufacturer",
             StringEscapeUtils.escapeHtml4(sm.machine.flatMap(x => x.manufacturer).map(x => x.name).getOrElse("-"))
           ),
-          ("Machine Type", displayMachineType(sm.machine).text),
-          ("Total Swap Space (Swap)", StringEscapeUtils.escapeHtml4(sm.node.swap.map(_.toStringMo).getOrElse("-"))),
-          ("System Serial Number", StringEscapeUtils.escapeHtml4(sm.machine.flatMap(x => x.systemSerialNumber).getOrElse("-"))),
+          ("Machine type", displayMachineType(sm.machine).text),
+          ("Total swap space (Swap)", StringEscapeUtils.escapeHtml4(sm.node.swap.map(_.toStringMo).getOrElse("-"))),
+          ("System serial number", StringEscapeUtils.escapeHtml4(sm.machine.flatMap(x => x.systemSerialNumber).getOrElse("-"))),
           ("Agent type", StringEscapeUtils.escapeHtml4(sm.node.agents.headOption.map(_.agentType.displayName).getOrElse("-"))),
-          ("Node State", StringEscapeUtils.escapeHtml4(optNode.map(n => getNodeState(n.state)).getOrElse("-"))),
-          ("Account(s)", StringEscapeUtils.escapeHtml4(displayAccounts(sm.node))),
-          ("Administrator Account", StringEscapeUtils.escapeHtml4(sm.node.main.rootUser)),
-          ("IP Addresses", StringEscapeUtils.escapeHtml4(sm.node.serverIps.mkString(", "))),
+          ("Node state", StringEscapeUtils.escapeHtml4(optNode.map(n => getNodeState(n.state)).getOrElse("-"))),
+          ("Account(s)", displayAccounts(sm.node)),
+          ("Administrator account", StringEscapeUtils.escapeHtml4(sm.node.main.rootUser)),
+          ("IP addresses", StringEscapeUtils.escapeHtml4(sm.node.serverIps.mkString(", "))),
           (
-            "Last Inventory Date",
+            "Last inventory date",
             StringEscapeUtils.escapeHtml4(optNode.map(n => DateFormaterService.getDisplayDate(n.inventoryDate)).getOrElse("-"))
           ),
-          ("Policy Server ID", StringEscapeUtils.escapeHtml4(sm.node.main.policyServerId.value)),
+          ("Policy server ID", StringEscapeUtils.escapeHtml4(sm.node.main.policyServerId.value)),
           (
-            "Time Zone",
+            "Time zone",
             StringEscapeUtils.escapeHtml4(
->>>>>>> 0814c5c2
               sm.node.timezone
                 .map(x => if (x.name.toLowerCase == "utc") "UTC" else s"${x.name} (UTC ${x.offset})")
                 .getOrElse("unknown")
@@ -893,13 +847,8 @@
           (
             "Machine ID",
             sm.machine
-<<<<<<< HEAD
-              .map(x => escape(x.id.value))
+              .map(x => StringEscapeUtils.escapeHtml4(x.id.value))
               .getOrElse("Machine information is missing for that node")
-=======
-              .map(x => StringEscapeUtils.escapeHtml4(x.id.value))
-              .getOrElse("Machine Information are missing for that node")
->>>>>>> 0814c5c2
           )
         )
       )
