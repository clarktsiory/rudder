/*
 *************************************************************************************
 * Copyright 2011 Normation SAS
 *************************************************************************************
 *
 * This file is part of Rudder.
 *
 * Rudder is free software: you can redistribute it and/or modify
 * it under the terms of the GNU General Public License as published by
 * the Free Software Foundation, either version 3 of the License, or
 * (at your option) any later version.
 *
 * In accordance with the terms of section 7 (7. Additional Terms.) of
 * the GNU General Public License version 3, the copyright holders add
 * the following Additional permissions:
 * Notwithstanding to the terms of section 5 (5. Conveying Modified Source
 * Versions) and 6 (6. Conveying Non-Source Forms.) of the GNU General
 * Public License version 3, when you create a Related Module, this
 * Related Module is not considered as a part of the work and may be
 * distributed under the license agreement of your choice.
 * A "Related Module" means a set of sources files including their
 * documentation that, without modification of the Source Code, enables
 * supplementary functions or services in addition to those offered by
 * the Software.
 *
 * Rudder is distributed in the hope that it will be useful,
 * but WITHOUT ANY WARRANTY; without even the implied warranty of
 * MERCHANTABILITY or FITNESS FOR A PARTICULAR PURPOSE.  See the
 * GNU General Public License for more details.
 *
 * You should have received a copy of the GNU General Public License
 * along with Rudder.  If not, see <http://www.gnu.org/licenses/>.

 *
 *************************************************************************************
 */

package com.normation.rudder.web
package services

import bootstrap.liftweb.RudderConfig
import com.normation.box.*
import com.normation.cfclerk.domain.HashAlgoConstraint.SHA1
import com.normation.eventlog.ModificationId
import com.normation.inventory.domain.*
import com.normation.rudder.AuthorizationType
import com.normation.rudder.batch.AutomaticStartDeployment
import com.normation.rudder.domain.logger.NodeLoggerPure
import com.normation.rudder.domain.nodes.NodeInfo
import com.normation.rudder.domain.nodes.NodeKind
import com.normation.rudder.domain.policies.GlobalPolicyMode
import com.normation.rudder.domain.policies.PolicyModeOverrides.*
import com.normation.rudder.domain.reports.ComplianceLevel
import com.normation.rudder.domain.reports.ComplianceLevelSerialisation
import com.normation.rudder.domain.reports.NodeStatusReport
import com.normation.rudder.hooks.HookReturnCode
import com.normation.rudder.services.reports.NoReportInInterval
import com.normation.rudder.services.reports.Pending
import com.normation.rudder.services.servers.DeleteMode
import com.normation.rudder.users.CurrentUser
import com.normation.rudder.web.model.JsNodeId
import com.normation.rudder.web.snippet.RegisterToasts
import com.normation.rudder.web.snippet.ToastNotification
import com.normation.utils.DateFormaterService
import com.normation.zio.*
import com.softwaremill.quicklens.*
import net.liftweb.common.*
import net.liftweb.http.*
import net.liftweb.http.js.*
import net.liftweb.http.js.JE.JsArray
import net.liftweb.http.js.JE.JsRaw
import net.liftweb.http.js.JE.JsVar
import net.liftweb.http.js.JE.Str
import net.liftweb.http.js.JsCmds.*
import net.liftweb.json.JsonDSL.*
import net.liftweb.util.*
import net.liftweb.util.Helpers.*
import org.joda.time.DateTime
import scala.xml.*
import scala.xml.Utility.escape
import zio.syntax.*

/**
 * A service used to display details about a server
 * inventory with tabs like:
 * [summary][compliance reports][inventory][properties][technical logs][settings]
 *
 * Use it by calling:
 * # head if not yet called in that page
 * # show(nodeId) : NodeSeq
 *    where you want to display node information
 * # jsInit(nodeId) : Cmd
 *    to init javascript for it
 */
object DisplayNode extends Loggable {

  private[this] val getSoftwareService    = RudderConfig.readOnlySoftwareDAO
  private[this] val removeNodeService     = RudderConfig.removeNodeService
  private[this] val asyncDeploymentAgent  = RudderConfig.asyncDeploymentAgent
  private[this] val uuidGen               = RudderConfig.stringUuidGenerator
  private[this] val nodeInfoService       = RudderConfig.nodeInfoService
  private[this] val linkUtil              = RudderConfig.linkUtil
  private[this] val reportingService      = RudderConfig.reportingService
  private[this] val nodeRepo              = RudderConfig.woNodeRepository
  private[this] val deleteNodePopupHtmlId = "deleteNodePopupHtmlId"
  private[this] val errorPopupHtmlId      = "errorPopupHtmlId"
  private[this] val successPopupHtmlId    = "successPopupHtmlId"

  private def escapeJs(in:   String):         JsExp   = Str(escape(in))
  private def escapeHTML(in: String):         NodeSeq = Text(escape(in))
  private def ?(in:          Option[String]): NodeSeq = in.map(escapeHTML).getOrElse(NodeSeq.Empty)

  private def loadComplianceBar(nodeInfo: Option[NodeInfo]): Option[JsArray] = {
    for {
      node                 <- nodeInfo
      userNodeStatusReport <- reportingService.findUserNodeStatusReport(node.node.id)
      nodeCompliance        = makeComplianceFromNodeStatusReport(userNodeStatusReport)
    } yield {
      ComplianceLevelSerialisation.ComplianceLevelToJs(nodeCompliance).toJsArray
    }
  }

  // this method will transform the compliance for case when there's not rules applied
  // a node with pending status and no rules will be converted to "pending=1"
  // a node with no report status and no rules will be converted to "no report=1"
  // anything else with no rules will stay 0 compliance
  private def makeComplianceFromNodeStatusReport(nodeStatusReport: NodeStatusReport): ComplianceLevel = {
    val compliance = nodeStatusReport.compliance
    // different case given the status
    nodeStatusReport.runInfo match {
      case Pending(_, _, _) =>
        // if there are no reports at all because no rule is applied, we say one is pending
        if (compliance.total == 0) {
          compliance.copy(pending = 1)
        } else {
          compliance
        }

      case NoReportInInterval(_, _) =>
        // if there are no reports at all because no rule is applied, we say one is missing
        if (compliance.total == 0) {
          compliance.copy(missing = 1)
        } else {
          compliance
        }

      case _ => // nothing to do in this case
        nodeStatusReport.compliance
    }
  }

  private def loadSoftware(jsId: JsNodeId, softIds: Seq[SoftwareUuid])(nodeId: String): JsCmd = {
    (for {
      seq       <- getSoftwareService.getSoftware(softIds)
      gridDataId = htmlId(jsId, "soft_grid_data_")
      gridId     = "soft"
    } yield SetExp(
      JsVar(gridDataId),
      JsArray(seq.map { x =>
        JsArray(
          escapeJs(x.name.getOrElse("")),
          escapeJs(x.version.map(_.value).getOrElse("")),
          escapeJs(x.description.getOrElse(""))
        )
      }*)
    ) & JsRaw(s"""
          $$('#${htmlId(jsId, gridId + "_")}').dataTable({
            "aaData":${gridDataId},
            "bJQueryUI": false,
            "bPaginate": true,
            "bRetrieve": true,
            "bLengthChange": true,
            "sPaginationType": "full_numbers",
            "asStripeClasses": [ 'color1', 'color2' ] ,
            "oLanguage": {
              "sSearch": ""
            },
            "bLengthChange": true,
            "bStateSave": true,
                    "fnStateSave": function (oSettings, oData) {
                      localStorage.setItem( 'DataTables_${gridId}', JSON.stringify(oData) );
                    },
                    "fnStateLoad": function (oSettings) {
                      return JSON.parse( localStorage.getItem('DataTables_${gridId}') );
                    },
            "bAutoWidth": false,
            "aoColumns": [ {"sWidth": "200px"},{"sWidth": "150px"},{"sWidth": "350px"}],
            "sDom": '<"dataTables_wrapper_top"f>rt<"dataTables_wrapper_bottom"lip>',
            "lengthMenu": [ [10, 25, 50, 100, 500, 1000, -1], [10, 25, 50, 100, 500, 1000, "All"] ],
            "pageLength": 25
        });
        $$('.dataTables_filter input').attr("placeholder", "Filter");
            """)).toBox match {
      case Empty            => Alert("No software found for that server")
      case Failure(m, _, _) => Alert("Error when trying to fetch software. Reported message: " + m)
      case Full(js)         => js
    }
  }

  def jsInit(nodeId: NodeId, softIds: Seq[SoftwareUuid], salt: String = ""): JsCmd = {
    val jsId           = JsNodeId(nodeId, salt)
    val detailsId      = htmlId(jsId, "details_")
    val softGridDataId = htmlId(jsId, "soft_grid_data_")
    val softPanelId    = "soft_tab"
    val eltIdswidth    =
      List(("process", List("50", "50", "70", "85", "120", "50", "100", "850"), 1), ("var", List("200", "800"), 0))
    val eltIds         = List(
      "os",
      "vm",
      "fs",
      "net",
      "bios",
      "controllers",
      "memories",
      "ports",
      "processors",
      "slots",
      "sounds",
      "softUpdates",
      "storages",
      "videos"
    )

    JsRaw("var " + softGridDataId + "= null") &
    OnLoad(
      JsRaw("$('#" + detailsId + "').tabs()") & {
        eltIds.map { i =>
          JsRaw(s"""
              $$('#${htmlId(jsId, i + "_")}').dataTable({
                "bJQueryUI": false,
                "bRetrieve": true,
                "bFilter": true,
                "asStripeClasses": [ 'color1', 'color2' ],
                "oLanguage": {
                  "sSearch": ""
                },
                "bLengthChange": true,
                "bStateSave": true,
                    "fnStateSave": function (oSettings, oData) {
                      localStorage.setItem( 'DataTables_${i}', JSON.stringify(oData) );
                    },
                    "fnStateLoad": function (oSettings) {
                      return JSON.parse( localStorage.getItem('DataTables_${i}') );
                    },
                "sPaginationType": "full_numbers",
                "bPaginate": true,
                "bAutoWidth": false,
                "bInfo":true,
                "sDom": '<"dataTables_wrapper_top"f>rt<"dataTables_wrapper_bottom"lip>',
                "lengthMenu": [ [10, 25, 50, 100, 500, 1000, -1], [10, 25, 50, 100, 500, 1000, "All"] ],
                "pageLength": 25
              });

              $$('.dataTables_filter input').attr("placeholder", "Filter");
                   | """.stripMargin('|')): JsCmd
        }.reduceLeft((i, acc) => acc & i)
      } & {
        eltIdswidth.map {
          case (id, columns, sorting) =>
            JsRaw(s"""
              $$('#${htmlId(jsId, id + "_")}').dataTable({
                "bJQueryUI": false,
                "bRetrieve": true,
                "sPaginationType": "full_numbers",
                "bFilter": true,
                "asStripeClasses": [ 'color1', 'color2' ],
                "bPaginate": true,
                "aoColumns": ${columns.map(col => s"{'sWidth': '${col}px'}").mkString("[", ",", "]")} ,
                "aaSorting": [[ ${sorting}, "asc" ]],
                "oLanguage": {
                  "sSearch": ""
                },
                "bLengthChange": true,
                "bStateSave": true,
                    "fnStateSave": function (oSettings, oData) {
                      localStorage.setItem( 'DataTables_${id}', JSON.stringify(oData) );
                    },
                    "fnStateLoad": function (oSettings) {
                      return JSON.parse( localStorage.getItem('DataTables_${id}') );
                    },
                "bAutoWidth": false,
                "bInfo":true,
                "sDom": '<"dataTables_wrapper_top"f>rt<"dataTables_wrapper_bottom"lip>',
                "lengthMenu": [ [10, 25, 50, 100, 500, 1000, -1], [10, 25, 50, 100, 500, 1000, "All"] ],
                "pageLength": 25
              });
              $$('.dataTables_filter input').attr("placeholder", "Filter");
           """): JsCmd
        }.reduceLeft((i, acc) => acc & i)
      } &
      // for the software tab, we check for the panel id, and the firstChild id
      // if the firstChild.id == softGridId, then it hasn't been loaded, otherwise it is softGridId_wrapper
      JsRaw(s"""
        $$("#${softPanelId}").click(function() {
            ${SHtml.ajaxCall(JsRaw("'" + nodeId.value + "'"), loadSoftware(jsId, softIds))._2.toJsCmd}
        });
        """)
    )
  }

  def showInventoryVerticalMenu(sm: FullInventory, optNode: Option[NodeInfo], salt: String = ""): NodeSeq = {
    val jsId = JsNodeId(sm.node.main.id, salt)
    val mainTabDeclaration: List[NodeSeq] = {
      <li><a href={htmlId_#(jsId, "sd_os_")}>Operating system</a></li> ::
      <li><a href={htmlId_#(jsId, "sd_fs_")}>File systems</a></li> ::
      <li><a href={htmlId_#(jsId, "sd_net_")}>Network interfaces</a></li> ::
      <li id="soft_tab"><a href={htmlId_#(jsId, "sd_soft_")}>Software</a></li> ::
      <li><a href={htmlId_#(jsId, "sd_softUpdates_")}>Software updates</a></li> ::
      <li><a href={htmlId_#(jsId, "sd_var_")}>Environment</a></li> ::
      // Hardware content
      <li><a href={htmlId_#(jsId, "sd_bios_")}>BIOS</a></li> ::
      <li><a href={htmlId_#(jsId, "sd_controllers_")}>Controllers</a></li> ::
      <li><a href={htmlId_#(jsId, "sd_memories_")}>Memory</a></li> ::
      <li><a href={htmlId_#(jsId, "sd_ports_")}>Ports</a></li> ::
      <li><a href={htmlId_#(jsId, "sd_processors_")}>Processors</a></li> ::
      <li><a href={htmlId_#(jsId, "sd_slots_")}>Slots</a></li> ::
      <li><a href={htmlId_#(jsId, "sd_sounds_")}>Sound</a></li> ::
      <li><a href={htmlId_#(jsId, "sd_storages_")}>Storage</a></li> ::
      <li><a href={htmlId_#(jsId, "sd_videos_")}>Video</a></li> ::
      //
      <li><a href={htmlId_#(jsId, "sd_process_")}>Processes</a></li> ::
      <li><a href={htmlId_#(jsId, "sd_vm_")}>Virtual machines</a></li> ::
      Nil
    }

    val tabContent = {
      displayTabOS(jsId, sm, optNode) ::
      displayTabBios(jsId, sm) ::
      displayTabControllers(jsId, sm) ::
      displayTabMemories(jsId, sm) ::
      displayTabPorts(jsId, sm) ::
      displayTabProcessors(jsId, sm) ::
      displayTabSlots(jsId, sm) ::
      displayTabSounds(jsId, sm) ::
      displayTabStorages(jsId, sm) ::
      displayTabVideos(jsId, sm) ::
      displayTabFilesystems(jsId, sm) ::
      displayTabNetworks(jsId, sm) ::
      displayTabSoftware(jsId) ::
      displayTabSoftwareUpdates(jsId, sm) ::
      displayTabVariable(jsId, sm) ::
      displayTabProcess(jsId, sm) ::
      displayTabVM(jsId, sm) ::
      Nil
    }

    val tabId = htmlId(jsId, "node_details_")

    <div id={tabId} class="sInventory ui-tabs-vertical">
      <ul class="list-tabs-invetory">{mainTabDeclaration}</ul>
      {tabContent.flatten}
    </div> ++ Script(OnLoad(JsRaw(s"$$('#${tabId}').tabs()")))
  }

  /**
   * Show the details in a panned version, with Node Summary, Inventory, Network, Software
   * Should be used with jsInit(dn:String, softIds:Seq[SoftwareUuid], salt:String="")
   */
  def showPannedContent(
      nodeAndGlobalMode: Option[(NodeInfo, GlobalPolicyMode)],
      sm:                FullInventory,
      inventoryStatus:   InventoryStatus,
      salt:              String = ""
  ): NodeSeq = {
    val jsId      = JsNodeId(sm.node.main.id, salt)
    val detailsId = htmlId(jsId, "details_")
    <div id={detailsId} class="tabs">
      <ul class="rudder-ui-tabs">
        <li><a href={htmlId_#(jsId, "node_summary_")}>Summary</a></li>
        <li><a href={htmlId_#(jsId, "node_inventory_")}>Inventory</a></li>
      </ul>
      <div id={htmlId(jsId, "node_summary_")}>
        {showNodeDetails(sm, nodeAndGlobalMode, None, inventoryStatus, salt)}
      </div>
      <div id={htmlId(jsId, "node_inventory_")}>
        {showInventoryVerticalMenu(sm, nodeAndGlobalMode.map(_._1))}
      </div>
    </div>
  }

  // mimic the content of server_details/ShowNodeDetailsFromNode
  def showNodeDetails(
      sm:                  FullInventory,
      nodeAndGlobalMode:   Option[(NodeInfo, GlobalPolicyMode)],
      creationDate:        Option[DateTime],
      inventoryStatus:     InventoryStatus,
      salt:                String = "",
      isDisplayingInPopup: Boolean = false
  ): NodeSeq = {

    val nodeInfo = nodeAndGlobalMode.map(_._1)

    val compliance     = loadComplianceBar(nodeInfo).getOrElse(JsArray())
    val nodePolicyMode = nodeAndGlobalMode match {
      case Some((node, globalMode)) =>
        Some((globalMode.overridable, node.policyMode) match {
          case (Always, Some(mode)) =>
            (mode, "<p>This mode is an override applied to this node. You can change it in the <i><b>node settings</b></i>.</p>")
          case (Always, None)       =>
            val expl =
              """<p>This mode is the globally defined default. You can change it in <i><b>settings</b></i>.</p><p>You can also override it on this node in the <i><b>node's settings</b></i>.</p>"""
            (globalMode.mode, expl)
          case (Unoverridable, _)   =>
            (globalMode.mode, "<p>This mode is the globally defined default. You can change it in <i><b>Settings</b></i>.</p>")
        })

      case None =>
        None
    }

    val deleteButton: NodeSeq = {
      sm.node.main.status match {
        case AcceptedInventory =>
          <div>
              <div id={deleteNodePopupHtmlId}  class="modal fade" data-keyboard="true" tabindex="-1" />
              <div id={errorPopupHtmlId}  class="modal fade" data-keyboard="true" tabindex="-1" />
              <div id={successPopupHtmlId}  class="modal fade" data-keyboard="true" tabindex="-1" />
          </div>
          <lift:authz role="node_write">
            {
            if (!isRootNode(sm.node.main.id)) {
              <div>
                  <div class="col-xs-12">
                    {showDeleteButton(sm.node.main)}
                  </div>
                </div>
            } else { NodeSeq.Empty }
          }
            </lift:authz>
        case _                 => NodeSeq.Empty
      }
    }
    val osIcon = sm.node.main.osDetails.os.name.toLowerCase();

    val osTooltip:      String = {
      s"""
        <h4>Operating system details</h4>
        <div class="tooltip-content">
          <ul>
            <li><b>Type:</b> ${escape(sm.node.main.osDetails.os.kernelName)}</li>
            <li><b>Name:</b> ${escape(S.?("os.name." + sm.node.main.osDetails.os.name))}</li>
            <li><b>Version:</b> ${escape(sm.node.main.osDetails.version.value)}</li>
            <li><b>Service pack:</b> ${escape(sm.node.main.osDetails.servicePack.getOrElse("None"))}</li>
            <li><b>Architecture:</b> ${escape(sm.node.archDescription.getOrElse("None"))}</li>
            <li><b>Kernel version:</b> ${escape(sm.node.main.osDetails.kernelVersion.value)}</li>
          </ul>
        </div>
      """
    }
    val machineTooltip: String = {
      s"""
        <h4>Operating system details</h4>
        <div class="tooltip-content">
          <ul>
            <li><b>Total physical memory (RAM):</b> ${escape(sm.node.ram.map(_.toStringMo).getOrElse("-"))}</li>
            <li><b>Manufacturer:</b> ${escape(sm.machine.flatMap(x => x.manufacturer).map(x => x.name).getOrElse("-"))}</li>
            <li><b>Total swap space:</b> ${escape(sm.node.swap.map(_.toStringMo).getOrElse("-"))}</li>
            <li><b>System serial number:</b> ${escape(sm.machine.flatMap(x => x.systemSerialNumber).getOrElse("-"))}</li>
            <li><b>Time zone:</b>
              ${escape(
          sm.node.timezone
            .map(x => if (x.name.toLowerCase == "utc") "UTC" else s"${x.name} (UTC ${x.offset})")
            .getOrElse("unknown")
        )}
            </li>
            <li>
              ${sm.machine
          .map(_.id.value)
          .map(machineId => "<b>Machine ID:</b> " ++ { escape(machineId) })
          .getOrElse("""<span class="error">Machine Information are missing for that node</span>""")}
            </li>
          </ul>
        </div>
      """
    }

    <div id="nodeDetails">
      <div class="id-card node">
        <div class={"card-img " ++ osIcon}></div>
        <div class="card-info">
          <div><label>Hostname:         </label>{sm.node.main.hostname}{
      nodeAndGlobalMode match {
        case Some((n, _)) => <span class={"node-state " ++ getNodeState(n.state).toLowerCase}></span>
        case None         => NodeSeq.Empty
      }
    }
          </div>
          <div><label>Node ID:          </label>{sm.node.main.id.value}</div>
          <div><label>Operating system: </label>{
      escape(sm.node.main.osDetails.fullName)
    }<span class="glyphicon glyphicon-info-sign icon-info" data-toggle="tooltip" data-placement="right" data-html="true" data-original-title={
      osTooltip
    }></span></div>
          <div>
            <label>Machine:             </label>{displayMachineType(sm.machine)}
            <span class="machine-info ram">{sm.node.ram.map(_.toStringMo).getOrElse("-")}</span>
            <span class="glyphicon glyphicon-info-sign icon-info" data-toggle="tooltip" data-placement="right" data-html="true" data-original-title={
      machineTooltip
    }></span>
          </div>
        </div>
      </div>

      <div class="row">

        <div class="rudder-info col-lg-6 col-sm-7 col-xs-12">
          <h3>Rudder information</h3>
          <div>
            {
      nodePolicyMode match {
        case None                      => NodeSeq.Empty
        case Some((mode, explanation)) =>
          <label>Policy mode:</label><span id="badge-apm"></span> ++
          Script(OnLoad(JsRaw(s"""
                $$('#badge-apm').append(createBadgeAgentPolicyMode('node',"${mode}","${explanation}", "body"));
                $$('.rudder-label, .icon-info').bsTooltip();
              """)))
      }
    }
          </div>
          {displayServerRole(sm, inventoryStatus)}
          <div><label>Agent:</label> {
      sm.node.agents.map { a =>
        val capabilities = {
          if (a.capabilities.isEmpty) "no extra capabilities"
          else "capabilities: " + a.capabilities.map(_.value).toList.sorted.mkString(", ")
        }
        s"${a.agentType.displayName} (${a.version.map(_.value).getOrElse("unknown version")} with ${capabilities})"
      }.headOption.getOrElse("Not found")
    }</div>
          {displayPolicyServerInfos(sm)}
          <div><label>Administrator account:</label> {sm.node.main.rootUser}</div>
<<<<<<< HEAD
          {
      sm.node.agents.headOption match {
        case Some(agent) =>
          val checked     = (sm.node.main.status, sm.node.main.keyStatus) match {
            case (AcceptedInventory, CertifiedKey) =>
              <span>
                    <span class="glyphicon glyphicon-ok text-success tooltipable" title="" tooltipid={
                s"tooltip-key-${sm.node.main.id.value}"
              }></span>
                    <span class="tooltipContent" id={s"tooltip-key-${sm.node.main.id.value}"}>
                      Inventories for this Node must be signed with this key
                    </span>
                  </span>
            case (AcceptedInventory, UndefinedKey) =>
              <span>
                    <span class="glyphicon glyphicon-exclamation-sign text-warning tooltipable" title="" tooltipid={
                s"tooltip-key-${sm.node.main.id.value}"
              }></span>
                    <span class="tooltipContent" id={s"tooltip-key-${sm.node.main.id.value}"}>
                      Certificate for this node has been reset, next inventory will be trusted automatically
                    </span>
                  </span>
            case _                                 => // not accepted inventory? Should not get there
              NodeSeq.Empty
          }
          val nodeId      = sm.node.main.id
          val publicKeyId = s"publicKey-${nodeId.value}"
          val cfKeyHash   = nodeInfoService.getNodeInfo(nodeId).either.runNow match {
            case Right(Some(nodeInfo)) if (nodeInfo.keyHashCfengine.nonEmpty) =>
              <div><label>Key hash:</label> <samp>{nodeInfo.keyHashCfengine}</samp></div>
            case _                                                            => NodeSeq.Empty
          }
          val curlHash    = nodeInfoService.getNodeInfo(nodeId).either.runNow match {
            case Right(Some(nodeInfo)) if (nodeInfo.keyHashCfengine.nonEmpty) =>
              <div><label>Key hash:</label> <samp>sha256//{nodeInfo.keyHashBase64Sha256}</samp></div>
            case _                                                            => NodeSeq.Empty
          }

          val tokenKind = agent.securityToken match {
            case _: PublicKey   => "Public key"
            case _: Certificate => "Certificate"
          }
          <div class="security-info">
                {
            agent.securityToken match {
              case _: PublicKey   => NodeSeq.Empty
              case c: Certificate =>
                c.cert.either.runNow match {
                  case Left(e)     => <span title={e.fullMsg}>Error while reading certificate information</span>
                  case Right(cert) => (
                    <div><label>Fingerprint (sha1): </label> <samp>{
                      SHA1.hash(cert.getEncoded).grouped(2).mkString(":")
                    }</samp></div>
                        <div><label>Expiration date: </label> {
                      DateFormaterService.getDisplayDate(new DateTime(cert.getNotAfter))
                    }</div>
                  )
                }
            }
          }
                {curlHash}
                {cfKeyHash}
                <button type="button" class="toggle-security-info btn btn-default" onclick={
            s"$$('#${publicKeyId}').toggle(300); $$(this).toggleClass('opened'); return false;"
          }> <b>{tokenKind}</b> {checked}</button>
                <pre id={publicKeyId} class="display-keys" style="display:none;"><div>{agent.securityToken.key}</div></pre>{
            Script(OnLoad(JsRaw(s"""createTooltip();""")))
          }
              </div>
        case None        => NodeSeq.Empty
      }
    }
=======
          {displaySecurityInfo(sm.node)}
>>>>>>> f739b3e4
        </div>

        <div class="status-info col-lg-6 col-sm-5 col-xs-12">
          <h3>Status information</h3>
          <div class="node-compliance-bar"></div>
          <div>
            <label>Inventory created (node local time):</label>  {
      sm.node.inventoryDate.map(DateFormaterService.getDisplayDate(_)).getOrElse("Unknown")
    }
          </div>
          <div>
            <label>Inventory received:</label>  {
      sm.node.receiveDate.map(DateFormaterService.getDisplayDate(_)).getOrElse("Unknown")
    }
          </div>
          <div>
            {
      creationDate.map { creation =>
        <xml:group><label>Accepted since:</label> {DateFormaterService.getDisplayDate(creation)}</xml:group>
      }.getOrElse(NodeSeq.Empty)
    }
          </div>
          <div>
            <label>Software updates available:</label> {sm.node.softwareUpdates.size}
          </div>
        </div>
        {deleteButton}
      </div>
    </div> ++ Script(OnLoad(JsRaw(s"""
        $$(".node-compliance-bar").html(buildComplianceBar(${compliance.toJsCmd}))
      """)))
  }

  /*
   * Display the div with ID `security-info` with cfenfine and curl key/certificate hash,
   * the key/certificate detail, and the button to untrust the key
   */
  private def displaySecurityInfo(node: NodeInventory): NodeSeq = {
    node.agents.headOption match {
      case Some(agent) =>
        val checked     = (node.main.status, node.main.keyStatus) match {
          case (AcceptedInventory, CertifiedKey) =>
            <span>
                    <span class="glyphicon glyphicon-ok text-success tooltipable" title="" tooltipid={
              s"tooltip-key-${node.main.id.value}"
            }></span>
                    <span class="tooltipContent" id={s"tooltip-key-${node.main.id.value}"}>
                      Inventories for this Node must be signed with this key
                    </span>
                  </span>
          case (AcceptedInventory, UndefinedKey) =>
            <span>
                    <span class="glyphicon glyphicon-exclamation-sign text-warning tooltipable" title="" tooltipid={
              s"tooltip-key-${node.main.id.value}"
            }></span>
                    <span class="tooltipContent" id={s"tooltip-key-${node.main.id.value}"}>
                      Certificate for this node has been reset, next inventory will be trusted automatically
                    </span>
                  </span>
          case _                                 => // not accepted inventory? Should not get there
            NodeSeq.Empty
        }
        val nodeId      = node.main.id
        val publicKeyId = s"publicKey-${nodeId.value}"
        val cfKeyHash   = nodeInfoService.getNodeInfo(nodeId).either.runNow match {
          case Right(Some(nodeInfo)) if (nodeInfo.keyHashCfengine.nonEmpty) =>
            <div><label>Key hash:</label> <samp>{nodeInfo.keyHashCfengine}</samp></div>
          case _                                                            => NodeSeq.Empty
        }
        val curlHash    = nodeInfoService.getNodeInfo(nodeId).either.runNow match {
          case Right(Some(nodeInfo)) if (nodeInfo.keyHashCfengine.nonEmpty) =>
            <div><label>Key hash:</label> <samp>sha256//{nodeInfo.keyHashBase64Sha256}</samp></div>
          case _                                                            => NodeSeq.Empty
        }

        val tokenKind = agent.securityToken match {
          case _: PublicKey   => "Public key"
          case _: Certificate => "Certificate"
        }
        <div class="security-info" id={"security-" + node.main.id.value}>{
          agent.securityToken match {
            case _: PublicKey   => NodeSeq.Empty
            case c: Certificate =>
              c.cert.either.runNow match {
                case Left(e)     => <span title={e.fullMsg}>Error while reading certificate information</span>
                case Right(cert) => (
                  <div><label>SHA1 Fingerprint: </label> <samp>{
                    SHA1.hash(cert.getEncoded).grouped(2).mkString(":")
                  }</samp></div>
                          <div><label>Expiration date: </label> {
                    DateFormaterService.getDisplayDate(new DateTime(cert.getNotAfter))
                  }</div>
                )
              }
          }
        }
            {curlHash}
            {cfKeyHash}
            <button type="button" class="toggle-security-info btn btn-default" onclick={
          s"$$('#${publicKeyId}').toggle(300); $$(this).toggleClass('opened'); return false;"
        }> <b>{tokenKind}</b> {checked}</button>
            <div>
              {
          if (CurrentUser.checkRights(AuthorizationType.Node.Write) && node.main.keyStatus == CertifiedKey) {
            SHtml.ajaxButton(
              "Reset status to be able to accept a different key",
              () => resetKeyStatus(node, agent.securityToken)
            ) % ("class", "btn btn-default btn-sm")
          } else NodeSeq.Empty
        }
              <pre id={publicKeyId} class="display-keys" style="display:none;"><div>{agent.securityToken.key}</div></pre>{
          Script(OnLoad(JsRaw(s"""createTooltip();""")))
        }
            </div>
          </div>

      case None => NodeSeq.Empty
    }
  }

  /*
   * Reset key status for given node and redisplay it's security <div>
   */
  private def resetKeyStatus(node: NodeInventory, st: SecurityToken): JsCmd = {

    nodeRepo
      .updateNodeKeyInfo(
        node.main.id,
        None,
        Some(UndefinedKey),
        ModificationId(RudderConfig.stringUuidGenerator.newUuid),
        CurrentUser.actor,
        Some("Trusted key status reset to accept new key (first use)")
      )
      .map { _ =>
        val js: JsCmd = {
          SetHtml(s"security-${node.main.id.value}", displaySecurityInfo(node.modify(_.main.keyStatus).setTo(UndefinedKey))) &
          JsRaw(s"""createSuccessNotification("Key status for node '${node.main.id.value}' correctly changed.")""")
        }
        js
      }
      .catchAll { err =>
        val js: JsCmd = JsRaw(
          s"""createErrorNotification("${s"An error happened when trying to change key status of node '${node.main.hostname}' [${node.main.id.value}]. " +
            "Please contact your server admin to resolve the problem. " +
            s"Error was: '${err.fullMsg}'"}")"""
        )
        js.succeed
      }
      .runNow

  }

  private def htmlId(jsId:   JsNodeId, prefix: String): String = prefix + jsId.toString
  private def htmlId_#(jsId: JsNodeId, prefix: String): String = "#" + prefix + jsId.toString

  // Display the role of the node
  private def displayServerRole(sm: FullInventory, inventoryStatus: InventoryStatus): NodeSeq = {
    val nodeId = sm.node.main.id
    inventoryStatus match {
      case AcceptedInventory =>
        val nodeInfoBox = nodeInfoService.getNodeInfo(nodeId).either.runNow
        nodeInfoBox match {
          case Right(Some(nodeInfo)) =>
            val kind = {
              nodeInfo.nodeKind match {
                case NodeKind.Root  => "server"
                case NodeKind.Relay => "relay server"
                case NodeKind.Node  => "node"
              }
            }

            <div><label>Role:</label> Rudder {kind}</div>
          case Right(None)           =>
            logger.error(s"Could not fetch node details for node with id ${sm.node.main.id}")
            <div class="error"><label>Role:</label> Could not fetch Role for this node</div>
          case Left(err)             =>
            val e = s"Could not fetch node details for node with id ${sm.node.main.id}: ${err.fullMsg}"
            logger.error(e)
            <div class="error"><label>Role:</label> Could not fetch Role for this node</div>
        }
      case RemovedInventory  =>
        <div><label>Role:</label> Deleted node</div>
      case PendingInventory  =>
        <div><label>Role:</label> Pending node</div>
    }
  }

  private def displayPolicyServerInfos(sm: FullInventory): NodeSeq = {
    nodeInfoService.getNodeInfo(sm.node.main.policyServerId).either.runNow match {
      case Left(err)                        =>
        val e = s"Could not fetch policy server details (id '${sm.node.main.policyServerId.value}') for node '${escape(
            sm.node.main.hostname
          )}' ('${sm.node.main.id.value}'): ${err.fullMsg}"
        logger.error(e)
        <div class="error"><label>Policy server:</label> Could not fetch details about the policy server</div>
      case Right(Some(policyServerDetails)) =>
        <div><label>Policy server:</label> <a href={linkUtil.baseNodeLink(policyServerDetails.id)}  onclick={
          s"updateNodeIdAndReload('${policyServerDetails.id.value}')"
        }>{escape(policyServerDetails.hostname)}</a></div>
      case Right(None)                      =>
        logger.error(
          s"Could not fetch policy server details (id '${sm.node.main.policyServerId.value}') for node '${sm.node.main.hostname}' ('${sm.node.main.id.value}')"
        )
        <div class="error"><label>Policy Server:</label> Could not fetch details about the policy server</div>
    }
  }

  private def displayMachineType(opt: Option[MachineInventory]): NodeSeq = {
    opt match {
      case None          => NodeSeq.Empty
      case Some(machine) => (
        machine.machineType match {
          case PhysicalMachineType        => Text("Physical machine")
          case VirtualMachineType(vmType) => Text("Virtual machine (%s)".format(S.?("vm.type." + vmType.name)))
          case UnknownMachineType         => Text("Unknown machine type")
        }
      )
    }
  }

  // show a comma separated list with description in tooltip

  private def displayAccounts(node: NodeInventory): String = {
    escape {
      if (node.accounts.isEmpty) {
        "None"
      } else {
        node.accounts.sortWith(_ < _).mkString(", ")
      }
    }
  }

  private def displayTabGrid[T](
      jsId: JsNodeId
  )(eltName: String, optSeq: Box[Seq[T]], title: Option[String] = None)(columns: List[(String, T => NodeSeq)]) = {
    <div id={htmlId(jsId, "sd_" + eltName + "_")} class="sInventory overflow_auto">{
      optSeq match {
        case Empty                                           =>
          <div class="col-xs-12 alert alert-warning">
            <span>No matching components detected on this node</span>
          </div>
        case Failure(m, _, _)                                => <span class="error">Error when trying to fetch file systems. Reported message: {m}</span>
        case Full(seq) if (seq.isEmpty && eltName != "soft") =>
          <div class="col-xs-12 alert alert-warning">
            <span>No matching components detected on this node</span>
          </div>
        case Full(seq)                                       =>
          <table cellspacing="0" id={htmlId(jsId, eltName + "_")} class="tablewidth">
          {
            title match {
              case None        => NodeSeq.Empty
              case Some(title) => <div style="text-align:center"><b>{title}</b></div>
            }
          }
          <thead>
          <tr class="head">
          </tr>
            <tr class="head">{
            columns.map(h => <th>{h._1}</th>).toSeq
          }</tr>
          </thead>
          <tbody class="toggle-color">{
            seq.flatMap(x => <tr>{columns.flatMap { case (header, renderLine) => <td>{renderLine(x)}</td> }}</tr>)
          }</tbody>
          </table>
      }
    }<div id={htmlId(jsId, eltName + "_grid_") + "_paginate_area"} class="paginate"/>
    </div>
  }

  private def displayTabOS(jsId: JsNodeId, sm: FullInventory, optNode: Option[NodeInfo]): NodeSeq = {
    displayTabGrid(jsId)(
      "os",
      // special: add name -> value to be displayed as a table
      Full(
        Seq(
          ("Node ID", escape(sm.node.main.id.value)),
          ("Hostname", escape(sm.node.main.hostname)),
          ("Policy server ID", escape(sm.node.main.policyServerId.value)),
          ("Operating system detailed name", escape(sm.node.main.osDetails.fullName)),
          ("Operating system type", escape(sm.node.main.osDetails.os.kernelName)),
          ("Operating system name", escape(S.?("os.name." + sm.node.main.osDetails.os.name))),
          ("Operating system version", escape(sm.node.main.osDetails.version.value)),
          ("Operating system service pack", escape(sm.node.main.osDetails.servicePack.getOrElse("None"))),
          ("Operating system architecture description", escape(sm.node.archDescription.getOrElse("None"))),
          ("Kernel version", escape(sm.node.main.osDetails.kernelVersion.value)),
          ("Total physical memory (RAM)", escape(sm.node.ram.map(_.toStringMo).getOrElse("-"))),
          ("Manufacturer", escape(sm.machine.flatMap(x => x.manufacturer).map(x => x.name).getOrElse("-"))),
          ("Machine type", displayMachineType(sm.machine).text),
          ("Total swap space (Swap)", escape(sm.node.swap.map(_.toStringMo).getOrElse("-"))),
          ("System serial number", escape(sm.machine.flatMap(x => x.systemSerialNumber).getOrElse("-"))),
          ("Agent type", escape(sm.node.agents.headOption.map(_.agentType.displayName).getOrElse("-"))),
          ("Node state", escape(optNode.map(n => getNodeState(n.state)).getOrElse("-"))),
          ("Account(s)", displayAccounts(sm.node)),
          ("Administrator account", escape(sm.node.main.rootUser)),
          ("IP addresses", escape(sm.node.serverIps.mkString(", "))),
          ("Last inventory date", escape(optNode.map(n => DateFormaterService.getDisplayDate(n.inventoryDate)).getOrElse("-"))),
          ("Policy server ID", escape(sm.node.main.policyServerId.value)),
          (
            "Time zone",
            escape(
              sm.node.timezone
                .map(x => if (x.name.toLowerCase == "utc") "UTC" else s"${x.name} (UTC ${x.offset})")
                .getOrElse("unknown")
            )
          ),
          (
            "Machine ID",
            sm.machine
              .map(x => escape(x.id.value))
              .getOrElse("Machine information is missing for that node")
          )
        )
      )
    ) {
      ("Name", { (x: (String, String)) => Text(x._1) }) ::
      ("Value", { (x: (String, String)) => Text(x._2) }) ::
      Nil
    }
  }

  private def displayTabSoftware(jsId: JsNodeId): NodeSeq = {
    displayTabGrid(jsId)(
      "soft",
      // do not retrieve software here
      Full(Seq())
    ) {
      ("Name", { (x: Software) => ?(x.name) }) ::
      ("Version", { (x: Software) => ?(x.version.map(_.value)) }) ::
      ("Description", { (x: Software) => ?(x.description) }) ::
      Nil
    }
  }

  private def displayTabSoftwareUpdates(jsId: JsNodeId, sm: FullInventory): NodeSeq = {
    displayTabGrid(jsId)("softUpdates", Full(sm.node.softwareUpdates)) {
      ("Name", { (x: SoftwareUpdate) => Text(x.name) }) ::
      ("Version", { (x: SoftwareUpdate) => Text(x.version.getOrElse("-")) }) ::
      ("Architecture", { (x: SoftwareUpdate) => Text(x.arch.getOrElse("-")) }) ::
      ("From", { (x: SoftwareUpdate) => Text(x.from.getOrElse("-")) }) ::
      ("Kind", { (x: SoftwareUpdate) => Text(x.kind.name) }) ::
      ("Source", { (x: SoftwareUpdate) => ?(x.source) }) ::
      Nil
    }
  }

  private def displayTabNetworks(jsId: JsNodeId, sm: FullInventory): NodeSeq = {
    displayTabGrid(jsId)("net", Full(sm.node.networks)) {
      ("Interface", { (x: Network) => escapeHTML(x.name) }) ::
      ("IP address", { (x: Network) => (x.ifAddresses.map(y => (<div>{escapeHTML(y.getHostAddress)}</div>))): NodeSeq }) ::
      ("Mask", { (x: Network) => (x.ifMask.map(y => (<div>{escapeHTML(y.getHostAddress)}</div>))): NodeSeq }) ::
      ("Network", { (x: Network) => (x.ifSubnet.map(y => (<div>{escapeHTML(y.getHostAddress)}</div>))): NodeSeq }) ::
      ("Gateway", { (x: Network) => (x.ifGateway.map(y => (<div>{escapeHTML(y.getHostAddress)}</div>))): NodeSeq }) ::
      ("DHCP server", { (x: Network) => escapeHTML(x.ifDhcp.map(_.getHostAddress).mkString(", ")) }) ::
      ("MAC address", { (x: Network) => ?(x.macAddress) }) ::
      ("Type", { (x: Network) => ?(x.ifType) }) ::
      ("Speed", { (x: Network) => ?(x.speed) }) ::
      ("Status", { (x: Network) => ?(x.status) }) ::
      Nil
    }
  }

  private def displayTabFilesystems(jsId: JsNodeId, sm: FullInventory): NodeSeq = {
    displayTabGrid(jsId)("fs", Full(sm.node.fileSystems)) {
      ("Mount point", { (x: FileSystem) => escapeHTML(x.mountPoint) }) ::
      ("Filesystem", { (x: FileSystem) => ?(x.name) }) ::
      ("Free space", { (x: FileSystem) => ?(x.freeSpace.map(_.toStringMo)) }) ::
      ("Total space", { (x: FileSystem) => ?(x.totalSpace.map(_.toStringMo)) }) ::
      ("File count", { (x: FileSystem) => ?(x.fileCount.map(_.toString)) }) ::
      Nil
    }
  }

  private def displayTabVariable(jsId: JsNodeId, sm: FullInventory): NodeSeq = {

    val title = sm.node.inventoryDate.map(date => s"Environment variable status on ${DateFormaterService.getDisplayDate(date)}")
    displayTabGrid(jsId)("var", Full(sm.node.environmentVariables), title) {
      ("Name", { (x: EnvironmentVariable) => escapeHTML(x.name) }) ::
      ("Value", { (x: EnvironmentVariable) => escapeHTML(x.value.getOrElse("Unspecified")) }) ::
      Nil
    }
  }

  def displayTabProperties(jsId: JsNodeId, node: NodeInfo, sm: FullInventory): NodeSeq = {

    val nodeId        = node.id.value
    def tabProperties = ChooseTemplate(List("templates-hidden", "components", "ComponentNodeProperties"), "nodeproperties-tab")
    val tabId         = htmlId(jsId, "sd_props_")
    val css: CssSel = "#tabPropsId [id]" #> tabId &
      "#inventoryVariables *" #> DisplayNode.displayTabInventoryVariable(jsId, node, sm)

    css(tabProperties) ++ Script(
      OnLoad(
        JsRaw(
          s"""
             |
      var main = document.getElementById("nodeproperties-app")
             |var initValues = {
             |    contextPath    : "${S.contextPath}"
             |  , hasNodeWrite   : CanWriteNode
             |  , hasNodeRead    : CanReadNode
             |  , nodeId         : "${nodeId}"
             |  , objectType     : 'node'
             |};
             |var app = Elm.Nodeproperties.init({node: main, flags: initValues});
             |app.ports.successNotification.subscribe(function(str) {
             |  createSuccessNotification(str)
             |});
             |app.ports.errorNotification.subscribe(function(str) {
             |  createErrorNotification(str)
             |});
             |// Initialize tooltips
             |app.ports.initTooltips.subscribe(function(msg) {
             |  setTimeout(function(){
             |    $$('.bs-tooltip').bsTooltip();
             |  }, 400);
             |});
             |app.ports.copy.subscribe(function(str) {
             |  navigator.clipboard.writeText(str);
             |});
             |app.ports.initInputs.subscribe(function(str) {
             |  setTimeout(function(){
             |    $$(".auto-resize").on("input", autoResize).each(function(){
             |      autoResize(this);
             |    });
             |  }, 10);
             |});
             |""".stripMargin
        )
      )
    )
  }

  def displayTabInventoryVariable(jsId: JsNodeId, node: NodeInfo, sm: FullInventory): NodeSeq = {
    def displayLine(name: String, value: String): NodeSeq = {
      <tr>
        <td>{name}<button class="btn btn-xs btn-default btn-clipboard" data-clipboard-text={
        s"""$${node.inventory[${name}]"""
      }><i class="ion ion-clipboard"></i></button></td>
        {
        if (value.strip().isEmpty) {
          <td></td>
        } else {
          <td>
            <pre class="json-inventory-vars">{value}</pre>
            <button class="btn btn-xs btn-default btn-clipboard" data-clipboard-text={value}>
              <i class="ion ion-clipboard"></i>
            </button>
          </td>
        }
      }
     </tr>
    }

    val os = (
      ("fullName"          -> escape(sm.node.main.osDetails.fullName))
        ~ ("name"          -> escape(S.?("os.name." + sm.node.main.osDetails.os.name)))
        ~ ("version"       -> escape(sm.node.main.osDetails.version.value))
        ~ ("servicePack"   -> escape(sm.node.main.osDetails.servicePack.getOrElse("None")))
        ~ ("kernelVersion" -> escape(sm.node.main.osDetails.kernelVersion.value))
    )

    val machine = (
      ("manufacturer"    -> escape(sm.machine.flatMap(x => x.manufacturer).map(x => x.name).getOrElse("")))
        ~ ("machineType" -> displayMachineType(sm.machine).text.toString)
    )

    val values = Seq[(String, String)](
      ("localAdministratorAccountName", escape(sm.node.main.rootUser)),
      ("hostname", escape(sm.node.main.hostname)),
      ("policyServerId", escape(sm.node.main.policyServerId.value)),
      ("os", net.liftweb.json.prettyRender(os)),
      ("archDescription", escape(sm.node.archDescription.getOrElse("None"))),
      ("ram", escape(sm.node.ram.map(_.size.toString).getOrElse(""))),
      ("machine", net.liftweb.json.prettyRender(machine)),
      (
        "timezone",
        escape(
          sm.node.timezone
            .map(x => if (x.name.toLowerCase == "utc") "UTC" else s"${x.name} (UTC ${x.offset})")
            .getOrElse("unknown")
        )
      )
    )

    <div>
      <h3 class="page-title foldable" onclick="$('.variables-table-container').toggle(); $(this).toggleClass('folded');">Inventory variables <i class="fa fa-chevron-down"></i></h3>
      <div class="variables-table-container">
        <div class="alert alert-info">
          These are the node inventory variables that can be used in directive inputs with the <b class="code">${{node.inventory[NAME]}}</b> syntax.
        </div>
        <table class="no-footer dataTable">
          <thead>
            <tr class="head">
              <th class="sorting sorting_desc">Name</th>
              <th class="sorting">Value</th>
            </tr>
          </thead>
          <tbody>
            {values.map { case (n, v) => displayLine(n, v) }}
          </tbody>
        </table>
      </div>
    </div>
  }

  private def displayTabProcess(jsId: JsNodeId, sm: FullInventory): NodeSeq = {
    val title = sm.node.inventoryDate.map(date => s"Process status on ${DateFormaterService.getDisplayDate(date)}")
    displayTabGrid(jsId)("process", Full(sm.node.processes), title) {
      ("User", { (x: Process) => ?(x.user) }) ::
      ("PID", { (x: Process) => escapeHTML(x.pid.toString()) }) ::
      ("% CPU", { (x: Process) => ?(x.cpuUsage.map(_.toString())) }) ::
      ("% Memory", { (x: Process) => ?(x.memory.map(_.toString())) }) ::
      ("Virtual memory", { (x: Process) => ?(x.virtualMemory.map(memory => MemorySize(memory.toLong).toStringMo)) }) ::
      ("TTY", { (x: Process) => ?(x.tty) }) ::
      ("Started on", { (x: Process) => ?(x.started) }) ::
      ("Command", { (x: Process) => ?(x.commandName) }) ::
      Nil
    }
  }

  private def displayTabVM(jsId: JsNodeId, sm: FullInventory): NodeSeq = {
    displayTabGrid(jsId)("vm", Full(sm.node.vms)) {
      ("Name", { (x: VirtualMachine) => ?(x.name) }) ::
      ("Type", { (x: VirtualMachine) => ?(x.vmtype) }) ::
      ("SubSystem", { (x: VirtualMachine) => ?(x.subsystem) }) ::
      ("Uuid", { (x: VirtualMachine) => escapeHTML(x.uuid.value) }) ::
      ("Status", { (x: VirtualMachine) => ?(x.status) }) ::
      ("Owner", { (x: VirtualMachine) => ?(x.owner) }) ::
      ("# Cpu", { (x: VirtualMachine) => ?(x.vcpu.map(_.toString())) }) ::
      ("Memory", { (x: VirtualMachine) => ?(x.memory) }) ::
      Nil
    }
  }

  private def displayTabBios(jsId: JsNodeId, sm: FullInventory): NodeSeq = {
    displayTabGrid(jsId)("bios", sm.machine.map(fm => fm.bios)) {
      ("Name", { (x: Bios) => escapeHTML(x.name) }) ::
      ("Editor", { (x: Bios) => ?(x.editor.map(_.name)) }) ::
      ("Version", { (x: Bios) => ?(x.version.map(_.value)) }) ::
      ("Release date", { (x: Bios) => ?(x.releaseDate.map(DateFormaterService.getDisplayDate(_))) }) ::
      Nil
    }
  }

  private def displayTabControllers(jsId: JsNodeId, sm: FullInventory): NodeSeq = {
    displayTabGrid(jsId)("controllers", sm.machine.map(fm => fm.controllers)) {
      ("Name", { (x: Controller) => escapeHTML(x.name) }) ::
      ("Manufacturer", { (x: Controller) => ?(x.manufacturer.map(_.name)) }) ::
      ("Type", { (x: Controller) => ?(x.cType) }) ::
      ("Quantity", { (x: Controller) => escapeHTML(x.quantity.toString) }) ::
      Nil
    }
  }

  private def displayTabMemories(jsId: JsNodeId, sm: FullInventory): NodeSeq = {
    displayTabGrid(jsId)("memories", sm.machine.map(fm => fm.memories)) {
      ("Slot", { (x: MemorySlot) => escapeHTML(x.slotNumber) }) ::
      ("Capacity", { (x: MemorySlot) => ?(x.capacity.map(_.toStringMo)) }) ::
      ("Description", { (x: MemorySlot) => ?(x.description) }) ::
      ("Serial number", { (x: MemorySlot) => ?(x.serialNumber) }) ::
      ("Speed", { (x: MemorySlot) => ?(x.speed) }) ::
      ("Type", { (x: MemorySlot) => ?(x.memType) }) ::
      ("Quantity", { (x: MemorySlot) => escapeHTML(x.quantity.toString) }) ::
      Nil
    }
  }

  private def displayTabPorts(jsId: JsNodeId, sm: FullInventory): NodeSeq = {
    displayTabGrid(jsId)("ports", sm.machine.map(fm => fm.ports)) {
      ("Name", { (x: Port) => escapeHTML(x.name) }) ::
      ("Type", { (x: Port) => ?(x.pType) }) ::
      ("Description", { (x: Port) => ?(x.description) }) ::
      ("Quantity", { (x: Port) => escapeHTML(x.quantity.toString) }) ::
      Nil
    }
  }

  private def displayTabProcessors(jsId: JsNodeId, sm: FullInventory): NodeSeq = {
    displayTabGrid(jsId)("processors", sm.machine.map(fm => fm.processors)) {
      ("Name", { (x: Processor) => escapeHTML(x.name) }) ::
      ("Speed", { (x: Processor) => ?(x.speed.map(_.toString)) }) ::
      ("Model", { (x: Processor) => ?(x.model.map(_.toString())) }) ::
      ("Family", { (x: Processor) => ?(x.family.map(_.toString())) }) ::
      ("Family name", { (x: Processor) => ?(x.familyName) }) ::
      ("Manufacturer", { (x: Processor) => ?(x.manufacturer.map(_.name)) }) ::
      ("Thread", { (x: Processor) => ?(x.thread.map(_.toString())) }) ::
      ("Core", { (x: Processor) => ?(x.core.map(_.toString())) }) ::
      ("CPUID", { (x: Processor) => ?(x.cpuid) }) ::
      ("Architecture", { (x: Processor) => ?(x.arch) }) ::
      ("Stepping", { (x: Processor) => ?(x.stepping.map(_.toString)) }) ::
      ("Quantity", { (x: Processor) => escapeHTML(x.quantity.toString) }) ::
      Nil
    }
  }

  private def displayTabSlots(jsId: JsNodeId, sm: FullInventory): NodeSeq = {
    displayTabGrid(jsId)("slots", sm.machine.map(fm => fm.slots)) {
      ("Name", { (x: Slot) => escapeHTML(x.name) }) ::
      ("Description", { (x: Slot) => ?(x.description) }) ::
      ("Status", { (x: Slot) => ?(x.status) }) ::
      ("Quantity", { (x: Slot) => escapeHTML(x.quantity.toString) }) ::
      Nil
    }
  }

  private def displayTabSounds(jsId: JsNodeId, sm: FullInventory): NodeSeq = {
    displayTabGrid(jsId)("sounds", sm.machine.map(fm => fm.sounds)) {
      ("Name", { (x: Sound) => escapeHTML(x.name) }) ::
      ("Description", { (x: Sound) => ?(x.description) }) ::
      ("Quantity", { (x: Sound) => escapeHTML(x.quantity.toString) }) ::
      Nil
    }
  }

  private def displayTabStorages(jsId: JsNodeId, sm: FullInventory): NodeSeq = {
    displayTabGrid(jsId)("storages", sm.machine.map(fm => fm.storages)) {
      ("Name", { (x: Storage) => escapeHTML(x.name) }) ::
      ("Description", { (x: Storage) => ?(x.description) }) ::
      ("Size", { (x: Storage) => ?(x.size.map(_.toStringMo)) }) ::
      ("Firmware", { (x: Storage) => ?(x.firmware) }) ::
      ("Manufacturer", { (x: Storage) => ?(x.manufacturer.map(_.name)) }) ::
      ("Model", { (x: Storage) => ?(x.model) }) ::
      ("Serial", { (x: Storage) => ?(x.serialNumber) }) ::
      ("Type", { (x: Storage) => ?(x.sType) }) ::
      ("Quantity", { (x: Storage) => escapeHTML(x.quantity.toString) }) ::
      Nil
    }
  }

  private def displayTabVideos(jsId: JsNodeId, sm: FullInventory): NodeSeq = {
    displayTabGrid(jsId)("videos", sm.machine.map(fm => fm.videos)) {
      ("Name", { (x: Video) => escapeHTML(x.name) }) ::
      ("Chipset", { (x: Video) => ?(x.chipset) }) ::
      ("Memory", { (x: Video) => ?(x.memory.map(_.toStringMo)) }) ::
      ("Resolution", { (x: Video) => ?(x.resolution) }) ::
      ("Quantity", { (x: Video) => escapeHTML(x.quantity.toString) }) ::
      Nil
    }
  }

  private[this] def showDeleteButton(node: NodeSummary) = {
    def toggleDeletion(): JsCmd = {
      JsRaw(""" $('#deleteButton').toggle(300); $('#confirmDeletion').toggle(300) """)
    }
    SHtml.ajaxButton(
      "Delete",
      () => { toggleDeletion() },
      ("id", "deleteButton"),
      ("class", "btn btn-danger")
    ) ++ <div style="display:none" id="confirmDeletion">
    <div style="margin:5px;">
     <div>
      <div>
          <i class="fa fa-exclamation-triangle warnicon" aria-hidden="true"></i>
          <b>Are you sure you want to delete this node?</b>
      </div>
      <div style="margin-top:7px">If you choose to remove this node from Rudder, it won't be managed anymore,
       and all information about it will be removed from the application.</div>
     </div>
    <div>
      <div style="margin-top:7px">
        <span >
          {
      SHtml.ajaxButton("Cancel", () => { toggleDeletion() }, ("class", "btn btn-default"))
    }
          {
      SHtml.ajaxButton("Confirm", () => { removeNode(node) }, ("class", "btn btn-danger"))
    }
        </span>
      </div>
    </div>
    </div>
</div>
  }

  private[this] def removeNode(node: NodeSummary): JsCmd = {
    val modId = ModificationId(uuidGen.newUuid)
    removeNodeService
      .removeNodePure(node.id, DeleteMode.Erase, modId, CurrentUser.actor) // only erase for Rudder 8.0
      .toBox match {
      case Full(_) =>
        asyncDeploymentAgent ! AutomaticStartDeployment(modId, CurrentUser.actor)
        onSuccess(node)
      case eb: EmptyBox =>
        val message = s"There was an error while deleting node '${node.hostname}' [${node.id.value}]"
        val e       = eb ?~! message
        NodeLoggerPure.Delete.logEffect.error(e.messageChain)
        onFailure(node, message, e.messageChain, None)
    }
  }

  private[this] def onFailure(
      node:      NodeSummary,
      message:   String,
      details:   String,
      hookError: Option[HookReturnCode.Error]
  ): JsCmd = {
    RegisterToasts.register(
      ToastNotification.Error(
        s"An error happened when trying to delete node '${node.hostname}' [${node.id.value}]. " +
        "Please contact your server admin to resolve the problem. " +
        s"Error was: '${message}'"
      )
    )
    RedirectTo("/secure/nodeManager/nodes")
  }

  private[this] def onSuccess(node: NodeSummary): JsCmd = {
    RegisterToasts.register(ToastNotification.Success(s"Node '${node.hostname}' [${node.id.value}] was correctly deleted"))
    RedirectTo("/secure/nodeManager/nodes")
  }

  private[this] def isRootNode(n: NodeId): Boolean = {
    return n.value.equals("root");
  }

  import com.normation.rudder.domain.nodes.NodeState
  private[this] def getNodeState(nodeState: NodeState): String = {
    S.?(s"node.states.${nodeState.name}")
  }
}<|MERGE_RESOLUTION|>--- conflicted
+++ resolved
@@ -530,82 +530,7 @@
     }</div>
           {displayPolicyServerInfos(sm)}
           <div><label>Administrator account:</label> {sm.node.main.rootUser}</div>
-<<<<<<< HEAD
-          {
-      sm.node.agents.headOption match {
-        case Some(agent) =>
-          val checked     = (sm.node.main.status, sm.node.main.keyStatus) match {
-            case (AcceptedInventory, CertifiedKey) =>
-              <span>
-                    <span class="glyphicon glyphicon-ok text-success tooltipable" title="" tooltipid={
-                s"tooltip-key-${sm.node.main.id.value}"
-              }></span>
-                    <span class="tooltipContent" id={s"tooltip-key-${sm.node.main.id.value}"}>
-                      Inventories for this Node must be signed with this key
-                    </span>
-                  </span>
-            case (AcceptedInventory, UndefinedKey) =>
-              <span>
-                    <span class="glyphicon glyphicon-exclamation-sign text-warning tooltipable" title="" tooltipid={
-                s"tooltip-key-${sm.node.main.id.value}"
-              }></span>
-                    <span class="tooltipContent" id={s"tooltip-key-${sm.node.main.id.value}"}>
-                      Certificate for this node has been reset, next inventory will be trusted automatically
-                    </span>
-                  </span>
-            case _                                 => // not accepted inventory? Should not get there
-              NodeSeq.Empty
-          }
-          val nodeId      = sm.node.main.id
-          val publicKeyId = s"publicKey-${nodeId.value}"
-          val cfKeyHash   = nodeInfoService.getNodeInfo(nodeId).either.runNow match {
-            case Right(Some(nodeInfo)) if (nodeInfo.keyHashCfengine.nonEmpty) =>
-              <div><label>Key hash:</label> <samp>{nodeInfo.keyHashCfengine}</samp></div>
-            case _                                                            => NodeSeq.Empty
-          }
-          val curlHash    = nodeInfoService.getNodeInfo(nodeId).either.runNow match {
-            case Right(Some(nodeInfo)) if (nodeInfo.keyHashCfengine.nonEmpty) =>
-              <div><label>Key hash:</label> <samp>sha256//{nodeInfo.keyHashBase64Sha256}</samp></div>
-            case _                                                            => NodeSeq.Empty
-          }
-
-          val tokenKind = agent.securityToken match {
-            case _: PublicKey   => "Public key"
-            case _: Certificate => "Certificate"
-          }
-          <div class="security-info">
-                {
-            agent.securityToken match {
-              case _: PublicKey   => NodeSeq.Empty
-              case c: Certificate =>
-                c.cert.either.runNow match {
-                  case Left(e)     => <span title={e.fullMsg}>Error while reading certificate information</span>
-                  case Right(cert) => (
-                    <div><label>Fingerprint (sha1): </label> <samp>{
-                      SHA1.hash(cert.getEncoded).grouped(2).mkString(":")
-                    }</samp></div>
-                        <div><label>Expiration date: </label> {
-                      DateFormaterService.getDisplayDate(new DateTime(cert.getNotAfter))
-                    }</div>
-                  )
-                }
-            }
-          }
-                {curlHash}
-                {cfKeyHash}
-                <button type="button" class="toggle-security-info btn btn-default" onclick={
-            s"$$('#${publicKeyId}').toggle(300); $$(this).toggleClass('opened'); return false;"
-          }> <b>{tokenKind}</b> {checked}</button>
-                <pre id={publicKeyId} class="display-keys" style="display:none;"><div>{agent.securityToken.key}</div></pre>{
-            Script(OnLoad(JsRaw(s"""createTooltip();""")))
-          }
-              </div>
-        case None        => NodeSeq.Empty
-      }
-    }
-=======
           {displaySecurityInfo(sm.node)}
->>>>>>> f739b3e4
         </div>
 
         <div class="status-info col-lg-6 col-sm-5 col-xs-12">
@@ -692,7 +617,7 @@
               c.cert.either.runNow match {
                 case Left(e)     => <span title={e.fullMsg}>Error while reading certificate information</span>
                 case Right(cert) => (
-                  <div><label>SHA1 Fingerprint: </label> <samp>{
+                  <div><label>Fingerprint (sha1): </label> <samp>{
                     SHA1.hash(cert.getEncoded).grouped(2).mkString(":")
                   }</samp></div>
                           <div><label>Expiration date: </label> {
