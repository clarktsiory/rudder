/*
 *************************************************************************************
 * Copyright 2011 Normation SAS
 *************************************************************************************
 *
 * This file is part of Rudder.
 *
 * Rudder is free software: you can redistribute it and/or modify
 * it under the terms of the GNU General Public License as published by
 * the Free Software Foundation, either version 3 of the License, or
 * (at your option) any later version.
 *
 * In accordance with the terms of section 7 (7. Additional Terms.) of
 * the GNU General Public License version 3, the copyright holders add
 * the following Additional permissions:
 * Notwithstanding to the terms of section 5 (5. Conveying Modified Source
 * Versions) and 6 (6. Conveying Non-Source Forms.) of the GNU General
 * Public License version 3, when you create a Related Module, this
 * Related Module is not considered as a part of the work and may be
 * distributed under the license agreement of your choice.
 * A "Related Module" means a set of sources files including their
 * documentation that, without modification of the Source Code, enables
 * supplementary functions or services in addition to those offered by
 * the Software.
 *
 * Rudder is distributed in the hope that it will be useful,
 * but WITHOUT ANY WARRANTY; without even the implied warranty of
 * MERCHANTABILITY or FITNESS FOR A PARTICULAR PURPOSE.  See the
 * GNU General Public License for more details.
 *
 * You should have received a copy of the GNU General Public License
 * along with Rudder.  If not, see <http://www.gnu.org/licenses/>.

 *
 *************************************************************************************
 */

package com.normation.rudder.web
package services

import bootstrap.liftweb.RudderConfig
import com.normation.box._
import com.normation.cfclerk.domain.HashAlgoConstraint.SHA1
import com.normation.eventlog.ModificationId
import com.normation.inventory.domain._
import com.normation.rudder.batch.AutomaticStartDeployment
import com.normation.rudder.domain.logger.NodeLoggerPure
import com.normation.rudder.domain.nodes.NodeInfo
import com.normation.rudder.domain.nodes.NodeKind
import com.normation.rudder.domain.policies.GlobalPolicyMode
import com.normation.rudder.domain.policies.PolicyModeOverrides._
import com.normation.rudder.domain.reports.ComplianceLevel
import com.normation.rudder.domain.reports.ComplianceLevelSerialisation
import com.normation.rudder.domain.reports.NodeStatusReport
import com.normation.rudder.hooks.HookReturnCode
import com.normation.rudder.services.reports.NoReportInInterval
import com.normation.rudder.services.reports.Pending
import com.normation.rudder.services.servers.DeleteMode
import com.normation.rudder.web.model.JsNodeId
import com.normation.rudder.web.services.CurrentUser
import com.normation.rudder.web.snippet.RegisterToasts
import com.normation.rudder.web.snippet.ToastNotification
import com.normation.utils.DateFormaterService
import com.normation.zio._
import net.liftweb.common._
import net.liftweb.http._
import net.liftweb.http.js._
import net.liftweb.http.js.JE.JsArray
import net.liftweb.http.js.JE.JsRaw
import net.liftweb.http.js.JE.JsVar
import net.liftweb.http.js.JE.Str
import net.liftweb.http.js.JsCmds._
import net.liftweb.json.JsonDSL._
import net.liftweb.util._
import net.liftweb.util.Helpers._
import org.joda.time.DateTime
import scala.xml._
import scala.xml.Utility.escape

/**
 * A service used to display details about a server
 * inventory with tabs like:
 * [summary][compliance reports][inventory][properties][technical logs][settings]
 *
 * Use it by calling:
 * # head if not yet called in that page
 * # show(nodeId) : NodeSeq
 *    where you want to display node information
 * # jsInit(nodeId) : Cmd
 *    to init javascript for it
 */
object DisplayNode extends Loggable {

  private[this] val getSoftwareService    = RudderConfig.readOnlySoftwareDAO
  private[this] val removeNodeService     = RudderConfig.removeNodeService
  private[this] val asyncDeploymentAgent  = RudderConfig.asyncDeploymentAgent
  private[this] val uuidGen               = RudderConfig.stringUuidGenerator
  private[this] val nodeInfoService       = RudderConfig.nodeInfoService
  private[this] val linkUtil              = RudderConfig.linkUtil
  private[this] val reportingService      = RudderConfig.reportingService
  private[this] val deleteNodePopupHtmlId = "deleteNodePopupHtmlId"
  private[this] val errorPopupHtmlId      = "errorPopupHtmlId"
  private[this] val successPopupHtmlId    = "successPopupHtmlId"

  private def escapeJs(in: String):   JsExp   = Str(escape(in))
  private def escapeHTML(in: String): NodeSeq = Text(escape(in))
  private def ?(in: Option[String]):  NodeSeq = in.map(escapeHTML).getOrElse(NodeSeq.Empty)

  private def loadComplianceBar(nodeInfo: Option[NodeInfo]): Option[JsArray] = {
    for {
      node                 <- nodeInfo
      userNodeStatusReport <- reportingService.findUserNodeStatusReport(node.node.id)
      nodeCompliance        = makeComplianceFromNodeStatusReport(userNodeStatusReport)
    } yield {
      ComplianceLevelSerialisation.ComplianceLevelToJs(nodeCompliance).toJsArray
    }
  }

  // this method will transform the compliance for case when there's not rules applied
  // a node with pending status and no rules will be converted to "pending=1"
  // a node with no report status and no rules will be converted to "no report=1"
  // anything else with no rules will stay 0 compliance
  private def makeComplianceFromNodeStatusReport(nodeStatusReport: NodeStatusReport): ComplianceLevel = {
    val compliance = nodeStatusReport.compliance
    // different case given the status
    nodeStatusReport.runInfo match {
      case Pending(_, _, _) =>
        // if there are no reports at all because no rule is applied, we say one is pending
        if (compliance.total == 0) {
          compliance.copy(pending = 1)
        } else {
          compliance
        }

      case NoReportInInterval(_, _) =>
        // if there are no reports at all because no rule is applied, we say one is missing
        if (compliance.total == 0) {
          compliance.copy(missing = 1)
        } else {
          compliance
        }

      case _ => // nothing to do in this case
        nodeStatusReport.compliance
    }
  }

  private def loadSoftware(jsId: JsNodeId, softIds: Seq[SoftwareUuid])(nodeId: String): JsCmd = {
    (for {
      seq       <- getSoftwareService.getSoftware(softIds)
      gridDataId = htmlId(jsId, "soft_grid_data_")
      gridId     = "soft"
    } yield SetExp(
      JsVar(gridDataId),
      JsArray(seq.map { x =>
        JsArray(
          escapeJs(x.name.getOrElse("")),
          escapeJs(x.version.map(_.value).getOrElse("")),
          escapeJs(x.description.getOrElse(""))
        )
      }: _*)
    ) & JsRaw(s"""
          $$('#${htmlId(jsId, gridId + "_")}').dataTable({
            "aaData":${gridDataId},
            "bJQueryUI": false,
            "bPaginate": true,
            "bRetrieve": true,
            "bLengthChange": true,
            "sPaginationType": "full_numbers",
            "asStripeClasses": [ 'color1', 'color2' ] ,
            "oLanguage": {
              "sSearch": ""
            },
            "bLengthChange": true,
            "bStateSave": true,
                    "fnStateSave": function (oSettings, oData) {
                      localStorage.setItem( 'DataTables_${gridId}', JSON.stringify(oData) );
                    },
                    "fnStateLoad": function (oSettings) {
                      return JSON.parse( localStorage.getItem('DataTables_${gridId}') );
                    },
            "bAutoWidth": false,
            "aoColumns": [ {"sWidth": "200px"},{"sWidth": "150px"},{"sWidth": "350px"}],
            "sDom": '<"dataTables_wrapper_top"f>rt<"dataTables_wrapper_bottom"lip>',
            "lengthMenu": [ [10, 25, 50, 100, 500, 1000, -1], [10, 25, 50, 100, 500, 1000, "All"] ],
            "pageLength": 25
        });
        $$('.dataTables_filter input').attr("placeholder", "Filter");
            """)).toBox match {
      case Empty            => Alert("No software found for that server")
      case Failure(m, _, _) => Alert("Error when trying to fetch software. Reported message: " + m)
      case Full(js)         => js
    }
  }

  def jsInit(nodeId: NodeId, softIds: Seq[SoftwareUuid], salt: String = ""): JsCmd = {
    val jsId           = JsNodeId(nodeId, salt)
    val detailsId      = htmlId(jsId, "details_")
    val softGridDataId = htmlId(jsId, "soft_grid_data_")
    val softPanelId    = "soft_tab"
    val eltIdswidth    =
      List(("process", List("50", "50", "70", "85", "120", "50", "100", "850"), 1), ("var", List("200", "800"), 0))
    val eltIds         = List(
      "os",
      "vm",
      "fs",
      "net",
      "bios",
      "controllers",
      "memories",
      "ports",
      "processors",
      "slots",
      "sounds",
      "softUpdates",
      "storages",
      "videos"
    )

    JsRaw("var " + softGridDataId + "= null") &
    OnLoad(
      JsRaw("$('#" + detailsId + "').tabs()") & {
        eltIds.map { i =>
          JsRaw(s"""
              $$('#${htmlId(jsId, i + "_")}').dataTable({
                "bJQueryUI": false,
                "bRetrieve": true,
                "bFilter": true,
                "asStripeClasses": [ 'color1', 'color2' ],
                "oLanguage": {
                  "sSearch": ""
                },
                "bLengthChange": true,
                "bStateSave": true,
                    "fnStateSave": function (oSettings, oData) {
                      localStorage.setItem( 'DataTables_${i}', JSON.stringify(oData) );
                    },
                    "fnStateLoad": function (oSettings) {
                      return JSON.parse( localStorage.getItem('DataTables_${i}') );
                    },
                "sPaginationType": "full_numbers",
                "bPaginate": true,
                "bAutoWidth": false,
                "bInfo":true,
                "sDom": '<"dataTables_wrapper_top"f>rt<"dataTables_wrapper_bottom"lip>',
                "lengthMenu": [ [10, 25, 50, 100, 500, 1000, -1], [10, 25, 50, 100, 500, 1000, "All"] ],
                "pageLength": 25
              });

              $$('.dataTables_filter input').attr("placeholder", "Filter");
                   | """.stripMargin('|')): JsCmd
        }.reduceLeft((i, acc) => acc & i)
      } & {
        eltIdswidth.map {
          case (id, columns, sorting) =>
            JsRaw(s"""
              $$('#${htmlId(jsId, id + "_")}').dataTable({
                "bJQueryUI": false,
                "bRetrieve": true,
                "sPaginationType": "full_numbers",
                "bFilter": true,
                "asStripeClasses": [ 'color1', 'color2' ],
                "bPaginate": true,
                "aoColumns": ${columns.map(col => s"{'sWidth': '${col}px'}").mkString("[", ",", "]")} ,
                "aaSorting": [[ ${sorting}, "asc" ]],
                "oLanguage": {
                  "sSearch": ""
                },
                "bLengthChange": true,
                "bStateSave": true,
                    "fnStateSave": function (oSettings, oData) {
                      localStorage.setItem( 'DataTables_${id}', JSON.stringify(oData) );
                    },
                    "fnStateLoad": function (oSettings) {
                      return JSON.parse( localStorage.getItem('DataTables_${id}') );
                    },
                "bAutoWidth": false,
                "bInfo":true,
                "sDom": '<"dataTables_wrapper_top"f>rt<"dataTables_wrapper_bottom"lip>',
                "lengthMenu": [ [10, 25, 50, 100, 500, 1000, -1], [10, 25, 50, 100, 500, 1000, "All"] ],
                "pageLength": 25
              });
              $$('.dataTables_filter input').attr("placeholder", "Filter");
           """): JsCmd
        }.reduceLeft((i, acc) => acc & i)
      } &
      // for the software tab, we check for the panel id, and the firstChild id
      // if the firstChild.id == softGridId, then it hasn't been loaded, otherwise it is softGridId_wrapper
      JsRaw(s"""
        $$("#${softPanelId}").click(function() {
            ${SHtml.ajaxCall(JsRaw("'" + nodeId.value + "'"), loadSoftware(jsId, softIds))._2.toJsCmd}
        });
        """)
    )
  }

  def showInventoryVerticalMenu(sm: FullInventory, optNode: Option[NodeInfo], salt: String = ""): NodeSeq = {
    val jsId = JsNodeId(sm.node.main.id, salt)
    val mainTabDeclaration: List[NodeSeq] = {
      <li><a href={htmlId_#(jsId, "sd_os_")}>Operating system</a></li> ::
      <li><a href={htmlId_#(jsId, "sd_fs_")}>File systems</a></li> ::
      <li><a href={htmlId_#(jsId, "sd_net_")}>Network interfaces</a></li> ::
      <li id="soft_tab"><a href={htmlId_#(jsId, "sd_soft_")}>Software</a></li> ::
      <li><a href={htmlId_#(jsId, "sd_softUpdates_")}>Software updates</a></li> ::
      <li><a href={htmlId_#(jsId, "sd_var_")}>Environment</a></li> ::
      // Hardware content
      <li><a href={htmlId_#(jsId, "sd_bios_")}>BIOS</a></li> ::
      <li><a href={htmlId_#(jsId, "sd_controllers_")}>Controllers</a></li> ::
      <li><a href={htmlId_#(jsId, "sd_memories_")}>Memory</a></li> ::
      <li><a href={htmlId_#(jsId, "sd_ports_")}>Ports</a></li> ::
      <li><a href={htmlId_#(jsId, "sd_processors_")}>Processors</a></li> ::
      <li><a href={htmlId_#(jsId, "sd_slots_")}>Slots</a></li> ::
      <li><a href={htmlId_#(jsId, "sd_sounds_")}>Sound</a></li> ::
      <li><a href={htmlId_#(jsId, "sd_storages_")}>Storage</a></li> ::
      <li><a href={htmlId_#(jsId, "sd_videos_")}>Video</a></li> ::
      //
      <li><a href={htmlId_#(jsId, "sd_process_")}>Processes</a></li> ::
      <li><a href={htmlId_#(jsId, "sd_vm_")}>Virtual machines</a></li> ::
      Nil
    }

    val tabContent = {
      displayTabOS(jsId, sm, optNode) ::
      displayTabBios(jsId, sm) ::
      displayTabControllers(jsId, sm) ::
      displayTabMemories(jsId, sm) ::
      displayTabPorts(jsId, sm) ::
      displayTabProcessors(jsId, sm) ::
      displayTabSlots(jsId, sm) ::
      displayTabSounds(jsId, sm) ::
      displayTabStorages(jsId, sm) ::
      displayTabVideos(jsId, sm) ::
      displayTabFilesystems(jsId, sm) ::
      displayTabNetworks(jsId, sm) ::
      displayTabSoftware(jsId) ::
      displayTabSoftwareUpdates(jsId, sm) ::
      displayTabVariable(jsId, sm) ::
      displayTabProcess(jsId, sm) ::
      displayTabVM(jsId, sm) ::
      Nil
    }

    val tabId = htmlId(jsId, "node_details_")

    <div id={tabId} class="sInventory ui-tabs-vertical">
      <ul class="list-tabs-invetory">{mainTabDeclaration}</ul>
      {tabContent.flatten}
    </div> ++ Script(OnLoad(JsRaw(s"$$('#${tabId}').tabs()")))
  }

  /**
   * Show the details in a panned version, with Node Summary, Inventory, Network, Software
   * Should be used with jsInit(dn:String, softIds:Seq[SoftwareUuid], salt:String="")
   */
  def showPannedContent(
      nodeAndGlobalMode: Option[(NodeInfo, GlobalPolicyMode)],
      sm:                FullInventory,
      inventoryStatus:   InventoryStatus,
      salt:              String = ""
  ): NodeSeq = {
    val jsId      = JsNodeId(sm.node.main.id, salt)
    val detailsId = htmlId(jsId, "details_")
    <div id={detailsId} class="tabs">
      <ul class="rudder-ui-tabs">
        <li><a href={htmlId_#(jsId, "node_summary_")}>Summary</a></li>
        <li><a href={htmlId_#(jsId, "node_inventory_")}>Inventory</a></li>
      </ul>
      <div id={htmlId(jsId, "node_summary_")}>
        {showNodeDetails(sm, nodeAndGlobalMode, None, inventoryStatus, salt)}
      </div>
      <div id={htmlId(jsId, "node_inventory_")}>
        {showInventoryVerticalMenu(sm, nodeAndGlobalMode.map(_._1))}
      </div>
    </div>
  }

  // mimic the content of server_details/ShowNodeDetailsFromNode
  def showNodeDetails(
      sm:                  FullInventory,
      nodeAndGlobalMode:   Option[(NodeInfo, GlobalPolicyMode)],
      creationDate:        Option[DateTime],
      inventoryStatus:     InventoryStatus,
      salt:                String = "",
      isDisplayingInPopup: Boolean = false
  ): NodeSeq = {

    val nodeInfo = nodeAndGlobalMode.map(_._1)

    val compliance     = loadComplianceBar(nodeInfo).getOrElse(JsArray())
    val nodePolicyMode = nodeAndGlobalMode match {
      case Some((node, globalMode)) =>
        Some((globalMode.overridable, node.policyMode) match {
          case (Always, Some(mode)) =>
            (mode, "<p>This mode is an override applied to this node. You can change it in the <i><b>node settings</b></i>.</p>")
          case (Always, None)       =>
            val expl =
              """<p>This mode is the globally defined default. You can change it in <i><b>settings</b></i>.</p><p>You can also override it on this node in the <i><b>node's settings</b></i>.</p>"""
            (globalMode.mode, expl)
          case (Unoverridable, _)   =>
            (globalMode.mode, "<p>This mode is the globally defined default. You can change it in <i><b>Settings</b></i>.</p>")
        })

      case None =>
        None
    }

    val deleteButton: NodeSeq = {
      sm.node.main.status match {
        case AcceptedInventory =>
          <div>
              <div id={deleteNodePopupHtmlId}  class="modal fade" data-keyboard="true" tabindex="-1" />
              <div id={errorPopupHtmlId}  class="modal fade" data-keyboard="true" tabindex="-1" />
              <div id={successPopupHtmlId}  class="modal fade" data-keyboard="true" tabindex="-1" />
          </div>
          <lift:authz role="node_write">
            {
            if (!isRootNode(sm.node.main.id)) {
              <div>
                  <div class="col-xs-12">
                    {showDeleteButton(sm.node.main)}
                  </div>
                </div>
            } else { NodeSeq.Empty }
          }
            </lift:authz>
        case _                 => NodeSeq.Empty
      }
    }
    val osIcon = sm.node.main.osDetails.os.name.toLowerCase();

    val osTooltip:      String = {
      s"""
        <h4>Operating system details</h4>
        <div class="tooltip-content">
          <ul>
            <li><b>Type:</b> ${escape(sm.node.main.osDetails.os.kernelName)}</li>
            <li><b>Name:</b> ${escape(S.?("os.name." + sm.node.main.osDetails.os.name))}</li>
            <li><b>Version:</b> ${escape(sm.node.main.osDetails.version.value)}</li>
            <li><b>Service pack:</b> ${escape(sm.node.main.osDetails.servicePack.getOrElse("None"))}</li>
            <li><b>Architecture:</b> ${escape(sm.node.archDescription.getOrElse("None"))}</li>
            <li><b>Kernel version:</b> ${escape(sm.node.main.osDetails.kernelVersion.value)}</li>
          </ul>
        </div>
      """
    }
    val machineTooltip: String = {
      s"""
        <h4>Operating system details</h4>
        <div class="tooltip-content">
          <ul>
            <li><b>Total physical memory (RAM):</b> ${escape(sm.node.ram.map(_.toStringMo).getOrElse("-"))}</li>
            <li><b>Manufacturer:</b> ${escape(sm.machine.flatMap(x => x.manufacturer).map(x => x.name).getOrElse("-"))}</li>
            <li><b>Total swap space:</b> ${escape(sm.node.swap.map(_.toStringMo).getOrElse("-"))}</li>
            <li><b>System serial number:</b> ${escape(sm.machine.flatMap(x => x.systemSerialNumber).getOrElse("-"))}</li>
            <li><b>Time zone:</b>
              ${escape(
          sm.node.timezone
            .map(x => if (x.name.toLowerCase == "utc") "UTC" else s"${x.name} (UTC ${x.offset})")
            .getOrElse("unknown")
        )}
            </li>
            <li>
              ${sm.machine
          .map(_.id.value)
          .map(machineId => "<b>Machine ID:</b> " ++ { escape(machineId) })
          .getOrElse("""<span class="error">Machine Information are missing for that node</span>""")}
            </li>
          </ul>
        </div>
      """
    }

    <div id="nodeDetails">
      <div class="id-card node">
        <div class={"card-img " ++ osIcon}></div>
        <div class="card-info">
          <div><label>Hostname:         </label>{sm.node.main.hostname}{
      nodeAndGlobalMode match {
        case Some((n, _)) => <span class={"node-state " ++ getNodeState(n.state).toLowerCase}></span>
        case None         => NodeSeq.Empty
      }
    }
          </div>
          <div><label>Node ID:          </label>{sm.node.main.id.value}</div>
          <div><label>Operating system: </label>{
      escape(sm.node.main.osDetails.fullName)
    }<span class="glyphicon glyphicon-info-sign icon-info" data-toggle="tooltip" data-placement="right" data-html="true" data-original-title={
      osTooltip
    }></span></div>
          <div>
            <label>Machine:             </label>{displayMachineType(sm.machine)}
            <span class="machine-info ram">{sm.node.ram.map(_.toStringMo).getOrElse("-")}</span>
            <span class="glyphicon glyphicon-info-sign icon-info" data-toggle="tooltip" data-placement="right" data-html="true" data-original-title={
      machineTooltip
    }></span>
          </div>
        </div>
      </div>

      <div class="row">

        <div class="rudder-info col-lg-6 col-sm-7 col-xs-12">
          <h3>Rudder information</h3>
          <div>
            {
      nodePolicyMode match {
        case None                      => NodeSeq.Empty
        case Some((mode, explanation)) =>
          <label>Policy mode:</label><span id="badge-apm"></span> ++
          Script(OnLoad(JsRaw(s"""
                $$('#badge-apm').append(createBadgeAgentPolicyMode('node',"${mode}","${explanation}", "body"));
                $$('.rudder-label, .icon-info').bsTooltip();
              """)))
      }
    }
          </div>
          {displayServerRole(sm, inventoryStatus)}
          <div><label>Agent:</label> {
      sm.node.agents.map { a =>
        val capabilities = {
          if (a.capabilities.isEmpty) "no extra capabilities"
          else "capabilities: " + a.capabilities.map(_.value).toList.sorted.mkString(", ")
        }
        s"${a.agentType.displayName} (${a.version.map(_.value).getOrElse("unknown version")} with ${capabilities})"
      }.headOption.getOrElse("Not found")
    }</div>
          {displayPolicyServerInfos(sm)}
          <div><label>Administrator account:</label> {sm.node.main.rootUser}</div>
          {
      sm.node.agents.headOption match {
        case Some(agent) =>
          val checked     = (sm.node.main.status, sm.node.main.keyStatus) match {
            case (AcceptedInventory, CertifiedKey) =>
              <span>
                    <span class="glyphicon glyphicon-ok text-success tooltipable" title="" tooltipid={
                s"tooltip-key-${sm.node.main.id.value}"
              }></span>
                    <span class="tooltipContent" id={s"tooltip-key-${sm.node.main.id.value}"}>
                      Inventories for this Node must be signed with this key
                    </span>
                  </span>
            case (AcceptedInventory, UndefinedKey) =>
              <span>
                    <span class="glyphicon glyphicon-exclamation-sign text-warning tooltipable" title="" tooltipid={
                s"tooltip-key-${sm.node.main.id.value}"
              }></span>
                    <span class="tooltipContent" id={s"tooltip-key-${sm.node.main.id.value}"}>
                      Certificate for this node has been reset, next inventory will be trusted automatically
                    </span>
                  </span>
            case _                                 => // not accepted inventory? Should not get there
              NodeSeq.Empty
          }
          val nodeId      = sm.node.main.id
          val publicKeyId = s"publicKey-${nodeId.value}"
          val cfKeyHash   = nodeInfoService.getNodeInfo(nodeId).either.runNow match {
            case Right(Some(nodeInfo)) if (nodeInfo.keyHashCfengine.nonEmpty) =>
              <div><label>Key hash:</label> <samp>{nodeInfo.keyHashCfengine}</samp></div>
            case _                                                            => NodeSeq.Empty
          }
          val curlHash    = nodeInfoService.getNodeInfo(nodeId).either.runNow match {
            case Right(Some(nodeInfo)) if (nodeInfo.keyHashCfengine.nonEmpty) =>
              <div><label>Key hash:</label> <samp>sha256//{nodeInfo.keyHashBase64Sha256}</samp></div>
            case _                                                            => NodeSeq.Empty
          }

          val tokenKind = agent.securityToken match {
            case _: PublicKey   => "Public key"
            case _: Certificate => "Certificate"
          }
          <div class="security-info">
                {
            agent.securityToken match {
              case _: PublicKey   => NodeSeq.Empty
              case c: Certificate =>
                c.cert.either.runNow match {
                  case Left(e)     => <span title={e.fullMsg}>Error while reading certificate information</span>
                  case Right(cert) => (
                    <div><label>Fingerprint (sha1): </label> <samp>{
                      SHA1.hash(cert.getEncoded).grouped(2).mkString(":")
                    }</samp></div>
                        <div><label>Expiration date: </label> {
                      DateFormaterService.getDisplayDate(new DateTime(cert.getNotAfter))
                    }</div>
                  )
                }
            }
          }
                {curlHash}
                {cfKeyHash}
                <button type="button" class="toggle-security-info btn btn-default" onclick={
            s"$$('#${publicKeyId}').toggle(300); $$(this).toggleClass('opened'); return false;"
          }> <b>{tokenKind}</b> {checked}</button>
                <pre id={publicKeyId} class="display-keys" style="display:none;"><div>{agent.securityToken.key}</div></pre>{
            Script(OnLoad(JsRaw(s"""createTooltip();""")))
          }
              </div>
        case None        => NodeSeq.Empty
      }
    }
        </div>

        <div class="status-info col-lg-6 col-sm-5 col-xs-12">
          <h3>Status information</h3>
          <div class="node-compliance-bar"></div>
          <div>
            <label>Inventory created (node local time):</label>  {
      sm.node.inventoryDate.map(DateFormaterService.getDisplayDate(_)).getOrElse("Unknown")
    }
          </div>
          <div>
            <label>Inventory received:</label>  {
      sm.node.receiveDate.map(DateFormaterService.getDisplayDate(_)).getOrElse("Unknown")
    }
          </div>
          <div>
            {
      creationDate.map { creation =>
        <xml:group><label>Accepted since:</label> {DateFormaterService.getDisplayDate(creation)}</xml:group>
      }.getOrElse(NodeSeq.Empty)
    }
          </div>
          <div>
            <label>Software updates available:</label> {sm.node.softwareUpdates.size}
          </div>
        </div>
        {deleteButton}
      </div>
    </div> ++ Script(OnLoad(JsRaw(s"""
        $$(".node-compliance-bar").html(buildComplianceBar(${compliance.toJsCmd}))
      """)))
  }

  private def htmlId(jsId: JsNodeId, prefix: String):   String = prefix + jsId.toString
  private def htmlId_#(jsId: JsNodeId, prefix: String): String = "#" + prefix + jsId.toString

  // Display the role of the node
  private def displayServerRole(sm: FullInventory, inventoryStatus: InventoryStatus): NodeSeq = {
    val nodeId = sm.node.main.id
    inventoryStatus match {
      case AcceptedInventory =>
        val nodeInfoBox = nodeInfoService.getNodeInfo(nodeId).either.runNow
        nodeInfoBox match {
          case Right(Some(nodeInfo)) =>
            val kind = {
              nodeInfo.nodeKind match {
                case NodeKind.Root  => "server"
                case NodeKind.Relay => "relay server"
                case NodeKind.Node  => "node"
              }
            }

            <div><label>Role:</label> Rudder {kind}</div>
          case Right(None)           =>
            logger.error(s"Could not fetch node details for node with id ${sm.node.main.id}")
            <div class="error"><label>Role:</label> Could not fetch Role for this node</div>
          case Left(err)             =>
            val e = s"Could not fetch node details for node with id ${sm.node.main.id}: ${err.fullMsg}"
            logger.error(e)
            <div class="error"><label>Role:</label> Could not fetch Role for this node</div>
        }
      case RemovedInventory  =>
        <div><label>Role:</label> Deleted node</div>
      case PendingInventory  =>
        <div><label>Role:</label> Pending node</div>
    }
  }

  private def displayPolicyServerInfos(sm: FullInventory): NodeSeq = {
    nodeInfoService.getNodeInfo(sm.node.main.policyServerId).either.runNow match {
      case Left(err)                        =>
        val e = s"Could not fetch policy server details (id '${sm.node.main.policyServerId.value}') for node '${escape(
            sm.node.main.hostname
          )}' ('${sm.node.main.id.value}'): ${err.fullMsg}"
        logger.error(e)
        <div class="error"><label>Policy server:</label> Could not fetch details about the policy server</div>
      case Right(Some(policyServerDetails)) =>
        <div><label>Policy server:</label> <a href={linkUtil.baseNodeLink(policyServerDetails.id)}  onclick={
          s"updateNodeIdAndReload('${policyServerDetails.id.value}')"
        }>{escape(policyServerDetails.hostname)}</a></div>
      case Right(None)                      =>
        logger.error(
          s"Could not fetch policy server details (id '${sm.node.main.policyServerId.value}') for node '${sm.node.main.hostname}' ('${sm.node.main.id.value}')"
        )
        <div class="error"><label>Policy Server:</label> Could not fetch details about the policy server</div>
    }
  }

  private def displayMachineType(opt: Option[MachineInventory]): NodeSeq = {
    opt match {
      case None          => NodeSeq.Empty
      case Some(machine) => (
        machine.machineType match {
          case PhysicalMachineType        => Text("Physical machine")
          case VirtualMachineType(vmType) => Text("Virtual machine (%s)".format(S.?("vm.type." + vmType.name)))
          case UnknownMachineType         => Text("Unknown machine type")
        }
      )
    }
  }

  // show a comma separated list with description in tooltip

  private def displayAccounts(node: NodeInventory): String = {
    escape {
      if (node.accounts.isEmpty) {
        "None"
      } else {
        node.accounts.sortWith(_ < _).mkString(", ")
      }
    }
  }

  private def displayTabGrid[T](
      jsId:  JsNodeId
  )(eltName: String, optSeq: Box[Seq[T]], title: Option[String] = None)(columns: List[(String, T => NodeSeq)]) = {
    <div id={htmlId(jsId, "sd_" + eltName + "_")} class="sInventory overflow_auto">{
      optSeq match {
        case Empty                                           =>
          <div class="col-xs-12 alert alert-warning">
            <span>No matching components detected on this node</span>
          </div>
        case Failure(m, _, _)                                => <span class="error">Error when trying to fetch file systems. Reported message: {m}</span>
        case Full(seq) if (seq.isEmpty && eltName != "soft") =>
          <div class="col-xs-12 alert alert-warning">
            <span>No matching components detected on this node</span>
          </div>
        case Full(seq)                                       =>
          <table cellspacing="0" id={htmlId(jsId, eltName + "_")} class="tablewidth">
          {
            title match {
              case None        => NodeSeq.Empty
              case Some(title) => <div style="text-align:center"><b>{title}</b></div>
            }
          }
          <thead>
          <tr class="head">
          </tr>
            <tr class="head">{
            columns.map(h => <th>{h._1}</th>).toSeq
          }</tr>
          </thead>
          <tbody class="toggle-color">{
            seq.flatMap(x => <tr>{columns.flatMap { case (header, renderLine) => <td>{renderLine(x)}</td> }}</tr>)
          }</tbody>
          </table>
      }
    }<div id={htmlId(jsId, eltName + "_grid_") + "_paginate_area"} class="paginate"/>
    </div>
  }

  private def displayTabOS(jsId: JsNodeId, sm: FullInventory, optNode: Option[NodeInfo]): NodeSeq = {
    displayTabGrid(jsId)(
      "os",
      // special: add name -> value to be displayed as a table
      Full(
        Seq(
          ("Node ID", escape(sm.node.main.id.value)),
          ("Hostname", escape(sm.node.main.hostname)),
          ("Policy server ID", escape(sm.node.main.policyServerId.value)),
          ("Operating system detailed name", escape(sm.node.main.osDetails.fullName)),
          ("Operating system type", escape(sm.node.main.osDetails.os.kernelName)),
          ("Operating system name", escape(S.?("os.name." + sm.node.main.osDetails.os.name))),
          ("Operating system version", escape(sm.node.main.osDetails.version.value)),
          ("Operating system service pack", escape(sm.node.main.osDetails.servicePack.getOrElse("None"))),
          ("Operating system architecture description", escape(sm.node.archDescription.getOrElse("None"))),
          ("Kernel version", escape(sm.node.main.osDetails.kernelVersion.value)),
          ("Total physical memory (RAM)", escape(sm.node.ram.map(_.toStringMo).getOrElse("-"))),
          ("Manufacturer", escape(sm.machine.flatMap(x => x.manufacturer).map(x => x.name).getOrElse("-"))),
          ("Machine type", displayMachineType(sm.machine).text),
          ("Total swap space (Swap)", escape(sm.node.swap.map(_.toStringMo).getOrElse("-"))),
          ("System serial number", escape(sm.machine.flatMap(x => x.systemSerialNumber).getOrElse("-"))),
          ("Agent type", escape(sm.node.agents.headOption.map(_.agentType.displayName).getOrElse("-"))),
          ("Node state", escape(optNode.map(n => getNodeState(n.state)).getOrElse("-"))),
          ("Account(s)", displayAccounts(sm.node)),
          ("Administrator account", escape(sm.node.main.rootUser)),
          ("IP addresses", escape(sm.node.serverIps.mkString(", "))),
          ("Last inventory date", escape(optNode.map(n => DateFormaterService.getDisplayDate(n.inventoryDate)).getOrElse("-"))),
          ("Policy server ID", escape(sm.node.main.policyServerId.value)),
          (
            "Time zone",
            escape(
              sm.node.timezone
                .map(x => if (x.name.toLowerCase == "utc") "UTC" else s"${x.name} (UTC ${x.offset})")
                .getOrElse("unknown")
            )
          ),
          (
            "Machine ID",
            sm.machine
              .map(x => escape(x.id.value))
              .getOrElse("Machine information is missing for that node")
          )
        )
      )
    ) {
      ("Name", { (x: (String, String)) => Text(x._1) }) ::
      ("Value", { (x: (String, String)) => Text(x._2) }) ::
      Nil
    }
  }

  private def displayTabSoftware(jsId: JsNodeId): NodeSeq = {
    displayTabGrid(jsId)(
      "soft",
      // do not retrieve software here
      Full(Seq())
    ) {
      ("Name", { (x: Software) => ?(x.name) }) ::
      ("Version", { (x: Software) => ?(x.version.map(_.value)) }) ::
      ("Description", { (x: Software) => ?(x.description) }) ::
      Nil
    }
  }

  private def displayTabSoftwareUpdates(jsId: JsNodeId, sm: FullInventory): NodeSeq = {
    displayTabGrid(jsId)("softUpdates", Full(sm.node.softwareUpdates)) {
<<<<<<< HEAD
      ("Name", { x: SoftwareUpdate => Text(x.name) }) ::
      ("Version", { x: SoftwareUpdate => Text(x.version.getOrElse("-")) }) ::
      ("Architecture", { x: SoftwareUpdate => Text(x.arch.getOrElse("-")) }) ::
      ("From", { x: SoftwareUpdate => Text(x.from.getOrElse("-")) }) ::
      ("Kind", { x: SoftwareUpdate => Text(x.kind.name) }) ::
      ("Source", { x: SoftwareUpdate => ?(x.source) }) ::
=======
      ("Name", { (x: SoftwareUpdate) => Text(x.name) }) ::
      ("Version", { (x: SoftwareUpdate) => Text(x.version.getOrElse("-")) }) ::
      ("Arch", { (x: SoftwareUpdate) => Text(x.arch.getOrElse("-")) }) ::
      ("From", { (x: SoftwareUpdate) => Text(x.from.getOrElse("-")) }) ::
      ("Kind", { (x: SoftwareUpdate) => Text(x.kind.name) }) ::
      ("Source", { (x: SoftwareUpdate) => ?(x.source) }) ::
>>>>>>> c81b0160
      Nil
    }
  }

  private def displayTabNetworks(jsId: JsNodeId, sm: FullInventory): NodeSeq = {
    displayTabGrid(jsId)("net", Full(sm.node.networks)) {
      ("Interface", { (x: Network) => escapeHTML(x.name) }) ::
      ("IP address", { (x: Network) => (x.ifAddresses.map { y => (<div>{escapeHTML(y.getHostAddress)}</div>) }): NodeSeq }) ::
      ("Mask", { (x: Network) => (x.ifMask.map { y => (<div>{escapeHTML(y.getHostAddress)}</div>) }): NodeSeq }) ::
      ("Network", { (x: Network) => (x.ifSubnet.map { y => (<div>{escapeHTML(y.getHostAddress)}</div>) }): NodeSeq }) ::
      ("Gateway", { (x: Network) => (x.ifGateway.map { y => (<div>{escapeHTML(y.getHostAddress)}</div>) }): NodeSeq }) ::
      ("DHCP server", { (x: Network) => escapeHTML(x.ifDhcp.map(_.getHostAddress).mkString(", ")) }) ::
      ("MAC address", { (x: Network) => ?(x.macAddress) }) ::
      ("Type", { (x: Network) => ?(x.ifType) }) ::
      ("Speed", { (x: Network) => ?(x.speed) }) ::
      ("Status", { (x: Network) => ?(x.status) }) ::
      Nil
    }
  }

  private def displayTabFilesystems(jsId: JsNodeId, sm: FullInventory): NodeSeq = {
    displayTabGrid(jsId)("fs", Full(sm.node.fileSystems)) {
      ("Mount point", { (x: FileSystem) => escapeHTML(x.mountPoint) }) ::
      ("Filesystem", { (x: FileSystem) => ?(x.name) }) ::
      ("Free space", { (x: FileSystem) => ?(x.freeSpace.map(_.toStringMo)) }) ::
      ("Total space", { (x: FileSystem) => ?(x.totalSpace.map(_.toStringMo)) }) ::
      ("File count", { (x: FileSystem) => ?(x.fileCount.map(_.toString)) }) ::
      Nil
    }
  }

  private def displayTabVariable(jsId: JsNodeId, sm: FullInventory): NodeSeq = {

    val title = sm.node.inventoryDate.map(date => s"Environment variable status on ${DateFormaterService.getDisplayDate(date)}")
    displayTabGrid(jsId)("var", Full(sm.node.environmentVariables), title) {
      ("Name", { (x: EnvironmentVariable) => escapeHTML(x.name) }) ::
      ("Value", { (x: EnvironmentVariable) => escapeHTML(x.value.getOrElse("Unspecified")) }) ::
      Nil
    }
  }

  def displayTabProperties(jsId: JsNodeId, node: NodeInfo, sm: FullInventory): NodeSeq = {

    val nodeId        = node.id.value
    def tabProperties = ChooseTemplate(List("templates-hidden", "components", "ComponentNodeProperties"), "nodeproperties-tab")
    val tabId         = htmlId(jsId, "sd_props_")
    val css: CssSel = "#tabPropsId [id]" #> tabId &
      "#inventoryVariables *" #> DisplayNode.displayTabInventoryVariable(jsId, node, sm)

    css(tabProperties) ++ Script(
      OnLoad(
        JsRaw(
          s"""
             |
      var main = document.getElementById("nodeproperties-app")
             |var initValues = {
             |    contextPath    : "${S.contextPath}"
             |  , hasNodeWrite   : CanWriteNode
             |  , hasNodeRead    : CanReadNode
             |  , nodeId         : "${nodeId}"
             |  , objectType     : 'node'
             |};
             |var app = Elm.Nodeproperties.init({node: main, flags: initValues});
             |app.ports.successNotification.subscribe(function(str) {
             |  createSuccessNotification(str)
             |});
             |app.ports.errorNotification.subscribe(function(str) {
             |  createErrorNotification(str)
             |});
             |// Initialize tooltips
             |app.ports.initTooltips.subscribe(function(msg) {
             |  setTimeout(function(){
             |    $$('.bs-tooltip').bsTooltip();
             |  }, 400);
             |});
             |app.ports.copy.subscribe(function(str) {
             |  navigator.clipboard.writeText(str);
             |});
             |app.ports.initInputs.subscribe(function(str) {
             |  setTimeout(function(){
             |    $$(".auto-resize").on("input", autoResize).each(function(){
             |      autoResize(this);
             |    });
             |  }, 10);
             |});
             |""".stripMargin
        )
      )
    )
  }

  def displayTabInventoryVariable(jsId: JsNodeId, node: NodeInfo, sm: FullInventory): NodeSeq = {
    def displayLine(name: String, value: String): NodeSeq = {
      <tr>
        <td>{name}<button class="btn btn-xs btn-default btn-clipboard" data-clipboard-text={
        s"""$${node.inventory[${name}]"""
      }><i class="ion ion-clipboard"></i></button></td>
        {
        if (value.strip().isEmpty) {
          <td></td>
        } else {
          <td>
            <pre class="json-inventory-vars">{value}</pre>
            <button class="btn btn-xs btn-default btn-clipboard" data-clipboard-text={value}>
              <i class="ion ion-clipboard"></i>
            </button>
          </td>
        }
      }
     </tr>
    }

    val os = (
      ("fullName"          -> escape(sm.node.main.osDetails.fullName))
        ~ ("name"          -> escape(S.?("os.name." + sm.node.main.osDetails.os.name)))
        ~ ("version"       -> escape(sm.node.main.osDetails.version.value))
        ~ ("servicePack"   -> escape(sm.node.main.osDetails.servicePack.getOrElse("None")))
        ~ ("kernelVersion" -> escape(sm.node.main.osDetails.kernelVersion.value))
    )

    val machine = (
      ("manufacturer"    -> escape(sm.machine.flatMap(x => x.manufacturer).map(x => x.name).getOrElse("")))
        ~ ("machineType" -> displayMachineType(sm.machine).text.toString)
    )

    val values = Seq[(String, String)](
      ("localAdministratorAccountName", escape(sm.node.main.rootUser)),
      ("hostname", escape(sm.node.main.hostname)),
      ("policyServerId", escape(sm.node.main.policyServerId.value)),
      ("os", net.liftweb.json.prettyRender(os)),
      ("archDescription", escape(sm.node.archDescription.getOrElse("None"))),
      ("ram", escape(sm.node.ram.map(_.size.toString).getOrElse(""))),
      ("machine", net.liftweb.json.prettyRender(machine)),
      (
        "timezone",
        escape(
          sm.node.timezone
            .map(x => if (x.name.toLowerCase == "utc") "UTC" else s"${x.name} (UTC ${x.offset})")
            .getOrElse("unknown")
        )
      )
    )

    <div>
      <h3 class="page-title foldable" onclick="$('.variables-table-container').toggle(); $(this).toggleClass('folded');">Inventory variables <i class="fa fa-chevron-down"></i></h3>
      <div class="variables-table-container">
        <div class="alert alert-info">
          These are the node inventory variables that can be used in directive inputs with the <b class="code">${{node.inventory[NAME]}}</b> syntax.
        </div>
        <table class="no-footer dataTable">
          <thead>
            <tr class="head">
              <th class="sorting sorting_desc">Name</th>
              <th class="sorting">Value</th>
            </tr>
          </thead>
          <tbody>
            {values.map { case (n, v) => displayLine(n, v) }}
          </tbody>
        </table>
      </div>
    </div>
  }

  private def displayTabProcess(jsId: JsNodeId, sm: FullInventory): NodeSeq = {
    val title = sm.node.inventoryDate.map(date => s"Process status on ${DateFormaterService.getDisplayDate(date)}")
    displayTabGrid(jsId)("process", Full(sm.node.processes), title) {
      ("User", { (x: Process) => ?(x.user) }) ::
      ("PID", { (x: Process) => escapeHTML(x.pid.toString()) }) ::
      ("% CPU", { (x: Process) => ?(x.cpuUsage.map(_.toString())) }) ::
      ("% Memory", { (x: Process) => ?(x.memory.map(_.toString())) }) ::
      ("Virtual memory", { (x: Process) => ?(x.virtualMemory.map(memory => MemorySize(memory.toLong).toStringMo)) }) ::
      ("TTY", { (x: Process) => ?(x.tty) }) ::
      ("Started on", { (x: Process) => ?(x.started) }) ::
      ("Command", { (x: Process) => ?(x.commandName) }) ::
      Nil
    }
  }

  private def displayTabVM(jsId: JsNodeId, sm: FullInventory): NodeSeq = {
    displayTabGrid(jsId)("vm", Full(sm.node.vms)) {
      ("Name", { (x: VirtualMachine) => ?(x.name) }) ::
      ("Type", { (x: VirtualMachine) => ?(x.vmtype) }) ::
      ("SubSystem", { (x: VirtualMachine) => ?(x.subsystem) }) ::
      ("Uuid", { (x: VirtualMachine) => escapeHTML(x.uuid.value) }) ::
      ("Status", { (x: VirtualMachine) => ?(x.status) }) ::
      ("Owner", { (x: VirtualMachine) => ?(x.owner) }) ::
      ("# Cpu", { (x: VirtualMachine) => ?(x.vcpu.map(_.toString())) }) ::
      ("Memory", { (x: VirtualMachine) => ?(x.memory) }) ::
      Nil
    }
  }

  private def displayTabBios(jsId: JsNodeId, sm: FullInventory): NodeSeq = {
    displayTabGrid(jsId)("bios", sm.machine.map(fm => fm.bios)) {
<<<<<<< HEAD
      ("Name", { x: Bios => escapeHTML(x.name) }) ::
      ("Editor", { x: Bios => ?(x.editor.map(_.name)) }) ::
      ("Version", { x: Bios => ?(x.version.map(_.value)) }) ::
      ("Release date", { x: Bios => ?(x.releaseDate.map(DateFormaterService.getDisplayDate(_))) }) ::
=======
      ("Name", { (x: Bios) => escapeHTML(x.name) }) ::
      ("Editor", { (x: Bios) => ?(x.editor.map(_.name)) }) ::
      ("Version", { (x: Bios) => ?(x.version.map(_.value)) }) ::
      ("Release Date", { (x: Bios) => ?(x.releaseDate.map(DateFormaterService.getDisplayDate(_))) }) ::
>>>>>>> c81b0160
      Nil
    }
  }

  private def displayTabControllers(jsId: JsNodeId, sm: FullInventory): NodeSeq = {
    displayTabGrid(jsId)("controllers", sm.machine.map(fm => fm.controllers)) {
      ("Name", { (x: Controller) => escapeHTML(x.name) }) ::
      ("Manufacturer", { (x: Controller) => ?(x.manufacturer.map(_.name)) }) ::
      ("Type", { (x: Controller) => ?(x.cType) }) ::
      ("Quantity", { (x: Controller) => escapeHTML(x.quantity.toString) }) ::
      Nil
    }
  }

  private def displayTabMemories(jsId: JsNodeId, sm: FullInventory): NodeSeq = {
    displayTabGrid(jsId)("memories", sm.machine.map(fm => fm.memories)) {
<<<<<<< HEAD
      ("Slot", { x: MemorySlot => escapeHTML(x.slotNumber) }) ::
      ("Capacity", { x: MemorySlot => ?(x.capacity.map(_.toStringMo)) }) ::
      ("Description", { x: MemorySlot => ?(x.description) }) ::
      ("Serial number", { x: MemorySlot => ?(x.serialNumber) }) ::
      ("Speed", { x: MemorySlot => ?(x.speed) }) ::
      ("Type", { x: MemorySlot => ?(x.memType) }) ::
      ("Quantity", { x: MemorySlot => escapeHTML(x.quantity.toString) }) ::
=======
      ("Slot", { (x: MemorySlot) => escapeHTML(x.slotNumber) }) ::
      ("Capacity", { (x: MemorySlot) => ?(x.capacity.map(_.toStringMo)) }) ::
      ("Description", { (x: MemorySlot) => ?(x.description) }) ::
      ("Serial Number", { (x: MemorySlot) => ?(x.serialNumber) }) ::
      ("Speed", { (x: MemorySlot) => ?(x.speed) }) ::
      ("Type", { (x: MemorySlot) => ?(x.memType) }) ::
      ("Quantity", { (x: MemorySlot) => escapeHTML(x.quantity.toString) }) ::
>>>>>>> c81b0160
      Nil
    }
  }

  private def displayTabPorts(jsId: JsNodeId, sm: FullInventory): NodeSeq = {
    displayTabGrid(jsId)("ports", sm.machine.map(fm => fm.ports)) {
      ("Name", { (x: Port) => escapeHTML(x.name) }) ::
      ("Type", { (x: Port) => ?(x.pType) }) ::
      ("Description", { (x: Port) => ?(x.description) }) ::
      ("Quantity", { (x: Port) => escapeHTML(x.quantity.toString) }) ::
      Nil
    }
  }

  private def displayTabProcessors(jsId: JsNodeId, sm: FullInventory): NodeSeq = {
    displayTabGrid(jsId)("processors", sm.machine.map(fm => fm.processors)) {
<<<<<<< HEAD
      ("Name", { x: Processor => escapeHTML(x.name) }) ::
      ("Speed", { x: Processor => ?(x.speed.map(_.toString)) }) ::
      ("Model", { x: Processor => ?(x.model.map(_.toString())) }) ::
      ("Family", { x: Processor => ?(x.family.map(_.toString())) }) ::
      ("Family name", { x: Processor => ?(x.familyName) }) ::
      ("Manufacturer", { x: Processor => ?(x.manufacturer.map(_.name)) }) ::
      ("Thread", { x: Processor => ?(x.thread.map(_.toString())) }) ::
      ("Core", { x: Processor => ?(x.core.map(_.toString())) }) ::
      ("CPUID", { x: Processor => ?(x.cpuid) }) ::
      ("Architecture", { x: Processor => ?(x.arch) }) ::
      ("Stepping", { x: Processor => ?(x.stepping.map(_.toString)) }) ::
      ("Quantity", { x: Processor => escapeHTML(x.quantity.toString) }) ::
=======
      ("Name", { (x: Processor) => escapeHTML(x.name) }) ::
      ("Speed", { (x: Processor) => ?(x.speed.map(_.toString)) }) ::
      ("Model", { (x: Processor) => ?(x.model.map(_.toString())) }) ::
      ("Family", { (x: Processor) => ?(x.family.map(_.toString())) }) ::
      ("Family Name", { (x: Processor) => ?(x.familyName) }) ::
      ("Manufacturer", { (x: Processor) => ?(x.manufacturer.map(_.name)) }) ::
      ("Thread", { (x: Processor) => ?(x.thread.map(_.toString())) }) ::
      ("Core", { (x: Processor) => ?(x.core.map(_.toString())) }) ::
      ("CPUID", { (x: Processor) => ?(x.cpuid) }) ::
      ("Architecture", { (x: Processor) => ?(x.arch) }) ::
      ("Stepping", { (x: Processor) => ?(x.stepping.map(_.toString)) }) ::
      ("Quantity", { (x: Processor) => escapeHTML(x.quantity.toString) }) ::
>>>>>>> c81b0160
      Nil
    }
  }

  private def displayTabSlots(jsId: JsNodeId, sm: FullInventory): NodeSeq = {
    displayTabGrid(jsId)("slots", sm.machine.map(fm => fm.slots)) {
      ("Name", { (x: Slot) => escapeHTML(x.name) }) ::
      ("Description", { (x: Slot) => ?(x.description) }) ::
      ("Status", { (x: Slot) => ?(x.status) }) ::
      ("Quantity", { (x: Slot) => escapeHTML(x.quantity.toString) }) ::
      Nil
    }
  }

  private def displayTabSounds(jsId: JsNodeId, sm: FullInventory): NodeSeq = {
    displayTabGrid(jsId)("sounds", sm.machine.map(fm => fm.sounds)) {
      ("Name", { (x: Sound) => escapeHTML(x.name) }) ::
      ("Description", { (x: Sound) => ?(x.description) }) ::
      ("Quantity", { (x: Sound) => escapeHTML(x.quantity.toString) }) ::
      Nil
    }
  }

  private def displayTabStorages(jsId: JsNodeId, sm: FullInventory): NodeSeq = {
    displayTabGrid(jsId)("storages", sm.machine.map(fm => fm.storages)) {
      ("Name", { (x: Storage) => escapeHTML(x.name) }) ::
      ("Description", { (x: Storage) => ?(x.description) }) ::
      ("Size", { (x: Storage) => ?(x.size.map(_.toStringMo)) }) ::
      ("Firmware", { (x: Storage) => ?(x.firmware) }) ::
      ("Manufacturer", { (x: Storage) => ?(x.manufacturer.map(_.name)) }) ::
      ("Model", { (x: Storage) => ?(x.model) }) ::
      ("Serial", { (x: Storage) => ?(x.serialNumber) }) ::
      ("Type", { (x: Storage) => ?(x.sType) }) ::
      ("Quantity", { (x: Storage) => escapeHTML(x.quantity.toString) }) ::
      Nil
    }
  }

  private def displayTabVideos(jsId: JsNodeId, sm: FullInventory): NodeSeq = {
    displayTabGrid(jsId)("videos", sm.machine.map(fm => fm.videos)) {
      ("Name", { (x: Video) => escapeHTML(x.name) }) ::
      ("Chipset", { (x: Video) => ?(x.chipset) }) ::
      ("Memory", { (x: Video) => ?(x.memory.map(_.toStringMo)) }) ::
      ("Resolution", { (x: Video) => ?(x.resolution) }) ::
      ("Quantity", { (x: Video) => escapeHTML(x.quantity.toString) }) ::
      Nil
    }
  }

  private[this] def showDeleteButton(node: NodeSummary) = {
    def toggleDeletion(): JsCmd = {
      JsRaw(""" $('#deleteButton').toggle(300); $('#confirmDeletion').toggle(300) """)
    }
    SHtml.ajaxButton(
      "Delete",
      () => { toggleDeletion() },
      ("id", "deleteButton"),
      ("class", "btn btn-danger")
    ) ++ <div style="display:none" id="confirmDeletion">
    <div style="margin:5px;">
     <div>
      <div>
          <i class="fa fa-exclamation-triangle warnicon" aria-hidden="true"></i>
          <b>Are you sure you want to delete this node?</b>
      </div>
      <div style="margin-top:7px">If you choose to remove this node from Rudder, it won't be managed anymore,
       and all information about it will be removed from the application.</div>
     </div>
    <div>
      <div style="margin-top:7px">
        <span >
          {
      SHtml.ajaxButton("Cancel", () => { toggleDeletion() }, ("class", "btn btn-default"))
    }
          {
      SHtml.ajaxButton("Confirm", () => { removeNode(node) }, ("class", "btn btn-danger"))
    }
        </span>
      </div>
    </div>
    </div>
</div>
  }

  private[this] def removeNode(node: NodeSummary): JsCmd = {
    val modId = ModificationId(uuidGen.newUuid)
    removeNodeService
      .removeNodePure(node.id, DeleteMode.Erase, modId, CurrentUser.actor) // only erase for Rudder 8.0
      .toBox match {
      case Full(_) =>
        asyncDeploymentAgent ! AutomaticStartDeployment(modId, CurrentUser.actor)
        onSuccess(node)
      case eb: EmptyBox =>
        val message = s"There was an error while deleting node '${node.hostname}' [${node.id.value}]"
        val e       = eb ?~! message
        NodeLoggerPure.Delete.logEffect.error(e.messageChain)
        onFailure(node, message, e.messageChain, None)
    }
  }

  private[this] def onFailure(
      node:      NodeSummary,
      message:   String,
      details:   String,
      hookError: Option[HookReturnCode.Error]
  ): JsCmd = {
    RegisterToasts.register(
      ToastNotification.Error(
        s"An error happened when trying to delete node '${node.hostname}' [${node.id.value}]. " +
        "Please contact your server admin to resolve the problem. " +
        s"Error was: '${message}'"
      )
    )
    RedirectTo("/secure/nodeManager/nodes")
  }

  private[this] def onSuccess(node: NodeSummary): JsCmd = {
    RegisterToasts.register(ToastNotification.Success(s"Node '${node.hostname}' [${node.id.value}] was correctly deleted"))
    RedirectTo("/secure/nodeManager/nodes")
  }

  private[this] def isRootNode(n: NodeId): Boolean = {
    return n.value.equals("root");
  }

  import com.normation.rudder.domain.nodes.NodeState
  private[this] def getNodeState(nodeState: NodeState): String = {
    S.?(s"node.states.${nodeState.name}")
  }
}<|MERGE_RESOLUTION|>--- conflicted
+++ resolved
@@ -815,21 +815,12 @@
 
   private def displayTabSoftwareUpdates(jsId: JsNodeId, sm: FullInventory): NodeSeq = {
     displayTabGrid(jsId)("softUpdates", Full(sm.node.softwareUpdates)) {
-<<<<<<< HEAD
       ("Name", { x: SoftwareUpdate => Text(x.name) }) ::
       ("Version", { x: SoftwareUpdate => Text(x.version.getOrElse("-")) }) ::
       ("Architecture", { x: SoftwareUpdate => Text(x.arch.getOrElse("-")) }) ::
       ("From", { x: SoftwareUpdate => Text(x.from.getOrElse("-")) }) ::
       ("Kind", { x: SoftwareUpdate => Text(x.kind.name) }) ::
       ("Source", { x: SoftwareUpdate => ?(x.source) }) ::
-=======
-      ("Name", { (x: SoftwareUpdate) => Text(x.name) }) ::
-      ("Version", { (x: SoftwareUpdate) => Text(x.version.getOrElse("-")) }) ::
-      ("Arch", { (x: SoftwareUpdate) => Text(x.arch.getOrElse("-")) }) ::
-      ("From", { (x: SoftwareUpdate) => Text(x.from.getOrElse("-")) }) ::
-      ("Kind", { (x: SoftwareUpdate) => Text(x.kind.name) }) ::
-      ("Source", { (x: SoftwareUpdate) => ?(x.source) }) ::
->>>>>>> c81b0160
       Nil
     }
   }
@@ -1025,17 +1016,10 @@
 
   private def displayTabBios(jsId: JsNodeId, sm: FullInventory): NodeSeq = {
     displayTabGrid(jsId)("bios", sm.machine.map(fm => fm.bios)) {
-<<<<<<< HEAD
-      ("Name", { x: Bios => escapeHTML(x.name) }) ::
-      ("Editor", { x: Bios => ?(x.editor.map(_.name)) }) ::
-      ("Version", { x: Bios => ?(x.version.map(_.value)) }) ::
-      ("Release date", { x: Bios => ?(x.releaseDate.map(DateFormaterService.getDisplayDate(_))) }) ::
-=======
       ("Name", { (x: Bios) => escapeHTML(x.name) }) ::
       ("Editor", { (x: Bios) => ?(x.editor.map(_.name)) }) ::
       ("Version", { (x: Bios) => ?(x.version.map(_.value)) }) ::
-      ("Release Date", { (x: Bios) => ?(x.releaseDate.map(DateFormaterService.getDisplayDate(_))) }) ::
->>>>>>> c81b0160
+      ("Release date", { (x: Bios) => ?(x.releaseDate.map(DateFormaterService.getDisplayDate(_))) }) ::
       Nil
     }
   }
@@ -1052,23 +1036,13 @@
 
   private def displayTabMemories(jsId: JsNodeId, sm: FullInventory): NodeSeq = {
     displayTabGrid(jsId)("memories", sm.machine.map(fm => fm.memories)) {
-<<<<<<< HEAD
-      ("Slot", { x: MemorySlot => escapeHTML(x.slotNumber) }) ::
-      ("Capacity", { x: MemorySlot => ?(x.capacity.map(_.toStringMo)) }) ::
-      ("Description", { x: MemorySlot => ?(x.description) }) ::
-      ("Serial number", { x: MemorySlot => ?(x.serialNumber) }) ::
-      ("Speed", { x: MemorySlot => ?(x.speed) }) ::
-      ("Type", { x: MemorySlot => ?(x.memType) }) ::
-      ("Quantity", { x: MemorySlot => escapeHTML(x.quantity.toString) }) ::
-=======
       ("Slot", { (x: MemorySlot) => escapeHTML(x.slotNumber) }) ::
       ("Capacity", { (x: MemorySlot) => ?(x.capacity.map(_.toStringMo)) }) ::
       ("Description", { (x: MemorySlot) => ?(x.description) }) ::
-      ("Serial Number", { (x: MemorySlot) => ?(x.serialNumber) }) ::
+      ("Serial number", { (x: MemorySlot) => ?(x.serialNumber) }) ::
       ("Speed", { (x: MemorySlot) => ?(x.speed) }) ::
       ("Type", { (x: MemorySlot) => ?(x.memType) }) ::
       ("Quantity", { (x: MemorySlot) => escapeHTML(x.quantity.toString) }) ::
->>>>>>> c81b0160
       Nil
     }
   }
@@ -1085,25 +1059,11 @@
 
   private def displayTabProcessors(jsId: JsNodeId, sm: FullInventory): NodeSeq = {
     displayTabGrid(jsId)("processors", sm.machine.map(fm => fm.processors)) {
-<<<<<<< HEAD
-      ("Name", { x: Processor => escapeHTML(x.name) }) ::
-      ("Speed", { x: Processor => ?(x.speed.map(_.toString)) }) ::
-      ("Model", { x: Processor => ?(x.model.map(_.toString())) }) ::
-      ("Family", { x: Processor => ?(x.family.map(_.toString())) }) ::
-      ("Family name", { x: Processor => ?(x.familyName) }) ::
-      ("Manufacturer", { x: Processor => ?(x.manufacturer.map(_.name)) }) ::
-      ("Thread", { x: Processor => ?(x.thread.map(_.toString())) }) ::
-      ("Core", { x: Processor => ?(x.core.map(_.toString())) }) ::
-      ("CPUID", { x: Processor => ?(x.cpuid) }) ::
-      ("Architecture", { x: Processor => ?(x.arch) }) ::
-      ("Stepping", { x: Processor => ?(x.stepping.map(_.toString)) }) ::
-      ("Quantity", { x: Processor => escapeHTML(x.quantity.toString) }) ::
-=======
       ("Name", { (x: Processor) => escapeHTML(x.name) }) ::
       ("Speed", { (x: Processor) => ?(x.speed.map(_.toString)) }) ::
       ("Model", { (x: Processor) => ?(x.model.map(_.toString())) }) ::
       ("Family", { (x: Processor) => ?(x.family.map(_.toString())) }) ::
-      ("Family Name", { (x: Processor) => ?(x.familyName) }) ::
+      ("Family name", { (x: Processor) => ?(x.familyName) }) ::
       ("Manufacturer", { (x: Processor) => ?(x.manufacturer.map(_.name)) }) ::
       ("Thread", { (x: Processor) => ?(x.thread.map(_.toString())) }) ::
       ("Core", { (x: Processor) => ?(x.core.map(_.toString())) }) ::
@@ -1111,7 +1071,6 @@
       ("Architecture", { (x: Processor) => ?(x.arch) }) ::
       ("Stepping", { (x: Processor) => ?(x.stepping.map(_.toString)) }) ::
       ("Quantity", { (x: Processor) => escapeHTML(x.quantity.toString) }) ::
->>>>>>> c81b0160
       Nil
     }
   }
