/*
 *************************************************************************************
 * Copyright 2011 Normation SAS
 *************************************************************************************
 *
 * This file is part of Rudder.
 *
 * Rudder is free software: you can redistribute it and/or modify
 * it under the terms of the GNU General Public License as published by
 * the Free Software Foundation, either version 3 of the License, or
 * (at your option) any later version.
 *
 * In accordance with the terms of section 7 (7. Additional Terms.) of
 * the GNU General Public License version 3, the copyright holders add
 * the following Additional permissions:
 * Notwithstanding to the terms of section 5 (5. Conveying Modified Source
 * Versions) and 6 (6. Conveying Non-Source Forms.) of the GNU General
 * Public License version 3, when you create a Related Module, this
 * Related Module is not considered as a part of the work and may be
 * distributed under the license agreement of your choice.
 * A "Related Module" means a set of sources files including their
 * documentation that, without modification of the Source Code, enables
 * supplementary functions or services in addition to those offered by
 * the Software.
 *
 * Rudder is distributed in the hope that it will be useful,
 * but WITHOUT ANY WARRANTY; without even the implied warranty of
 * MERCHANTABILITY or FITNESS FOR A PARTICULAR PURPOSE.  See the
 * GNU General Public License for more details.
 *
 * You should have received a copy of the GNU General Public License
 * along with Rudder.  If not, see <http://www.gnu.org/licenses/>.

 *
 *************************************************************************************
 */

package com.normation.rudder.web
package services

import bootstrap.liftweb.RudderConfig
import com.normation.box.*
import com.normation.cfclerk.domain.HashAlgoConstraint.SHA1
import com.normation.eventlog.ModificationId
import com.normation.inventory.domain.*
import com.normation.rudder.AuthorizationType
import com.normation.rudder.batch.AutomaticStartDeployment
import com.normation.rudder.domain.logger.NodeLoggerPure
import com.normation.rudder.domain.nodes.NodeKind
import com.normation.rudder.domain.policies.GlobalPolicyMode
import com.normation.rudder.domain.policies.PolicyModeOverrides.*
import com.normation.rudder.facts.nodes.ChangeContext
import com.normation.rudder.facts.nodes.CoreNodeFact
import com.normation.rudder.facts.nodes.MinimalNodeFactInterface
import com.normation.rudder.facts.nodes.NodeFact
import com.normation.rudder.facts.nodes.QueryContext
import com.normation.rudder.facts.nodes.SecurityTag
import com.normation.rudder.facts.nodes.SelectFacts
import com.normation.rudder.services.servers.DeleteMode
import com.normation.rudder.users.CurrentUser
import com.normation.rudder.web.model.JsNodeId
import com.normation.rudder.web.snippet.RegisterToasts
import com.normation.rudder.web.snippet.ToastNotification
import com.normation.utils.DateFormaterService
import com.normation.zio.*
import com.softwaremill.quicklens.*
import io.scalaland.chimney.Transformer
import io.scalaland.chimney.syntax.*
import net.liftweb.common.*
import net.liftweb.http.*
import net.liftweb.http.js.*
import net.liftweb.http.js.JE.JsArray
import net.liftweb.http.js.JE.JsRaw
import net.liftweb.http.js.JE.JsVar
import net.liftweb.http.js.JE.Str
import net.liftweb.http.js.JsCmds.*
import net.liftweb.util.*
import net.liftweb.util.Helpers.*
import org.apache.commons.text.StringEscapeUtils
import org.joda.time.DateTime
import scala.xml.*
<<<<<<< HEAD
import scala.xml.Utility.escape
import zio.json.*
=======
>>>>>>> 189ae02f
import zio.syntax.*

/**
 * A service used to display details about a server
 * inventory with tabs like:
 * [summary][compliance reports][inventory][properties][technical logs][settings]
 *
 * Use it by calling:
 * # head if not yet called in that page
 * # show(nodeId) : NodeSeq
 *    where you want to display node information
 * # jsInit(nodeId) : Cmd
 *    to init javascript for it
 */
object DisplayNode extends Loggable {
  import DisplayNodeJson.*

  private val nodeFactRepository   = RudderConfig.nodeFactRepository
  private val removeNodeService    = RudderConfig.removeNodeService
  private val asyncDeploymentAgent = RudderConfig.asyncDeploymentAgent
  private val uuidGen              = RudderConfig.stringUuidGenerator
  private val linkUtil             = RudderConfig.linkUtil

  private def escapeJs(in:   String):         JsExp   = Str(StringEscapeUtils.escapeEcmaScript(in))
  private def escapeHTML(in: String):         NodeSeq = Text(StringEscapeUtils.escapeHtml4(in))
  private def ?(in:          Option[String]): NodeSeq = in.map(escapeHTML).getOrElse(NodeSeq.Empty)

  private def loadSoftware(jsId: JsNodeId)(nodeId: String): JsCmd = {
    implicit val attrs = SelectFacts.none.copy(software = SelectFacts.none.software.toRetrieve)
    implicit val qc    = CurrentUser.queryContext
    (for {
      seq       <- nodeFactRepository.slowGet(NodeId(nodeId)).map(_.toList.flatMap(_.software.map(_.toSoftware)))
      gridDataId = htmlId(jsId, "soft_grid_data_")
      gridId     = "soft"
    } yield SetExp(
      JsVar(gridDataId),
      JsArray(seq.map { x =>
        JsArray(
          escapeJs(x.name.getOrElse("")),
          escapeJs(x.version.map(_.value).getOrElse("")),
          escapeJs(x.description.getOrElse(""))
        )
      }*)
    ) & JsRaw(s"""
          $$('#${htmlId(jsId, gridId + "_")}').dataTable({
            "aaData":${gridDataId},
            "bJQueryUI": false,
            "bPaginate": true,
            "bRetrieve": true,
            "bLengthChange": true,
            "sPaginationType": "full_numbers",
            "asStripeClasses": [ 'color1', 'color2' ] ,
            "oLanguage": {
              "sSearch": ""
            },
            "bLengthChange": true,
            "bStateSave": true,
                    "fnStateSave": function (oSettings, oData) {
                      localStorage.setItem( 'DataTables_${gridId}', JSON.stringify(oData) );
                    },
                    "fnStateLoad": function (oSettings) {
                      return JSON.parse( localStorage.getItem('DataTables_${gridId}') );
                    },
            "bAutoWidth": false,
            "aoColumns": [ {"sWidth": "200px"},{"sWidth": "150px"},{"sWidth": "350px"}],
            "sDom": '<"dataTables_wrapper_top"f>rt<"dataTables_wrapper_bottom"lip>',
            "lengthMenu": [ [10, 25, 50, 100, 500, 1000, -1], [10, 25, 50, 100, 500, 1000, "All"] ],
            "pageLength": 25
        });
        $$('.dataTables_filter input').attr("placeholder", "Filter");
            """)).toBox match { // JsRaw ok, escaped
      case Empty            => Alert("No software found for that server")
      case Failure(m, _, _) => Alert("Error when trying to fetch software. Reported message: " + m)
      case Full(js)         => js
    }
  }

  def jsInit(nodeId: NodeId, salt: String = ""): JsCmd = {
    val jsId           = JsNodeId(nodeId, salt)
    val softGridDataId = htmlId(jsId, "soft_grid_data_")
    val softPanelId    = "soft_tab"
    val eltIdswidth    =
      List(("process", List("50", "50", "70", "85", "120", "50", "100", "850"), 1), ("var", List("200", "800"), 0))
    val eltIds         = List(
      "os",
      "vm",
      "fs",
      "net",
      "bios",
      "controllers",
      "memories",
      "ports",
      "processors",
      "slots",
      "sounds",
      "softUpdates",
      "storages",
      "videos"
    )

    JsRaw("var " + softGridDataId + "= null") & // JsRaw ok, escaped
    OnLoad({
        eltIds.map { i =>
          JsRaw(s"""
              $$('#${htmlId(jsId, i + "_")}').dataTable({
                "bJQueryUI": false,
                "bRetrieve": true,
                "bFilter": true,
                "asStripeClasses": [ 'color1', 'color2' ],
                "oLanguage": {
                  "sSearch": ""
                },
                "bLengthChange": true,
                "bStateSave": true,
                    "fnStateSave": function (oSettings, oData) {
                      localStorage.setItem( 'DataTables_${i}', JSON.stringify(oData) );
                    },
                    "fnStateLoad": function (oSettings) {
                      return JSON.parse( localStorage.getItem('DataTables_${i}') );
                    },
                "sPaginationType": "full_numbers",
                "bPaginate": true,
                "bAutoWidth": false,
                "bInfo":true,
                "sDom": '<"dataTables_wrapper_top"f>rt<"dataTables_wrapper_bottom"lip>',
                "lengthMenu": [ [10, 25, 50, 100, 500, 1000, -1], [10, 25, 50, 100, 500, 1000, "All"] ],
                "pageLength": 25
              });

              $$('.dataTables_filter input').attr("placeholder", "Filter");
                   | """.stripMargin('|')): JsCmd
        }.reduceLeft((i, acc) => acc & i) // JsRaw ok, escaped
      } & {
        eltIdswidth.map {
          case (id, columns, sorting) =>
            JsRaw(s"""
              $$('#${htmlId(jsId, id + "_")}').dataTable({
                "bJQueryUI": false,
                "bRetrieve": true,
                "sPaginationType": "full_numbers",
                "bFilter": true,
                "asStripeClasses": [ 'color1', 'color2' ],
                "bPaginate": true,
                "aoColumns": ${columns.map(col => s"{'sWidth': '${col}px'}").mkString("[", ",", "]")} ,
                "aaSorting": [[ ${sorting}, "asc" ]],
                "oLanguage": {
                  "sSearch": ""
                },
                "bLengthChange": true,
                "bStateSave": true,
                    "fnStateSave": function (oSettings, oData) {
                      localStorage.setItem( 'DataTables_${id}', JSON.stringify(oData) );
                    },
                    "fnStateLoad": function (oSettings) {
                      return JSON.parse( localStorage.getItem('DataTables_${id}') );
                    },
                "bAutoWidth": false,
                "bInfo":true,
                "sDom": '<"dataTables_wrapper_top"f>rt<"dataTables_wrapper_bottom"lip>',
                "lengthMenu": [ [10, 25, 50, 100, 500, 1000, -1], [10, 25, 50, 100, 500, 1000, "All"] ],
                "pageLength": 25
              });
              $$('.dataTables_filter input').attr("placeholder", "Filter");
           """): JsCmd // JsRaw ok, no user inputs
        }.reduceLeft((i, acc) => acc & i)
      } &
      // for the software tab, we check for the panel id, and the firstChild id
      // if the firstChild.id == softGridId, then it hasn't been loaded, otherwise it is softGridId_wrapper
      JsRaw(s"""
        $$("#${softPanelId}").click(function() {
            ${SHtml.ajaxCall(JsRaw("'" + StringEscapeUtils.escapeEcmaScript(nodeId.value) + "'"), loadSoftware(jsId))._2.toJsCmd}
        });
        """) // JsRaw ok, escaped
    )
  }

  def showInventoryVerticalMenu(sm: FullInventory, node: CoreNodeFact, salt: String = ""): NodeSeq = {
    val jsId = JsNodeId(sm.node.main.id, salt)
    val mainTabDeclaration: List[NodeSeq] = {
      <li class="nav-item">
        <button class="nav-link active" data-bs-toggle="tab" data-bs-target={
        htmlId_#(jsId, "sd_os_")
      } type="button" role="tab" aria-controls={htmlId_#(jsId, "sd_os_")}>Operating system</button>
      </li> ::
      <li class="nav-item">
          <button class="nav-link" data-bs-toggle="tab" data-bs-target={
        htmlId_#(jsId, "sd_fs_")
      } type="button" role="tab" aria-controls={htmlId_#(jsId, "sd_fs_")}>File systems</button>
      </li> ::
      <li class="nav-item">
          <button class="nav-link" data-bs-toggle="tab" data-bs-target={
        htmlId_#(jsId, "sd_net_")
      } type="button" role="tab" aria-controls={htmlId_#(jsId, "sd_net_")}>Network interfaces</button>
        </li> ::
      <li class="nav-item" id="soft_tab">
          <button class="nav-link" data-bs-toggle="tab" data-bs-target={
        htmlId_#(jsId, "sd_soft_")
      } type="button" role="tab" aria-controls={htmlId_#(jsId, "sd_soft_")}>Software</button>
        </li> ::
      <li class="nav-item">
          <button class="nav-link" data-bs-toggle="tab" data-bs-target={
        htmlId_#(jsId, "sd_softUpdates_")
      } type="button" role="tab" aria-controls={htmlId_#(jsId, "sd_softUpdates_")}>Software updates</button>
        </li> ::
      <li class="nav-item">
          <button class="nav-link" data-bs-toggle="tab" data-bs-target={
        htmlId_#(jsId, "sd_var_")
      } type="button" role="tab" aria-controls={htmlId_#(jsId, "sd_var_")}>Environment</button>
        </li> ::
      // Hardware content
      <li class="nav-item">
          <button class="nav-link" data-bs-toggle="tab" data-bs-target={
        htmlId_#(jsId, "sd_bios_")
      } type="button" role="tab" aria-controls={htmlId_#(jsId, "sd_bios_")}>BIOS</button>
        </li> ::
      <li class="nav-item">
          <button class="nav-link" data-bs-toggle="tab" data-bs-target={
        htmlId_#(jsId, "sd_controllers_")
      } type="button" role="tab" aria-controls={htmlId_#(jsId, "sd_controllers_")}>Controllers</button>
        </li> ::
      <li class="nav-item">
          <button class="nav-link" data-bs-toggle="tab" data-bs-target={
        htmlId_#(jsId, "sd_memories_")
      } type="button" role="tab" aria-controls={htmlId_#(jsId, "sd_memories_")}>Memory</button>
        </li> ::
      <li class="nav-item">
          <button class="nav-link" data-bs-toggle="tab" data-bs-target={
        htmlId_#(jsId, "sd_ports_")
      } type="button" role="tab" aria-controls={htmlId_#(jsId, "sd_ports_")}>Ports</button>
        </li> ::
      <li class="nav-item">
          <button class="nav-link" data-bs-toggle="tab" data-bs-target={
        htmlId_#(jsId, "sd_processors_")
      } type="button" role="tab" aria-controls={htmlId_#(jsId, "sd_processors_")}>Processors</button>
        </li> ::
      <li class="nav-item">
          <button class="nav-link" data-bs-toggle="tab" data-bs-target={
        htmlId_#(jsId, "sd_slots_")
      } type="button" role="tab" aria-controls={htmlId_#(jsId, "sd_slots_")}>Slots</button>
        </li> ::
      <li class="nav-item">
          <button class="nav-link" data-bs-toggle="tab" data-bs-target={
        htmlId_#(jsId, "sd_sounds_")
      } type="button" role="tab" aria-controls={htmlId_#(jsId, "sd_sounds_")}>Sound</button>
        </li> ::
      <li class="nav-item">
          <button class="nav-link" data-bs-toggle="tab" data-bs-target={
        htmlId_#(jsId, "sd_storages_")
      } type="button" role="tab" aria-controls={htmlId_#(jsId, "sd_storages_")}>Storage</button>
        </li> ::
      <li class="nav-item">
          <button class="nav-link" data-bs-toggle="tab" data-bs-target={
        htmlId_#(jsId, "sd_videos_")
      } type="button" role="tab" aria-controls={htmlId_#(jsId, "sd_videos_")}>Video</button>
        </li> ::
      //
      <li class="nav-item">
          <button class="nav-link" data-bs-toggle="tab" data-bs-target={
        htmlId_#(jsId, "sd_process_")
      } type="button" role="tab" aria-controls={htmlId_#(jsId, "sd_process_")}>Processes</button>
        </li> ::
      <li class="nav-item">
          <button class="nav-link" data-bs-toggle="tab" data-bs-target={
        htmlId_#(jsId, "sd_vm_")
      } type="button" role="tab" aria-controls={htmlId_#(jsId, "sd_vm_")}>Virtual machines</button>
        </li> ::
      Nil
    }

    val tabContent = {
      displayTabOS(jsId, sm, node) ::
      displayTabBios(jsId, sm) ::
      displayTabControllers(jsId, sm) ::
      displayTabMemories(jsId, sm) ::
      displayTabPorts(jsId, sm) ::
      displayTabProcessors(jsId, sm) ::
      displayTabSlots(jsId, sm) ::
      displayTabSounds(jsId, sm) ::
      displayTabStorages(jsId, sm) ::
      displayTabVideos(jsId, sm) ::
      displayTabFilesystems(jsId, sm) ::
      displayTabNetworks(jsId, sm) ::
      displayTabSoftware(jsId) ::
      displayTabSoftwareUpdates(jsId, sm) ::
      displayTabVariable(jsId, sm) ::
      displayTabProcess(jsId, sm) ::
      displayTabVM(jsId, sm) ::
      Nil
    }

    val tabId = htmlId(jsId, "node_details_")

    <div id={tabId} class="sInventory d-flex">
      <ul class="list-tabs-inventory nav flex-column pe-3" aria-orientation="vertical">{mainTabDeclaration}</ul>
      <div class="tab-content">{tabContent.flatten}</div>
    </div> ++ Script(
      OnLoad(JsRaw(s"$$('.sInventory .tab-content > .tab-pane:first-child').addClass('active');"))
    ) // JsRaw OK, const

  }

  /**
   * Show the details in a panned version, with Node Summary, Inventory, Network, Software
   * Should be used with jsInit(dn:String, softIds:Seq[SoftwareUuid], salt:String="")
   */
  def showPannedContent(
      nodeFact:   NodeFact,
      globalMode: GlobalPolicyMode,
      salt:       String = ""
  )(implicit qc: QueryContext): NodeSeq = {
    val jsId      = JsNodeId(nodeFact.id, salt)
    val detailsId = htmlId(jsId, "details_")
    val sm        = nodeFact.toFullInventory

    <div id={detailsId}>
      <div class="main-header">
        {showNodeHeader(sm, nodeFact)}
      </div>
      <div class="tabs">
        <div class="main-navbar">
          <ul class="nav nav-underline mx-0">
            <li class="nav-item">
              <button class="nav-link active" data-bs-toggle="tab" data-bs-target={
      htmlId_#(jsId, "node_summary_")
    } type="button" role="tab" aria-controls={htmlId_#(jsId, "node_summary_")} aria-selected="false">Summary</button>
            </li>
            <li class="nav-item">
              <button class="nav-link" data-bs-toggle="tab" data-bs-target={
      htmlId_#(jsId, "node_inventory_")
    } type="button" role="tab" aria-controls={htmlId_#(jsId, "node_inventory_")} aria-selected="false">Inventory</button>
            </li>
          </ul>
        </div>
        <div class="tab-content">
          <div id={htmlId(jsId, "node_summary_")} class="tab-pane active show">
            <div class="d-flex px-3 py-2">
              {showNodeDetails(nodeFact, globalMode, None, salt)}
            </div>
          </div>
          <div id={htmlId(jsId, "node_inventory_")} class="tab-pane p-3">
            {showInventoryVerticalMenu(sm, nodeFact.toCore)}
          </div>
        </div>
      </div>
    </div>
  }

  def showNodeHeader(sm: FullInventory, node: NodeFact): NodeSeq = {
    val machineTooltip: String = {
      s"""
         |<h4>Machine details</h4>
         |<div class='tooltip-content'>
         |  <ul>
         |    <li><b>Type:</b> ${displayMachineType(sm.machine)}</li>
         |    <li><b>Total physical memory (RAM):</b> ${StringEscapeUtils.escapeHtml4(
          sm.node.ram.map(_.toStringMo).getOrElse("-")
        )}</li>
         |    <li><b>Manufacturer:</b> ${StringEscapeUtils.escapeHtml4(
          sm.machine.flatMap(x => x.manufacturer).map(x => x.name).getOrElse("-")
        )}</li>
         |    <li><b>Total swap space:</b> ${StringEscapeUtils.escapeHtml4(sm.node.swap.map(_.toStringMo).getOrElse("-"))}</li>
         |    <li><b>System serial number:</b> ${StringEscapeUtils.escapeHtml4(
          sm.machine.flatMap(x => x.systemSerialNumber).getOrElse("-")
        )}</li>
         |    <li><b>Time zone:</b> ${StringEscapeUtils.escapeHtml4(
          sm.node.timezone
            .map(x => if (x.name.toLowerCase == "utc") "UTC" else s"${x.name} (UTC ${x.offset})")
            .getOrElse("unknown")
        )}</li>
         |    <li>${sm.machine
          .map(_.id.value)
          .map(machineId => "<b>Machine ID:</b> " ++ { StringEscapeUtils.escapeHtml4(machineId) })
          .getOrElse("<span class='error'>Machine Information are missing for that node</span>")}</li>
         |  </ul>
         |</div>
         |""".stripMargin.replaceAll("\n", " ")
    }

    val deleteBtn = {
      sm.node.main.status match {
        case AcceptedInventory =>
          <lift:authz role="node_write">
            {
            if (!isRootNode(sm.node.main.id)) {
              <button type="button" class="btn btn-danger btn-icon" data-bs-toggle="modal" data-bs-target="#nodeDeleteModal">
                Delete
                <i class="fa fa-times-circle"></i>
              </button>
            } else { NodeSeq.Empty }
          }
          </lift:authz>
        case _                 => NodeSeq.Empty
      }
    }

    val osTooltip: String = {
      s"""
         |<h4>Operating system details</h4>
         |<div class='tooltip-content'>
         |  <ul>
         |    <li><b>Type:</b> ${StringEscapeUtils.escapeHtml4(sm.node.main.osDetails.os.kernelName)}</li>
         |    <li><b>Name:</b> ${StringEscapeUtils.escapeHtml4(S.?("os.name." + sm.node.main.osDetails.os.name))}</li>
         |    <li><b>Version:</b> ${StringEscapeUtils.escapeHtml4(sm.node.main.osDetails.version.value)}</li>
         |    <li><b>Service pack:</b> ${StringEscapeUtils.escapeHtml4(sm.node.main.osDetails.servicePack.getOrElse("None"))}</li>
         |    <li><b>Architecture:</b> ${StringEscapeUtils.escapeHtml4(sm.node.archDescription.getOrElse("None"))}</li>
         |    <li><b>Kernel version:</b> ${StringEscapeUtils.escapeHtml4(sm.node.main.osDetails.kernelVersion.value)}</li>
         |  </ul>
         |</div>""".stripMargin.replaceAll("\n", " ")
    }

    val nodeStateIcon = (
      <span class={
        "node-state " ++ StringEscapeUtils.escapeHtml4(getNodeState(node.rudderSettings.state).toLowerCase).replaceAll(" ", "-")
      }></span>
    )

    <div class="header-title">
    <div class={"os-logo " ++ sm.node.main.osDetails.os.name.toLowerCase()} data-bs-toggle="tooltip" title={osTooltip}></div>
    <h1>
      <div id="nodeHeaderInfo">
        <span>{sm.node.main.hostname}</span>
        <span class="machine-os-info">
          <span class="machine-info">{sm.node.main.osDetails.fullName}</span>
          <span class="machine-info ram">{sm.node.ram.map(_.toStringMo).getOrElse("-")}</span>
          <span class="fa fa-info-circle icon-info me-1" data-bs-toggle="tooltip" data-bs-placement="bottom" title={
      machineTooltip
    }></span>
        </span>
        {nodeStateIcon}
      </div>
      <div class="header-subtitle">
        <a class="clipboard" title="Copy to clipboard" data-clipboard-text={sm.node.main.id.value}>
          <span id="nodeHeaderId">{sm.node.main.id.value}</span>
          <i class="ion ion-clipboard"></i>
        </a>
      </div>
    </h1>
    <div class="header-buttons">
      {deleteBtn}
    </div>
  </div> ++ Script(OnLoad(JsRaw(s"""new ClipboardJS('[data-clipboard-text]');""")))
  }

  // mimic the content of server_details/ShowNodeDetailsFromNode
  def showNodeDetails(
      nodeFact:            NodeFact,
      globalMode:          GlobalPolicyMode,
      creationDate:        Option[DateTime],
      salt:                String = "",
      isDisplayingInPopup: Boolean = false
  )(implicit qr: QueryContext): NodeSeq = {

    val nodePolicyMode     = {
      (globalMode.overridable, nodeFact.rudderSettings.policyMode) match {
        case (Always, Some(mode)) =>
          (mode, "<p>This mode is an override applied to this node. You can change it in the <i><b>node settings</b></i>.</p>")
        case (Always, None)       =>
          val expl =
            """<p>This mode is the globally defined default. You can change it in <i><b>settings</b></i>.</p><p>You can also override it on this node in the <i><b>node's settings</b></i>.</p>"""
          (globalMode.mode, expl)
        case (Unoverridable, _)   =>
          (globalMode.mode, "<p>This mode is the globally defined default. You can change it in <i><b>Settings</b></i>.</p>")
      }
    }
    val globalScoreApp     = {
      <div id="global-score-app"></div> ++
      Script(OnLoad(JsRaw(s"""
                             |var main = document.getElementById("global-score-app")
                             |var initValues = {
                             |  id : "${nodeFact.id.value}",
                             |  contextPath : contextPath,
                             |};
                             |var globalScoreApp = Elm.Score.init({node: main, flags: initValues});
                             |globalScoreApp.ports.errorNotification.subscribe(function(str) {
                             |  createErrorNotification(str)
                             |});
                             |""".stripMargin)))
    }
    val complianceScoreApp = {
      <div id="compliance-app"></div> ++
      Script(
        OnLoad(JsRaw("""var complianceScoreMain = document.getElementById("compliance-app");
                       |var complianceAppScore = Elm.ComplianceScore.init({node: complianceScoreMain, flags : {}});
                       |scoreDetailsDispatcher["compliance"] = function(value){ complianceAppScore.ports.getValue.send(value) };
                       |complianceAppScore.ports.sendHtml.subscribe(function(html) {
                       |  scoreDetailsApp.ports.receiveDetails.send({name : "compliance",html : html});
                       |});
                       |complianceAppScore.ports.errorNotification.subscribe(function(str) {
                       |  createErrorNotification(str)
                       |});""".stripMargin))
      )
    }
    val systemUpdateApp    = {
      <div id="system-updates-app"></div> ++
      Script(
        OnLoad(
          JsRaw("""var systemUpdatesMain = document.getElementById("system-updates-app");
                  |var systemUpdatesAppScore = Elm.SystemUpdateScore.init({node: systemUpdatesMain, flags : {}});
                  |scoreDetailsDispatcher["system-updates"] = function(value){ systemUpdatesAppScore.ports.getValue.send(value) };
                  |systemUpdatesAppScore.ports.sendHtml.subscribe(function(html) {
                  |  scoreDetailsApp.ports.receiveDetails.send({name : "system-updates",html : html});
                  |});
                  |systemUpdatesAppScore.ports.errorNotification.subscribe(function(str) {
                  |  createErrorNotification(str)
                  |});""".stripMargin)
        )
      )
    }
    val nodeApp            = {
      <div id="system-updates-app"></div> ++
      <div id="node-app"></div> ++
      Script(
        OnLoad(
          JsRaw(s"""
                   |var main = document.getElementById("node-app")
                   |var initValues = {
                   |  id : "${nodeFact.id.value}",
                   |  contextPath : contextPath,
                   |};
                   |scoreDetailsApp = Elm.Node.init({node: main, flags: initValues});
                   |scoreDetailsApp.ports.errorNotification.subscribe(function(str) {
                   |  createErrorNotification(str)
                   |});
                   |scoreDetailsApp.ports.getDetails.subscribe(function(data) {
                   |  var name = data.name
                   |  var value = data.details
                   |  var detailsHandler = scoreDetailsDispatcher[name];
                   |  if (detailsHandler !== undefined) {
                   |    detailsHandler(value)
                   |  }
                   |});""".stripMargin)
        )
      )
    }
    <div id="nodeDetails">
      {globalScoreApp ++ complianceScoreApp ++ systemUpdateApp}
      <div class="row">
        <div class="rudder-info col-xl-6 col-md-7 col-sm-12">
          {nodeApp}
        </div>

        <div class="status-info col-xl-6 col-md-5 col-sm-12">
          <h3>Monitoring</h3>
          <div>
            <label>Inventory created (node local time):</label> {
      nodeFact.lastInventoryDate.map(DateFormaterService.getDisplayDate(_)).getOrElse("Unknown")
    }
          </div>
          <div>
            <label>Inventory received:</label> {
      DateFormaterService.getDisplayDate(nodeFact.factProcessedDate)
    }
          </div>
        </div>
      </div>
      <div class="rudder-info">
        <h3>Rudder information</h3>
        <div>
          {
      nodePolicyMode match {
        case (mode, explanation) =>
          <label>Policy mode:</label><span id="badge-apm"></span> ++
          Script(OnLoad(JsRaw(s"""
                $$('#badge-apm').append(createBadgeAgentPolicyMode('node',"${mode}","${StringEscapeUtils.escapeEcmaScript(
              explanation
            )}"));
                //initBsTooltips(getNodeInfo);
              """))) // JsRaw OK, escaped
      }
    }
        </div>
        {displayServerRole(nodeFact) ++ displayTenant(nodeFact)}
        <div>
          <label>Agent:</label>
          {
      val capabilities = {
        if (nodeFact.rudderAgent.capabilities.isEmpty) "no extra capabilities"
        else "capabilities: " + nodeFact.rudderAgent.capabilities.map(_.value).toList.sorted.mkString(", ")
      }
      s"${nodeFact.rudderAgent.agentType.displayName} (${nodeFact.rudderAgent.version.value} with ${capabilities})"
    }
            </div>
            {displayPolicyServerInfos(nodeFact.toFullInventory)}
            <div>
              {
      creationDate.map { creation =>
        <xml:group><label>Accepted since:</label> {DateFormaterService.getDisplayDate(creation)}</xml:group>
      }.getOrElse(NodeSeq.Empty)
    }
            </div>
            {displaySecurityInfo(nodeFact)}
      </div>
    </div>
  }

  private def htmlId(jsId:   JsNodeId, prefix: String): String = prefix + jsId.toString
  private def htmlId_#(jsId: JsNodeId, prefix: String): String = "#" + prefix + jsId.toString

  /*
   * Display the div with ID `security-info` with cfenfine and curl key/certificate hash,
   * the key/certificate detail, and the button to untrust the key
   */
  private def displaySecurityInfo(nodeFact: NodeFact)(implicit qc: QueryContext): NodeSeq = {

    val checked     = (nodeFact.rudderSettings.status, nodeFact.rudderSettings.keyStatus) match {
      case (AcceptedInventory, CertifiedKey) =>
        <span>
                <span class="fa fa-check text-success" data-bs-toggle="tooltip" title="Inventories for this Node must be signed with this key"></span>
              </span>
      case (AcceptedInventory, UndefinedKey) =>
        <span>
                <span class="fa fa-exclamation-triangle text-warning" data-bs-toggle="tooltip" title="Certificate for this node has been reset, next inventory will be trusted automatically"></span>
              </span>
      case _                                 => // not accepted inventory? Should not get there
        NodeSeq.Empty
    }
    val nodeId      = nodeFact.id
    val publicKeyId = s"publicKey-${nodeId.value}"
    val cfKeyHash   = nodeFactRepository.get(nodeId).either.runNow match {
      case Right(Some(nodeFact_)) if (nodeFact_.keyHashCfengine.nonEmpty) =>
        <div><label>Key hash:</label> <samp>{nodeFact_.keyHashCfengine}</samp></div>
      case _                                                              => NodeSeq.Empty
    }
    val curlHash    = nodeFactRepository.get(nodeId).either.runNow match {
      case Right(Some(nodeFact_)) if (nodeFact_.keyHashCfengine.nonEmpty) =>
        <div><label>Key hash:</label> <samp>sha256//{nodeFact_.keyHashBase64Sha256}</samp></div>
      case _                                                              => NodeSeq.Empty
    }

    val agent     = nodeFact.rudderAgent
    val tokenKind = agent.securityToken match {
      case _: PublicKey   => "Public key"
      case _: Certificate => "Certificate"
    }
    <div class="security-info" id={"security-" + nodeFact.id.value}>{
      agent.securityToken match {
        case _: PublicKey   => NodeSeq.Empty
        case c: Certificate =>
          c.cert.either.runNow match {
            case Left(e)     => <span title={e.fullMsg}>Error while reading certificate information</span>
            case Right(cert) => (
              <div><label>Fingerprint (sha1): </label> <samp>{
                SHA1.hash(cert.getEncoded).grouped(2).mkString(":")
              }</samp></div>
                    <div><label>Expiration date: </label> {
                DateFormaterService.getDisplayDate(new DateTime(cert.getNotAfter))
              }</div>
            )
          }
      }
    }
        {curlHash}
        {cfKeyHash}
        <button type="button" class="toggle-security-info btn btn-default" onclick={
      s"$$('#${publicKeyId}').toggle(300); $$(this).toggleClass('opened'); return false;"
    }> <b>{tokenKind}</b> {checked} </button>
      <div>
        {
      if (CurrentUser.checkRights(AuthorizationType.Node.Write) && nodeFact.rudderSettings.keyStatus == CertifiedKey) {
        SHtml.ajaxButton(
          "Reset status to be able to accept a different key",
          () => resetKeyStatus(nodeFact, agent.securityToken)
        ) % ("class", "btn btn-default btn-sm")
      } else NodeSeq.Empty
    }
        <pre id={publicKeyId} class="display-keys" style="display:none;"><div>{agent.securityToken.key}</div></pre>{
      Script(OnLoad(JsRaw(s"""initBsTooltips();"""))) // JsRaw ok, const
    }
      </div>
    </div>
  }

  /*
   * Reset key status for given node and redisplay it's security <div>
   */
  private def resetKeyStatus(nodeFact: NodeFact, st: SecurityToken)(implicit qc: QueryContext): JsCmd = {

    RudderConfig.woNodeRepository
      .updateNodeKeyInfo(
        nodeFact.id,
        None,
        Some(UndefinedKey),
        ModificationId(RudderConfig.stringUuidGenerator.newUuid),
        CurrentUser.actor,
        Some("Trusted key status reset to accept new key (first use)")
      )
      .map { _ =>
        val js: JsCmd = {
          SetHtml(
            s"security-${nodeFact.id.value}",
            displaySecurityInfo(nodeFact.modify(_.rudderSettings.keyStatus).setTo(UndefinedKey))
          ) &
          JsRaw(s"""createSuccessNotification("Key status for node '${StringEscapeUtils.escapeEcmaScript(
              nodeFact.id.value
            )}' correctly changed.")""") // JsRaw ok, escaped
        }
        js
      }
      .catchAll { err =>
        val js: JsCmd = JsRaw(
          s"""createErrorNotification("${s"An error happened when trying to change key status of node '${StringEscapeUtils
                .escapeEcmaScript(nodeFact.fqdn)}' [${StringEscapeUtils.escapeEcmaScript(nodeFact.id.value)}]. " +
            "Please contact your server admin to resolve the problem. " +
            s"Error was: '${err.fullMsg}'"}")"""
        ) // JsRaw ok, escaped
        js.succeed
      }
      .runNow

  }

  // Display the role of the node
  private def displayServerRole(nodeFact: NodeFact): NodeSeq = {
    nodeFact.rudderSettings.status match {
      case AcceptedInventory =>
        val kind = {
          nodeFact.rudderSettings.kind match {
            case NodeKind.Root  => "server"
            case NodeKind.Relay => "relay server"
            case NodeKind.Node  => "node"
          }
        }

        <div><label>Role:</label> Rudder {kind}</div>
      case RemovedInventory  =>
        <div><label>Role:</label> Deleted node</div>
      case PendingInventory  =>
        <div><label>Role:</label> Pending node</div>
    }
  }

  // Display the node tenant if defined (ie if different from "no tenant"
  private def displayTenant(nodeFact: NodeFact): NodeSeq = {
    nodeFact.rudderSettings.security match {
      case Some(SecurityTag(tenants)) if (tenants.nonEmpty) =>
        <div><label>Tenant:</label> {tenants.map(_.value).mkString(", ")}</div>
      case _                                                =>
        NodeSeq.Empty
    }
  }

  private def displayPolicyServerInfos(sm: FullInventory)(implicit qr: QueryContext): NodeSeq = {
    nodeFactRepository.get(sm.node.main.policyServerId).either.runNow match {
      case Left(err)                        =>
        val e = s"Could not fetch policy server details (id '${sm.node.main.policyServerId.value}') for node '${escapeHTML(
            sm.node.main.hostname
          )}' ('${sm.node.main.id.value}'): ${err.fullMsg}"
        logger.error(e)
        <div class="error"><label>Policy server:</label> Could not fetch details about the policy server</div>
      case Right(Some(policyServerDetails)) =>
        <div><label>Policy server:</label> <a href={linkUtil.baseNodeLink(policyServerDetails.id)}  onclick={
          s"updateNodeIdAndReload('${policyServerDetails.id.value}')"
        }>{escapeHTML(policyServerDetails.fqdn)}</a></div>
      case Right(None)                      =>
        logger.error(
          s"Could not fetch policy server details (id '${sm.node.main.policyServerId.value}') for node '${sm.node.main.hostname}' ('${sm.node.main.id.value}')"
        )
        <div class="error"><label>Policy Server:</label> Could not fetch details about the policy server</div>
    }
  }

  def displayMachineType(opt: Option[MachineInventory]): NodeSeq = {
    opt match {
      case None          => NodeSeq.Empty
      case Some(machine) => (
        machine.machineType match {
          case UnknownMachineType         => Text("Unknown machine type")
          case PhysicalMachineType        => Text("Physical machine")
          case VirtualMachineType(vmType) => Text(s"Virtual machine (${vmType.displayName})")
        }
      )
    }
  }

  // show a comma separated list with description in tooltip

  private def displayAccounts(node: NodeInventory): String = {
    if (node.accounts.isEmpty) {
      "None"
    } else {
      node.accounts.sortWith(_ < _).mkString(", ")
    }
  }

  private def displayTabGrid[T](
      jsId: JsNodeId
  )(eltName: String, optSeq: Box[Seq[T]], title: Option[String] = None)(columns: List[(String, T => NodeSeq)]) = {
    <div id={htmlId(jsId, "sd_" + eltName + "_")} class="sInventory tab-pane">{
      optSeq match {
        case Empty                                           =>
          <div class="col-sm-12 alert alert-warning">
            <span>No matching components detected on this node</span>
          </div>
        case Failure(m, _, _)                                => <span class="error">Error when trying to fetch file systems. Reported message: {m}</span>
        case Full(seq) if (seq.isEmpty && eltName != "soft") =>
          <div class="col-sm-12 alert alert-warning">
            <span>No matching components detected on this node</span>
          </div>
        case Full(seq)                                       =>
          <table cellspacing="0" id={htmlId(jsId, eltName + "_")} class="tablewidth">
          {
            title match {
              case None        => NodeSeq.Empty
              case Some(title) => <div style="text-align:center"><b>{title}</b></div>
            }
          }
          <thead>
          <tr class="head">
          </tr>
            <tr class="head">{
            columns.map(h => <th>{h._1}</th>).toSeq
          }</tr>
          </thead>
          <tbody class="toggle-color">{
            seq.flatMap(x => <tr>{columns.flatMap { case (header, renderLine) => <td>{renderLine(x)}</td> }}</tr>)
          }</tbody>
          </table>
      }
    }<div id={htmlId(jsId, eltName + "_grid_") + "_paginate_area"} class="paginate"/>
    </div>
  }

  private def displayTabOS(jsId: JsNodeId, sm: FullInventory, node: CoreNodeFact): NodeSeq = {
    displayTabGrid(jsId)(
      "os",
      // special: add name -> value to be displayed as a table
      Full(
        Seq(
          ("Node ID", StringEscapeUtils.escapeHtml4(sm.node.main.id.value)),
          ("Hostname", StringEscapeUtils.escapeHtml4(sm.node.main.hostname)),
          ("Policy server ID", StringEscapeUtils.escapeHtml4(sm.node.main.policyServerId.value)),
          ("Operating system detailed name", StringEscapeUtils.escapeHtml4(sm.node.main.osDetails.fullName)),
          ("Operating system type", StringEscapeUtils.escapeHtml4(sm.node.main.osDetails.os.kernelName)),
          ("Operating system name", StringEscapeUtils.escapeHtml4(S.?("os.name." + sm.node.main.osDetails.os.name))),
          ("Operating system version", StringEscapeUtils.escapeHtml4(sm.node.main.osDetails.version.value)),
          ("Operating system service pack", StringEscapeUtils.escapeHtml4(sm.node.main.osDetails.servicePack.getOrElse("None"))),
          ("Operating system architecture description", StringEscapeUtils.escapeHtml4(sm.node.archDescription.getOrElse("None"))),
          ("Kernel version", StringEscapeUtils.escapeHtml4(sm.node.main.osDetails.kernelVersion.value)),
          ("Total physical memory (RAM)", StringEscapeUtils.escapeHtml4(sm.node.ram.map(_.toStringMo).getOrElse("-"))),
          (
            "Manufacturer",
            StringEscapeUtils.escapeHtml4(sm.machine.flatMap(x => x.manufacturer).map(x => x.name).getOrElse("-"))
          ),
          ("Machine type", displayMachineType(sm.machine).text),
          ("Total swap space (Swap)", StringEscapeUtils.escapeHtml4(sm.node.swap.map(_.toStringMo).getOrElse("-"))),
          ("System serial number", StringEscapeUtils.escapeHtml4(sm.machine.flatMap(x => x.systemSerialNumber).getOrElse("-"))),
          ("Agent type", StringEscapeUtils.escapeHtml4(sm.node.agents.headOption.map(_.agentType.displayName).getOrElse("-"))),
          ("Node state", StringEscapeUtils.escapeHtml4(getNodeState(node.rudderSettings.state))),
          ("Account(s)", displayAccounts(sm.node)),
          ("Administrator account", StringEscapeUtils.escapeHtml4(sm.node.main.rootUser)),
          ("IP addresses", StringEscapeUtils.escapeHtml4(sm.node.serverIps.mkString(", "))),
          (
            "Last inventory date",
            StringEscapeUtils.escapeHtml4(node.lastInventoryDate.map(DateFormaterService.getDisplayDate).getOrElse("-"))
          ),
          ("Policy server ID", StringEscapeUtils.escapeHtml4(sm.node.main.policyServerId.value)),
          (
            "Time zone",
            StringEscapeUtils.escapeHtml4(
              sm.node.timezone
                .map(x => if (x.name.toLowerCase == "utc") "UTC" else s"${x.name} (UTC ${x.offset})")
                .getOrElse("unknown")
            )
          ),
          (
            "Machine ID",
            sm.machine
              .map(x => StringEscapeUtils.escapeHtml4(x.id.value))
              .getOrElse("Machine information is missing for that node")
          )
        )
      )
    ) {
      ("Name", { (x: (String, String)) => Text(x._1) }) ::
      ("Value", { (x: (String, String)) => Text(x._2) }) ::
      Nil
    }
  }

  private def displayTabSoftware(jsId: JsNodeId): NodeSeq = {
    displayTabGrid(jsId)(
      "soft",
      // do not retrieve software here
      Full(Seq())
    ) {
      ("Name", { (x: Software) => ?(x.name) }) ::
      ("Version", { (x: Software) => ?(x.version.map(_.value)) }) ::
      ("Description", { (x: Software) => ?(x.description) }) ::
      Nil
    }
  }

  private def displayTabSoftwareUpdates(jsId: JsNodeId, sm: FullInventory): NodeSeq = {
    displayTabGrid(jsId)("softUpdates", Full(sm.node.softwareUpdates)) {
      ("Name", { (x: SoftwareUpdate) => Text(x.name) }) ::
      ("Version", { (x: SoftwareUpdate) => Text(x.version.getOrElse("-")) }) ::
      ("Architecture", { (x: SoftwareUpdate) => Text(x.arch.getOrElse("-")) }) ::
      ("From", { (x: SoftwareUpdate) => Text(x.from.getOrElse("-")) }) ::
      ("Kind", { (x: SoftwareUpdate) => Text(x.kind.name) }) ::
      ("Source", { (x: SoftwareUpdate) => ?(x.source) }) ::
      Nil
    }
  }

  private def displayTabNetworks(jsId: JsNodeId, sm: FullInventory): NodeSeq = {
    displayTabGrid(jsId)("net", Full(sm.node.networks)) {
      ("Interface", { (x: Network) => escapeHTML(x.name) }) ::
      ("IP address", { (x: Network) => (x.ifAddresses.map(y => (<div>{escapeHTML(y.getHostAddress)}</div>))): NodeSeq }) ::
      ("Mask", { (x: Network) => (x.ifMask.map(y => (<div>{escapeHTML(y.getHostAddress)}</div>))): NodeSeq }) ::
      ("Network", { (x: Network) => (x.ifSubnet.map(y => (<div>{escapeHTML(y.getHostAddress)}</div>))): NodeSeq }) ::
      ("Gateway", { (x: Network) => (x.ifGateway.map(y => (<div>{escapeHTML(y.getHostAddress)}</div>))): NodeSeq }) ::
      ("DHCP server", { (x: Network) => escapeHTML(x.ifDhcp.map(_.getHostAddress).mkString(", ")) }) ::
      ("MAC address", { (x: Network) => ?(x.macAddress) }) ::
      ("Type", { (x: Network) => ?(x.ifType) }) ::
      ("Speed", { (x: Network) => ?(x.speed) }) ::
      ("Status", { (x: Network) => ?(x.status) }) ::
      Nil
    }
  }

  private def displayTabFilesystems(jsId: JsNodeId, sm: FullInventory): NodeSeq = {
    displayTabGrid(jsId)("fs", Full(sm.node.fileSystems)) {
      ("Mount point", { (x: FileSystem) => escapeHTML(x.mountPoint) }) ::
      ("Filesystem", { (x: FileSystem) => ?(x.name) }) ::
      ("Free space", { (x: FileSystem) => ?(x.freeSpace.map(_.toStringMo)) }) ::
      ("Total space", { (x: FileSystem) => ?(x.totalSpace.map(_.toStringMo)) }) ::
      ("File count", { (x: FileSystem) => ?(x.fileCount.map(_.toString)) }) ::
      Nil
    }
  }

  private def displayTabVariable(jsId: JsNodeId, sm: FullInventory): NodeSeq = {

    val title = sm.node.inventoryDate.map(date => s"Environment variable status on ${DateFormaterService.getDisplayDate(date)}")
    displayTabGrid(jsId)("var", Full(sm.node.environmentVariables), title) {
      ("Name", { (x: EnvironmentVariable) => escapeHTML(x.name) }) ::
      ("Value", { (x: EnvironmentVariable) => escapeHTML(x.value.getOrElse("Unspecified")) }) ::
      Nil
    }
  }

  def displayTabProperties(jsId: JsNodeId, node: NodeFact, sm: FullInventory): NodeSeq = {

    val nodeId        = node.id.value
    def tabProperties = ChooseTemplate(List("templates-hidden", "components", "ComponentNodeProperties"), "nodeproperties-tab")
    val tabId         = htmlId(jsId, "sd_props_")
    val css: CssSel = "#tabPropsId [id]" #> tabId &
      "#inventoryVariables *" #> DisplayNode.displayTabInventoryVariable(jsId, node.toCore, sm)

    css(tabProperties) ++ Script(
      OnLoad(
        JsRaw(
          s"""
             |
      var main = document.getElementById("nodeproperties-app")
             |var initValues = {
             |    contextPath    : "${S.contextPath}"
             |  , hasNodeWrite   : CanWriteNode
             |  , hasNodeRead    : CanReadNode
             |  , nodeId         : "${nodeId}"
             |  , objectType     : 'node'
             |};
             |var app = Elm.Nodeproperties.init({node: main, flags: initValues});
             |app.ports.successNotification.subscribe(function(str) {
             |  createSuccessNotification(str)
             |});
             |app.ports.errorNotification.subscribe(function(str) {
             |  createErrorNotification(str)
             |});
             |// Initialize tooltips
             |app.ports.initTooltips.subscribe(function(msg) {
             |  setTimeout(function(){
             |    initBsTooltips();
             |  }, 400);
             |});
             |app.ports.copy.subscribe(function(str) {
             |  navigator.clipboard.writeText(str);
             |});
             |app.ports.initInputs.subscribe(function(str) {
             |  setTimeout(function(){
             |    $$(".auto-resize").on("input", autoResize).each(function(){
             |      autoResize(this);
             |    });
             |  }, 10);
             |});
             |""".stripMargin
        )
      )
    )
  }

  def displayTabInventoryVariable(jsId: JsNodeId, node: CoreNodeFact, sm: FullInventory): NodeSeq = {
    def displayLine(name: String, value: String): NodeSeq = {
      <tr>
        <td>{name}</td>
        <td>
          <span class="ion ion-clipboard copy-actions" data-clipboard-text={s"""$${node.inventory[${name}]}"""}></span>
        </td>
        {
        if (value.strip().isEmpty) {
          <td></td>
        } else {
          <td>
            <pre class="json-inventory-vars">{value}</pre>
          </td>
          <td>
            <span class="ion ion-clipboard copy-actions" data-clipboard-text={value}></span>
          </td>
        }
      }
     </tr>
    }

<<<<<<< HEAD
    val os = sm.node.main.osDetails.transformInto[OsDetailsJson]

    val machine = sm.machine.transformInto[MachineJson]

    val values = Seq[(String, String)](
      ("localAdministratorAccountName", escape(sm.node.main.rootUser)),
      ("hostname", escape(sm.node.main.hostname)),
      ("policyServerId", escape(sm.node.main.policyServerId.value)),
      ("os", os.toJsonEscaped),
      ("archDescription", escape(sm.node.archDescription.getOrElse("None"))),
      ("ram", escape(sm.node.ram.map(_.size.toString).getOrElse(""))),
      ("machine", machine.toJsonEscaped),
=======
    val os = (
      ("fullName"          -> StringEscapeUtils.escapeHtml4(sm.node.main.osDetails.fullName))
        ~ ("name"          -> StringEscapeUtils.escapeHtml4(S.?("os.name." + sm.node.main.osDetails.os.name)))
        ~ ("version"       -> StringEscapeUtils.escapeHtml4(sm.node.main.osDetails.version.value))
        ~ ("servicePack"   -> StringEscapeUtils.escapeHtml4(sm.node.main.osDetails.servicePack.getOrElse("None")))
        ~ ("kernelVersion" -> StringEscapeUtils.escapeHtml4(sm.node.main.osDetails.kernelVersion.value))
    )

    val machine = (
      ("manufacturer"    -> StringEscapeUtils.escapeHtml4(sm.machine.flatMap(x => x.manufacturer).map(x => x.name).getOrElse("")))
        ~ ("machineType" -> displayMachineType(sm.machine).text)
    )

    val values = Seq[(String, String)](
      ("localAdministratorAccountName", StringEscapeUtils.escapeHtml4(sm.node.main.rootUser)),
      ("hostname", StringEscapeUtils.escapeHtml4(sm.node.main.hostname)),
      ("policyServerId", StringEscapeUtils.escapeHtml4(sm.node.main.policyServerId.value)),
      ("os", net.liftweb.json.prettyRender(os)),
      ("archDescription", StringEscapeUtils.escapeHtml4(sm.node.archDescription.getOrElse("None"))),
      ("ram", StringEscapeUtils.escapeHtml4(sm.node.ram.map(_.size.toString).getOrElse(""))),
      ("machine", net.liftweb.json.prettyRender(machine)),
>>>>>>> 189ae02f
      (
        "timezone",
        StringEscapeUtils.escapeHtml4(
          sm.node.timezone
            .map(x => if (x.name.toLowerCase == "utc") "UTC" else s"${x.name} (UTC ${x.offset})")
            .getOrElse("unknown")
        )
      )
    )

    <div>
      <h3 class="page-title foldable" onclick="$('.variables-table-container').toggle(); $(this).toggleClass('folded');">Inventory variables <i class="fa fa-chevron-down"></i></h3>
      <div class="variables-table-container">
        <div class="alert alert-info">
          These are the node inventory variables that can be used in directive inputs with the <b class="code">${{node.inventory[NAME]}}</b> syntax.
        </div>
        <table id="inventoryVariablesTab" class="no-footer dataTable">
          <thead>
            <tr class="head">
              <th class="sorting sorting_desc">Name</th>
              <th></th>
              <th class="sorting">Value</th>
              <th></th>
            </tr>
          </thead>
          <tbody>
            {values.map { case (n, v) => displayLine(n, v) }}
          </tbody>
        </table>
      </div>
    </div>
  }

  private def displayTabProcess(jsId: JsNodeId, sm: FullInventory): NodeSeq = {
    val title = sm.node.inventoryDate.map(date => s"Process status on ${DateFormaterService.getDisplayDate(date)}")
    displayTabGrid(jsId)("process", Full(sm.node.processes), title) {
      ("User", { (x: Process) => ?(x.user) }) ::
      ("PID", { (x: Process) => escapeHTML(x.pid.toString()) }) ::
      ("% CPU", { (x: Process) => ?(x.cpuUsage.map(_.toString())) }) ::
      ("% Memory", { (x: Process) => ?(x.memory.map(_.toString())) }) ::
      ("Virtual memory", { (x: Process) => ?(x.virtualMemory.map(memory => MemorySize(memory.toLong).toStringMo)) }) ::
      ("TTY", { (x: Process) => ?(x.tty) }) ::
      ("Started on", { (x: Process) => ?(x.started) }) ::
      ("Command", { (x: Process) => ?(x.commandName) }) ::
      Nil
    }
  }

  private def displayTabVM(jsId: JsNodeId, sm: FullInventory): NodeSeq = {
    displayTabGrid(jsId)("vm", Full(sm.node.vms)) {
      ("Name", { (x: VirtualMachine) => ?(x.name) }) ::
      ("Type", { (x: VirtualMachine) => ?(x.vmtype) }) ::
      ("SubSystem", { (x: VirtualMachine) => ?(x.subsystem) }) ::
      ("Uuid", { (x: VirtualMachine) => escapeHTML(x.uuid.value) }) ::
      ("Status", { (x: VirtualMachine) => ?(x.status) }) ::
      ("Owner", { (x: VirtualMachine) => ?(x.owner) }) ::
      ("# Cpu", { (x: VirtualMachine) => ?(x.vcpu.map(_.toString())) }) ::
      ("Memory", { (x: VirtualMachine) => ?(x.memory) }) ::
      Nil
    }
  }

  private def displayTabBios(jsId: JsNodeId, sm: FullInventory): NodeSeq = {
    displayTabGrid(jsId)("bios", sm.machine.map(fm => fm.bios)) {
      ("Name", { (x: Bios) => escapeHTML(x.name) }) ::
      ("Editor", { (x: Bios) => ?(x.editor.map(_.name)) }) ::
      ("Version", { (x: Bios) => ?(x.version.map(_.value)) }) ::
      ("Release date", { (x: Bios) => ?(x.releaseDate.map(DateFormaterService.getDisplayDate(_))) }) ::
      Nil
    }
  }

  private def displayTabControllers(jsId: JsNodeId, sm: FullInventory): NodeSeq = {
    displayTabGrid(jsId)("controllers", sm.machine.map(fm => fm.controllers)) {
      ("Name", { (x: Controller) => escapeHTML(x.name) }) ::
      ("Manufacturer", { (x: Controller) => ?(x.manufacturer.map(_.name)) }) ::
      ("Type", { (x: Controller) => ?(x.cType) }) ::
      ("Quantity", { (x: Controller) => escapeHTML(x.quantity.toString) }) ::
      Nil
    }
  }

  private def displayTabMemories(jsId: JsNodeId, sm: FullInventory): NodeSeq = {
    displayTabGrid(jsId)("memories", sm.machine.map(fm => fm.memories)) {
      ("Slot", { (x: MemorySlot) => escapeHTML(x.slotNumber) }) ::
      ("Capacity", { (x: MemorySlot) => ?(x.capacity.map(_.toStringMo)) }) ::
      ("Description", { (x: MemorySlot) => ?(x.description) }) ::
      ("Serial number", { (x: MemorySlot) => ?(x.serialNumber) }) ::
      ("Speed", { (x: MemorySlot) => ?(x.speed) }) ::
      ("Type", { (x: MemorySlot) => ?(x.memType) }) ::
      ("Quantity", { (x: MemorySlot) => escapeHTML(x.quantity.toString) }) ::
      Nil
    }
  }

  private def displayTabPorts(jsId: JsNodeId, sm: FullInventory): NodeSeq = {
    displayTabGrid(jsId)("ports", sm.machine.map(fm => fm.ports)) {
      ("Name", { (x: Port) => escapeHTML(x.name) }) ::
      ("Type", { (x: Port) => ?(x.pType) }) ::
      ("Description", { (x: Port) => ?(x.description) }) ::
      ("Quantity", { (x: Port) => escapeHTML(x.quantity.toString) }) ::
      Nil
    }
  }

  private def displayTabProcessors(jsId: JsNodeId, sm: FullInventory): NodeSeq = {
    displayTabGrid(jsId)("processors", sm.machine.map(fm => fm.processors)) {
      ("Name", { (x: Processor) => escapeHTML(x.name) }) ::
      ("Speed", { (x: Processor) => ?(x.speed.map(_.toString)) }) ::
      ("Model", { (x: Processor) => ?(x.model.map(_.toString())) }) ::
      ("Family", { (x: Processor) => ?(x.family.map(_.toString())) }) ::
      ("Family name", { (x: Processor) => ?(x.familyName) }) ::
      ("Manufacturer", { (x: Processor) => ?(x.manufacturer.map(_.name)) }) ::
      ("Thread", { (x: Processor) => ?(x.thread.map(_.toString())) }) ::
      ("Core", { (x: Processor) => ?(x.core.map(_.toString())) }) ::
      ("CPUID", { (x: Processor) => ?(x.cpuid) }) ::
      ("Architecture", { (x: Processor) => ?(x.arch) }) ::
      ("Stepping", { (x: Processor) => ?(x.stepping.map(_.toString)) }) ::
      ("Quantity", { (x: Processor) => escapeHTML(x.quantity.toString) }) ::
      Nil
    }
  }

  private def displayTabSlots(jsId: JsNodeId, sm: FullInventory): NodeSeq = {
    displayTabGrid(jsId)("slots", sm.machine.map(fm => fm.slots)) {
      ("Name", { (x: Slot) => escapeHTML(x.name) }) ::
      ("Description", { (x: Slot) => ?(x.description) }) ::
      ("Status", { (x: Slot) => ?(x.status) }) ::
      ("Quantity", { (x: Slot) => escapeHTML(x.quantity.toString) }) ::
      Nil
    }
  }

  private def displayTabSounds(jsId: JsNodeId, sm: FullInventory): NodeSeq = {
    displayTabGrid(jsId)("sounds", sm.machine.map(fm => fm.sounds)) {
      ("Name", { (x: Sound) => escapeHTML(x.name) }) ::
      ("Description", { (x: Sound) => ?(x.description) }) ::
      ("Quantity", { (x: Sound) => escapeHTML(x.quantity.toString) }) ::
      Nil
    }
  }

  private def displayTabStorages(jsId: JsNodeId, sm: FullInventory): NodeSeq = {
    displayTabGrid(jsId)("storages", sm.machine.map(fm => fm.storages)) {
      ("Name", { (x: Storage) => escapeHTML(x.name) }) ::
      ("Description", { (x: Storage) => ?(x.description) }) ::
      ("Size", { (x: Storage) => ?(x.size.map(_.toStringMo)) }) ::
      ("Firmware", { (x: Storage) => ?(x.firmware) }) ::
      ("Manufacturer", { (x: Storage) => ?(x.manufacturer.map(_.name)) }) ::
      ("Model", { (x: Storage) => ?(x.model) }) ::
      ("Serial", { (x: Storage) => ?(x.serialNumber) }) ::
      ("Type", { (x: Storage) => ?(x.sType) }) ::
      ("Quantity", { (x: Storage) => escapeHTML(x.quantity.toString) }) ::
      Nil
    }
  }

  private def displayTabVideos(jsId: JsNodeId, sm: FullInventory): NodeSeq = {
    displayTabGrid(jsId)("videos", sm.machine.map(fm => fm.videos)) {
      ("Name", { (x: Video) => escapeHTML(x.name) }) ::
      ("Chipset", { (x: Video) => ?(x.chipset) }) ::
      ("Memory", { (x: Video) => ?(x.memory.map(_.toStringMo)) }) ::
      ("Resolution", { (x: Video) => ?(x.resolution) }) ::
      ("Quantity", { (x: Video) => escapeHTML(x.quantity.toString) }) ::
      Nil
    }
  }
  def showDeleteButton(node: MinimalNodeFactInterface):            NodeSeq = {
    SHtml.ajaxButton(
      "Confirm",
      () => { removeNode(node) },
      ("class", "btn btn-danger")
    )
  }

  private def removeNode(node: MinimalNodeFactInterface): JsCmd = {
    implicit val cc: ChangeContext = ChangeContext(
      ModificationId(uuidGen.newUuid),
      CurrentUser.actor,
      DateTime.now(),
      None,
      S.request.map(_.remoteAddr).toOption,
      CurrentUser.nodePerms
    )

    // only erase for Rudder 8.0
    removeNodeService.removeNodePure(node.id, DeleteMode.Erase).toBox match {
      case Full(_) =>
        asyncDeploymentAgent ! AutomaticStartDeployment(cc.modId, cc.actor)
        onSuccess(node)
      case eb: EmptyBox =>
        val message = s"There was an error while deleting node '${node.fqdn}' [${node.id.value}]"
        val e       = eb ?~! message
        NodeLoggerPure.Delete.logEffect.error(e.messageChain)
        onFailure(node, message)
    }
  }

  private def onFailure(
      node:    MinimalNodeFactInterface,
      message: String
  ): JsCmd = {
    RegisterToasts.register(
      ToastNotification.Error(
        s"An error happened when trying to delete node '${node.fqdn}' [${node.id.value}]. " +
        "Please contact your server admin to resolve the problem. " +
        s"Error was: '${message}'"
      )
    )
    RedirectTo("/secure/nodeManager/nodes")
  }

  private def onSuccess(node: MinimalNodeFactInterface): JsCmd = {
    RegisterToasts.register(ToastNotification.Success(s"Node '${node.fqdn}' [${node.id.value}] was correctly deleted"))
    RedirectTo("/secure/nodeManager/nodes")
  }

  private def isRootNode(n: NodeId): Boolean = {
    n.value.equals("root");
  }

  import com.normation.rudder.domain.nodes.NodeState
  private def getNodeState(nodeState: NodeState): String = {
    S.?(s"node.states.${nodeState.name}")
  }
}

object DisplayNodeJson {
  final case class OsDetailsJson(
      fullName:      String,
      name:          String,
      version:       String,
      servicePack:   String,
      kernelVersion: String
  ) {
    def toJsonEscaped: String = OsDetailsJson(
      escape(fullName),
      escape(S.?("os.name." + name)),
      escape(version),
      escape(servicePack),
      escape(kernelVersion)
    ).toJson
  }

  object OsDetailsJson {
    implicit val transformer: Transformer[OsDetails, OsDetailsJson] = Transformer
      .define[OsDetails, OsDetailsJson]
      .withFieldComputed(_.name, _.os.name)
      .withFieldComputed(_.servicePack, _.servicePack.getOrElse("None"))
      .buildTransformer

    implicit val encoder: JsonEncoder[OsDetailsJson] = DeriveJsonEncoder.gen[OsDetailsJson]
  }

  final case class MachineJson(
      manufacturer: String,
      machineType:  String
  ) {
    def toJsonEscaped: String = copy(manufacturer = escape(manufacturer)).toJson
  }
  object MachineJson   {
    implicit val transformer: Transformer[Option[MachineInventory], MachineJson] = Transformer
      .define[Option[MachineInventory], MachineJson]
      .withFieldComputed(_.manufacturer, _.flatMap(_.manufacturer.map(_.name)).getOrElse(""))
      .withFieldComputed(_.machineType, DisplayNode.displayMachineType(_).text.toString)
      .buildTransformer

    implicit val encoder: JsonEncoder[MachineJson] = DeriveJsonEncoder.gen[MachineJson]
  }
}<|MERGE_RESOLUTION|>--- conflicted
+++ resolved
@@ -79,11 +79,7 @@
 import org.apache.commons.text.StringEscapeUtils
 import org.joda.time.DateTime
 import scala.xml.*
-<<<<<<< HEAD
-import scala.xml.Utility.escape
 import zio.json.*
-=======
->>>>>>> 189ae02f
 import zio.syntax.*
 
 /**
@@ -1097,42 +1093,18 @@
      </tr>
     }
 
-<<<<<<< HEAD
     val os = sm.node.main.osDetails.transformInto[OsDetailsJson]
 
     val machine = sm.machine.transformInto[MachineJson]
-
-    val values = Seq[(String, String)](
-      ("localAdministratorAccountName", escape(sm.node.main.rootUser)),
-      ("hostname", escape(sm.node.main.hostname)),
-      ("policyServerId", escape(sm.node.main.policyServerId.value)),
-      ("os", os.toJsonEscaped),
-      ("archDescription", escape(sm.node.archDescription.getOrElse("None"))),
-      ("ram", escape(sm.node.ram.map(_.size.toString).getOrElse(""))),
-      ("machine", machine.toJsonEscaped),
-=======
-    val os = (
-      ("fullName"          -> StringEscapeUtils.escapeHtml4(sm.node.main.osDetails.fullName))
-        ~ ("name"          -> StringEscapeUtils.escapeHtml4(S.?("os.name." + sm.node.main.osDetails.os.name)))
-        ~ ("version"       -> StringEscapeUtils.escapeHtml4(sm.node.main.osDetails.version.value))
-        ~ ("servicePack"   -> StringEscapeUtils.escapeHtml4(sm.node.main.osDetails.servicePack.getOrElse("None")))
-        ~ ("kernelVersion" -> StringEscapeUtils.escapeHtml4(sm.node.main.osDetails.kernelVersion.value))
-    )
-
-    val machine = (
-      ("manufacturer"    -> StringEscapeUtils.escapeHtml4(sm.machine.flatMap(x => x.manufacturer).map(x => x.name).getOrElse("")))
-        ~ ("machineType" -> displayMachineType(sm.machine).text)
-    )
 
     val values = Seq[(String, String)](
       ("localAdministratorAccountName", StringEscapeUtils.escapeHtml4(sm.node.main.rootUser)),
       ("hostname", StringEscapeUtils.escapeHtml4(sm.node.main.hostname)),
       ("policyServerId", StringEscapeUtils.escapeHtml4(sm.node.main.policyServerId.value)),
-      ("os", net.liftweb.json.prettyRender(os)),
+      ("os", os.toJsonEscaped),
       ("archDescription", StringEscapeUtils.escapeHtml4(sm.node.archDescription.getOrElse("None"))),
       ("ram", StringEscapeUtils.escapeHtml4(sm.node.ram.map(_.size.toString).getOrElse(""))),
-      ("machine", net.liftweb.json.prettyRender(machine)),
->>>>>>> 189ae02f
+      ("machine", machine.toJsonEscaped),
       (
         "timezone",
         StringEscapeUtils.escapeHtml4(
@@ -1369,11 +1341,11 @@
       kernelVersion: String
   ) {
     def toJsonEscaped: String = OsDetailsJson(
-      escape(fullName),
-      escape(S.?("os.name." + name)),
-      escape(version),
-      escape(servicePack),
-      escape(kernelVersion)
+      StringEscapeUtils.unescapeEcmaScript(fullName),
+      StringEscapeUtils.unescapeEcmaScript(S.?("os.name." + name)),
+      StringEscapeUtils.unescapeEcmaScript(version),
+      StringEscapeUtils.unescapeEcmaScript(servicePack),
+      StringEscapeUtils.unescapeEcmaScript(kernelVersion)
     ).toJson
   }
 
@@ -1391,7 +1363,7 @@
       manufacturer: String,
       machineType:  String
   ) {
-    def toJsonEscaped: String = copy(manufacturer = escape(manufacturer)).toJson
+    def toJsonEscaped: String = copy(manufacturer = StringEscapeUtils.unescapeEcmaScript(manufacturer)).toJson
   }
   object MachineJson   {
     implicit val transformer: Transformer[Option[MachineInventory], MachineJson] = Transformer
