/*
 *************************************************************************************
 * Copyright 2011 Normation SAS
 *************************************************************************************
 *
 * This file is part of Rudder.
 *
 * Rudder is free software: you can redistribute it and/or modify
 * it under the terms of the GNU General Public License as published by
 * the Free Software Foundation, either version 3 of the License, or
 * (at your option) any later version.
 *
 * In accordance with the terms of section 7 (7. Additional Terms.) of
 * the GNU General Public License version 3, the copyright holders add
 * the following Additional permissions:
 * Notwithstanding to the terms of section 5 (5. Conveying Modified Source
 * Versions) and 6 (6. Conveying Non-Source Forms.) of the GNU General
 * Public License version 3, when you create a Related Module, this
 * Related Module is not considered as a part of the work and may be
 * distributed under the license agreement of your choice.
 * A "Related Module" means a set of sources files including their
 * documentation that, without modification of the Source Code, enables
 * supplementary functions or services in addition to those offered by
 * the Software.
 *
 * Rudder is distributed in the hope that it will be useful,
 * but WITHOUT ANY WARRANTY; without even the implied warranty of
 * MERCHANTABILITY or FITNESS FOR A PARTICULAR PURPOSE.  See the
 * GNU General Public License for more details.
 *
 * You should have received a copy of the GNU General Public License
 * along with Rudder.  If not, see <http://www.gnu.org/licenses/>.

 *
 *************************************************************************************
 */

package com.normation.rudder.web.snippet.node

import bootstrap.liftweb.RudderConfig
import com.normation.box.*
import com.normation.eventlog.*
import com.normation.inventory.domain.NodeId
import com.normation.rudder.domain.eventlog.*
import com.normation.rudder.domain.eventlog.DeleteNodeEventLog
import com.normation.rudder.facts.nodes.QueryContext
import com.normation.rudder.users.CurrentUser
import com.normation.rudder.web.services.DisplayNode
import com.normation.utils.DateFormaterService
import net.liftweb.common.*
import net.liftweb.http.*
import net.liftweb.http.js.*
import net.liftweb.http.js.JE.*
import net.liftweb.http.js.JsCmds.*
import net.liftweb.util.*
import net.liftweb.util.Helpers.*
import org.joda.time.DateTime
import org.joda.time.format.*
import scala.xml.*

object PendingHistoryGrid extends Loggable {

  val history           = RudderConfig.inventoryHistoryJdbcRepository
  val logService        = RudderConfig.inventoryEventLogService
  val logDetailsService = RudderConfig.eventLogDetailsService
  val configService     = RudderConfig.configService

  def pendingHistoryTemplatePath: List[String] = List("templates-hidden", "pending_history_grid")
  def template():                 NodeSeq      = Templates(pendingHistoryTemplatePath) match {
    case Empty | Failure(_, _, _) =>
      throw new IllegalArgumentException(
        "Template for pending history not found. I was looking for %s.html".format(pendingHistoryTemplatePath.mkString("/"))
      )
    case Full(n)                  => n
  }

  def displayAndInit(): NodeSeq = {
    implicit val qc: QueryContext = CurrentUser.queryContext

    logService.getInventoryEventLogs() match {
      case Empty   => display(Seq[InventoryEventLog]()) ++ Script(initJs())
      case Full(x) =>
        val (deleted, entries) = x.partition((t: InventoryEventLog) => t.isInstanceOf[DeleteNodeEventLog])
        display(entries) ++ Script(initJs(deleted))
      case _       => NodeSeq.Empty
    }

  }

  def jsVarNameForId() = "pendingNodeHistoryTable"

  def initJs(entries: Seq[EventLog] = Seq())(implicit qr: QueryContext): JsCmd = {
    JsRaw("""
        var #table_var#;
        /* Formating function for row details */
        function fnFormatDetails ( id ) {
          var sOut = '<span id="'+id+'" class="sgridbph"/>';
          return sOut;
        }
      """.replaceAll("#table_var#", jsVarNameForId())) & OnLoad(
      JsRaw("""
         #table_var# =  $('#pending_server_history').dataTable({
            "asStripeClasses": [ 'color1', 'color2' ],
            "bAutoWidth": false,
            "bFilter" :true,
            "bLengthChange": true,
            "bStateSave": true,
                    "fnStateSave": function (oSettings, oData) {
                      localStorage.setItem( 'DataTables_pending_server_history', JSON.stringify(oData) );
                    },
                    "fnStateLoad": function (oSettings) {
                      return JSON.parse( localStorage.getItem('DataTables_pending_server_history') );
                    },
            "bJQueryUI": false,
            "oLanguage": {
              "sSearch": ""
            },
            "aaSorting": [[ 0, "desc" ]],
            "sPaginationType": "full_numbers",
            "sDom": '<"dataTables_wrapper_top"f>rt<"dataTables_wrapper_bottom"lip>'
          });
          $('.dataTables_filter input').attr("placeholder", "Filter");
<<<<<<< HEAD
          """.replaceAll("#table_var#", jsVarNameForId())) & initJsCallBack(entries)
=======
          $("#new_servers_tab").tabs();
          """.replaceAll("#table_var#", jsVarNameForId())) & initJsCallBack(entries) // JsRaw ok, const
>>>>>>> c02538a7
    )
  }

  def display(entries: Seq[EventLog]): NodeSeq = {

    val historyLine = {
      <tr class= "curspoint">
          <td><span class="listopen date"></span></td>
          <td class="name"></td>
          <td class="os"></td>
          <td class="state"></td>
          <td class="performer"></td>
        </tr>
    }

    def displayInventoryLogDetails(event: EventLog, details: InventoryLogDetails, status: String) = {
      val jsuuid = Helpers.nextFuncName
      ("tr [jsuuid]" #> jsuuid &
      "tr [serveruuid]" #> details.nodeId.value &
      "tr [kind]" #> status.toLowerCase &
      "tr [inventory]" #> DateFormaterService.serialize(event.creationDate) &
      ".date *" #> DateFormaterService.getDisplayDate(event.creationDate) &
      ".name *" #> details.hostname &
      ".os *" #> details.fullOsName &
      ".state *" #> status.capitalize &
      ".performer *" #> event.principal.name)(historyLine)

    }

    val lines: NodeSeq = entries.flatMap {
      case ev: RefuseNodeEventLog =>
        logDetailsService.getRefuseNodeLogDetails(ev.details) match {
          case Full(details) => displayInventoryLogDetails(ev, details, "refused")
          case eb: EmptyBox =>
            val error = (eb ?~! "Error when getting refuse node details")
            logger.debug(error.messageChain, eb)
            NodeSeq.Empty
        }
      case ev: AcceptNodeEventLog =>
        logDetailsService.getAcceptNodeLogDetails(ev.details) match {
          case Full(details) => displayInventoryLogDetails(ev, details, "accepted")
          case eb: EmptyBox =>
            val error = (eb ?~! "Error when getting refuse node details")
            logger.debug(error.messageChain, eb)
            NodeSeq.Empty
        }
      case ev =>
        logger.error("I wanted a refuse node or accept node event, and got: " + ev)
        NodeSeq.Empty
    }
    ("#history_lines" #> lines) apply (template())

  }

  /**
   * Initialize JS callback bound to the server name
   * You will have to do that for line added after table
   * initialization.
   */
  def initJsCallBack(entries: Seq[EventLog])(implicit qr: QueryContext): JsCmd = {
    val eventWithDetails = entries.flatMap(event => logDetailsService.getDeleteNodeLogDetails(event.details).map((event, _)))
    // Group the events by node id, then drop the event details. Set default Map value to an empty Seq
    val deletedNodes     = eventWithDetails.groupMap(_._2.nodeId)(_._1).withDefaultValue(Seq())

    JsRaw(
      """
          $(#table_var#.fnGetNodes()).each( function () {
                 $(this).click( function () {
                    var id = $(this).attr("serveruuid");
                    var inventory = $(this).attr("inventory");
                    var jsuuid = $(this).attr("jsuuid");
                    var kind = $(this).attr("kind");
                    var opened = $(this).prop("open");

                    if (opened && opened.match("opened")) {
                      #table_var#.fnClose(this);
                      $(this).prop("open", "closed");
                      $(this).find("span.listclose").removeClass("listclose").addClass("listopen");
                    } else {
                      $(this).prop("open", "opened");
                      $(this).find("span.listopen").removeClass("listopen").addClass("listclose");
                      var ajaxParam = jsuuid + "|" + id + "|" + inventory + "|" + kind;
                      #table_var#.fnOpen( this, fnFormatDetails(jsuuid), 'displayPastInventory' );
                      %s;
                    }
                  } );
                })
          """
        .format(SHtml.ajaxCall(JsVar("ajaxParam"), displayPastInventory(deletedNodes) _)._2.toJsCmd)
        .replaceAll("#table_var#", jsVarNameForId()) // JsRaw ok, escaped
    )
  }

  def displayPastInventory(deletedNodes: Map[NodeId, Seq[EventLog]])(s: String)(implicit qr: QueryContext): JsCmd = {

    val arr = s.split("\\|")
    if (arr.length != 4) {
      Alert("Called ID is not valid: %s".format(s))
    } else {
      val jsuuid       = arr(0)
      val id           = NodeId(arr(1))
      val version      = ISODateTimeFormat.dateTimeParser.parseDateTime(arr(2))
      val isAcceptLine = arr(3) == "accepted"
      (for {
        globalMode <- configService
                        .rudder_global_policy_mode()
                        .chainError(s" Could not get global policy mode when getting node '${id.value}' details")
        m          <- history.get(id, version)
      } yield (globalMode, m)).toBox match {
        case Failure(m, _, _)             => Alert("Error while trying to display node history. Error message:" + m)
        case Empty | Full((_, None))      => Alert("No history was retrieved for the chosen date")
        case Full((globalMode, Some(sm))) =>
          SetHtml(
            jsuuid,
            (if (isAcceptLine)
               displayIfDeleted(id, version, deletedNodes)
             else
               NodeSeq.Empty) ++
            DisplayNode.showPannedContent(sm.data.fact, globalMode, "hist")
          ) &
          DisplayNode.jsInit(sm.id, "hist")
      }
    }
  }

  def displayIfDeleted(id: NodeId, lastInventoryDate: DateTime, deletedNodes: Map[NodeId, Seq[EventLog]]): NodeSeq = {
    // only take events that could have delete that inventory, as we set the default value to an empty sequence, there's no null here with the apply on the map
    val effectiveEvents = deletedNodes(id).filter(_.creationDate.isAfter(lastInventoryDate))
    // sort those events by date, to take the closer deletion date from the inventory date (head of the list)
    effectiveEvents.sortWith((ev1, ev2) => ev1.creationDate.isBefore(ev2.creationDate)).headOption match {
      case Some(deleted) =>
        <div style="padding: 10px 15px 0">
          <i class="fa fa-exclamation-triangle warnicon" aria-hidden="true"></i>
          <h3> {
          s"This node was deleted on ${DateFormaterService.getDisplayDate(deleted.creationDate)} by ${deleted.principal.name}"
        }</h3>
        </div>
      case None          => NodeSeq.Empty
    }
  }
}<|MERGE_RESOLUTION|>--- conflicted
+++ resolved
@@ -120,12 +120,7 @@
             "sDom": '<"dataTables_wrapper_top"f>rt<"dataTables_wrapper_bottom"lip>'
           });
           $('.dataTables_filter input').attr("placeholder", "Filter");
-<<<<<<< HEAD
-          """.replaceAll("#table_var#", jsVarNameForId())) & initJsCallBack(entries)
-=======
-          $("#new_servers_tab").tabs();
           """.replaceAll("#table_var#", jsVarNameForId())) & initJsCallBack(entries) // JsRaw ok, const
->>>>>>> c02538a7
     )
   }
 
