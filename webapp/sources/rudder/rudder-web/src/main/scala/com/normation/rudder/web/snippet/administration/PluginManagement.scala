--- conflicted
+++ resolved
@@ -64,12 +64,8 @@
   private[this] def displayPlugin(p:RudderPluginDef)(xml:NodeSeq) : NodeSeq = {
     (
       "data-plugin=name *" #> p.displayName &
-<<<<<<< HEAD
-      "data-plugin=id" #> p.name.value &
-=======
       "data-plugin=fullid" #> p.name.value &
       "data-plugin=baseclass" #> p.id &
->>>>>>> 1c0672d5
       "data-plugin=version" #> p.version.toString &
       "data-plugin=description" #> p.description &
       "data-plugin=statusInformation" #> p.statusInformation
