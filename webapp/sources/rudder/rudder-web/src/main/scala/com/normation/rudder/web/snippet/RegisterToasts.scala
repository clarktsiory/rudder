/*
 *************************************************************************************
 * Copyright 2023 Normation SAS
 *************************************************************************************
 *
 * This file is part of Rudder.
 *
 * Rudder is free software: you can redistribute it and/or modify
 * it under the terms of the GNU General Public License as published by
 * the Free Software Foundation, either version 3 of the License, or
 * (at your option) any later version.
 *
 * In accordance with the terms of section 7 (7. Additional Terms.) of
 * the GNU General Public License version 3, the copyright holders add
 * the following Additional permissions:
 * Notwithstanding to the terms of section 5 (5. Conveying Modified Source
 * Versions) and 6 (6. Conveying Non-Source Forms.) of the GNU General
 * Public License version 3, when you create a Related Module, this
 * Related Module is not considered as a part of the work and may be
 * distributed under the license agreement of your choice.
 * A "Related Module" means a set of sources files including their
 * documentation that, without modification of the Source Code, enables
 * supplementary functions or services in addition to those offered by
 * the Software.
 *
 * Rudder is distributed in the hope that it will be useful,
 * but WITHOUT ANY WARRANTY; without even the implied warranty of
 * MERCHANTABILITY or FITNESS FOR A PARTICULAR PURPOSE.  See the
 * GNU General Public License for more details.
 *
 * You should have received a copy of the GNU General Public License
 * along with Rudder.  If not, see <http://www.gnu.org/licenses/>.

 *
 *************************************************************************************
 */

package com.normation.rudder.web.snippet

import net.liftweb.http.*
import net.liftweb.http.js.JE.*
import net.liftweb.http.js.JsCmd
import net.liftweb.http.js.JsCmds.*
import org.apache.commons.text.StringEscapeUtils
import scala.xml.NodeSeq

sealed trait ToastNotification {
  def in:      String
  def message: String = StringEscapeUtils.escapeHtml4(in).replaceAll("""\n""", " ")
}

object ToastNotification {

  final case class Success(in: String) extends ToastNotification
  final case class Error(in: String)   extends ToastNotification
}

object UnpublishedToasts extends SessionVar[List[ToastNotification]](Nil)

/**
 * A simple class to display toasts (notifications for success/etc) after a
 * redirect
 */
object RegisterToasts {

  def register(toast: ToastNotification): List[ToastNotification] = {
    UnpublishedToasts(toast :: UnpublishedToasts.get)
  }
}

class RegisterToasts {

  def display: NodeSeq = {
    val toasts = UnpublishedToasts.get
    UnpublishedToasts.set(Nil)
    toasts match {
      case Nil  => NodeSeq.Empty
      case list =>
<<<<<<< HEAD
        WithNonce.scriptWithNonce(
          Script(
            OnLoad(
              list
                .map(t => {
                  t match {
                    case x: ToastNotification.Error   => JsRaw(s"""createErrorNotification("${x.message}")""").cmd
                    case x: ToastNotification.Success => JsRaw(s"""createSuccessNotification("${x.message}")""").cmd
                  }
                })
                .reduce[JsCmd](_ & _)
            )
=======
        Script(
          OnLoad(
            list
              .map(t => {
                t match {
                  case x: ToastNotification.Error   =>
                    JsRaw(s"""createErrorNotification("${x.message}")""").cmd // JsRaw ok, no user inputs
                  case x: ToastNotification.Success =>
                    JsRaw(s"""createSuccessNotification("${x.message}")""").cmd // JsRaw ok, no user inputs
                }
              })
              .reduce[JsCmd](_ & _)
>>>>>>> c02538a7
          )
        )
    }
  }
}<|MERGE_RESOLUTION|>--- conflicted
+++ resolved
@@ -76,33 +76,20 @@
     toasts match {
       case Nil  => NodeSeq.Empty
       case list =>
-<<<<<<< HEAD
         WithNonce.scriptWithNonce(
           Script(
             OnLoad(
               list
                 .map(t => {
                   t match {
-                    case x: ToastNotification.Error   => JsRaw(s"""createErrorNotification("${x.message}")""").cmd
-                    case x: ToastNotification.Success => JsRaw(s"""createSuccessNotification("${x.message}")""").cmd
+                    case x: ToastNotification.Error   =>
+                      JsRaw(s"""createErrorNotification("${x.message}")""").cmd // JsRaw ok, no user inputs
+                    case x: ToastNotification.Success =>
+                      JsRaw(s"""createSuccessNotification("${x.message}")""").cmd // JsRaw ok, no user inputs
                   }
                 })
                 .reduce[JsCmd](_ & _)
             )
-=======
-        Script(
-          OnLoad(
-            list
-              .map(t => {
-                t match {
-                  case x: ToastNotification.Error   =>
-                    JsRaw(s"""createErrorNotification("${x.message}")""").cmd // JsRaw ok, no user inputs
-                  case x: ToastNotification.Success =>
-                    JsRaw(s"""createSuccessNotification("${x.message}")""").cmd // JsRaw ok, no user inputs
-                }
-              })
-              .reduce[JsCmd](_ & _)
->>>>>>> c02538a7
           )
         )
     }
