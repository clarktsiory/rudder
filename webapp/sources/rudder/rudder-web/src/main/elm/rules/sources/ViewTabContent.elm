--- conflicted
+++ resolved
@@ -116,13 +116,8 @@
                   [ div[class "input-group"]
                     [ input[ id "rule-tags-key", type_ "text", placeholder "key", class "form-control", onInput (\s -> UpdateNewTag {newTag | key = s} ), value newTag.key][]
                     , span [ class "input-group-addon addon-json"][ text "=" ]
-<<<<<<< HEAD
-                    , input[ type_ "text", placeholder "value", class "form-control", onInput (\s -> UpdateNewTag {newTag | value = s} ), value newTag.value][]
-                    , span [ class "input-group-btn"][ button [ class "btn btn-success", type_ "button", onClick  (UpdateRule {rule | tags = newTag :: rule.tags }) ][ span[class "fa fa-plus"][]] ]
-=======
                     , input[ type_ "text", placeholder "value", class "form-control", onInput (\s -> UpdateRuleForm {details | ui = {ui | newTag = {newTag | value = s}}}), value newTag.value][]
                     , span [ class "input-group-btn"][ button [ class "btn btn-success", type_ "button", onClick  (UpdateRuleForm {details | rule = {rule |  tags = newTag :: rule.tags }, ui = {ui | newTag = Tag "" ""}}), disabled (String.isEmpty details.ui.newTag.key || String.isEmpty details.ui.newTag.value) ][ span[class "fa fa-plus"][]] ]
->>>>>>> 4b560b75
                     ]
                   ]
                 , buildTagsContainer rule True details
@@ -423,13 +418,8 @@
             div[class "tab-table-content"]
             [ div [class "table-title"]
               [ h4 [][text "Compliance by Nodes"]
-<<<<<<< HEAD
-              , ( if model.hasWriteRights == True then
-                  button [class "btn btn-default btn-sm", onClick (EditGroups True)][text "Edit"]
-=======
               , ( if model.ui.hasWriteRights then
                   button [class "btn btn-default btn-sm", onClick (UpdateRuleForm {details | ui = {ui | editGroups = True}})][text "Edit"]
->>>>>>> 4b560b75
                 else
                   text ""
                 )
