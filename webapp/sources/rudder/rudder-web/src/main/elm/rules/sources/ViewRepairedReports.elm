module ViewRepairedReports exposing (..)

import DataTypes exposing (..)
import Dict
import Html exposing (..)
import Html.Attributes exposing (..)
import Html.Events exposing (..)
import Time.Iso8601


type alias TableColumn =
  { id : String
  , toRow: RepairedReport -> String
  }

columns : Model -> List TableColumn
columns model =
  TableColumn "Execution date" (.executionDate >> Time.Iso8601.fromZonedDateTime) ::
  TableColumn "Directive" (\r -> Maybe.withDefault r.directiveId.value (Maybe.map .displayName (Dict.get r.directiveId.value model.directives))) ::
  TableColumn "Node" (\r -> Maybe.withDefault r.nodeId.value (Maybe.map .hostname (Dict.get r.nodeId.value model.nodes))) ::
  TableColumn "Component" (.component) ::
  TableColumn "Value" (.value) ::
  TableColumn "Message" (.message) ::
  []

options: RuleId ->  Model -> List (Html Msg)
options ruleId model =
  List.reverse <| List.indexedMap (\id c -> option [value (String.fromInt id)] [text ("Between " ++ (Time.Iso8601.fromZonedDateTime c.start) ++  " and " ++ (Time.Iso8601.fromZonedDateTime c.end) ++ " ( " ++ (String.fromFloat c.changes) ++ " changes)") ] ) <| Maybe.withDefault [] (Dict.get ruleId.value model.changes )

showTab: Model -> RuleDetails -> Html Msg
showTab model details =

  let
    col = columns model
  in
    div[class "tab-table-content"]
      [ div [class "table-title"]
        [ h4 [][text "Recent changes - ", select [onInput (\s -> GetRepairedReport (details.rule.id) (Maybe.withDefault 0 (String.toInt s)) ), class "form-control" ] (options details.rule.id model) ] ]
      , div [class "table-header"]
        [ input [type_ "text", placeholder "Filter", class "input-sm form-control", value model.ui.groupFilters.tableFilters.filter
          , onInput (\s ->
            let
              groupFilters = model.ui.groupFilters
              tableFilters = groupFilters.tableFilters
            in
              UpdateGroupFilters {groupFilters | tableFilters = {tableFilters | filter = s}}
          )][]
<<<<<<< HEAD
        , button [class "btn btn-default"][i [class "fa fa-refresh"][]]
=======
        , button [class "btn btn-primary btn-sm", onClick (RefreshReportsTable details.rule.id) ][text "Refresh"]
>>>>>>> c2a0dd11
        ]
      , div[class "table-container"] [
          table [class "dataTable compliance-table"] [
            thead [] [
              tr [ class "head" ] (List.map (\row -> th [] [ text row.id ]) col )
            ]
          , tbody [] (
            if List.length details.reports <= 0 then
              [ tr[]
                [ td[class "empty", colspan 6][i [class"fa fa-exclamation-triangle"][], text "No data available."] ]
              ]
            else
              List.map (\r ->
                tr [] (List.map (\c -> td []  [text (c.toRow r)] ) col)
              )  details.reports
            )
          ]
        ]
      ]<|MERGE_RESOLUTION|>--- conflicted
+++ resolved
@@ -45,11 +45,7 @@
             in
               UpdateGroupFilters {groupFilters | tableFilters = {tableFilters | filter = s}}
           )][]
-<<<<<<< HEAD
-        , button [class "btn btn-default"][i [class "fa fa-refresh"][]]
-=======
-        , button [class "btn btn-primary btn-sm", onClick (RefreshReportsTable details.rule.id) ][text "Refresh"]
->>>>>>> c2a0dd11
+        , button [class "btn btn-default", onClick (RefreshReportsTable details.rule.id) ][i [class "fa fa-refresh"][]]
         ]
       , div[class "table-container"] [
           table [class "dataTable compliance-table"] [
