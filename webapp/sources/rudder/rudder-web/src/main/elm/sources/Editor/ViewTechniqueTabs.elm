module Editor.ViewTechniqueTabs exposing (..)

import Html exposing (..)
import Html.Attributes exposing (..)
import Html.Events exposing (..)

import Editor.AgentValueParser exposing (..)
import Editor.DataTypes exposing (..)
<<<<<<< HEAD
import List.Extra
=======
>>>>>>> 35a793dc
import Maybe.Extra
import Regex
import String.Extra


--
-- This deals with the technique tabs UI (general info/parameters/resources)
--

techniqueResource : Resource -> Html Msg
techniqueResource  resource =
  let
    stateClass =
      case resource.state of
        New -> "new"
        Deleted -> "deleted"
        Modified -> "modified"
        Untouched -> "untouched"
  in
    li [ class ("state-"++stateClass) ] [
      span [ class "fa fa-file" ] []
    , span [ class "target-name" ] [ text resource.name ]
    , span [ class "border" ] []
    , div [ class "use-with" ] [
        span [] [ text ( "${resources_dir}/"++ resource.name) ]
      , button [ class "btn btn-outline-secondary clipboard", title "Copy to clipboard" , onClick (Copy ("${resources_dir}/"++ resource.name)) ] [
          i [  class "ion ion-clipboard" ] []
        ]
      ]
    ]


techniqueParameter :  Model -> Technique -> TechniqueParameter -> Html Msg
techniqueParameter model technique param =
  let
    param_var_name = if (String.isEmpty param.name) then canonifyString (Maybe.withDefault "" param.description) else param.name
    param_name =
      if (String.isEmpty param.name && Maybe.Extra.isNothing param.description ) then
        [  div [ class "empty-name"] [ text "Set a parameter name" ]]

      else
        [ div [ class "use-with" ] [
            span [] [ text ("${"++param_var_name++"}") ]
          ]
        , div [ class "full-name" ] [
            span [] [ text ( technique.id.value ++"." ++ param_var_name )]
          ]

        ]

    beEmptyTitle =
      if (param.mayBeEmpty) then
        "Parameter value can be empty.\nWhen adding a parameter to an existing technique, policy will be generated with an empty value and automatically deployed to your nodes, so be careful when adding one"
      else
        "Parameter cannot be empty and needs a value.\nIf you add a required parameter to an existing technique, policy generation will fail and you will need to update all directives with the new parameter value"

    (invalidParamClass, invalidParamElem) =
      if (Regex.contains ((Regex.fromString >> Maybe.withDefault Regex.never) "[^_a-zA-Z\\d]") param.name) then
        ("error",  ul [class "row"] [ li [ class "text-danger col-md-8" ] [ text "The variable name is invalid, only alphanumerical characters and _ are accepted" ] ] )
      else
        ("", text "")

<<<<<<< HEAD
    (invalidNameClass, invalidNameElem) =
      if (String.isEmpty param.description) then
        ("error",  ul [class "row"] [ li [ class "text-danger col-md-8" ] [ text "Parameter name cannot be empty" ] ] )
=======
    (emptyNameClass, emptyNameElem) =
      if (String.isEmpty param.name && Maybe.Extra.isNothing param.description) then
        ("error",  ul [class "row"] [ li [ class "text-danger col-sm-8" ] [ text "Parameter name cannot be empty" ] ] )

>>>>>>> 35a793dc
      else
        ("", text "")

    checkboxId = "paramRequired-" ++ param.id.value
    nameId  = "name-"++param.id.value
    varId  = "var-"++param.id.value
    typeId  = "type-"++param.id.value
    descriptionId = "description-"++param.id.value

    selectTypeValue = if param.constraints.select == Nothing then "Text" else "Enum"
    onInputType = \s ->
              let newConstraint = {constraint | select =  if s == "Text" then Nothing else Just [ SelectOption "" Nothing ] }
                in
              TechniqueParameterModified param.id {param | constraints = newConstraint }

    constraint = param.constraints
    (invalidEnumTypeClass, invalidEnumTypeElem) =
        if ("Enum" == selectTypeValue) then
          case param.constraints.select of
            Nothing ->
              ("error",  ul [class "row"] [ li [ class "text-danger col-md-8" ] [ text "Enum type should contain at least one element" ] ] )
            Just opts ->
              if(List.isEmpty opts) then
                ("error",  ul [class "row"] [ li [ class "text-danger col-md-8" ] [ text "Enum type should contain at least one element" ] ] )
              else
                ("", text "")
        else
          ("", text "")


  in
    li [] [
      span [ class "border" ] []
    , div [ class "param" ] [
<<<<<<< HEAD
        div [ class "gm-labels left"] [
          div [ class "gm-label rudder-label gm-label-name "] [ text "Parameter" ]
        ]
      , div [ class "form-group" ] [
          label [  for nameId] [ text "Display name"]
        , input [ id nameId, readonly (not model.hasWriteRights), type_ "text",  class ("col-xs-8 form-control " ++ invalidNameClass), value param.description, placeholder "Parameter name", onInput (\s -> TechniqueParameterModified param.id {param | description = s }), required True] []
        , invalidNameElem
        ]

      , div [ class " form-group" ] [
          label [  for varId] [ text "Variable name"]
        , div [class "input-group" ] [
            input [id  varId, readonly (not model.hasWriteRights), type_ "text",  class ("form-control "++invalidParamClass), value param.name, placeholder (if (String.isEmpty param.description) then "Variable name" else (canonifyString param.description)) , onInput (\s -> TechniqueParameterModified param.id {param | name = s }), required True] []
          , button [ class "btn btn-outline-secondary clipboard", title "Copy to clipboard" , onClick (Copy ("${" ++ param_var_name ++ "}")) ] [
              i [ class "ion ion-clipboard" ] []
            ]
          ]
        , invalidParamElem
        ]

      , div [ class " form-group" ] [
          label [  for descriptionId] [ text "Description"]
        , div [class "input-group" ] [
            textarea [ id  descriptionId, readonly (not model.hasWriteRights),  class ("form-control")
                     , rows 1,  value (Maybe.withDefault "" param.documentation), placeholder "description" , onInput (\s -> TechniqueParameterModified param.id {param | documentation = Just s }), required True] []
          ]
        ]

      , div [ class " form-group" ] [
          label [ for typeId] [ text "Type"]
        , div [ class "input-group" ] [
            select [id  typeId, readonly (not model.hasWriteRights), class ("form-select " ++ invalidEnumTypeClass), value selectTypeValue, onInput onInputType] [
              option [ value "Text", selected ("Text" == selectTypeValue) ] [ text "Text"]
            , option [ value "Enum", selected ("Enum" == selectTypeValue) ] [ text "Enum"]
            ]
          , label [ class "input-group-text", for checkboxId]
            [ input[type_ "checkbox", id checkboxId, checked (not param.mayBeEmpty), onCheck (\c ->
            let newConstraint = {constraint | allowEmpty = Just c}
            in
              (TechniqueParameterModified param.id {param | mayBeEmpty = not c, constraints = newConstraint }))][]
          , span [][text " Required "]
          , span
            [ class "cursor-help"
            , attribute "data-bs-toggle" "tooltip"
            , attribute "data-bs-placement" "top"
            , attribute "data-bs-html" "true"
            , title beEmptyTitle
            ] [ i [ class "text-info fa fa-question-circle" ] []]
          ]
=======
        div [ class "input-group form-group" ] [
           input [readonly (not model.hasWriteRights), type_ "text",  class (emptyNameClass ++" form-control "++invalidParamClass), value param.name, placeholder (if (Maybe.Extra.isNothing param.description) then "Variable name" else (canonifyString (param.description |> Maybe.withDefault "" ))) , onInput (\s -> TechniqueParameterModified param.id {param | name = s }), required True] []
        , div [ class "input-group-btn" ] [
            button [ class "btn btn-outline-secondary clipboard", title "Copy to clipboard" , onClick (Copy ("${" ++ param_var_name ++ "}")) ] [
              i [ class "ion ion-clipboard" ] []
            ]
          ]
        ]
      , emptyNameElem
      , invalidParamElem
      , div [ class "input-group form-group" ] [
          input [readonly (not model.hasWriteRights), type_ "text",  class ("form-control"), value (Maybe.withDefault "" param.description), placeholder "Display name", onInput (\s -> TechniqueParameterModified param.id {param | description = if String.isEmpty s then Nothing else Just s }), required True] []
        , label [ class "input-group-addon", for checkboxId]
          [ input[type_ "checkbox", id checkboxId, checked (not param.mayBeEmpty), onCheck (\c -> (TechniqueParameterModified param.id {param | mayBeEmpty = not c }))][]
          , span [][text " Required "]
          , span
            [ class "cursor-help popover-bs", attribute "data-toggle" "popover"
            , attribute "data-trigger" "hover", attribute "data-container" "body"
            , attribute "data-placement" "bottom"
            , attribute "data-content" beEmptyTitle
            , attribute "data-html" "true"
            ] [ i [ class "text-info fa fa-question-circle" ] []]
          ]
        ]
      , div [] param_name
      , button [ class "btn btn-sm btn-outline-primary",  style "margin-top" "5px" , onClick (TechniqueParameterToggle param.id)] [
          text "Description "
        , i [ class (if opened then "fa fa-times" else "ion ion-edit") ] []
>>>>>>> 35a793dc
        ]
      , invalidEnumTypeElem
      ]
      , ( case constraint.select of
            Just l ->
             let
               displayValue =
                 \index currentValue ->
                    let
                       (invalidEnumNameClass, invalidEnumName) =
                         if (String.isEmpty (Maybe.withDefault "" currentValue.name)) then
                           ("error",  ul [class "row"] [ li [ class "text-danger col-md-8" ] [ text "Enum name cannot be empty" ] ] )
                         else
                           ("", text "")
                       (invalidEnumValueClass, invalidEnumValue) =
                         if (String.isEmpty (currentValue.value) && not param.mayBeEmpty ) then
                           ("error",  ul [class "row"] [ li [ class "text-danger col-md-8" ] [ text "Required is checked so the value cannot be left empty" ] ] )
                         else
                           ("", text "")
                    in
                    li[] [
                      span [ class "border" ] []
                    , div [ class "param" ] [
                        div [ class "gm-labels left"] [
                          div [ class "gm-label rudder-label gm-label-name "] [ text "Enum" ]
                        ]
                      , div [ class "form-group" ] [
                          label [] [ text "Display name"]
                        , input [ readonly (not model.hasWriteRights), type_ "text",  class ("col-xs-8 form-control " ++ invalidEnumNameClass), placeholder "Name"
                                , value (Maybe.withDefault "" currentValue.name), placeholder "Name" , onInput (\s ->
                                    let
                                      newConstraint = { constraint | select = Just (List.Extra.updateAt index (\val -> {val | name = if String.isEmpty s then Nothing else Just s}) l  ) }
                                    in
                                      TechniqueParameterModified param.id {param | constraints = newConstraint }), required True] []
                        , invalidEnumName
                        ]
                      , div [ class "form-group" ] [
                          label [ ] [ text "Value"]
                        , div [class "form-group" ] [
                            input [ readonly (not model.hasWriteRights), type_ "text",  class ("col-xs-8 form-control " ++ invalidEnumValueClass), value currentValue.value, placeholder "Value"
                                  , onInput (\s ->
                                      let
                                        newConstraint = { constraint | select = Just (List.Extra.updateAt index (\val -> {val | value = s}) l  ) }
                                      in
                                        TechniqueParameterModified param.id {param | constraints = newConstraint }), required True] []
                          , invalidEnumValue
                          ]
                        ]
                      ]
                    , div [ class "remove-item", onClick(
                              let
                                newConstraint = { constraint | select = Just (List.Extra.removeAt index l  ) }
                              in
                                TechniqueParameterModified param.id {param | constraints = newConstraint }) ] [
                        i [ class "fa fa-times"] []
                      ]
                    ]
             in
             ul [ class "files-list parameters"]
              ( List.concat [
                List.indexedMap displayValue l
              , [ button [
                    class "btn btn-outline-primary", title "add a new value"
                  , onClick (
                      let
                        newConstraint = { constraint | select = Just (List.concat [l , [ SelectOption "" Nothing] ]  ) }
                      in
                        TechniqueParameterModified param.id {param | constraints = newConstraint }
                    ), required True
                  ] [
                    text "Add value"
                  , i [ class "fa fa-plus" ] []
                  ]
                ]
              ])
            Nothing -> text ""
        )
      , div [] param_name
      ]
    , div [ class "remove-item", onClick (TechniqueParameterRemoved param.id) ] [
        i [ class "fa fa-times"] []
      ]
    ]

getSubElems: TechniqueCategory -> List TechniqueCategory
getSubElems cat =
  case cat.subCategories of
    SubCategories subs -> subs

buildListCategoriesWithoutRoot : String -> String -> TechniqueCategory -> List(Html Msg)
buildListCategoriesWithoutRoot sep category c =
    let
      newList =
        let
          blankSpace     = String.repeat 2 (String.fromChar (Char.fromCode 8199))
          currentOption  = if (c.name == "/") then [] else [ option [ selected (c.path == category), value c.path] [ text (sep ++ c.name) ] ]
          separator      =
            if String.isEmpty sep then
              "└─ "
            else
               blankSpace ++ sep
          listCategories = List.concatMap (buildListCategoriesWithoutRoot separator category) (getSubElems c)
        in
          List.append currentOption listCategories
    in
      newList

techniqueTab : Model -> Technique -> Bool -> TechniqueUiInfo -> Html Msg
techniqueTab model technique creation ui =
  let
    searchForCategory = List.head ( List.filter (\c -> c.path == technique.category) (allCategorieswithoutRoot model) )
    categoryName =
      case searchForCategory of
        Just c -> c.name
        _      -> "Error: unknown category name"
    disableCategory =
      if creation then
        select [class "form-select", name "category", id "category", value technique.category, onInput (\s -> UpdateTechnique {technique | category = s}) ]
          (buildListCategoriesWithoutRoot "" technique.category model.categories)
      else
        input [readonly True, class "form-control", id "category", value categoryName][]
    classErrorInputId =
      case ui.idState of
        InvalidState errors -> " error "
        _ -> if String.length technique.id.value > 100 then " error " else ""
    classErrorName =
      case ui.nameState of
        InvalidState errors ->
          if (List.member (AlreadyTakenName) errors || List.member (EmptyName) errors) then " error " else ""
        _ -> ""
  in
  case ui.tab of
    General -> div [ class "tab tab-general" ] [
                         div [ class "row form-group", style "margin-top" "15px" ] [
                           label [ for "techniqueName", class "col-sm-12" ]
                           [ text "Name"
                           , span [class "mandatory-param"] [text " *"]
                           ]
                         , div  [ class "col-md-8" ] [
                             input [readonly (not model.hasWriteRights), type_ "text" , id "techniqueName",  name "name",  class ("form-control" ++ classErrorName) , placeholder "Technique name", value technique.name
                              , onInput (\newName -> UpdateTechnique {technique | name = newName, id = TechniqueId(if creation then canonifyHelper (Value (String.toLower newName)) else technique.id.value) })
                              ] []
                           ]
                         , case ui.nameState of
                             InvalidState errors -> ul []
                                                      (List.map (
                                                        \err -> case err of
                                                          AlreadyTakenName -> li [ class "text-danger col-md-8" ] [ text "Technique name must be unique" ]
                                                          EmptyName -> li [ class "text-danger col-md-8" ] [ text "Technique name is required" ]
                                                      ) errors)
                             _ -> text ""
                         ]
                       , div [ class "row form-group" ] [
                             label [ for "techniqueDescription", class "col-sm-12 control-label" ] [ text "Description"  ]
                           , div  [ class "col-md-8" ] [
                               input [readonly (not model.hasWriteRights), type_ "text" , id "techniqueDescription",  name "description",  class ("form-control") , placeholder "Technique description", value technique.description
                                 , onInput (\newDesc -> UpdateTechnique {technique | description = newDesc })
                               ] []
                             ]
                         ]
                       , div [ class "row form-group" ] [
                           label [ for "techniqueDocumentation", class "col-sm-12 control-label" ] [
                             span [ class "fw-normal" ] [ text "Documentation" ]
                           , img  [ class "markdown-icon tooltip-icon",  src ( model.contextPath ++ "/images/markdown-mark-solid.svg" ) ] []
                           ]
                         , div [ class "col-md-8" ] [
                             textarea [  readonly (not model.hasWriteRights), name "documentation",  class "form-control technique-description", id "techniqueDocumentation", rows  4, value technique.documentation, placeholder "Documentation"
                             , onInput (\desc -> UpdateTechnique {technique | documentation = desc })
                             ] []
                           ]
                         ]
                       , div [ class "row form-group" ] [
                           label [ for "bundleName", class "col-sm-12 control-label"] [ text "Technique ID" ]
                         , div [ class "col-md-8" ] [
                             input [ readonly True,  id "bundleName", name "bundle_name", class ("form-control" ++ classErrorInputId), value technique.id.value ] [] -- bundlename ng-model="selectedTechnique.bundle_name" ng-maxlength="252" ng-pattern="/^[^_].*$/">
                           ]
                         , case ui.idState of
                             InvalidState errors -> ul []
                                                      (List.map (
                                                        \err -> case err of
                                                          TooLongId -> li [ class "text-danger col-md-8" ] [text "Technique IDs longer than 255 characters won't work on most filesystems." ]
                                                          AlreadyTakenId -> li [ class "text-danger col-md-8" ] [ text "Technique ID must be unique." ]
                                                          InvalidStartId -> li [ class "text-danger col-md-8"] [ text "Technique ID should start with an alphanumeric character." ]
                                                      ) errors)
                             _ -> if String.length technique.id.value > 100 then
                                    span [ class "rudder-text-warning col-md-8 col-md-offset-3" ] [
                                      b [] [ span [ class "fa fa-exclamation-triangle" ] [] ]
                                    , text "Technique IDs longer than 100 characters may not work on some filesystems (Windows, in particular)."
                                    ]
                                  else text ""
                         ]
                       , div [ class "row form-group" ] [
                           label [ for "category", class "col-sm-12 control-label"][ text "Category" ]
                         , div [ class "col-md-8" ] [
                             disableCategory
                           -- Used to be a else on creation with a readonly input a tried a readonly select <input  ng-if="originalTechnique.bundle_name !== undefined" readonly id="category" bundlename name="category" class="form-control" ng-model="getCategory(selectedTechnique.category).value">
                           ]
                         ]
                       ]
    None -> text ""
    Parameters ->
      let
        paramList =
          if List.isEmpty technique.parameters then
            [ li [ class "empty"] [
                span [] [ text "There is no parameter defined." ]
              , span [ class "warning-sign" ] [
                  i [ class "fa fa-info-circle" ] []
                ]
              ]
            ]
          else
            List.map (\p -> techniqueParameter model technique p ) technique.parameters
      in
        div [ class "tab tab-parameters" ] [
          ul [ class "files-list parameters" ]
            paramList
        , div [ class "text-center btn-manage" ] [
            div [ class "btn btn-success btn-outline", onClick (GenerateId (\s -> TechniqueParameterAdded (ParameterId s)))] [
              text "Add parameter "
            , i [ class  "fa fa-plus-circle"] []
            ]
          ]
        ]
    Resources ->
      let
        resourceList =
          if List.isEmpty technique.resources then
            [ li [class "empty" ] [
              span [] [ text "There is no resource files."]
            , span [ class "warning-sign" ] [
                i [ class "fa fa-info-circle" ] []
              ]
            ] ]
          else
            List.map techniqueResource technique.resources
      in
        div [ class "tab tab-resources" ] [
          ul [ class "files-list" ]
            resourceList
        , if (List.any (\s -> (s.state == New) || (s.state == Deleted)) technique.resources) then
            let
              number = List.length (List.filter (\s -> (s.state == New) || (s.state == Deleted)) technique.resources)
            in
              div [ class "resources-uncommitted" ] [ -- ng-if="getResourcesByState(selectedTechnique.resources, 'new').length>0 || getResourcesByState(selectedTechnique.resources, 'deleted').length > 0">
                span [] [
                  i [ class "fa fa-exclamation-triangle"] []
                , text ("There " ++ (if(number == 1) then "is " else "are "))
                , b [] [ text (String.fromInt number) ]
                , text (" unsaved " ++ ((if(number == 1) then "file " else "files")) ++ ", save your changes to complete upload.")
                ]
              ]
          else text ""
        , div [ class "text-center btn-manage" ] [
            div [ class "btn btn-default", onClick OpenFileManager ] [
              text "Manage resources "
            , i [ class "fa fa-folder" ] []
            ]
          ]
        ]
    Output ->
      case technique.output of
        Nothing -> text ""
        Just out ->
         div [ class "tab tab-general" ] [
           div [ class "row form-group" ] [
             label [ class "col-sm-12 control-label" ] [ text "Compiled by"  ]
           , div  [ class "col-md-8" ] [
               input [readonly True, type_ "text", class "form-control", value out.compiler ] []
             ]
           ]
         , div [ class "row form-group" ] [
             label [ class "col-sm-12 control-label" ] [ text "Result code"  ]
           , div  [ class "col-md-8" ] [
               input [readonly True, type_ "text", class "form-control", value (String.fromInt out.resultCode) ] []
             ]
           ]
         , if String.Extra.isBlank out.msg then
             text ""
           else
             div [ class "row form-group" ] [
               label [ class "col-sm-12 control-label" ] [ text "Message"  ]
             ,  div  [ class "col-sm-12" ] [
                  pre [class "command-output pre-scrollable"] [  text out.msg ]
                ]
             ]
         , if String.Extra.isBlank out.stdout then
             text ""
           else
             div [ class "row form-group" ] [
               label [ class "col-sm-12 control-label" ] [ text "Standard out"  ]
             , div  [ class "col-sm-12" ] [
                 pre [class "command-output pre-scrollable"] [ text out.stdout ]
               ]
             ]
         , if String.Extra.isBlank out.stderr then
             text ""
           else
             div [ class "row form-group" ] [
               label [ class "col-sm-12 control-label" ] [ text "Error out"  ]
             , div  [ class "col-sm-12" ] [
                 pre [class "command-output pre-scrollable"] [ text out.stderr ]
               ]
             ]
         ]<|MERGE_RESOLUTION|>--- conflicted
+++ resolved
@@ -6,10 +6,7 @@
 
 import Editor.AgentValueParser exposing (..)
 import Editor.DataTypes exposing (..)
-<<<<<<< HEAD
 import List.Extra
-=======
->>>>>>> 35a793dc
 import Maybe.Extra
 import Regex
 import String.Extra
@@ -72,16 +69,9 @@
       else
         ("", text "")
 
-<<<<<<< HEAD
     (invalidNameClass, invalidNameElem) =
-      if (String.isEmpty param.description) then
+      if (String.isEmpty param.name && Maybe.Extra.isNothing param.description) then
         ("error",  ul [class "row"] [ li [ class "text-danger col-md-8" ] [ text "Parameter name cannot be empty" ] ] )
-=======
-    (emptyNameClass, emptyNameElem) =
-      if (String.isEmpty param.name && Maybe.Extra.isNothing param.description) then
-        ("error",  ul [class "row"] [ li [ class "text-danger col-sm-8" ] [ text "Parameter name cannot be empty" ] ] )
-
->>>>>>> 35a793dc
       else
         ("", text "")
 
@@ -116,25 +106,26 @@
     li [] [
       span [ class "border" ] []
     , div [ class "param" ] [
-<<<<<<< HEAD
         div [ class "gm-labels left"] [
           div [ class "gm-label rudder-label gm-label-name "] [ text "Parameter" ]
-        ]
-      , div [ class "form-group" ] [
-          label [  for nameId] [ text "Display name"]
-        , input [ id nameId, readonly (not model.hasWriteRights), type_ "text",  class ("col-xs-8 form-control " ++ invalidNameClass), value param.description, placeholder "Parameter name", onInput (\s -> TechniqueParameterModified param.id {param | description = s }), required True] []
-        , invalidNameElem
         ]
 
       , div [ class " form-group" ] [
           label [  for varId] [ text "Variable name"]
         , div [class "input-group" ] [
-            input [id  varId, readonly (not model.hasWriteRights), type_ "text",  class ("form-control "++invalidParamClass), value param.name, placeholder (if (String.isEmpty param.description) then "Variable name" else (canonifyString param.description)) , onInput (\s -> TechniqueParameterModified param.id {param | name = s }), required True] []
+            input [id  varId, readonly (not model.hasWriteRights), type_ "text",  class ("form-control "++invalidParamClass), value param.name, placeholder (if (Maybe.Extra.isNothing param.description) then "Variable name" else (canonifyString (Maybe.withDefault "" param.description))) , onInput (\s -> TechniqueParameterModified param.id {param | name = s }), required True] []
           , button [ class "btn btn-outline-secondary clipboard", title "Copy to clipboard" , onClick (Copy ("${" ++ param_var_name ++ "}")) ] [
               i [ class "ion ion-clipboard" ] []
             ]
           ]
+        , invalidNameElem
         , invalidParamElem
+        ]
+
+      , div [ class "form-group" ] [
+          label [  for nameId] [ text "Display name"]
+        , input [ id nameId, readonly (not model.hasWriteRights), type_ "text",  class ("col-xs-8 form-control " ++ invalidNameClass), value (Maybe.withDefault "" param.description), placeholder "Parameter name", onInput (\s -> TechniqueParameterModified param.id {param | description = if (String.isEmpty s) then Nothing else Just s }), required True] []
+
         ]
 
       , div [ class " form-group" ] [
@@ -166,36 +157,6 @@
             , title beEmptyTitle
             ] [ i [ class "text-info fa fa-question-circle" ] []]
           ]
-=======
-        div [ class "input-group form-group" ] [
-           input [readonly (not model.hasWriteRights), type_ "text",  class (emptyNameClass ++" form-control "++invalidParamClass), value param.name, placeholder (if (Maybe.Extra.isNothing param.description) then "Variable name" else (canonifyString (param.description |> Maybe.withDefault "" ))) , onInput (\s -> TechniqueParameterModified param.id {param | name = s }), required True] []
-        , div [ class "input-group-btn" ] [
-            button [ class "btn btn-outline-secondary clipboard", title "Copy to clipboard" , onClick (Copy ("${" ++ param_var_name ++ "}")) ] [
-              i [ class "ion ion-clipboard" ] []
-            ]
-          ]
-        ]
-      , emptyNameElem
-      , invalidParamElem
-      , div [ class "input-group form-group" ] [
-          input [readonly (not model.hasWriteRights), type_ "text",  class ("form-control"), value (Maybe.withDefault "" param.description), placeholder "Display name", onInput (\s -> TechniqueParameterModified param.id {param | description = if String.isEmpty s then Nothing else Just s }), required True] []
-        , label [ class "input-group-addon", for checkboxId]
-          [ input[type_ "checkbox", id checkboxId, checked (not param.mayBeEmpty), onCheck (\c -> (TechniqueParameterModified param.id {param | mayBeEmpty = not c }))][]
-          , span [][text " Required "]
-          , span
-            [ class "cursor-help popover-bs", attribute "data-toggle" "popover"
-            , attribute "data-trigger" "hover", attribute "data-container" "body"
-            , attribute "data-placement" "bottom"
-            , attribute "data-content" beEmptyTitle
-            , attribute "data-html" "true"
-            ] [ i [ class "text-info fa fa-question-circle" ] []]
-          ]
-        ]
-      , div [] param_name
-      , button [ class "btn btn-sm btn-outline-primary",  style "margin-top" "5px" , onClick (TechniqueParameterToggle param.id)] [
-          text "Description "
-        , i [ class (if opened then "fa fa-times" else "ion ion-edit") ] []
->>>>>>> 35a793dc
         ]
       , invalidEnumTypeElem
       ]
