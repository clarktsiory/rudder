--- conflicted
+++ resolved
@@ -104,13 +104,8 @@
     req =
       request
         { method  = "GET"
-<<<<<<< HEAD
-        , headers = [header "X-Requested-With" "XMLHttpRequest"]
-        , url     = getUrl model [ "settings" ] []
-=======
-        , headers = []
+        , headers = [header "X-Requested-With" "XMLHttpRequest"]
         , url     = getUrl model [ "settings",  "enable_change_message"] []
->>>>>>> 5f47c0de
         , body    = emptyBody
         , expect  = expectJson GetEnableChangeMsg decodeGetEnableChangeMsg
         , timeout = Nothing
