--- conflicted
+++ resolved
@@ -63,24 +63,14 @@
     [ label [for "newTagKey", class "col-xs-12 row"]
       [ span [][ text "Tags" ]
       ]
-    , div [class "input-group col-xs-6"]
-<<<<<<< HEAD
-      [ input [id "newTagKey", class "form-control input-sm input-key", list "completion-key-list", placeholder "key", value newTag.key, onInput (\s -> (updateAction Key {newTag | key = s}))][]
+    , div [class "input-group input-sm col-xs-6"]
+      [ input [id "newTagKey", class "form-control input-key", list "completion-key-list", placeholder "key", value newTag.key, onInput (\s -> (updateAction Key {newTag | key = s}))][]
       , datalist [id "completion-key-list"]
         ( List.map (\c -> option[value c.value][]) completionKeys )
-=======
-      [ div [id "newTagKey", placeholder "key"]
-        [ input [class "form-control input-sm input-key", list "completion-key-list", placeholder "key", value newTag.key, onInput (\s -> (updateAction Key {newTag | key = s}))][]
-        , datalist [id "completion-key-list"]
-          ( List.map (\c -> option[value c.value][]) completionKeys )
-        ]
->>>>>>> 303c3c0f
       , span [class "input-group-text addon-json"] [ text "=" ]
-      , div [id "newTagValue", placeholder "value"]
-        [ input [class "form-control input-sm input-value", list "completion-val-list", placeholder "value", value newTag.value, onInput (\s -> (updateAction Val {newTag | value = s}))][]
-        , datalist [id "completion-val-list"]
-          ( List.map (\c -> option[value c.value][]) completionValues )
-        ]
+      , input [id "newTagValue", class "form-control input-value", list "completion-val-list", placeholder "value", value newTag.value, onInput (\s -> (updateAction Val {newTag | value = s}))][]
+      , datalist [id "completion-val-list"]
+        ( List.map (\c -> option[value c.value][]) completionValues )
       , button [type_ "button", class "btn btn-default btn-sm", onClick (addAction Add (newTag :: tags)), disabled (alreadyExist || disableBtn)]
         [ span [class "fa fa-plus"][]
         ]
