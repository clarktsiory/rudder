--- conflicted
+++ resolved
@@ -157,19 +157,11 @@
     fakeMetadata = Http.Metadata "internal-elm-call" 200 "call from elm app" Dict.empty
     blocksOnError = checkBlocksOnError technique.elems
     areBlockOnError = Dict.isEmpty blocksOnError
-<<<<<<< HEAD
     activeTabClass = (\tab -> if ui.tab == tab then " active" else "")
-    creation = case origin of
-                 Creation _ -> True
-                 Clone _ _ -> True
-                 Edit _ -> False
-=======
-    activeTabClass = (\tab -> "ui-tabs-tab " ++ (if ui.tab == tab then "active" else ""))
     (creation, optDraftId) = case origin of
                  Creation id -> (True, Just id )
                  Clone _ _ id -> (True, Just id )
                  Edit _ -> (False, Nothing)
->>>>>>> 2ca092c3
     methodCallList = List.concatMap getAllCalls technique.elems
     statesByMethodIdParameter = listAllMethodWithErrorOnParameters methodCallList model.methods
     statesByMethodIdCondition = listAllMethodWithErrorOnCondition methodCallList model.methods
@@ -238,11 +230,7 @@
                      Clone _ _ id -> DeleteTechnique (Ok (fakeMetadata, id))
                      Edit _ -> OpenDeletionPopup technique
     topButtons =  [ li [] [
-<<<<<<< HEAD
-                      a [ class "dropdown-item", disabled creation , onClick (GenerateId (\s -> CloneTechnique technique (TechniqueId s))) ] [
-=======
-                      a [ disabled creation , onClick (GenerateId (\s -> CloneTechnique technique optDraftId (TechniqueId s))) ] [
->>>>>>> 2ca092c3
+                      a [ class "dropdown-item", disabled creation , onClick (GenerateId (\s -> CloneTechnique technique optDraftId (TechniqueId s))) ] [
                         text "Clone "
                       , i [ class "fa fa-clone"] []
                       ]
