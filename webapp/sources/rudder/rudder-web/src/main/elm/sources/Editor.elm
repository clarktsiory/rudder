--- conflicted
+++ resolved
@@ -496,11 +496,7 @@
           case model.mode of
             TechniqueDetails t o ui editInfo->
               let
-<<<<<<< HEAD
-                parameters = List.append t.parameters [  TechniqueParameter paramId "" "" Nothing False defaultConstraint]
-=======
-                parameters = List.append t.parameters [  TechniqueParameter paramId "" Nothing Nothing False ]
->>>>>>> 35a793dc
+                parameters = List.append t.parameters [  TechniqueParameter paramId "" Nothing Nothing False defaultConstraint]
               in
                 TechniqueDetails { t | parameters = parameters } o ui editInfo
             _ -> model.mode
