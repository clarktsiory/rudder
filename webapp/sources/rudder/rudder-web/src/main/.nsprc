--- conflicted
+++ resolved
@@ -1,13 +1,7 @@
 {
-<<<<<<< HEAD
   "GHSA-ww39-953v-wcq6": "A DoS", 
   "GHSA-f8q6-p94x-37v3": "A DoS",
   "GHSA-w5p7-h5w8-2hfq": "A DoS",
   "GHSA-xvch-5gv4-984h": "Not used",
   "GHSA-w573-4hg7-7wgq": "A DoS"
-=======
-  "GHSA-ww39-953v-wcq6": "Only a DoS, let's ignore it", 
-  "GHSA-w573-4hg7-7wgq": "Only a DoS, let's ignore it",
-  "GHSA-4w4v-5hc9-xrr2": "Only a DoS, let's ignore it"
->>>>>>> 7bb29894
 }