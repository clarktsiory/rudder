/*
*************************************************************************************
* Copyright 2011 Normation SAS
*************************************************************************************
*
* This file is part of Rudder.
*
* Rudder is free software: you can redistribute it and/or modify
* it under the terms of the GNU General Public License as published by
* the Free Software Foundation, either version 3 of the License, or
* (at your option) any later version.
*
* In accordance with the terms of section 7 (7. Additional Terms.) of
* the GNU General Public License version 3, the copyright holders add
* the following Additional permissions:
* Notwithstanding to the terms of section 5 (5. Conveying Modified Source
* Versions) and 6 (6. Conveying Non-Source Forms.) of the GNU General
* Public License version 3, when you create a Related Module, this
* Related Module is not considered as a part of the work and may be
* distributed under the license agreement of your choice.
* A "Related Module" means a set of sources files including their
* documentation that, without modification of the Source Code, enables
* supplementary functions or services in addition to those offered by
* the Software.
*
* Rudder is distributed in the hope that it will be useful,
* but WITHOUT ANY WARRANTY; without even the implied warranty of
* MERCHANTABILITY or FITNESS FOR A PARTICULAR PURPOSE.  See the
* GNU General Public License for more details.
*
* You should have received a copy of the GNU General Public License
* along with Rudder.  If not, see <http://www.gnu.org/licenses/>.

*
*************************************************************************************
*/

package com.normation.rudder.services.queries

import com.normation.errors._
import com.normation.inventory.domain.NodeId
import com.normation.inventory.ldap.core._
import com.normation.ldap.ldif._
import com.normation.ldap.listener.InMemoryDsConnectionProvider
import com.normation.ldap.sdk._
import com.normation.rudder.domain._
import com.normation.rudder.domain.queries._
import com.normation.rudder.repository.ldap.LDAPEntityMapper
import com.normation.rudder.services.nodes.NaiveNodeInfoServiceCachedImpl
import com.normation.zio._
import com.unboundid.ldap.sdk.DN
import net.liftweb.common._
import org.junit.Assert._
import org.junit._
import org.junit.runner.RunWith
import org.junit.runners.BlockJUnit4ClassRunner
import zio.syntax._

/*
 * Test query parsing.
 *
 * These test doesn't test JSON syntax error, as we rely on
 * a JSON parser for that part.
 */

@RunWith(classOf[BlockJUnit4ClassRunner])
class TestQueryProcessor extends Loggable {

  val ldifLogger = new DefaultLDIFFileLogger("TestQueryProcessor","/tmp/normation/rudder/ldif")

  //init of in memory LDAP directory
  val schemaLDIFs = (
      "00-core" ::
      "01-pwpolicy" ::
      "04-rfc2307bis" ::
      "05-rfc4876" ::
      "099-0-inventory" ::
      "099-1-rudder"  ::
      Nil
  ) map { name =>
    this.getClass.getClassLoader.getResource("ldap-data/schema/" + name + ".ldif").getPath
  }
  val bootstrapLDIFs = ("ldap/bootstrap.ldif" :: "ldap-data/inventory-sample-data.ldif" :: Nil) map { name =>
     this.getClass.getClassLoader.getResource(name).getPath
  }
  val ldap = InMemoryDsConnectionProvider[RoLDAPConnection](
      baseDNs = "cn=rudder-configuration" :: Nil
    , schemaLDIFPaths = schemaLDIFs
    , bootstrapLDIFPaths = bootstrapLDIFs
    , ldifLogger
  )
  //end inMemory ds

  val DIT = new InventoryDit(new DN("ou=Accepted Inventories,ou=Inventories,cn=rudder-configuration"),new DN("ou=Inventories,cn=rudder-configuration"),"test")

  val removedDIT = new InventoryDit(new DN("ou=Removed Inventories,ou=Inventories,cn=rudder-configuration"),new DN("ou=Inventories,cn=rudder-configuration"),"test")
  val pendingDIT = new InventoryDit(new DN("ou=Pending Inventories,ou=Inventories,cn=rudder-configuration"),new DN("ou=Inventories,cn=rudder-configuration"),"test")
  val ditService = new InventoryDitServiceImpl(pendingDIT, DIT, removedDIT)
  val nodeDit = new NodeDit(new DN("cn=rudder-configuration"))
  val rudderDit = new RudderDit(new DN("ou=Rudder, cn=rudder-configuration"))

  val ditQueryData = new DitQueryData(DIT, nodeDit, rudderDit, () => Inconsistancy("For test, no subgroup").fail)

  val inventoryMapper = new InventoryMapper(ditService, pendingDIT, DIT, removedDIT)
  val ldapMapper = new LDAPEntityMapper(rudderDit, nodeDit, DIT, null, inventoryMapper)
  val internalLDAPQueryProcessor = new InternalLDAPQueryProcessor(ldap,DIT,nodeDit,ditQueryData,ldapMapper)

  val nodeInfoService = new NaiveNodeInfoServiceCachedImpl(ldap, nodeDit, DIT, removedDIT, pendingDIT, ldapMapper, inventoryMapper)

  val queryProcessor = new AcceptedNodesLDAPQueryProcessor(
      nodeDit,
      DIT,
      internalLDAPQueryProcessor,
      nodeInfoService
  )

  val parser = new CmdbQueryParser with
    DefaultStringQueryParser with
    JsonQueryLexer {
    override val criterionObjects = Map[String,ObjectCriterion]() ++ ditQueryData.criteriaMap
  }

  case class TestQuery(name:String,query:Query,awaited:Seq[NodeId])


  // when one need to debug search, you can just uncomment that to set log-level to trace
  //val l: ch.qos.logback.classic.Logger = org.slf4j.LoggerFactory.getLogger("com.normation.rudder.services.queries").asInstanceOf[ch.qos.logback.classic.Logger]
  //l.setLevel(ch.qos.logback.classic.Level.TRACE)


  val s = Seq(
    new NodeId("node0"),new NodeId("node1"),new NodeId("node2"),
    new NodeId("node3"),new NodeId("node4"),new NodeId("node5"),
    new NodeId("node6"),new NodeId("node7")
  )

  val sr = NodeId("root") +: s

  @Test def ensureNodeLoaded(): Unit = {
    //just check that we correctly loaded demo data in serve
    val s = (for {
      con <- ldap
      res <- con.search(new DN("cn=rudder-configuration"), Sub, BuildFilter.ALL)
    } yield {
      res.size
    }).runNow

    val expected = 43+38  //bootstrap + inventory-sample
    assert(expected == s, s"Not found the expected number of entries in test LDAP directory [expected: ${expected}, found: ${s}], perhaps the demo entries where not correctly loaded")
  }

  @Test def basicQueriesOnId(): Unit = {

    /* find back all server */
    val q0 = TestQuery(
      "q0",
      parser("""
      {  "select":"node", "where":[
        { "objectType":"node"   , "attribute":"nodeId"  , "comparator":"exists" }
      ] }
      """).openOrThrowException("For tests"),
      s)

    /* find back server 1 and 5 by id */
    val q1 = TestQuery(
      "q1",
      parser("""
      { "select":"node", "composition":"or", "where":[
         { "objectType":"node"   , "attribute":"nodeId"  , "comparator":"eq", "value":"node1" }
       , { "objectType":"node"   , "attribute":"nodeId"  , "comparator":"eq", "value":"node5" }
      ] }
      """).openOrThrowException("For tests"),
      s(1) :: s(5) :: Nil)

    /* find back neither server 1 and 5 by id because of the and */
    val q2 = TestQuery(
      "q2",
      parser("""
      {  "select":"node", "composition":"and", "where":[
        { "objectType":"node"   , "attribute":"nodeId"  , "comparator":"eq", "value":"node1" }
        { "objectType":"node"   , "attribute":"nodeId"  , "comparator":"eq", "value":"node5" }
      ] }
      """).openOrThrowException("For tests"),
      Nil)

    testQueries( q0 :: q1 :: q2 :: Nil, true)
  }

  @Test def basicQueriesOnOneNodeParameter(): Unit = {
    // only two servers have RAM: server1(RAM) = 10000000, server2(RAM) = 1

    val q2_0 = TestQuery(
      "q2_0",
      parser("""
      {  "select":"node", "where":[
        { "objectType":"node", "attribute":"ram", "comparator":"gt", "value":"1" }
      ] }
      """).openOrThrowException("For tests"),
      s(1) :: Nil)

    val q2_0_ = TestQuery("q2_0_", query = q2_0.query.copy(composition = Or), q2_0.awaited)

    val q2_1 = TestQuery(
      "q2_1",
      parser("""
      {  "select":"node", "where":[
        { "objectType":"node", "attribute":"ram", "comparator":"gteq", "value":"1" }
      ] }
      """).openOrThrowException("For tests"),
      s(1) :: s(2) :: Nil)

    val q2_1_ = TestQuery("q2_1_", query = q2_1.query.copy(composition = Or), q2_1.awaited)

    val q2_2 = TestQuery(
      "q2_2",
      parser("""
      {  "select":"node", "where":[
        { "objectType":"node", "attribute":"ram", "comparator":"lteq", "value":"1" }
      ] }
      """).openOrThrowException("For tests"),
      s(2) :: Nil)

    val q2_2_ = TestQuery("q2_2_", query = q2_2.query.copy(composition = Or), q2_2.awaited)

    // group of group, with or/and composition
    val q3 = TestQuery(
      "q3",
      parser("""
      {  "select":"node", "where":[
        { "objectType":"group", "attribute":"nodeGroupId", "comparator":"eq", "value":"test-group-node1" }
      ] }
      """).openOrThrowException("For tests"),
      s(1) :: Nil)

    testQueries(q2_0 :: q2_0_ :: q2_1 :: q2_1_ :: q2_2 :: q2_2_ :: q3 :: Nil, true)
  }

  // group of group, with or/and composition
  @Test def groupOfgroups(): Unit = {
    val q1 = TestQuery(
      "q1",
      parser("""
      {  "select":"node", "where":[
        { "objectType":"group", "attribute":"nodeGroupId", "comparator":"eq", "value":"test-group-node1" }
      ] }
      """).openOrThrowException("For tests"),
      s(1) :: Nil)

    val q2 = TestQuery(
      "q2",
      parser("""
      {  "select":"node", "composition":"or", "where":[
        { "objectType":"group", "attribute":"nodeGroupId", "comparator":"eq", "value":"test-group-node1" }
      , { "objectType":"group", "attribute":"nodeGroupId", "comparator":"eq", "value":"test-group-node2" }
      ] }
      """).openOrThrowException("For tests"),
      s(1) :: s(2) :: Nil)

    val q3 = TestQuery(
      "q3",
      parser("""
      {  "select":"node", "where":[
        { "objectType":"group", "attribute":"nodeGroupId", "comparator":"eq", "value":"test-group-node1" }
      , { "objectType":"node"   , "attribute":"nodeId"  , "comparator":"eq", "value":"node1" }
      ] }
      """).openOrThrowException("For tests"),
      s(1) :: Nil)

    val q4 = TestQuery(
      "q4",
      parser("""
      {  "select":"node", "where":[
        { "objectType":"group", "attribute":"nodeGroupId", "comparator":"eq", "value":"test-group-node1" }
      , { "objectType":"group", "attribute":"nodeGroupId", "comparator":"eq", "value":"test-group-node12" }
      ] }
      """).openOrThrowException("For tests"),
      s(1) :: Nil)

    val q5 = TestQuery(
      "q5",
      parser("""
      {  "select":"node", "where":[
        { "objectType":"group", "attribute":"nodeGroupId", "comparator":"eq", "value":"test-group-node12" }
      , { "objectType":"group", "attribute":"nodeGroupId", "comparator":"eq", "value":"test-group-node23" }
      ] }
      """).openOrThrowException("For tests"),
      s(2) :: Nil)

    val q6 = TestQuery(
      "q6",
      parser("""
      {  "select":"node", "composition":"And", "where":[
        { "objectType":"group", "attribute":"nodeGroupId", "comparator":"eq", "value":"AIXSystems" }
      , { "objectType":"node", "attribute":"OS", "comparator":"eq", "value":"Linux"}
      ] }
      """).openOrThrowException("For tests"),
      Nil)

<<<<<<< HEAD
    val q7 = TestQuery(
      "q7",
      parser("""
      {  "select":"node", "composition":"Or", "where":[
        { "objectType":"group", "attribute":"nodeGroupId", "comparator":"eq", "value":"AIXSystems" }
      , { "objectType":"node", "attribute":"OS", "comparator":"eq", "value":"Linux"}
      ] }
      """).openOrThrowException("For tests"),
      s(0) :: s(1) :: s(2) :: s(3) :: s(4) :: s(5) :: s(6) :: s(7) :: Nil)

    testQueries(q1 :: q2 :: q3 :: q4 :: q5 :: q6 :: q7 :: Nil)
=======
    testQueries(q1 :: q2 :: q3 :: q4 :: q5 :: q6 :: Nil, true)
>>>>>>> 5b6320e6
  }

  @Test def machineComponentQueries(): Unit = {
    val q3 = TestQuery(
      "q3",
      parser("""
      { "select":"node", "where":[
      { "objectType":"biosPhysicalElement", "attribute":"softwareVersion", "comparator":"eq", "value":"6.00" }
      ] }
      """).openOrThrowException("For tests"),
      s(6) :: s(7) :: Nil)

    testQueries(q3 :: Nil, true)
  }

  @Test def softwareQueries(): Unit = {

    val q1 = TestQuery(
      "q1",
      parser("""
      { "select":"node", "where":[
        { "objectType":"software", "attribute":"softwareVersion", "comparator":"eq", "value":"1.0.0" }
      ] }
      """).openOrThrowException("For tests"),
      s(2) :: s(7) :: Nil)

    val q2 = TestQuery(
      "q2",
      parser("""
      { "select":"node", "where":[
        { "objectType":"software", "attribute":"softwareVersion", "comparator":"eq", "value":"2.0-rc" }
      ] }
      """).openOrThrowException("For tests"),
      s(2) :: Nil)

    testQueries(q1 :: q2 :: Nil, true)
  }

  @Test def logicalElementQueries(): Unit = {

    val q1 = TestQuery(
      "q1",
      parser("""
      { "select":"node", "where":[
        { "objectType":"fileSystemLogicalElement", "attribute":"fileSystemFreeSpace", "comparator":"gteq", "value":"1" }
      ] }
      """).openOrThrowException("For tests"),
      s(3) :: s(7) :: Nil)

    val q2 = TestQuery(
      "q2",
      parser("""
      { "select":"node", "where":[
        { "objectType":"fileSystemLogicalElement", "attribute":"fileSystemFreeSpace", "comparator":"gteq", "value":"100" }
      ] }
      """).openOrThrowException("For tests"),
      s(3) :: Nil)

    testQueries(q1 :: q2 :: Nil, true)
  }

  @Test def networkInterfaceElementQueries(): Unit = {

    val q1 = TestQuery(
      "q1",
      parser("""
      { "select":"node", "where":[
        { "objectType":"networkInterfaceLogicalElement", "attribute":"networkInterfaceGateway", "comparator":"regex", "value":".*192.168.*" }
      ] }
      """).openOrThrowException("For tests"),
      s(1) :: s(2) :: Nil)

    val q2 = TestQuery(
      "q2",
      parser("""
      { "select":"node", "where":[
        { "objectType":"networkInterfaceLogicalElement", "attribute":"ipHostNumber", "comparator":"regex", "value":".*192.168.*" }
      ] }
      """).openOrThrowException("For tests"),
      s(1) :: s(2) :: s(3) :: Nil)


    testQueries(q1 :: q2 :: Nil, true)
  }

  @Test def regexQueries(): Unit = {

    //regex and "subqueries" for logical elements should not be contradictory
    //here, we have to *only* search for logical elements with the regex
    //and cn is both on node and logical elements
    val q0 = TestQuery(
      "q0",
      parser("""
      {  "select":"node", "composition":"or" , "where":[
        , { "objectType":"fileSystemLogicalElement", "attribute":"description", "comparator":"regex", "value":"matchOnM[e]" }
      ] }
      """).openOrThrowException("For tests"),
      s(3) :: Nil)

    //on node
    val q1 = TestQuery(
      "q1",
      parser("""
      {  "select":"node", "where":[
          { "objectType":"node" , "attribute":"ram"    , "comparator":"regex", "value":"[0-9]{9}" }
        , { "objectType":"node" , "attribute":"osKernelVersion" , "comparator":"regex", "value":"[0-9.-]+-(gen)eric" }
        , { "objectType":"node" , "attribute":"nodeId" , "comparator":"regex", "value":"[nN]ode[01]" }
      ] }
      """).openOrThrowException("For tests"),
      s(1) :: Nil)

    val q1_ = TestQuery("q1_", query = q1.query.copy(composition = Or), s(0) :: s(1) :: Nil)

    //on node software, machine, machine element, node element
    val q2 = TestQuery(
      "q2",
      parser("""
      {  "select":"nodeAndPolicyServer", "where":[
          { "objectType":"node" , "attribute":"nodeId" , "comparator":"regex", "value":"[nN]ode[017]" }
        , { "objectType":"software", "attribute":"cn", "comparator":"regex"   , "value":"Software [0-9]" }
        , { "objectType":"machine", "attribute":"machineId", "comparator":"regex" , "value":"machine[0-2]"  }
        , { "objectType":"fileSystemLogicalElement", "attribute":"fileSystemFreeSpace", "comparator":"regex", "value":"[01]{2}" }
        , { "objectType":"biosPhysicalElement", "attribute":"softwareVersion", "comparator":"regex", "value":"[6.0]+" }
      ] }
      """).openOrThrowException("For tests"),
      s(7) :: Nil)

    val q2_ = TestQuery("q2_", query = q2.query.copy(composition = Or),
        (s(0) :: s(1) :: s(7) :: //nodeId
        s(2) :: s(7) :: //software
        s(4) :: s(5) :: s(6) :: s(7) :: //machine
        s(2) :: sr(0) :: // free space
        s(2) :: //bios
        Nil).distinct)

    //on node and or for regex
    val q3 = TestQuery(
      "q3",
      parser("""
      {  "select":"node",  "composition":"or", "where":[
          { "objectType":"node" , "attribute":"nodeId" , "comparator":"regex", "value":"[nN]ode[01]" }
        , { "objectType":"node" , "attribute":"nodeId" , "comparator":"regex", "value":"[nN]ode[12]" }
      ] }
      """).openOrThrowException("For tests"),
      s(0) :: s(1) :: s(2) :: Nil)

    //on node and or for regex, testing #3340
    val q3_2 = TestQuery(
      "q3_2",
      parser("""
      {  "select":"node",  "composition":"or", "where":[
          { "objectType":"node" , "attribute":"nodeId" , "comparator":"regex", "value":"[nN]ode[01]" }
        , { "objectType":"node" , "attribute":"nodeId" , "comparator":"eq"   , "value":"node5" }
        , { "objectType":"software", "attribute":"softwareVersion", "comparator":"eq", "value":"1.0.0" }
      ] }
      """).openOrThrowException("For tests"),
      s(0) :: s(1) :: s(2) :: s(5) :: s(7) :: Nil)

    //same as q3 with and
    val q4 = TestQuery(
      "q4",
      parser("""
      {  "select":"node",  "composition":"and", "where":[
          { "objectType":"node" , "attribute":"nodeId" , "comparator":"regex", "value":"[nN]ode[01]" }
        , { "objectType":"node" , "attribute":"nodeId" , "comparator":"regex", "value":"[nN]ode[12]" }
      ] }
      """).openOrThrowException("For tests"),
      s(1) :: Nil)

    val q5 = TestQuery(
      "q5",
      parser("""
      {  "select":"nodeAndPolicyServer","composition":"or",  "where":[
        , { "objectType":"fileSystemLogicalElement" , "attribute":"mountPoint" , "comparator":"regex", "value":"[/]" }
      ] }
      """).openOrThrowException("For tests"),
      s(3) :: s(7) :: sr(0) ::  Nil)

    //test regex for "not containing word", see http://stackoverflow.com/questions/406230/regular-expression-to-match-string-not-containing-a-word
    //here, we don't want to have node0 or node1
    val q6 = TestQuery(
      "q6",
      parser("""
      {  "select":"node", "where":[
          { "objectType":"node" , "attribute":"nodeId" , "comparator":"regex", "value":"((?!node0|node1).)*" }
      ] }
      """).openOrThrowException("For tests"),
      s.tail.tail)

    //same as q5, but with "not regex"
    val q7 = TestQuery(
      "q7",
      parser("""
      {  "select":"node", "where":[
          { "objectType":"node" , "attribute":"nodeId" , "comparator":"notRegex", "value":"node0" }
      ] }
      """).openOrThrowException("For tests"),
      s.tail)

    //same as q5 on IP, to test with escaping
    //192.168.56.101 is for node3
    val q8 = TestQuery(
      "q8",
      parser("""
      {  "select":"node", "where":[
          { "objectType":"node" , "attribute":"ipHostNumber" , "comparator":"notRegex", "value":"192.168.56.101" }
      ] }
      """).openOrThrowException("For tests"),
      s.filterNot( _ == s(1)) )

    //typical use case for server on internal/dmz/both: want intenal (but not both)
    //that test a match regex and not regex
    val q9 = TestQuery(
      "q9",
      parser("""
      {  "select":"node", "where":[
          { "objectType":"node" , "attribute":"ipHostNumber" , "comparator":"regex", "value":"127.0.0.*" }
        , { "objectType":"node" , "attribute":"ipHostNumber" , "comparator":"notRegex", "value":"192.168.56.10[23]" }
      ] }
      """).openOrThrowException("For tests"),
      Seq(s(1), s(4)) )
      //s0,5,6,7,8 not ok because no 127.0.0.1
      //s1 ok because not in "not regex" pattern
      //s2,s3 not ok because in the "not regex" pattern
      //s4 ok because only 127.0.0.1

    testQueries(q0  :: q1 :: q1_ :: q2 :: q2_ :: q3 :: q3_2 :: q4 :: q5 :: q6 :: q7 :: q8 :: q9 :: Nil, true)
  }

  @Test def dateQueries(): Unit = {
    //the node inventory date is 15/05/2013

    def q(name: String, comp: String, day: Int, expects: Seq[NodeId] ) = TestQuery(
        name
      , parser("""
          {  "select":"node", "where":[
            { "objectType":"node", "attribute":"inventoryDate", "comparator":"%s"   , "value":"%s/05/2013" }
          ] }
          """.format(comp, day)).openOrThrowException("For tests")
      , expects
    )

    def query(name: String, comp: String, day: Int, valid: Boolean) = q(name, comp, day, { if(valid) s(0) :: Nil else Nil })

    val q12 = q("q12", "notEq", 15, s.filterNot( _ == s(0)))
    val q13 = q("q13", "notEq", 14, s )
    val q14 = q("q14", "notEq", 16, s )

    testQueries(
         query("q1", "eq", 15, valid = true)
      :: query("q2", "eq", 14, valid = false)
      :: query("q3", "eq", 16, valid = false)
      :: query("q4", "gteq", 15, valid = true)
      :: query("q5", "gteq", 16, valid = false)
      :: query("q6", "lteq", 15, valid = true)
      :: query("q7", "lteq", 14, valid = false)
      :: query("q8", "lt", 15, valid = false)
      :: query("q9", "lt", 16, valid = true)
      :: query("q10", "gt", 15, valid = false)
      :: query("q11", "gt", 14, valid = true)
      :: q12 :: q13 :: q14
      :: Nil
    , true)
  }

  @Test def policyServerQueriesOnId(): Unit = {

    val q0 = TestQuery(
      "q0",
      parser("""
      {  "select":"nodeAndPolicyServer", "where":[
        { "objectType":"node"   , "attribute":"nodeId"  , "comparator":"exists" }
      ] }
      """).openOrThrowException("For tests"),
      sr)

    val q1 = TestQuery(
      "q1",
      parser("""
      {  "select":"nodeAndPolicyServer", "composition":"or", "where":[
        { "objectType":"node"   , "attribute":"nodeId"  , "comparator":"exists" }
      ] }
      """).openOrThrowException("For tests"),
      sr)

    testQueries( q0 :: q1 :: Nil, true)
  }

  @Test def agentTypeQueries: Unit = {

    val allCfengine = TestQuery(
      "allCfengine",
      parser("""
      {  "select":"nodeAndPolicyServer", "where":[
        { "objectType":"node" , "attribute":"agentName"  , "comparator":"eq", "value":"cfengine" }
      ] }
      """).openOrThrowException("For tests"),
      sr(0) :: sr(1) :: sr(2) :: sr(3) :: sr(4) :: sr(5) :: sr(7)  :: sr(8) :: Nil)

    val community = TestQuery(
      "community",
      parser("""
      {  "select":"nodeAndPolicyServer", "composition":"or", "where":[
        { "objectType":"node"   , "attribute":"agentName"  , "comparator":"eq", "value":"community" }
      ] }
      """).openOrThrowException("For tests"),
      sr(0) :: sr(2) :: sr(4) :: sr(5) :: sr(7) :: sr(8) :: Nil)

    val nova = TestQuery(
      "nova",
      parser("""
      {  "select":"nodeAndPolicyServer", "composition":"or", "where":[
        { "objectType":"node" , "attribute":"agentName"  , "comparator":"eq", "value":"nova" }
      ] }
      """).openOrThrowException("For tests"),
      sr(1) :: sr(3) :: Nil)

    val dsc = TestQuery(
      "dsc",
      parser("""
      {  "select":"nodeAndPolicyServer", "composition":"or", "where":[
        { "objectType":"node", "attribute":"agentName"  , "comparator":"eq", "value":"dsc" }
      ] }
      """).openOrThrowException("For tests"),
      sr(6) :: Nil)

    val notCfengine = TestQuery(
      "notCfengine",
      parser("""
      {  "select":"nodeAndPolicyServer", "composition":"or", "where":[
        { "objectType":"node", "attribute":"agentName"  , "comparator":"notEq", "value":"cfengine" }
      ] }
      """).openOrThrowException("For tests"),
      sr(6) :: Nil)

    testQueries( allCfengine :: community :: nova :: dsc :: notCfengine :: Nil, true)
  }
  /**
   * Test environment variable
   */
  @Test def nodeJsonFixedKeyQueries(): Unit = {

    val q1 = TestQuery(
      "q1",
      parser("""
      {"select":"node","composition":"And","where":[
        {"objectType":"process","attribute":"started","comparator":"eq","value":"2015-01-21 17:24"}
      ]}
      """).openOrThrowException("For tests"),
      s(1) :: Nil)

    val q2 = TestQuery(
      "q2",
      parser("""
      {"select":"node","composition":"And","where":[
        {"objectType":"process","attribute":"commandName","comparator":"regex","value":".*vtmp.*"}
      ]}
      """).openOrThrowException("For tests"),
      s(1) :: Nil)

    testQueries(q1 :: q2 :: Nil, true)
  }

  /**
   * Test environment variable and nodeProperty
   */
  @Test def nodeNameValueQueries(): Unit = {

    val q1 = TestQuery(
      "q1",
      parser("""
      {"select":"node","composition":"And","where":[
        {"objectType":"environmentVariable","attribute":"name.value","comparator":"eq","value":"SHELL=/bin/sh"}
      ]}
      """).openOrThrowException("For tests"),
      s(1) :: s(4) :: Nil)

    val q2 = TestQuery(
      "q2",
      parser("""
      {"select":"node","composition":"And","where":[
        {"objectType":"environmentVariable","attribute":"name.value","comparator":"regex","value":".+=/.*/rudder.*"}
      ]}
      """).openOrThrowException("For tests"),
      s(2) :: s(3) :: Nil)

    testQueries(q1 :: q2 :: Nil, true)
  }

  @Test def nodeStateQueries(): Unit = {

    val q1 = TestQuery(
      "q1",
      parser("""
      {  "select":"node", "where":[
        { "objectType":"node", "attribute":"state", "comparator":"eq", "value":"initializing" }
      ] }
      """).openOrThrowException("For tests"),
      s(7) :: Nil)

    val q2 = TestQuery(
      "q2",
      parser("""
      {  "select":"node", "where":[
        { "objectType":"node", "attribute":"state", "comparator":"eq", "value":"enabled" }
      ] }
      """).openOrThrowException("For tests"),
      s(0) :: s(1) :: s(2) :: s(3) :: s(4) :: s(5) :: s(6) :: Nil)

    testQueries(q1 :: q2 :: Nil, true)
  }


  @Test def nodeProperties(): Unit = {
    val q1 = TestQuery(
      "q1",
      parser("""
      { "select":"node", "where":[
        { "objectType":"serializedNodeProperty", "attribute":"name.value", "comparator":"eq", "value":"foo=bar" }
      ] }
      """).openOrThrowException("For tests"),
      s(1) :: Nil)

    val q2 = TestQuery(
      "q2",
      parser("""
      { "select":"node", "where":[
        { "objectType":"serializedNodeProperty", "attribute":"name.value", "comparator":"regex", "value":"foo?=.*ar" }
      ] }
      """).openOrThrowException("For tests"),
      s(1) :: Nil)

    val q3 = TestQuery(
      "q3",
      parser("""
      { "select":"node", "where":[
        { "objectType":"serializedNodeProperty", "attribute":"name.value", "comparator":"hasKey", "value":"datacenter" }
      ] }
      """).openOrThrowException("For tests"),
      s(1) :: s(2) :: s(3) :: Nil) // s1 is in inventory custom property, s2 & s3 in node properties

    // same as "haskey"
    val q4 = TestQuery(
      "q4",
      parser("""
      { "select":"node", "where":[
        { "objectType":"serializedNodeProperty", "attribute":"name.value", "comparator":"regex", "value":"datacenter=.*" }
      ] }
      """).openOrThrowException("For tests"),
      s(1) :: s(2) :: s(3) :: Nil)

    // kind of matching sub-keys
    val q5 = TestQuery(
      "q5",
      parser("""
      { "select":"node", "where":[
        { "objectType":"serializedNodeProperty", "attribute":"name.value", "comparator":"regex", "value":"datacenter=.*\"id\":1234,.*" }
      ] }
      """).openOrThrowException("For tests"),
      s(2) :: Nil)

    // matching unquoted number
    val q6 = TestQuery(
      "q6",
      parser("""
      { "select":"node", "where":[
        { "objectType":"serializedNodeProperty", "attribute":"name.value", "comparator":"regex", "value":"number=42" }
      ] }
      """).openOrThrowException("For tests"),
      s(3) :: s(4) :: Nil)

    // matching provider, but the user data only
    val q7 = TestQuery(
      "q7",
      parser("""
      { "select":"node", "where":[
        { "objectType":"serializedNodeProperty", "attribute":"name.value", "comparator":"regex", "value":"datacenter=.*provider.*" }
      ] }
      """).openOrThrowException("For tests"),
      s(3) :: Nil)

    // the properties are in inventory
    val q8 = TestQuery(
      "q8",
      parser("""
      { "select":"node", "where":[
        { "objectType":"serializedNodeProperty", "attribute":"name.value", "comparator":"regex", "value":"datacenter=.*Paris.*" }
      ] }
      """).openOrThrowException("For tests"),
      s(1) :: Nil)

    testQueries(q1 :: q2 :: q3 :: q4 :: q5 ::  q6 :: q7 :: q8 :: Nil, true)
  }

  /*
   * When using JsonPath on node properties to know if the node should be return or not, what we are
   * actually looking for is is the resulting JSON select query is empty or not. If empty, the node
   * does not have the property and is not in the group.
   * It means that we are not forced to matches *leaves* or only one elements.
   *
   * Test will be focused on node 5 and 6.
   *
   */
  @Test def nodePropertiesJsonPath(): Unit = {
    val q1 = TestQuery(
      "q1", // select nodes with user.accepted = true
      parser("""
      { "select":"node", "where":[
        { "objectType":"serializedNodeProperty", "attribute":"name.value", "comparator":"jsonSelect", "value":"user:$.[?(@.accepted==true)]" }
      ] }
      """).openOrThrowException("For tests"),
      s(4) :: s(5) :: Nil)

    val q2 = TestQuery(
      "q2", // city is exactly New York
      parser("""
      { "select":"node", "where":[
        { "objectType":"serializedNodeProperty", "attribute":"name.value", "comparator":"jsonSelect", "value":"user:$.personal.address[?(@.city=='New York')]" }
      ] }
      """).openOrThrowException("For tests"),
      s(5) :: Nil)

    val q3 = TestQuery(
      "q3", // state has a value (whatever it is)
      parser("""
      { "select":"node", "where":[
        { "objectType":"serializedNodeProperty", "attribute":"name.value", "comparator":"jsonSelect", "value":"user:$.personal.address.city" }
      ] }
      """).openOrThrowException("For tests"),
      s(5) :: s(6) :: Nil)

    val q4 = TestQuery(
      "q4", // phone number like .*256-.*
      parser("""
      { "select":"node", "where":[
        { "objectType":"serializedNodeProperty", "attribute":"name.value", "comparator":"jsonSelect", "value":"user:$.personal.phones[?(@.number=~/.*123.*/)]" }
      ] }
      """
      ).openOrThrowException("For tests"),
      s(6) :: Nil)

    val q5 = TestQuery(
      "q5", // state is in [NY, CA, LA, TX]
      parser("""
      { "select":"node", "where":[
        { "objectType":"serializedNodeProperty", "attribute":"name.value", "comparator":"jsonSelect", "value":"user:$.personal.address[?(@.state in ['NY', 'CA', 'LA', 'TX'])]" }
      ] }
      """
      ).openOrThrowException("For tests"),
      s(5) :: s(6) :: Nil)

    testQueries(q1 :: q2 :: q3 :: q4 :: q5 :: Nil, true)
  }

  @Test def testLdapAndNodeInfoQuery(): Unit = {
    val q1 = TestQuery(
      "q1", // select nodes with user.accepted = true and environment variable SHELL=/bin/sh
      parser("""
      { "select":"node", "where":[
        { "objectType":"serializedNodeProperty", "attribute":"name.value", "comparator":"jsonSelect", "value":"user:$.[?(@.accepted==true)]" }
        ,  {"objectType":"environmentVariable","attribute":"name.value","comparator":"eq","value":"SHELL=/bin/sh"}
      ] }
      """).openOrThrowException("For tests"),
      s(4) :: Nil)
    val q2 = TestQuery(
      "q2", // select nodes with user.accepted = true OR environment variable SHELL=/bin/sh
      parser("""
      { "select":"node", "composition" : "Or", "where":[
        { "objectType":"serializedNodeProperty", "attribute":"name.value", "comparator":"jsonSelect", "value":"user:$.[?(@.accepted==true)]" }
        ,  {"objectType":"environmentVariable","attribute":"name.value","comparator":"eq","value":"SHELL=/bin/sh"}
      ] }
      """).openOrThrowException("For tests"),
      s(1) :: s(4) :: s(5) :: Nil)

    testQueries( q1 :: q2 :: Nil, false)
  }

  @Test def nodePropertiesFailingReq(): Unit = {
    def forceParse(q: String) = parser(q).openOrThrowException("Parsing the request must be ok for that test")
    // Failing request, see #10570
    val failingRegexRequests =
      """
      { "select":"node", "where":[
        { "objectType":"serializedNodeProperty", "attribute":"name.value", "comparator":"regex", "value":"f{o}o" }
      ] }""" ::
      // if there is no "=", we fails
      """
      { "select":"node", "where":[
        { "objectType":"serializedNodeProperty", "attribute":"name.value", "comparator":"eq", "value":"foo" }
      ] }
      """ :: Nil


    val results = failingRegexRequests.map(q => (q, queryProcessor.process(forceParse(q))))
    results.foreach { r =>
      assertTrue(s"Regex Query with wrong data for node properties should fail: ${r._1}", r._2.isInstanceOf[Failure])
    }
  }

  @Test def unsortedQueries(): Unit = {
    val q1 = TestQuery(
      "q1",
      parser("""
      {  "select":"node", "where":[
        { "objectType":"software", "attribute":"cn", "comparator":"eq"   , "value":"aalib-libs.i586" },
        { "objectType":"machine", "attribute":"cn", "comparator":"exists"  },
        { "objectType":"node"   , "attribute":"ram"  , "comparator":"gt", "value":"1000" }
      ] }
      """).openOrThrowException("For tests"),
      Nil)

      testQueries(q1 :: Nil, true)
  }

  private def testQueries(queries:Seq[TestQuery], doInternalQueryTest : Boolean) : Unit = {
    queries foreach { q =>
      logger.debug("Processing: " + q.name)
      testQueryResultProcessor(q.name,q.query,q.awaited, doInternalQueryTest)
    }

  }

  private def testQueryResultProcessor(name:String,query:Query, nodes:Seq[NodeId], doInternalQueryTest : Boolean) = {
      val ids = nodes.sortBy( _.value )
      val found = queryProcessor.process(query).openOrThrowException("For tests").map { _.id }.sortBy( _.value )
      //also test with requiring only the expected node to check consistancy
      //(that should not change anything)

<<<<<<< HEAD
      assertEquals("[%s]Duplicate entries in result: %s".format(name,found),
          found.size.toLong,found.distinct.size.toLong)
      assertEquals("[%s]Size differ between awaited and found entry set  (process) Found: %s Wants: %s".
          format(name,found,ids),ids.size.toLong,found.size.toLong)
      assertTrue("[%s]Entries differ between awaited and found entry set (process) Found: %s Wants: %s".
          format(name,found,ids),found.forall { f => ids.exists( f == _) })

      logger.debug("Testing with expected entries")
      val foundWithLimit = (internalLDAPQueryProcessor.internalQueryProcessor(query, limitToNodeIds = Some(ids)).runNow.entries.map { entry =>
        NodeId(entry("nodeId").get)
      }).distinct.sortBy( _.value )
      assertEquals("[%s]Size differ between awaited entry and found entry set when setting expected entries (process)\n Found: %s\n Wants: %s".
          format(name,foundWithLimit,ids),ids.size.toLong,foundWithLimit.size.toLong)
=======
      assertEquals (
          s"[$name] Duplicate entries in result: $found"
        , found.size.toLong
        , found.distinct.size.toLong
      )
      assertEquals(
          s"[$name] Size differs between expected and found entries (process method)\n Found: $found \n Expected: ${ids}"
        , ids.size.toLong
        , found.size.toLong
      )
      assertTrue(
          s"[$name] Nodes found are different from expected Nodes (process method)\n Found: ${found}\n Expected: ${ids}"
        , found.forall { f => ids.exists( f == _) }
      )

      if (doInternalQueryTest) {
        logger.debug("Testing with expected entries, This test should be ignored when we are looking for Nodes with NodeInfo and inventory (ie when we are looking for property and environement variable")
        val foundWithLimit =
          (internalLDAPQueryProcessor.internalQueryProcessor(query, limitToNodeIds = Some(ids)).openOrThrowException("For tests")
            .entries.map { entry =>
            NodeId(entry("nodeId").get)
          }).distinct.sortBy(_.value)

        assertEquals(
          s"[${name}] Size differs between expected and found entries (InternalQueryProcessor, only inventory fields)\n Found: ${foundWithLimit}\n Expected: ${ids}"
          , ids.size.toLong
          , foundWithLimit.size.toLong
        )
      }
>>>>>>> 5b6320e6
  }

  @After def after(): Unit = {
    ldap.server.shutDown(true)
  }
}<|MERGE_RESOLUTION|>--- conflicted
+++ resolved
@@ -296,7 +296,6 @@
       """).openOrThrowException("For tests"),
       Nil)
 
-<<<<<<< HEAD
     val q7 = TestQuery(
       "q7",
       parser("""
@@ -307,10 +306,7 @@
       """).openOrThrowException("For tests"),
       s(0) :: s(1) :: s(2) :: s(3) :: s(4) :: s(5) :: s(6) :: s(7) :: Nil)
 
-    testQueries(q1 :: q2 :: q3 :: q4 :: q5 :: q6 :: q7 :: Nil)
-=======
-    testQueries(q1 :: q2 :: q3 :: q4 :: q5 :: q6 :: Nil, true)
->>>>>>> 5b6320e6
+    testQueries(q1 :: q2 :: q3 :: q4 :: q5 :: q6 :: q7 :: Nil, true)
   }
 
   @Test def machineComponentQueries(): Unit = {
@@ -939,21 +935,6 @@
       //also test with requiring only the expected node to check consistancy
       //(that should not change anything)
 
-<<<<<<< HEAD
-      assertEquals("[%s]Duplicate entries in result: %s".format(name,found),
-          found.size.toLong,found.distinct.size.toLong)
-      assertEquals("[%s]Size differ between awaited and found entry set  (process) Found: %s Wants: %s".
-          format(name,found,ids),ids.size.toLong,found.size.toLong)
-      assertTrue("[%s]Entries differ between awaited and found entry set (process) Found: %s Wants: %s".
-          format(name,found,ids),found.forall { f => ids.exists( f == _) })
-
-      logger.debug("Testing with expected entries")
-      val foundWithLimit = (internalLDAPQueryProcessor.internalQueryProcessor(query, limitToNodeIds = Some(ids)).runNow.entries.map { entry =>
-        NodeId(entry("nodeId").get)
-      }).distinct.sortBy( _.value )
-      assertEquals("[%s]Size differ between awaited entry and found entry set when setting expected entries (process)\n Found: %s\n Wants: %s".
-          format(name,foundWithLimit,ids),ids.size.toLong,foundWithLimit.size.toLong)
-=======
       assertEquals (
           s"[$name] Duplicate entries in result: $found"
         , found.size.toLong
@@ -972,10 +953,10 @@
       if (doInternalQueryTest) {
         logger.debug("Testing with expected entries, This test should be ignored when we are looking for Nodes with NodeInfo and inventory (ie when we are looking for property and environement variable")
         val foundWithLimit =
-          (internalLDAPQueryProcessor.internalQueryProcessor(query, limitToNodeIds = Some(ids)).openOrThrowException("For tests")
-            .entries.map { entry =>
-            NodeId(entry("nodeId").get)
-          }).distinct.sortBy(_.value)
+          (internalLDAPQueryProcessor.internalQueryProcessor(query, limitToNodeIds = Some(ids)).runNow.entries.map {
+            entry =>
+              NodeId(entry("nodeId").get)
+          }).distinct.sortBy( _.value )
 
         assertEquals(
           s"[${name}] Size differs between expected and found entries (InternalQueryProcessor, only inventory fields)\n Found: ${foundWithLimit}\n Expected: ${ids}"
@@ -983,7 +964,6 @@
           , foundWithLimit.size.toLong
         )
       }
->>>>>>> 5b6320e6
   }
 
   @After def after(): Unit = {
