/*
*************************************************************************************
* Copyright 2019 Normation SAS
*************************************************************************************
*
* This file is part of Rudder.
*
* Rudder is free software: you can redistribute it and/or modify
* it under the terms of the GNU General Public License as published by
* the Free Software Foundation, either version 3 of the License, or
* (at your option) any later version.
*
* In accordance with the terms of section 7 (7. Additional Terms.) of
* the GNU General Public License version 3, the copyright holders add
* the following Additional permissions:
* Notwithstanding to the terms of section 5 (5. Conveying Modified Source
* Versions) and 6 (6. Conveying Non-Source Forms.) of the GNU General
* Public License version 3, when you create a Related Module, this
* Related Module is not considered as a part of the work and may be
* distributed under the license agreement of your choice.
* A "Related Module" means a set of sources files including their
* documentation that, without modification of the Source Code, enables
* supplementary functions or services in addition to those offered by
* the Software.
*
* Rudder is distributed in the hope that it will be useful,
* but WITHOUT ANY WARRANTY; without even the implied warranty of
* MERCHANTABILITY or FITNESS FOR A PARTICULAR PURPOSE.  See the
* GNU General Public License for more details.
*
* You should have received a copy of the GNU General Public License
* along with Rudder.  If not, see <http://www.gnu.org/licenses/>.

*
*************************************************************************************
*/

package com.normation.cfclerk.services

import java.nio.charset.StandardCharsets

import better.files.File
import com.normation.cfclerk.domain._
import org.apache.commons.io.FileUtils
import org.junit.runner.RunWith
import org.specs2.mutable.Specification
import org.specs2.runner.JUnitRunner
import org.specs2.specification.AfterAll
import net.liftweb.common.Loggable
import com.normation.eventlog.EventActor
import com.normation.eventlog.ModificationId
import com.normation.rudder.domain.policies.ActiveTechnique
import com.normation.rudder.domain.policies.ActiveTechniqueCategory
import com.normation.rudder.domain.policies.ActiveTechniqueCategoryId
import com.normation.rudder.domain.policies.ActiveTechniqueId
import com.normation.rudder.domain.policies.DeleteDirectiveDiff
import com.normation.rudder.domain.policies.Directive
import com.normation.rudder.domain.policies.DirectiveId
import com.normation.rudder.domain.policies.DirectiveSaveDiff
import com.normation.rudder.repository.CategoryWithActiveTechniques
import com.normation.rudder.repository.FullActiveTechniqueCategory
import com.normation.rudder.repository.RoDirectiveRepository
import com.normation.rudder.repository.WoDirectiveRepository
import com.normation.rudder.services.policies.TechniqueAcceptationUpdater
import com.normation.rudder.services.policies.TestNodeConfiguration
import com.normation.utils.StringUuidGeneratorImpl
import org.joda.time.DateTime
import com.normation.zio._
import com.normation.errors._
import zio._
import zio.syntax._
import scala.collection.SortedMap
import net.liftweb.common._

@RunWith(classOf[JUnitRunner])
class TechniqueRepositoryTest extends Specification with Loggable with AfterAll {

  // Set sequential execution
  sequential

  implicit val charset = StandardCharsets.UTF_8
  val setupRepos = new TestNodeConfiguration()

  val fsRepos       = setupRepos.techniqueRepository
  val git           = setupRepos.repo.git.runNow
  val techniqueRoot = File(setupRepos.repo.db.runNow.getWorkTree.getAbsolutePath, "techniques")

  val modid = new ModificationId("test")
  val actor = new EventActor("test")

  object testCallback extends TechniquesLibraryUpdateNotification(){

    var techniques = Map.empty[TechniqueName, TechniquesLibraryUpdateType]
    var categories = Set.empty[TechniqueCategoryModType]

    override def name: String = "test-callback"
    override def order: Int = 0
    override def updatedTechniques(gitRev: String, techniqueIds: Map[TechniqueName, TechniquesLibraryUpdateType], updatedCategories: Set[TechniqueCategoryModType], modId: ModificationId, actor: EventActor, reason: Option[String]): Box[Unit] = {
      categories = updatedCategories
      techniques = techniqueIds
      Full(())
    }
  }

  // a repos just to check what methods are called
  object ldapRepo extends RoDirectiveRepository with WoDirectiveRepository {
    var added             = List.empty[String] // only the category id
    var moved             = List.empty[(String, String, Option[String])] // (what, where, new name)
    var deleted           = List.empty[String]
    var updatedTechniques = List.empty[String]

    override def addActiveTechniqueCategory(that: ActiveTechniqueCategory, into: ActiveTechniqueCategoryId, modificationId: ModificationId, actor: EventActor, reason: Option[String]): IOResult[ActiveTechniqueCategory] = {
      added = that.id.value :: added
      that.succeed
    }
<<<<<<< HEAD
    override def delete(id: ActiveTechniqueCategoryId, modificationId: ModificationId, actor: EventActor, reason: Option[String], checkEmpty: Boolean): IOResult[ActiveTechniqueCategoryId] = {
=======
    override def deleteCategory(id: ActiveTechniqueCategoryId, modificationId: ModificationId, actor: EventActor, reason: Option[String], checkEmpty: Boolean): Box[ActiveTechniqueCategoryId] = {
>>>>>>> 684a1cee
      deleted = id.value :: deleted
      id.succeed
    }
    override def move(categoryId: ActiveTechniqueCategoryId, intoParent: ActiveTechniqueCategoryId, optionNewName: Option[ActiveTechniqueCategoryId], modificationId: ModificationId, actor: EventActor, reason: Option[String]): IOResult[ActiveTechniqueCategoryId] = {
      moved = (categoryId.value, intoParent.value, optionNewName.map(_.value)) :: moved
      optionNewName.getOrElse(categoryId).succeed
    }
    override def addTechniqueInUserLibrary(categoryId: ActiveTechniqueCategoryId, techniqueName: TechniqueName, versions: Seq[TechniqueVersion], modId: ModificationId, actor: EventActor, reason: Option[String]): IOResult[ActiveTechnique] = {
      updatedTechniques = techniqueName.value :: updatedTechniques
      ActiveTechnique(ActiveTechniqueId("empty"), techniqueName, Map()).succeed
    }
    // ALL the following methods are useless for our test
<<<<<<< HEAD
    override def getFullDirectiveLibrary(): IOResult[FullActiveTechniqueCategory] = FullActiveTechniqueCategory(ActiveTechniqueCategoryId("Active Techniques"), "", "", Nil, Nil, true).succeed
    override def getDirective(directiveId: DirectiveId): IOResult[Option[Directive]] = ???
    override def getDirectiveWithContext(directiveId: DirectiveId): IOResult[Option[(Technique, ActiveTechnique, Directive)]] = ???
    override def getActiveTechniqueAndDirective(id: DirectiveId): IOResult[Option[(ActiveTechnique, Directive)]] = ???
    override def getDirectives(activeTechniqueId: ActiveTechniqueId, includeSystem: Boolean): IOResult[Seq[Directive]] = ???
    override def getActiveTechniqueByCategory(includeSystem: Boolean): IOResult[SortedMap[List[ActiveTechniqueCategoryId], CategoryWithActiveTechniques]] = ???
    override def getActiveTechnique(id: ActiveTechniqueId): IOResult[Option[ActiveTechnique]] = ???
    override def getActiveTechnique(techniqueName: TechniqueName): IOResult[Option[ActiveTechnique]] = ???
    override def activeTechniqueBreadCrump(id: ActiveTechniqueId): IOResult[List[ActiveTechniqueCategory]] = ???
    override def getActiveTechniqueLibrary: IOResult[ActiveTechniqueCategory] = ???
    override def getAllActiveTechniqueCategories(includeSystem: Boolean): IOResult[Seq[ActiveTechniqueCategory]] = ???
    override def getActiveTechniqueCategory(id: ActiveTechniqueCategoryId): IOResult[Option[ActiveTechniqueCategory]] = ???
    override def getParentActiveTechniqueCategory(id: ActiveTechniqueCategoryId): IOResult[ActiveTechniqueCategory] = ???
    override def getParentsForActiveTechniqueCategory(id: ActiveTechniqueCategoryId): IOResult[List[ActiveTechniqueCategory]] = ???
    override def getParentsForActiveTechnique(id: ActiveTechniqueId): IOResult[ActiveTechniqueCategory] = ???
    override def containsDirective(id: ActiveTechniqueCategoryId): UIO[Boolean] = ???
    override def saveActiveTechniqueCategory(category: ActiveTechniqueCategory, modificationId: ModificationId, actor: EventActor, reason: Option[String]): IOResult[ActiveTechniqueCategory] = ???
    override def saveDirective(inActiveTechniqueId: ActiveTechniqueId, directive: Directive, modId: ModificationId, actor: EventActor, reason: Option[String]): IOResult[Option[DirectiveSaveDiff]] = ???
    override def saveSystemDirective(inActiveTechniqueId: ActiveTechniqueId, directive: Directive, modId: ModificationId, actor: EventActor, reason: Option[String]): IOResult[Option[DirectiveSaveDiff]] = ???
    override def delete(id: DirectiveId, modId: ModificationId, actor: EventActor, reason: Option[String]): IOResult[Option[DeleteDirectiveDiff]] = ???
    override def move(id: ActiveTechniqueId, newCategoryId: ActiveTechniqueCategoryId, modId: ModificationId, actor: EventActor, reason: Option[String]): IOResult[ActiveTechniqueId] = ???
    override def changeStatus(id: ActiveTechniqueId, status: Boolean, modId: ModificationId, actor: EventActor, reason: Option[String]): IOResult[ActiveTechniqueId] = ???
    override def setAcceptationDatetimes(id: ActiveTechniqueId, datetimes: Map[TechniqueVersion, DateTime], modId: ModificationId, actor: EventActor, reason: Option[String]): IOResult[ActiveTechniqueId] = ???
    override def delete(id: ActiveTechniqueId, modId: ModificationId, actor: EventActor, reason: Option[String]): IOResult[ActiveTechniqueId] = ???
=======
    override def getFullDirectiveLibrary(): Box[FullActiveTechniqueCategory] = Full(FullActiveTechniqueCategory(ActiveTechniqueCategoryId("Active Techniques"), "", "", Nil, Nil, true))
    override def getDirective(directiveId: DirectiveId): Box[Directive] = ???
    override def getDirectiveWithContext(directiveId: DirectiveId): Box[(Technique, ActiveTechnique, Directive)] = ???
    override def getActiveTechniqueAndDirective(id: DirectiveId): Box[(ActiveTechnique, Directive)] = ???
    override def getDirectives(activeTechniqueId: ActiveTechniqueId, includeSystem: Boolean): Box[Seq[Directive]] = ???
    override def getActiveTechniqueByCategory(includeSystem: Boolean): Box[SortedMap[List[ActiveTechniqueCategoryId], CategoryWithActiveTechniques]] = ???
    override def getActiveTechniqueByActiveTechnique(id: ActiveTechniqueId): Box[Option[ActiveTechnique]] = ???
    override def getActiveTechnique(techniqueName: TechniqueName): Box[Option[ActiveTechnique]] = ???
    override def activeTechniqueBreadCrump(id: ActiveTechniqueId): Box[List[ActiveTechniqueCategory]] = ???
    override def getActiveTechniqueLibrary: Box[ActiveTechniqueCategory] = ???
    override def getAllActiveTechniqueCategories(includeSystem: Boolean): Box[Seq[ActiveTechniqueCategory]] = ???
    override def getActiveTechniqueCategory(id: ActiveTechniqueCategoryId): Box[ActiveTechniqueCategory] = ???
    override def getParentActiveTechniqueCategory(id: ActiveTechniqueCategoryId): Box[ActiveTechniqueCategory] = ???
    override def getParentsForActiveTechniqueCategory(id: ActiveTechniqueCategoryId): Box[List[ActiveTechniqueCategory]] = ???
    override def getParentsForActiveTechnique(id: ActiveTechniqueId): Box[ActiveTechniqueCategory] = ???
    override def containsDirective(id: ActiveTechniqueCategoryId): Boolean = ???
    override def saveActiveTechniqueCategory(category: ActiveTechniqueCategory, modificationId: ModificationId, actor: EventActor, reason: Option[String]): Box[ActiveTechniqueCategory] = ???
    override def saveDirective(inActiveTechniqueId: ActiveTechniqueId, directive: Directive, modId: ModificationId, actor: EventActor, reason: Option[String]): Box[Option[DirectiveSaveDiff]] = ???
    override def saveSystemDirective(inActiveTechniqueId: ActiveTechniqueId, directive: Directive, modId: ModificationId, actor: EventActor, reason: Option[String]): Box[Option[DirectiveSaveDiff]] = ???
    override def delete(id: DirectiveId, modId: ModificationId, actor: EventActor, reason: Option[String]): Box[DeleteDirectiveDiff] = ???
    override def move(id: ActiveTechniqueId, newCategoryId: ActiveTechniqueCategoryId, modId: ModificationId, actor: EventActor, reason: Option[String]): Box[ActiveTechniqueId] = ???
    override def changeStatus(id: ActiveTechniqueId, status: Boolean, modId: ModificationId, actor: EventActor, reason: Option[String]): Box[ActiveTechniqueId] = ???
    override def setAcceptationDatetimes(id: ActiveTechniqueId, datetimes: Map[TechniqueVersion, DateTime], modId: ModificationId, actor: EventActor, reason: Option[String]): Box[ActiveTechniqueId] = ???
    override def deleteActiveTechnique(id: ActiveTechniqueId, modId: ModificationId, actor: EventActor, reason: Option[String]): Box[ActiveTechniqueId] = ???
>>>>>>> 684a1cee
  }

  val ldapCallBack = new TechniqueAcceptationUpdater("update", 0, ldapRepo, ldapRepo, fsRepos, new StringUuidGeneratorImpl())

  fsRepos.registerCallback(testCallback)
  fsRepos.registerCallback(ldapCallBack)

  // add everything not added under technique, and commit with provided message
  def addCommitAll(commitMsg: String): Unit = {
    git.add().addFilepattern("techniques").call()
    git.add().setUpdate(true).addFilepattern("techniques").call() // to take into account delete
    git.commit().setMessage(commitMsg).call()
  }
  // get category by directory name
  def getCategory(directoryName: String): SubTechniqueCategory = {
    fsRepos.getAllCategories.values.find(_.id.name.value == directoryName).getOrElse(
      throw new Exception(s"error in test hypothesis: not found '${directoryName}'")
    ).asInstanceOf[SubTechniqueCategory]
  }

  val rootCategory = fsRepos.getTechniqueLibrary

  /**
   * Add a switch to be able to see tmp files (not clean themps) with
   * -Dtests.clean.tmp=false
   */
  override def afterAll() = {
    if(System.getProperty("tests.clean.tmp") != "false") {
      logger.info("Deleting directory " + setupRepos.abstractRoot.getAbsoluteFile)
      FileUtils.deleteDirectory(setupRepos.abstractRoot)
    }
  }

  def createCategory(path: String, name: String): Unit = {
    val dir = File(techniqueRoot, path)
    dir.createDirectories()
    val descriptor = File(dir, "category.xml")
    descriptor.writeText(
      s"""<xml>
         |  <name>${name}</name>
         |  <description>Description for category ${name}</description>
         |</xml>
         |""".stripMargin
    )
    addCommitAll(s"Add category '${name}'")
  }

  "Creating a category should be notified" in {
    createCategory("test1", "Test 1")
    fsRepos.update(modid, actor, None)
    val cat = getCategory("test1")

    (testCallback.categories must containTheSameElementsAs(Seq(TechniqueCategoryModType.Added(cat, rootCategory.id)))) and
    (ldapRepo.added must beEqualTo(cat.id.name.value :: Nil) )
  }


  "Renaming previously created empty category should be seen as a rename" in {
    val cat1 = getCategory("test1")
    File(techniqueRoot, "test1").moveTo(File(techniqueRoot, "test2"))
    addCommitAll("Move category with id test1 to test2. Keep same name")
    fsRepos.update(modid, actor, None)
    val cat2 = getCategory("test2")

    (testCallback.categories must containTheSameElementsAs(Seq(TechniqueCategoryModType.Moved(cat1.id, cat2.id)))) and
    (ldapRepo.moved must beEqualTo((cat1.id.name.value, "Active Techniques", Some(cat2.id.name.value)) :: Nil) )
  }


  "We can delete an empty category" in {
    val cat2 = getCategory("test2")
    File(techniqueRoot, "test2").delete()
    addCommitAll("Delete category test2")
    fsRepos.update(modid, actor, None)

    (testCallback.categories must containTheSameElementsAs(Seq(TechniqueCategoryModType.Deleted(cat2)))) and
    (ldapRepo.deleted must beEqualTo(cat2.id.name.value :: Nil))
  }

  "We can't delete a technique category that contains techniques" in {
    val appCat = getCategory("applications")
    ldapRepo.deleted = Nil
    File(techniqueRoot, "applications").delete()
    addCommitAll("Deleted applicates")
    fsRepos.update(modid, actor, None)

    (testCallback.categories must containTheSameElementsAs(Seq(TechniqueCategoryModType.Deleted(appCat))) ) and
    (fsRepos.getAllCategories.get(appCat.id) must beNone) and // technique repos doesn't have it anymore
    (ldapRepo.deleted must beEmpty ) // but the ldap repo don't get the delete
  }

  "Renaming previously created category with a technique should be seen as a rename" in {
    val cat = getCategory("fileDistribution")
    ldapRepo.moved = Nil
    File(techniqueRoot, "fileDistribution").moveTo(File(techniqueRoot, "fileDistribution2"))
    addCommitAll("Move category with id fileDistribution to fileDistribution2. Keep same name")
    fsRepos.update(modid, actor, None)
    val cat2 = getCategory("fileDistribution2")

    (testCallback.categories must containTheSameElementsAs(Seq(TechniqueCategoryModType.Moved(cat.id, cat2.id)))) and
    (fsRepos.getAllCategories.get(cat2.id) must beSome[TechniqueCategory]) and
    (ldapRepo.moved must beEqualTo(("fileDistribution", "Active Techniques", Some("fileDistribution2")) :: Nil) ) and
    (ldapRepo.updatedTechniques must containTheSameElementsAs(Seq("copyGitFile", "fileTemplate")) )
  }

  "Moving a sub-category to root works" in {
    ldapRepo.moved = Nil
    ldapRepo.added = Nil

    createCategory("fileDistribution2/fileSecurity", "File Security")
    fsRepos.update(modid, actor, None)
    val cat = getCategory("fileSecurity")
    (techniqueRoot / "fileDistribution2" / "fileSecurity").moveTo(techniqueRoot / "fileSecurity")
    addCommitAll("Move a sub-category to root one")
    fsRepos.update(modid, actor, None)
    val cat2 = getCategory("fileSecurity")

    (testCallback.categories must containTheSameElementsAs(Seq(TechniqueCategoryModType.Moved(cat.id, cat2.id)))) and
    (fsRepos.getAllCategories.get(cat2.id) must beSome[TechniqueCategory]) and
    (ldapRepo.moved must beEqualTo(("fileSecurity", "Active Techniques", None) :: Nil) ) and
    (ldapRepo.updatedTechniques must containTheSameElementsAs(Seq("fileTemplate", "copyGitFile")) )

  }
}<|MERGE_RESOLUTION|>--- conflicted
+++ resolved
@@ -113,11 +113,7 @@
       added = that.id.value :: added
       that.succeed
     }
-<<<<<<< HEAD
-    override def delete(id: ActiveTechniqueCategoryId, modificationId: ModificationId, actor: EventActor, reason: Option[String], checkEmpty: Boolean): IOResult[ActiveTechniqueCategoryId] = {
-=======
-    override def deleteCategory(id: ActiveTechniqueCategoryId, modificationId: ModificationId, actor: EventActor, reason: Option[String], checkEmpty: Boolean): Box[ActiveTechniqueCategoryId] = {
->>>>>>> 684a1cee
+    override def deleteCategory(id: ActiveTechniqueCategoryId, modificationId: ModificationId, actor: EventActor, reason: Option[String], checkEmpty: Boolean): IOResult[ActiveTechniqueCategoryId] = {
       deleted = id.value :: deleted
       id.succeed
     }
@@ -130,14 +126,13 @@
       ActiveTechnique(ActiveTechniqueId("empty"), techniqueName, Map()).succeed
     }
     // ALL the following methods are useless for our test
-<<<<<<< HEAD
     override def getFullDirectiveLibrary(): IOResult[FullActiveTechniqueCategory] = FullActiveTechniqueCategory(ActiveTechniqueCategoryId("Active Techniques"), "", "", Nil, Nil, true).succeed
     override def getDirective(directiveId: DirectiveId): IOResult[Option[Directive]] = ???
     override def getDirectiveWithContext(directiveId: DirectiveId): IOResult[Option[(Technique, ActiveTechnique, Directive)]] = ???
     override def getActiveTechniqueAndDirective(id: DirectiveId): IOResult[Option[(ActiveTechnique, Directive)]] = ???
     override def getDirectives(activeTechniqueId: ActiveTechniqueId, includeSystem: Boolean): IOResult[Seq[Directive]] = ???
     override def getActiveTechniqueByCategory(includeSystem: Boolean): IOResult[SortedMap[List[ActiveTechniqueCategoryId], CategoryWithActiveTechniques]] = ???
-    override def getActiveTechnique(id: ActiveTechniqueId): IOResult[Option[ActiveTechnique]] = ???
+    override def getActiveTechniqueByActiveTechnique(id: ActiveTechniqueId): IOResult[Option[ActiveTechnique]] = ???
     override def getActiveTechnique(techniqueName: TechniqueName): IOResult[Option[ActiveTechnique]] = ???
     override def activeTechniqueBreadCrump(id: ActiveTechniqueId): IOResult[List[ActiveTechniqueCategory]] = ???
     override def getActiveTechniqueLibrary: IOResult[ActiveTechniqueCategory] = ???
@@ -154,33 +149,7 @@
     override def move(id: ActiveTechniqueId, newCategoryId: ActiveTechniqueCategoryId, modId: ModificationId, actor: EventActor, reason: Option[String]): IOResult[ActiveTechniqueId] = ???
     override def changeStatus(id: ActiveTechniqueId, status: Boolean, modId: ModificationId, actor: EventActor, reason: Option[String]): IOResult[ActiveTechniqueId] = ???
     override def setAcceptationDatetimes(id: ActiveTechniqueId, datetimes: Map[TechniqueVersion, DateTime], modId: ModificationId, actor: EventActor, reason: Option[String]): IOResult[ActiveTechniqueId] = ???
-    override def delete(id: ActiveTechniqueId, modId: ModificationId, actor: EventActor, reason: Option[String]): IOResult[ActiveTechniqueId] = ???
-=======
-    override def getFullDirectiveLibrary(): Box[FullActiveTechniqueCategory] = Full(FullActiveTechniqueCategory(ActiveTechniqueCategoryId("Active Techniques"), "", "", Nil, Nil, true))
-    override def getDirective(directiveId: DirectiveId): Box[Directive] = ???
-    override def getDirectiveWithContext(directiveId: DirectiveId): Box[(Technique, ActiveTechnique, Directive)] = ???
-    override def getActiveTechniqueAndDirective(id: DirectiveId): Box[(ActiveTechnique, Directive)] = ???
-    override def getDirectives(activeTechniqueId: ActiveTechniqueId, includeSystem: Boolean): Box[Seq[Directive]] = ???
-    override def getActiveTechniqueByCategory(includeSystem: Boolean): Box[SortedMap[List[ActiveTechniqueCategoryId], CategoryWithActiveTechniques]] = ???
-    override def getActiveTechniqueByActiveTechnique(id: ActiveTechniqueId): Box[Option[ActiveTechnique]] = ???
-    override def getActiveTechnique(techniqueName: TechniqueName): Box[Option[ActiveTechnique]] = ???
-    override def activeTechniqueBreadCrump(id: ActiveTechniqueId): Box[List[ActiveTechniqueCategory]] = ???
-    override def getActiveTechniqueLibrary: Box[ActiveTechniqueCategory] = ???
-    override def getAllActiveTechniqueCategories(includeSystem: Boolean): Box[Seq[ActiveTechniqueCategory]] = ???
-    override def getActiveTechniqueCategory(id: ActiveTechniqueCategoryId): Box[ActiveTechniqueCategory] = ???
-    override def getParentActiveTechniqueCategory(id: ActiveTechniqueCategoryId): Box[ActiveTechniqueCategory] = ???
-    override def getParentsForActiveTechniqueCategory(id: ActiveTechniqueCategoryId): Box[List[ActiveTechniqueCategory]] = ???
-    override def getParentsForActiveTechnique(id: ActiveTechniqueId): Box[ActiveTechniqueCategory] = ???
-    override def containsDirective(id: ActiveTechniqueCategoryId): Boolean = ???
-    override def saveActiveTechniqueCategory(category: ActiveTechniqueCategory, modificationId: ModificationId, actor: EventActor, reason: Option[String]): Box[ActiveTechniqueCategory] = ???
-    override def saveDirective(inActiveTechniqueId: ActiveTechniqueId, directive: Directive, modId: ModificationId, actor: EventActor, reason: Option[String]): Box[Option[DirectiveSaveDiff]] = ???
-    override def saveSystemDirective(inActiveTechniqueId: ActiveTechniqueId, directive: Directive, modId: ModificationId, actor: EventActor, reason: Option[String]): Box[Option[DirectiveSaveDiff]] = ???
-    override def delete(id: DirectiveId, modId: ModificationId, actor: EventActor, reason: Option[String]): Box[DeleteDirectiveDiff] = ???
-    override def move(id: ActiveTechniqueId, newCategoryId: ActiveTechniqueCategoryId, modId: ModificationId, actor: EventActor, reason: Option[String]): Box[ActiveTechniqueId] = ???
-    override def changeStatus(id: ActiveTechniqueId, status: Boolean, modId: ModificationId, actor: EventActor, reason: Option[String]): Box[ActiveTechniqueId] = ???
-    override def setAcceptationDatetimes(id: ActiveTechniqueId, datetimes: Map[TechniqueVersion, DateTime], modId: ModificationId, actor: EventActor, reason: Option[String]): Box[ActiveTechniqueId] = ???
-    override def deleteActiveTechnique(id: ActiveTechniqueId, modId: ModificationId, actor: EventActor, reason: Option[String]): Box[ActiveTechniqueId] = ???
->>>>>>> 684a1cee
+    override def deleteActiveTechnique(id: ActiveTechniqueId, modId: ModificationId, actor: EventActor, reason: Option[String]): IOResult[ActiveTechniqueId] = ???
   }
 
   val ldapCallBack = new TechniqueAcceptationUpdater("update", 0, ldapRepo, ldapRepo, fsRepos, new StringUuidGeneratorImpl())
