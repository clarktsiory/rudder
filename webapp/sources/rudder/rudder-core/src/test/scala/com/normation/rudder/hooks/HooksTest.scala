--- conflicted
+++ resolved
@@ -75,13 +75,8 @@
       HookEnvPairs(params),
       HookEnvPairs(Nil),
       1.second,
-<<<<<<< HEAD
-      1.second,
-      500.millis
-=======
       500.millis,
       5.seconds
->>>>>>> b678a4af
     )
   }
 
