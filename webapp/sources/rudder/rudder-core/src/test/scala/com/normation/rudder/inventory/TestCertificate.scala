--- conflicted
+++ resolved
@@ -63,10 +63,6 @@
 import com.normation.zio._
 import zio._
 import zio.syntax._
-<<<<<<< HEAD
-import zio.duration.  _
-=======
->>>>>>> b1ea4808
 
 @RunWith(classOf[JUnitRunner])
 class TestCertificate extends Specification with Loggable {
