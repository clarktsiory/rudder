--- conflicted
+++ resolved
@@ -38,7 +38,6 @@
 package com.normation.cfclerk.services
 
 import better.files.File
-import com.github.ghik.silencer.silent
 import com.normation.errors.Inconsistency
 import com.normation.errors.IOResult
 import com.normation.errors.effectUioUnit
@@ -72,11 +71,7 @@
  * To see values for gitRoot, ptLib, etc, see at the end
  * of that file.
  */
-<<<<<<< HEAD
-@silent("a type was inferred to be `\\w+`; this may indicate a programming error.")
-=======
 @nowarn("msg=a type was inferred to be `\\w+`; this may indicate a programming error.")
->>>>>>> 28b1be85
 @RunWith(classOf[JUnitRunner])
 class JGitRepositoryTest extends Specification with Loggable with AfterAll {
 
