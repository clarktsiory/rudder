--- conflicted
+++ resolved
@@ -512,7 +512,6 @@
     )
   }
 
-<<<<<<< HEAD
   val editorTechniqueReader = new EditorTechniqueReader() {
     override def readTechniquesMetadataFile
         : IOResult[(List[EditorTechnique], Map[BundleName, GenericMethod], List[RudderError])] = {
@@ -568,20 +567,11 @@
   )
   val classicWriter  = new ClassicTechniqueWriter(basePath, new ParameterType.PlugableParameterTypeService, _.path)
 
-  val expectedMetadataPath = s"techniques/ncf_techniques/${technique.id.value}/${technique.version.value}/metadata.xml"
-  val dscTechniquePath     = s"techniques/ncf_techniques/${technique.id.value}/${technique.version.value}/technique.ps1"
-  val techniquePath        = s"techniques/ncf_techniques/${technique.id.value}/${technique.version.value}/technique.cf"
-  val yamlPath             = s"techniques/ncf_techniques/${technique.id.value}/${technique.version.value}/technique.yml"
-  val reportingPath        = s"techniques/ncf_techniques/${technique.id.value}/${technique.version.value}/rudder_reporting.cf"
-=======
-  val expectedMetadataPath: String =
-    s"techniques/ncf_techniques/${technique.bundleName.value}/${technique.version.value}/metadata.xml"
-  val dscTechniquePath:     String =
-    s"techniques/ncf_techniques/${technique.bundleName.value}/${technique.version.value}/technique.ps1"
-  val techniquePath:        String = s"techniques/ncf_techniques/${technique.bundleName.value}/${technique.version.value}/technique.cf"
-  val reportingPath:        String =
-    s"techniques/ncf_techniques/${technique.bundleName.value}/${technique.version.value}/rudder_reporting.cf"
->>>>>>> c81b0160
+  val expectedMetadataPath: String = s"techniques/ncf_techniques/${technique.id.value}/${technique.version.value}/metadata.xml"
+  val dscTechniquePath:     String = s"techniques/ncf_techniques/${technique.id.value}/${technique.version.value}/technique.ps1"
+  val techniquePath:        String = s"techniques/ncf_techniques/${technique.id.value}/${technique.version.value}/technique.cf"
+  val yamlPath:             String = s"techniques/ncf_techniques/${technique.id.value}/${technique.version.value}/technique.yml"
+  val reportingPath:        String = s"techniques/ncf_techniques/${technique.id.value}/${technique.version.value}/rudder_reporting.cf"
 
   s"Preparing files for technique ${technique.name}" should {
 
@@ -669,27 +659,16 @@
     )
   }
 
-<<<<<<< HEAD
-  val expectedMetadataPath_any =
+  val expectedMetadataPath_any: String =
     s"techniques/ncf_techniques/${technique_any.id.value}/${technique_any.version.value}/metadata.xml"
-  val dscTechniquePath_any     =
+  val dscTechniquePath_any:     String =
     s"techniques/ncf_techniques/${technique_any.id.value}/${technique_any.version.value}/technique.ps1"
-  val techniquePath_any        =
+  val techniquePath_any:        String =
     s"techniques/ncf_techniques/${technique_any.id.value}/${technique_any.version.value}/technique.cf"
-  val techniquePath_yaml       =
+  val techniquePath_yaml:       String =
     s"techniques/ncf_techniques/${technique_any.id.value}/${technique_any.version.value}/technique.yml"
-  val reportingPath_any        =
+  val reportingPath_any:        String =
     s"techniques/ncf_techniques/${technique_any.id.value}/${technique_any.version.value}/rudder_reporting.cf"
-=======
-  val expectedMetadataPath_any: String =
-    s"techniques/ncf_techniques/${technique_any.bundleName.value}/${technique_any.version.value}/metadata.xml"
-  val dscTechniquePath_any:     String =
-    s"techniques/ncf_techniques/${technique_any.bundleName.value}/${technique_any.version.value}/technique.ps1"
-  val techniquePath_any:        String =
-    s"techniques/ncf_techniques/${technique_any.bundleName.value}/${technique_any.version.value}/technique.cf"
-  val reportingPath_any:        String =
-    s"techniques/ncf_techniques/${technique_any.bundleName.value}/${technique_any.version.value}/rudder_reporting.cf"
->>>>>>> c81b0160
 
   s"Preparing files for technique ${technique.id.value}" should {
 
@@ -770,31 +749,18 @@
     )
   }
 
-<<<<<<< HEAD
-  val expectedMetadataPath_var_cond =
+  val expectedMetadataPath_var_cond: String =
     s"${technique_var_cond.id.value}/${technique_var_cond.version.value}/metadata.xml"
-  val dscTechniquePath_var_cond     =
+  val dscTechniquePath_var_cond:     String =
     s"${technique_var_cond.id.value}/${technique_var_cond.version.value}/technique.ps1"
-  val techniquePath_var_cond        =
+  val techniquePath_var_cond:        String =
     s"${technique_var_cond.id.value}/${technique_var_cond.version.value}/technique.cf"
-  val techniquePath_var_cond_yaml   =
+  val techniquePath_var_cond_yaml:   String =
     s"${technique_var_cond.id.value}/${technique_var_cond.version.value}/technique.yml"
-  val reportingPath_var_cond        =
+  val reportingPath_var_cond:        String =
     s"${technique_var_cond.id.value}/${technique_var_cond.version.value}/rudder_reporting.cf"
-  val expectedPathVarCond           = "src/test/resources/configuration-repository/expected-share"
-  val basePathVarCond               = s"${basePath}/techniques/ncf_techniques/"
-=======
-  val expectedMetadataPath_var_cond: String =
-    s"${technique_var_cond.bundleName.value}/${technique_var_cond.version.value}/metadata.xml"
-  val dscTechniquePath_var_cond:     String =
-    s"${technique_var_cond.bundleName.value}/${technique_var_cond.version.value}/technique.ps1"
-  val techniquePath_var_cond:        String =
-    s"${technique_var_cond.bundleName.value}/${technique_var_cond.version.value}/technique.cf"
-  val reportingPath_var_cond:        String =
-    s"${technique_var_cond.bundleName.value}/${technique_var_cond.version.value}/rudder_reporting.cf"
-  val expectedPathVarCond = "src/test/resources/configuration-repository/expected-share"
-  val basePathVarCond: String = s"${basePath}/techniques/ncf_techniques/"
->>>>>>> c81b0160
+  val expectedPathVarCond:           String = "src/test/resources/configuration-repository/expected-share"
+  val basePathVarCond:               String = s"${basePath}/techniques/ncf_techniques/"
 
   s"Preparing files for technique ${technique.id.value}" should {
 
