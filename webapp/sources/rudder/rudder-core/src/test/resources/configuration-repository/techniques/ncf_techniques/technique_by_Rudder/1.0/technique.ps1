﻿function Technique-By-Rudder {
  [CmdletBinding()]
  param (
      [parameter(Mandatory=$true)]
      [string]$reportId,
      [parameter(Mandatory=$true)]
      [string]$techniqueName,
      [parameter(Mandatory=$true)]
      [string]$TechniqueParameter,
      [Rudder.PolicyMode]$policyMode
  )
  BeginTechniqueCall -Name $techniqueName
  $reportIdBase = $reportId.Substring(0,$reportId.Length-1)
  $localContext = [Rudder.Context]::new($techniqueName)
  $localContext.Merge($system_classes)
  $resources_dir = $PSScriptRoot + "\resources"

  $reportId=$reportIdBase+"id1"
  $componentKey = "$($node.properties[apache_package_name])"
  $reportParams = @{
    ClassPrefix = ([Rudder.Condition]::canonify(("package_install_version_" + $componentKey)))
    ComponentKey = $componentKey
    ComponentName = "Customized component"
    PolicyMode = $policyMode
    ReportId = $reportId
    DisableReporting = $false
    TechniqueName = $techniqueName
  }
  $class = "(debian)"
  if ($localContext.Evaluate($class)) {
    $call = Package-Install-Version -PackageName "$($node.properties[apache_package_name])" -PackageVersion "2.2.11" -PolicyMode $policyMode
    $methodContext = Compute-Method-Call @reportParams -MethodCall $call
    $localContext.merge($methodContext)
  } else {
    Rudder-Report-NA @reportParams
  }

  $reportId=$reportIdBase+"id2"
  $componentKey = "Write-Host `"testing special characters ` è &é 'à é `""
  $reportParams = @{
    ClassPrefix = ([Rudder.Condition]::canonify(("command_execution_" + $componentKey)))
    ComponentKey = $componentKey
    ComponentName = "Command execution"
    PolicyMode = $policyMode
    ReportId = $reportId
    DisableReporting = $true
    TechniqueName = $techniqueName
  }
  $class = "(debian.windows)"
  if ($localContext.Evaluate($class)) {
    $call = Command-Execution -Command "Write-Host `"testing special characters ` è &é 'à é `"" -PolicyMode $policyMode
    $methodContext = Compute-Method-Call @reportParams -MethodCall $call
    $localContext.merge($methodContext)
  } else {
    Rudder-Report-NA @reportParams
  }

  $reportId=$reportIdBase+"id3"
  $componentKey = "$($node.properties[apache_package_name])"
  $reportParams = @{
    ClassPrefix = ([Rudder.Condition]::canonify(("service_start_" + $componentKey)))
    ComponentKey = $componentKey
    ComponentName = "Customized component"
    PolicyMode = $policyMode
    ReportId = $reportId
    DisableReporting = $false
    TechniqueName = $techniqueName
  }
  $class = "package_install_version_" + ([Rudder.Condition]::canonify($componentKey)) + "_repaired"
  if ($localContext.Evaluate($class)) {
    $call = Service-Start -ServiceName "$($node.properties[apache_package_name])" -PolicyMode $policyMode
    $methodContext = Compute-Method-Call @reportParams -MethodCall $call
    $localContext.merge($methodContext)
  } else {
    Rudder-Report-NA @reportParams
  }

  $reportId=$reportIdBase+"id4"
  $componentKey = "openssh-server"
  $reportParams = @{
    ClassPrefix = ([Rudder.Condition]::canonify(("package_install_" + $componentKey)))
    ComponentKey = $componentKey
    ComponentName = "Package install"
    PolicyMode = $policyMode
    ReportId = $reportId
    DisableReporting = $false
    TechniqueName = $techniqueName
  }
  Rudder-Report-NA @reportParams

  $reportId=$reportIdBase+"id5"
  $componentKey = "/bin/echo `"testing special characters ` è &é 'à é `"\"
  $reportParams = @{
    ClassPrefix = ([Rudder.Condition]::canonify(("command_execution_" + $componentKey)))
    ComponentKey = $componentKey
    ComponentName = "Command execution"
    PolicyMode = $policyMode
    ReportId = $reportId
    DisableReporting = $false
    TechniqueName = $techniqueName
  }
  $class = "cfengine-community"
  if ($localContext.Evaluate($class)) {
    $call = Command-Execution -Command "/bin/echo `"testing special characters ` è &é 'à é `"\" -PolicyMode $policyMode
    $methodContext = Compute-Method-Call @reportParams -MethodCall $call
    $localContext.merge($methodContext)
  } else {
    Rudder-Report-NA @reportParams
  }

<<<<<<< HEAD
  $reportId=$reportIdBase+"id5"
  $componentKey = "vim"
  $reportParams = @{
    ClassPrefix = ([Rudder.Condition]::canonify(("package_state_windows_" + $componentKey)))
    ComponentKey = $componentKey
    ComponentName = "Package state windows"
    PolicyMode = $policyMode
    ReportId = $reportId
    DisableReporting = $false
    TechniqueName = $techniqueName
  }
  $class = "dsc"
  if ($localContext.Evaluate($class)) {
    $call = Package-State-Windows -PackageName "vim" -PolicyMode $policyMode
    $methodContext = Compute-Method-Call @reportParams -MethodCall $call
    $localContext.merge($methodContext)
  } else {
    Rudder-Report-NA @reportParams
  }
  EndTechniqueCall -Name $techniqueName
=======
  $reportId=$reportIdBase+"id6"

  $class = "dsc"
  if (Evaluate-Class $class $local_classes $system_classes) {
    $local_classes = Merge-ClassContext $local_classes $(Package-State-Windows -PackageName "vim" -componentName "Package state windows" -Report:$true -reportId $reportId -techniqueName $techniqueName -auditOnly:$auditOnly).get_item("classes")
  } else {
    _rudder_common_report_na -componentName "Package state windows" -componentKey "vim" -message "Not applicable" -Report:$true -reportId $reportId -techniqueName $techniqueName -auditOnly:$auditOnly
  }

>>>>>>> 0f81dc9f
}<|MERGE_RESOLUTION|>--- conflicted
+++ resolved
@@ -108,8 +108,7 @@
     Rudder-Report-NA @reportParams
   }
 
-<<<<<<< HEAD
-  $reportId=$reportIdBase+"id5"
+  $reportId=$reportIdBase+"id6"
   $componentKey = "vim"
   $reportParams = @{
     ClassPrefix = ([Rudder.Condition]::canonify(("package_state_windows_" + $componentKey)))
@@ -129,15 +128,4 @@
     Rudder-Report-NA @reportParams
   }
   EndTechniqueCall -Name $techniqueName
-=======
-  $reportId=$reportIdBase+"id6"
-
-  $class = "dsc"
-  if (Evaluate-Class $class $local_classes $system_classes) {
-    $local_classes = Merge-ClassContext $local_classes $(Package-State-Windows -PackageName "vim" -componentName "Package state windows" -Report:$true -reportId $reportId -techniqueName $techniqueName -auditOnly:$auditOnly).get_item("classes")
-  } else {
-    _rudder_common_report_na -componentName "Package state windows" -componentKey "vim" -message "Not applicable" -Report:$true -reportId $reportId -techniqueName $techniqueName -auditOnly:$auditOnly
-  }
-
->>>>>>> 0f81dc9f
 }