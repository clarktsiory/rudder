--- conflicted
+++ resolved
@@ -50,15 +50,9 @@
         <VALUE id="id5">/bin/echo &quot;testing special characters ` è &amp;é 'à é &quot;\</VALUE>
       </REPORTKEYS>
     </SECTION>
-<<<<<<< HEAD
-    <SECTION component="true" multivalued="true" id="id5" name="Package state windows">
-      <REPORTKEYS>
-        <VALUE id="id5">vim</VALUE>
-=======
     <SECTION component="true" multivalued="true" id="id6" name="Package state windows">
       <REPORTKEYS>
         <VALUE id="id6">vim</VALUE>
->>>>>>> 0f81dc9f
       </REPORTKEYS>
     </SECTION>
     <SECTION name="Technique parameters">
