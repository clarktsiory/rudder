/*
*************************************************************************************
* Copyright 2011 Normation SAS
*************************************************************************************
*
* This file is part of Rudder.
*
* Rudder is free software: you can redistribute it and/or modify
* it under the terms of the GNU General Public License as published by
* the Free Software Foundation, either version 3 of the License, or
* (at your option) any later version.
*
* In accordance with the terms of section 7 (7. Additional Terms.) of
* the GNU General Public License version 3, the copyright holders add
* the following Additional permissions:
* Notwithstanding to the terms of section 5 (5. Conveying Modified Source
* Versions) and 6 (6. Conveying Non-Source Forms.) of the GNU General
* Public License version 3, when you create a Related Module, this
* Related Module is not considered as a part of the work and may be
* distributed under the license agreement of your choice.
* A "Related Module" means a set of sources files including their
* documentation that, without modification of the Source Code, enables
* supplementary functions or services in addition to those offered by
* the Software.
*
* Rudder is distributed in the hope that it will be useful,
* but WITHOUT ANY WARRANTY; without even the implied warranty of
* MERCHANTABILITY or FITNESS FOR A PARTICULAR PURPOSE.  See the
* GNU General Public License for more details.
*
* You should have received a copy of the GNU General Public License
* along with Rudder.  If not, see <http://www.gnu.org/licenses/>.

*
*************************************************************************************
*/

package com.normation.rudder.repository.xml

import java.io.File

import com.normation.NamedZioLogger
import com.normation.cfclerk.services.GitRepositoryProvider
import com.normation.errors._
import com.normation.eventlog.ModificationId
import com.normation.rudder.domain.logger.GitArchiveLogger
import com.normation.rudder.domain.logger.GitArchiveLoggerPure
import com.normation.rudder.repository._
import org.apache.commons.io.FileUtils
import org.eclipse.jgit.lib.PersonIdent
import org.eclipse.jgit.revwalk.RevTag
import org.joda.time.DateTime
import org.joda.time.format.ISODateTimeFormat
import zio._

import scala.jdk.CollectionConverters._
import scala.util.control.NonFatal
import scala.xml.Elem

/**
 * Utility trait that factor out file commits.
 */
trait GitArchiverUtils {

  object GET {
    def apply(reason:Option[String]) = reason match {
      case None => ""
      case Some(m) => "\n\nReason provided by user:\n" + m
    }
  }

  // semaphores to replace `synchronized`
  val semaphoreAdd    = Semaphore.make(1)
  val semaphoreMove   = Semaphore.make(1)
  val semaphoreDelete = Semaphore.make(1)


  def gitRepo : GitRepositoryProvider
  def gitRootDirectory : File
  def relativePath : String
  def xmlPrettyPrinter : RudderPrettyPrinter
  def encoding : String
  def gitModificationRepository : GitModificationRepository

  def newDateTimeTagString = (DateTime.now()).toString(ISODateTimeFormat.dateTime)


  lazy val getRootDirectory : File = {
    /**
     * Create directory given in argument if does not exists, checking
     * that it is writable.
     */
    def createDirectory(directory:File): Either[RudderError, File] = {
      try {
        if(directory.exists) {
          if(directory.isDirectory) {
            if(directory.canWrite) {
              Right(directory)
            } else Left(Inconsistancy(s"The directory '${directory.getPath}' has no write permission, please use another directory"))
          } else Left(Inconsistancy("File at '%s' is not a directory, please change configuration".format(directory.getPath)))
        } else if(directory.mkdirs) {
          GitArchiveLogger.debug(s"Creating missing directory '${directory.getPath}'")
          Right(directory)
        } else Left(Inconsistancy(s"Directory '${directory.getPath}' does not exists and can not be created, please use another directory"))
      } catch {
        case NonFatal(ex) => Left(SystemError(s"Exception when checking directory '${directory.getPath}'", ex))
      }
    }

    val file = new File(gitRootDirectory, relativePath)
    createDirectory(file) match {
      case Right(dir) => dir
      case Left(err) =>
        val msg = s"Error when checking required directories '${file.getPath}' to archive in gitRepo.git: ${err.fullMsg}"
        GitArchiveLogger.error(msg)
        throw new IllegalArgumentException(msg)
    }
  }

  /**
   * Files in gitPath are added.
   * commitMessage is used for the message of the commit.
   */
<<<<<<< HEAD
  def commitAddFile(modId : ModificationId, commiter:PersonIdent, gitPath:String, commitMessage:String) : IOResult[GitCommitId] = {
    semaphoreAdd.flatMap(lock =>
      lock.withPermit(
        for {
          _      <- GitArchiveLoggerPure.debug(s"Add file '${gitPath}' from configuration repository")
          add    <- IOResult.effect(gitRepo.git.add.addFilepattern(gitPath).call)
          status <- IOResult.effect(gitRepo.git.status.call)
         //for debugging
          _      <- if(!(status.getAdded.contains(gitPath) || status.getChanged.contains(gitPath))) {
                      GitArchiveLoggerPure.warn(s"Auto-archive gitRepo.git failure: not found in gitRepo.git added files: '${gitPath}'. You can safely ignore that warning if the file was already existing in gitRepo.git and was not modified by that archive.")
                    } else UIO.unit
          rev    <- IOResult.effect(gitRepo.git.commit.setCommitter(commiter).setMessage(commitMessage).call)
          commit <- IOResult.effect(GitCommitId(rev.getName))
          _      <- GitArchiveLoggerPure.debug(s"file '${gitPath}' was added in commit '${commit.value}'")
          mod    <- gitModificationRepository.addCommit(commit, modId)
        } yield {
          commit
        }
      )
    )
=======
  def commitAddFile(modId : ModificationId, commiter:PersonIdent, gitPath:String, commitMessage:String) : Box[GitCommitId] = synchronized {
    tryo {
      logger.debug("Add file %s from configuration repository".format(gitPath))
      gitRepo.git.add.addFilepattern(gitPath).call
      val status = gitRepo.git.status.call
      //for debugging
      if(!(status.getAdded.contains(gitPath) || status.getChanged.contains(gitPath))) {
        logger.debug("Auto-archive git failure: not found in git added files: '%s'. You can safely ignore that warning if the file was already existing in Git and was not modified by that archive.".format(gitPath))
      }
      val rev = gitRepo.git.commit.setCommitter(commiter).setMessage(commitMessage).call
      val commit = GitCommitId(rev.getName)
      logger.debug("file %s was added in commit %s".format(gitPath,rev.getName))
      gitModificationRepository.addCommit(commit, modId)
      commit
    }
>>>>>>> 0ddd2308
  }

  /**
   * Files in gitPath are removed.
   * commitMessage is used for the message of the commit.
   */
<<<<<<< HEAD
  def commitRmFile(modId : ModificationId, commiter:PersonIdent, gitPath:String, commitMessage:String) : IOResult[GitCommitId] = {
    semaphoreDelete.flatMap(lock =>
      lock.withPermit(
        for {
          _      <- GitArchiveLoggerPure.debug(s"remove file '${gitPath}' from configuration repository")
          rm     <- IOResult.effect(gitRepo.git.rm.addFilepattern(gitPath).call)
          status <- IOResult.effect(gitRepo.git.status.call)
          _      <- if(!status.getRemoved.contains(gitPath)) {
                      GitArchiveLoggerPure.warn(s"Auto-archive gitRepo.git failure: not found in gitRepo.git removed files: '${gitPath}'. You can safely ignore that warning if the file was already existing in gitRepo.git and was not modified by that archive.")
                    } else UIO.unit
          rev    <- IOResult.effect(gitRepo.git.commit.setCommitter(commiter).setMessage(commitMessage).call)
          commit <- IOResult.effect(GitCommitId(rev.getName))
          _      <- GitArchiveLoggerPure.debug(s"file '${gitPath}' was removed in commit '${commit.value}'")
          mod    <- gitModificationRepository.addCommit(commit, modId)
        } yield {
          commit
        }
      )
    )
=======
  def commitRmFile(modId : ModificationId, commiter:PersonIdent, gitPath:String, commitMessage:String) : Box[GitCommitId] = synchronized {
    tryo {
      logger.debug("remove file %s from configuration repository".format(gitPath))
      gitRepo.git.rm.addFilepattern(gitPath).call
      val status = gitRepo.git.status.call
      if(!status.getRemoved.contains(gitPath)) {
        logger.debug("Auto-archive git failure: not found in git removed files: '%s'. You can safely ignore that warning if the file was already existing in Git and was not modified by that archive.".format(gitPath))
      }
      val rev = gitRepo.git.commit.setCommitter(commiter).setMessage(commitMessage).call
      val commit = GitCommitId(rev.getName)
      logger.debug("file %s was removed in commit %s".format(gitPath,rev.getName))
      gitModificationRepository.addCommit(commit, modId)
      commit
    }
>>>>>>> 0ddd2308
  }

  /**
   * Commit files in oldGitPath and newGitPath, trying to commit them so that
   * gitRepo.git is aware of moved from old files to new ones.
   * More preciselly, files in oldGitPath are 'gitRepo.git rm', files in newGitPath are
   * 'gitRepo.git added' (with and without the 'update' mode).
   * commitMessage is used for the message of the commit.
   */
<<<<<<< HEAD
  def commitMvDirectory(modId : ModificationId, commiter:PersonIdent, oldGitPath:String, newGitPath:String, commitMessage:String) : IOResult[GitCommitId] = {
    semaphoreMove.flatMap(lock =>
      lock.withPermit(
        for {
          _      <- GitArchiveLoggerPure.debug(s"move file '${oldGitPath}' from configuration repository to '${newGitPath}'")
          update <- IOResult.effect {
                      gitRepo.git.rm.addFilepattern(oldGitPath).call
                      gitRepo.git.add.addFilepattern(newGitPath).call
                      gitRepo.git.add.setUpdate(true).addFilepattern(newGitPath).call //if some files were removed from dest dir
                    }
          status <- IOResult.effect(gitRepo.git.status.call)
          _      <- if(!status.getAdded.asScala.exists( path => path.startsWith(newGitPath) ) ) {
                      GitArchiveLoggerPure.warn(s"Auto-archive gitRepo.git failure when moving directory (not found in added file): '${newGitPath}'. You can safely ignore that warning if the file was already existing in gitRepo.git and was not modified by that archive.")
                    } else UIO.unit
          rev    <- IOResult.effect(gitRepo.git.commit.setCommitter(commiter).setMessage(commitMessage).call)
          commit <- IOResult.effect(GitCommitId(rev.getName))
          _      <- GitArchiveLoggerPure.debug(s"file '${oldGitPath}' was moved to '${newGitPath}' in commit '${commit.value}'")
          mod    <- gitModificationRepository.addCommit(commit, modId)
        } yield {
          commit
        }
      )
    )
=======
  def commitMvDirectory(modId : ModificationId, commiter:PersonIdent, oldGitPath:String, newGitPath:String, commitMessage:String) : Box[GitCommitId] = synchronized {

    tryo {
      logger.debug("move file %s from configuration repository to %s".format(oldGitPath,newGitPath))
      gitRepo.git.rm.addFilepattern(oldGitPath).call
      gitRepo.git.add.addFilepattern(newGitPath).call
      gitRepo.git.add.setUpdate(true).addFilepattern(newGitPath).call //if some files were removed from dest dir
      val status = gitRepo.git.status.call
      if(!status.getAdded.asScala.exists( path => path.startsWith(newGitPath) ) ) {
        logger.debug("Auto-archive git failure when moving directory (not found in added file): '%s'. You can safely ignore that warning if the file was already existing in Git and was not modified by that archive.".format(newGitPath))
      }
      val rev = gitRepo.git.commit.setCommitter(commiter).setMessage(commitMessage).call
      val commit = GitCommitId(rev.getName)
      logger.debug("file %s was moved to %s in commit %s".format(oldGitPath,newGitPath,rev.getName))
      gitModificationRepository.addCommit(commit, modId)
      commit
    }
>>>>>>> 0ddd2308
  }

  def toGitPath(fsPath:File) = fsPath.getPath.replace(gitRootDirectory.getPath +"/","")

  /**
   * Write the given Elem (prettified) into given file, log the message
   */
  def writeXml(fileName:File, elem:Elem, logMessage:String) : IOResult[File] = {
    IOResult.effect {
      FileUtils.writeStringToFile(fileName, xmlPrettyPrinter.format(elem), encoding)
      GitArchiveLogger.debug(logMessage)
      fileName
    }
  }
}

/**
 * Utility trait that factor global commit and tags.
 */
trait GitArchiverFullCommitUtils extends NamedZioLogger {

  def gitRepo : GitRepositoryProvider
  def gitModificationRepository : GitModificationRepository
  //where goes tags, something like archives/groups/ (with a final "/") is awaited
  def tagPrefix : String
  def relativePath : String

  /**
   * Commit all the modifications for files under the given path.
   * The commitMessage is used in the commit.
   */
  def commitFullGitPathContentAndTag(commiter:PersonIdent, commitMessage:String) : IOResult[GitArchiveId] = {
    IOResult.effect {
      //remove existing and add modified
      gitRepo.git.add.setUpdate(true).addFilepattern(relativePath).call
      //also add new one
      gitRepo.git.add.addFilepattern(relativePath).call
      val commit = gitRepo.git.commit.setCommitter(commiter).setMessage(commitMessage).call
      val path = GitPath(tagPrefix+DateTime.now.toString(GitTagDateTimeFormatter))
      logEffect.info("Create a new archive: " + path.value)
      gitRepo.git.tag.setMessage(commitMessage).
        setName(path.value).
        setTagger(commiter).
        setObjectId(commit).call
      GitArchiveId(path, GitCommitId(commit.getName), commiter)
    }
  }

  def restoreCommitAtHead(commiter:PersonIdent, commitMessage:String, commit:GitCommitId, archiveMode:ArchiveMode,modId:ModificationId): IOResult[GitCommitId] = {
    IOResult.effect {
      // We don't want any commit when we are restoring HEAD
      val head = gitRepo.db.resolve("HEAD")
      val target = gitRepo.db.resolve(commit.value)
      if (target == head) {
        // we are restoring HEAD
        commit
      } else {
        /* Configure rm with archive mode and call it
         *this will delete latest (HEAD) configuration files from the repository
         */
        archiveMode.configureRm(gitRepo.git.rm).call

        /* Configure checkout with archive mode, set reference commit to target commit,
         * set master as branches to update, and finally call checkout on it
         *This will add the content from the commit to be restored on the HEAD of branch master
         */
        archiveMode.configureCheckout(gitRepo.git.checkout).setStartPoint(commit.value).setName("master").call

        // The commit will actually delete old files and replace them with those from the checkout
        val newCommit = gitRepo.git.commit.setCommitter(commiter).setMessage(commitMessage).call
        val newCommitId = GitCommitId(newCommit.getName)
        // Store the commit the modification repository
        gitModificationRepository.addCommit(newCommitId, modId)

        GitArchiveLogger.debug("Restored commit %s at HEAD (commit %s)".format(commit.value,newCommitId.value))
        newCommitId
      }
      }
  }

  /**
   * List tags and their date for that use of commitFullGitPathContentAndTag
   * The DateTime is the one from the name, which may differ from the
   * date of the tag.
   */
  def getTags() : IOResult[Map[DateTime, GitArchiveId]] = {
    for {
      revTags <- listTagWorkaround
      res     <- IOResult.effect {
                   revTags.flatMap { revTag =>
                     val name = revTag.getTagName
                     if(name.startsWith(tagPrefix)) {
                       val t = try {
                         Some((
                             GitTagDateTimeFormatter.parseDateTime(name.substring(tagPrefix.size, name.size))
                           , GitArchiveId(GitPath(name), GitCommitId(revTag.getName), revTag.getTaggerIdent)
                         ))
                       } catch {
                         case ex:IllegalArgumentException =>
                           logEffect.info("Error when parsing tag with name '%s' as a valid archive tag name, ignoring it.".format(name))
                           None
                       }
                       t
                     } else None
                 }.toMap
               }
    } yield {
      res
    }
  }

  /**
   * There is a bug in tag resolution of JGit 1.2, see:
   * https://bugs.eclipse.org/bugs/show_bug.cgi?id=360650
   *
   * They used a workaround here:
   * http://gitRepo.git.eclipse.org/c/orion/org.eclipse.orion.server.gitRepo.git/commit/?id=5fca49ced7f0c220472c724678884ee84d13e09d
   *
   * But the correction with `gitRepo.tagList.call` does not provide a
   * much easier access, since it returns a REF that need to be parsed..
   * So just keep the working workaround.
   */
  private[this] def listTagWorkaround: IOResult[Seq[RevTag]] = {
    import org.eclipse.jgit.errors.IncorrectObjectTypeException
    import org.eclipse.jgit.lib._
    import org.eclipse.jgit.revwalk._

    import scala.collection.mutable.ArrayBuffer

    ZIO.bracket(IOResult.effect(new RevWalk(gitRepo.db)))(rw => effectUioUnit(rw.close)){ revWalk =>
      IOResult.effect {
        val tags = ArrayBuffer[RevTag]()
        val refList = gitRepo.db.getRefDatabase().getRefsByPrefix(Constants.R_TAGS).asScala
        refList.foreach { ref =>
          try {
            val tag = revWalk.parseTag(ref.getObjectId())
            tags.append(tag)
          } catch {
            case e:IncorrectObjectTypeException =>
              GitArchiveLogger.debug("Ignoring object due to JGit bug: " + ref.getName, e)
          }
        }
        tags.sortWith( (o1, o2) => o1.getTagName().compareTo(o2.getTagName()) <= 0 ).toSeq
      }
    }
  }
}<|MERGE_RESOLUTION|>--- conflicted
+++ resolved
@@ -121,7 +121,6 @@
    * Files in gitPath are added.
    * commitMessage is used for the message of the commit.
    */
-<<<<<<< HEAD
   def commitAddFile(modId : ModificationId, commiter:PersonIdent, gitPath:String, commitMessage:String) : IOResult[GitCommitId] = {
     semaphoreAdd.flatMap(lock =>
       lock.withPermit(
@@ -131,7 +130,7 @@
           status <- IOResult.effect(gitRepo.git.status.call)
          //for debugging
           _      <- if(!(status.getAdded.contains(gitPath) || status.getChanged.contains(gitPath))) {
-                      GitArchiveLoggerPure.warn(s"Auto-archive gitRepo.git failure: not found in gitRepo.git added files: '${gitPath}'. You can safely ignore that warning if the file was already existing in gitRepo.git and was not modified by that archive.")
+                      GitArchiveLoggerPure.debug(s"Auto-archive gitRepo.git failure: not found in gitRepo.git added files: '${gitPath}'. You can safely ignore that warning if the file was already existing in gitRepo.git and was not modified by that archive.")
                     } else UIO.unit
           rev    <- IOResult.effect(gitRepo.git.commit.setCommitter(commiter).setMessage(commitMessage).call)
           commit <- IOResult.effect(GitCommitId(rev.getName))
@@ -142,30 +141,12 @@
         }
       )
     )
-=======
-  def commitAddFile(modId : ModificationId, commiter:PersonIdent, gitPath:String, commitMessage:String) : Box[GitCommitId] = synchronized {
-    tryo {
-      logger.debug("Add file %s from configuration repository".format(gitPath))
-      gitRepo.git.add.addFilepattern(gitPath).call
-      val status = gitRepo.git.status.call
-      //for debugging
-      if(!(status.getAdded.contains(gitPath) || status.getChanged.contains(gitPath))) {
-        logger.debug("Auto-archive git failure: not found in git added files: '%s'. You can safely ignore that warning if the file was already existing in Git and was not modified by that archive.".format(gitPath))
-      }
-      val rev = gitRepo.git.commit.setCommitter(commiter).setMessage(commitMessage).call
-      val commit = GitCommitId(rev.getName)
-      logger.debug("file %s was added in commit %s".format(gitPath,rev.getName))
-      gitModificationRepository.addCommit(commit, modId)
-      commit
-    }
->>>>>>> 0ddd2308
   }
 
   /**
    * Files in gitPath are removed.
    * commitMessage is used for the message of the commit.
    */
-<<<<<<< HEAD
   def commitRmFile(modId : ModificationId, commiter:PersonIdent, gitPath:String, commitMessage:String) : IOResult[GitCommitId] = {
     semaphoreDelete.flatMap(lock =>
       lock.withPermit(
@@ -174,7 +155,7 @@
           rm     <- IOResult.effect(gitRepo.git.rm.addFilepattern(gitPath).call)
           status <- IOResult.effect(gitRepo.git.status.call)
           _      <- if(!status.getRemoved.contains(gitPath)) {
-                      GitArchiveLoggerPure.warn(s"Auto-archive gitRepo.git failure: not found in gitRepo.git removed files: '${gitPath}'. You can safely ignore that warning if the file was already existing in gitRepo.git and was not modified by that archive.")
+                      GitArchiveLoggerPure.debug(s"Auto-archive gitRepo.git failure: not found in gitRepo.git removed files: '${gitPath}'. You can safely ignore that warning if the file was already existing in gitRepo.git and was not modified by that archive.")
                     } else UIO.unit
           rev    <- IOResult.effect(gitRepo.git.commit.setCommitter(commiter).setMessage(commitMessage).call)
           commit <- IOResult.effect(GitCommitId(rev.getName))
@@ -185,22 +166,6 @@
         }
       )
     )
-=======
-  def commitRmFile(modId : ModificationId, commiter:PersonIdent, gitPath:String, commitMessage:String) : Box[GitCommitId] = synchronized {
-    tryo {
-      logger.debug("remove file %s from configuration repository".format(gitPath))
-      gitRepo.git.rm.addFilepattern(gitPath).call
-      val status = gitRepo.git.status.call
-      if(!status.getRemoved.contains(gitPath)) {
-        logger.debug("Auto-archive git failure: not found in git removed files: '%s'. You can safely ignore that warning if the file was already existing in Git and was not modified by that archive.".format(gitPath))
-      }
-      val rev = gitRepo.git.commit.setCommitter(commiter).setMessage(commitMessage).call
-      val commit = GitCommitId(rev.getName)
-      logger.debug("file %s was removed in commit %s".format(gitPath,rev.getName))
-      gitModificationRepository.addCommit(commit, modId)
-      commit
-    }
->>>>>>> 0ddd2308
   }
 
   /**
@@ -210,7 +175,6 @@
    * 'gitRepo.git added' (with and without the 'update' mode).
    * commitMessage is used for the message of the commit.
    */
-<<<<<<< HEAD
   def commitMvDirectory(modId : ModificationId, commiter:PersonIdent, oldGitPath:String, newGitPath:String, commitMessage:String) : IOResult[GitCommitId] = {
     semaphoreMove.flatMap(lock =>
       lock.withPermit(
@@ -223,7 +187,7 @@
                     }
           status <- IOResult.effect(gitRepo.git.status.call)
           _      <- if(!status.getAdded.asScala.exists( path => path.startsWith(newGitPath) ) ) {
-                      GitArchiveLoggerPure.warn(s"Auto-archive gitRepo.git failure when moving directory (not found in added file): '${newGitPath}'. You can safely ignore that warning if the file was already existing in gitRepo.git and was not modified by that archive.")
+                      GitArchiveLoggerPure.debug(s"Auto-archive gitRepo.git failure when moving directory (not found in added file): '${newGitPath}'. You can safely ignore that warning if the file was already existing in gitRepo.git and was not modified by that archive.")
                     } else UIO.unit
           rev    <- IOResult.effect(gitRepo.git.commit.setCommitter(commiter).setMessage(commitMessage).call)
           commit <- IOResult.effect(GitCommitId(rev.getName))
@@ -234,25 +198,6 @@
         }
       )
     )
-=======
-  def commitMvDirectory(modId : ModificationId, commiter:PersonIdent, oldGitPath:String, newGitPath:String, commitMessage:String) : Box[GitCommitId] = synchronized {
-
-    tryo {
-      logger.debug("move file %s from configuration repository to %s".format(oldGitPath,newGitPath))
-      gitRepo.git.rm.addFilepattern(oldGitPath).call
-      gitRepo.git.add.addFilepattern(newGitPath).call
-      gitRepo.git.add.setUpdate(true).addFilepattern(newGitPath).call //if some files were removed from dest dir
-      val status = gitRepo.git.status.call
-      if(!status.getAdded.asScala.exists( path => path.startsWith(newGitPath) ) ) {
-        logger.debug("Auto-archive git failure when moving directory (not found in added file): '%s'. You can safely ignore that warning if the file was already existing in Git and was not modified by that archive.".format(newGitPath))
-      }
-      val rev = gitRepo.git.commit.setCommitter(commiter).setMessage(commitMessage).call
-      val commit = GitCommitId(rev.getName)
-      logger.debug("file %s was moved to %s in commit %s".format(oldGitPath,newGitPath,rev.getName))
-      gitModificationRepository.addCommit(commit, modId)
-      commit
-    }
->>>>>>> 0ddd2308
   }
 
   def toGitPath(fsPath:File) = fsPath.getPath.replace(gitRootDirectory.getPath +"/","")
