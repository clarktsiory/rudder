--- conflicted
+++ resolved
@@ -466,8 +466,6 @@
     //number in all Rudder !
     val alignWidth = if(escapedSeq.isEmpty) 0 else escapedSeq.map(_._1.size).max
 
-<<<<<<< HEAD
-
     val escapedCleanDryRunEnd = {
       if (cleanDryRunEnd) {
         val promiser = "clean_mode"
@@ -507,21 +505,6 @@
 
     runBundles ::: (bundles :: Nil)
 
-=======
-    (allBundles.flatMap { case (promiser, bundles) =>
-      bundles.map { bundle =>
-        val params = if (bundle.params.nonEmpty) {
-          bundle.params.map( _.quote(escape) ).mkString("(", ",", ")")
-        } else {
-          ""
-        }
-        // We want to add the spaces so it is correctly aligned for Rudder agent
-        // We used to have the variable correctly indented in rudder-directives but this prevent using multi-line variables
-        // See #12824 for more details
-        s"""      "${promiser}"${ " " * Math.max(0, alignWidth - promiser.size) } usebundle => ${bundle.name.value}${params};"""
-      }
-    }.mkString( "\n")) :: Nil
->>>>>>> 895b318c
   }
 
   /*
