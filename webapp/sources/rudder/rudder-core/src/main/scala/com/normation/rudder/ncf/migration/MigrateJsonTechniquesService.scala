--- conflicted
+++ resolved
@@ -151,11 +151,7 @@
         desc,
         doc,
         oldTechnique.parameter.map(p =>
-<<<<<<< HEAD
-          TechniqueParameter(ParameterId(p.id), canonify(p.name), p.name, Some(p.description), p.mayBeEmpty, None)
-=======
-          TechniqueParameter(ParameterId(p.id), canonify(p.name), None, Some(p.description), p.mayBeEmpty)
->>>>>>> 35a793dc
+          TechniqueParameter(ParameterId(p.id), canonify(p.name), None, Some(p.description), p.mayBeEmpty, None)
         ),
         oldTechnique.resources.flatMap(s => ResourceFileState.parse(s.state).map(ResourceFile(s.name, _)).toSeq),
         Map(),
