--- conflicted
+++ resolved
@@ -37,7 +37,6 @@
 
 package com.normation.rudder.repository.xml
 
-import com.github.ghik.silencer.silent
 import com.normation.errors._
 import com.normation.eventlog.EventActor
 import com.normation.eventlog.EventLog
@@ -102,11 +101,7 @@
   // import (retore, rollback, etc) action must be exclusive so if a second one happens concurrently, it's an error.
   val importSemaphore = Semaphore.make(1).runNow
 
-<<<<<<< HEAD
-  @silent("a type was inferred to be `Any`")
-=======
   @nowarn("msg=a type was inferred to be `Any`")
->>>>>>> 28b1be85
   def useSemaphoreOrFail[A](effect: IOResult[A]) = {
     // we timeout the semaphore acquisition to fail if another op is already running
     ZIO.scoped(
