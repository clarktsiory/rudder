/*
*************************************************************************************
* Copyright 2011 Normation SAS
*************************************************************************************
*
* This file is part of Rudder.
*
* Rudder is free software: you can redistribute it and/or modify
* it under the terms of the GNU General Public License as published by
* the Free Software Foundation, either version 3 of the License, or
* (at your option) any later version.
*
* In accordance with the terms of section 7 (7. Additional Terms.) of
* the GNU General Public License version 3, the copyright holders add
* the following Additional permissions:
* Notwithstanding to the terms of section 5 (5. Conveying Modified Source
* Versions) and 6 (6. Conveying Non-Source Forms.) of the GNU General
* Public License version 3, when you create a Related Module, this
* Related Module is not considered as a part of the work and may be
* distributed under the license agreement of your choice.
* A "Related Module" means a set of sources files including their
* documentation that, without modification of the Source Code, enables
* supplementary functions or services in addition to those offered by
* the Software.
*
* Rudder is distributed in the hope that it will be useful,
* but WITHOUT ANY WARRANTY; without even the implied warranty of
* MERCHANTABILITY or FITNESS FOR A PARTICULAR PURPOSE.  See the
* GNU General Public License for more details.
*
* You should have received a copy of the GNU General Public License
* along with Rudder.  If not, see <http://www.gnu.org/licenses/>.
*
*************************************************************************************
*/

package com.normation.rudder.services.queries

import java.util.regex.Pattern
import com.normation.inventory.domain._
import com.normation.inventory.ldap.core.LDAPConstants._
import com.normation.inventory.ldap.core._
import com.normation.ldap.sdk.BuildFilter._
import com.normation.ldap.sdk._
import com.normation.rudder.domain._
import com.normation.rudder.domain.nodes.NodeInfo
import com.normation.rudder.domain.queries._
import com.normation.rudder.repository.ldap.LDAPEntityMapper
import com.normation.rudder.services.nodes.{NodeInfoService, NodeInfoServiceCached}
import com.normation.utils.Control.sequence
import com.unboundid.ldap.sdk.DereferencePolicy.NEVER
import com.unboundid.ldap.sdk.{LDAPConnection => _, SearchScope => _, _}
import net.liftweb.common._
import net.liftweb.util.Helpers
import org.slf4j.LoggerFactory
import com.normation.ldap.sdk.LDAPIOResult._
import cats.implicits._
import com.normation.NamedZioLogger
import com.normation.box._
import com.normation.errors.RudderError
import com.normation.errors._
import zio._
import zio.syntax._
import com.normation.ldap.sdk.syntax._
import com.normation.zio.currentTimeMillis

/*
 * We have two type of filters:
 * * success LDAP filters that can be directly translated to LDAP ones
 * * special filter, that may be almost anything, and at least
 *   need special (pre/post)-processing.
 */
sealed trait ExtendedFilter
//pur LDAP filters
final case class LDAPFilter(f:Filter) extends ExtendedFilter

//special ones
sealed trait SpecialFilter  extends ExtendedFilter
sealed trait GeneralRegexFilter extends SpecialFilter {
  def attributeName:String
  def regex:String
}
sealed trait RegexFilter    extends GeneralRegexFilter
sealed trait NotRegexFilter extends GeneralRegexFilter
final case class SimpleRegexFilter   (attributeName:String, regex:String) extends RegexFilter
final case class SimpleNotRegexFilter(attributeName:String, regex:String) extends NotRegexFilter


/*
 * An NodeQuery differ a little from a Query because its components are sorted in two ways:
 * - the server is apart with its possible filter from criteria
 * - other criteria are sorted by group of things that share the same dependency path to server,
 *   and the attribute on witch join are made.
 *   The attribute must be on server.
 *   For now, there is 3 groups:
 *   - Software : get their DN ;
 *   - Machine and physical element : get the Machine DN
 *   - Logical Element : get the Node DN
 *
 *   Moreover, we need a "DN to filter" function for the requested object type
 */
final case class LDAPNodeQuery(
    //filter on the return type.
    //a None here means that there was no criteria on the
    //return type, only on other objects
    nodeFilters       : Option[Set[ExtendedFilter]]
    //the final composition to apply
  , composition       : CriterionComposition
  , transform         : ResultTransformation
    //that map MUST not contains node related filters
  , objectTypesFilters: Map[DnType, Map[String, List[SubQuery]]]
  , nodeInfoFilters   : Seq[NodeInfoMatcher]
  , noFilterButTakeAllFromCache: Boolean // this is when we don't have ldapfilter, but only nodeinfo filter, so we
                                         // need to take eveything from cache
)

/*
 * A subquery is something that need to be done appart from the main query to
 * get interesting information and use then to decide what the main query must do.
 * Each subquery is run independantly.
 * We try to minimize the number of subqueries.
 */
final case class SubQuery(subQueryId: String, dnType: DnType, objectTypeName: String, filters: Set[ExtendedFilter])

case class RequestLimits (
  val subRequestTimeLimit:Int,
  val subRequestSizeLimit:Int,
  val requestTimeLimit:Int,
  val requestSizeLimit:Int
)

object DefaultRequestLimits extends RequestLimits(0,0,0,0)

/**
 * Processor that translates Queries into LDAP search operations
 * for accepted nodes (it also checks that the node is registered
 * in the ou=Nodes branch)
 */
class AcceptedNodesLDAPQueryProcessor(
    nodeDit        : NodeDit
  , inventoryDit   : InventoryDit
  , processor      : InternalLDAPQueryProcessor
  , nodeInfoService: NodeInfoServiceCached
) extends QueryProcessor with Loggable {

  private[this] case class QueryResult(
      nodeEntry     : LDAPEntry
    , inventoryEntry: LDAPEntry
    , machineInfo   : Option[LDAPEntry]
  )

  /**
   * only report entries that match query in also in node
   * @param query
   * @param select
   * @param limitToNodeIds
   * @return
   */
  private[this] def queryAndChekNodeId(
      query:QueryTrait,
      select:Seq[String],
      limitToNodeIds:Option[Seq[NodeId]]
  ) : Box[Seq[NodeInfo]] = {

    val debugId = if(logger.isDebugEnabled) Helpers.nextNum else 0L
    val timePreCompute =  System.currentTimeMillis

    for {
      foundNodes    <- processor.internalQueryProcessor(query,select,limitToNodeIds,debugId, () => nodeInfoService.getAllNodeInfos).toBox
      timeres        =  (System.currentTimeMillis - timePreCompute)
<<<<<<< HEAD
      _              =  logger.debug(s"LDAP result: ${res.entries.size} entries obtained in ${timeres}ms for query ${query.toString}")
      ldapEntries    <- nodeInfoService.getLDAPNodeInfo(res.entries.flatMap(x => x(A_NODE_UUID).map(NodeId(_))).toSet, res.nodeFilters, query.composition).toBox
      ldapEntryTime  =  (System.currentTimeMillis - timePreCompute - timeres)
      _              =  logger.debug(s"[post-filter:rudderNode] Found ${ldapEntries.size} nodes when filtering for info service existence and properties (${ldapEntryTime} ms)")

=======
      _              =  logger.debug(s"LDAP result: ${foundNodes.size} entries obtained in ${timeres}ms for query ${query.toString}")
>>>>>>> 6dd51790
    } yield {
      //filter out Rudder server component if necessary
      query.returnType match {
        case NodeReturnType =>
            // we have a special case for the root node that always never to that group, even if some weird
            // scenario lead to the removal (or non addition) of them
<<<<<<< HEAD
          val withoutServerRole = inNodes.filterNot { case QueryResult(e, inv, _) =>  e(A_NODE_UUID) == Some("root") }
=======

          val withoutServerRole = foundNodes.filterNot { case x: NodeInfo =>  x.node.id.value == ("root") || !x.serverRoles.isEmpty}
>>>>>>> 6dd51790
          if(logger.isDebugEnabled) {
            val filtered = foundNodes.filter { case x: NodeInfo =>  x.node.id.value ==("root") || !x.serverRoles.isEmpty }
            if(!filtered.isEmpty) {
                logger.debug("[%s] [post-filter:policyServer] %s results: %s".format(debugId, withoutServerRole.size, filtered.mkString(", ")))
            }
          }
          withoutServerRole
        case NodeAndPolicyServerReturnType => foundNodes
      }
    }
  }

  override def process(query:QueryTrait) : Box[Seq[NodeInfo]] = {

    //only keep the one of the form Full(...)
    queryAndChekNodeId(query, NodeInfoService.nodeInfoAttributes, None)
  }

  override def processOnlyId(query:QueryTrait) : Box[Set[NodeId]] = {
    //only keep the one of the form Full(...)
    queryAndChekNodeId(query, Seq(A_NODE_UUID), None).map(seq => seq.map( y => y.node.id).toSet)
  }

}

/**
 * This is the last step of query, where we are looking for check in NodeInfo - and complex,
 * the json path and check on node properties.
 */
object PostFilterNodeFromInfoService {
  val logger = LoggerFactory.getLogger("com.normation.rudder.services.queries")
  def getLDAPNodeInfo(
          foundNodeInfos: Seq[NodeInfo]
        , predicates    : Seq[NodeInfoMatcher]
        , composition   : CriterionComposition
        , allNodesInfos : Seq[NodeInfo]   // all the nodeinfo there is
      ): Seq[NodeInfo] = {
    def comp(a: Boolean, b: Boolean) = composition match {
        case And => a && b
        case Or  => a || b
    }
    // utility to combine predicates according to comp
    def combine(a: NodeInfoMatcher, b: NodeInfoMatcher) = new NodeInfoMatcher {
      override val debugString = {
        val c = composition match {
          case And => "&&"
          case Or => "||"
        }
        s"(${a.debugString}) ${c} (${b.debugString})"
      }
      override def matches(node: NodeInfo): Boolean = comp(a.matches(node), b.matches(node))
    }

    // if there is no predicates (ie no specific filter on NodeInfo), we should just keep nodes from our list
    // allNodesId contains all the nodes id there is, and is defined only in case of "OR" composition
    def predicate(nodeInfo : NodeInfo, pred: Seq[NodeInfoMatcher], composition: CriterionComposition, allNodesId: Option[Set[NodeId]]) = {
      val contains = composition match {
        case Or  => allNodesId.map(_.contains(nodeInfo.id)).getOrElse(false) // we combine with all
        case And => true // we combine with all
      }

      if (pred.isEmpty) {
        // in that case, whatever the query composition, we can only return what was already found.
        contains
      } else {
        val combined = predicates.reduceLeft(combine)
        val validPredicates = combined.matches(nodeInfo)
        val res = comp(contains, validPredicates)

        if(logger.isTraceEnabled()) {
          logger.trace(s"${nodeInfo.id.value}: ${if(res) "OK" else "NOK"} for [${combined.debugString}]")
        }
        res
      }
    }

    composition match {
      // TODO: there is surely something we can do here
      case Or  =>
        val foundNodeIds = foundNodeInfos.map(_.id).toSet
        allNodesInfos.filter { nodeinfo => predicate(nodeinfo, predicates, composition, Some(foundNodeIds)) }
      case And =>
        if (predicates.isEmpty) {
          // paththru
          foundNodeInfos
        } else {
          foundNodeInfos.filter { nodeinfo => predicate(nodeinfo, predicates, composition, None) }
        }
    }

  }
}



/**
 * Processor that translates Queries into LDAP search operations
 * for pending nodes
 */
class PendingNodesLDAPQueryChecker(
      val checker:InternalLDAPQueryProcessor
    , nodeInfoService: NodeInfoService
) extends QueryChecker with Loggable  {

  override def check(query:QueryTrait, limitToNodeIds:Option[Seq[NodeId]]) : Box[Set[NodeId]] = {
    if(query.criteria.isEmpty) {
      LoggerFactory.getILoggerFactory.getLogger(Logger.loggerNameFor(classOf[InternalLDAPQueryProcessor])).debug(
        s"Checking a query with 0 criterium will always lead to 0 nodes: ${query}"
      )
      Full(Set.empty[NodeId])
    } else {
      val timePreCompute =  System.currentTimeMillis
      for {
        // get the pending node infos we are considering
        allPendingNodeInfos <- nodeInfoService.getPendingNodeInfos()
        pendingNodeInfos    = limitToNodeIds match {
                                case None => allPendingNodeInfos.values.toSeq
                                case Some(ids) => allPendingNodeInfos.collect { case (nodeId, nodeInfo) if ids.contains(nodeId) => nodeInfo}.toSeq
                              }
        foundNodes     <- checker.internalQueryProcessor(query, Seq("1.1"), limitToNodeIds, 0, () => pendingNodeInfos.succeed).toBox
        timeres        =  (System.currentTimeMillis - timePreCompute)
        _              =  logger.debug(s"LDAP result: ${foundNodes.size} entries in pending nodes obtained in ${timeres}ms for query ${query.toString}")
      } yield {
        //filter out Rudder server component if necessary
        (query.returnType match {
          case NodeReturnType =>
            // we have a special case for the root node that always never to that group, even if some weird
            // scenario lead to the removal (or non addition) of them
            foundNodes.filterNot { case x: NodeInfo =>  x.node.id.value ==("root") || x.isPolicyServer }
          case NodeAndPolicyServerReturnType => foundNodes
        }).map(_.node.id).toSet
      }
    }
  }
}


sealed trait QueryProcessorError {
  def msg: String
}

object QueryProcessorError {

  // IO Errors
  final case class LdapResult(msg: String, e: RudderError) extends QueryProcessorError
}

/**
 * Generic interface for LDAP query processor.
 * Must be implemented differently depending of
 * the InventoryDit (not the same behaviour for
 * accepted nodes and pending nodes)
 */
class InternalLDAPQueryProcessor(
    ldap           : LDAPConnectionProvider[RoLDAPConnection]
  , dit            : InventoryDit
  , nodeDit        : NodeDit
  , ditQueryData   : DitQueryData
  , val ldapMapper : LDAPEntityMapper //for LDAP attribute for nodes
  , limits         : RequestLimits = DefaultRequestLimits
) extends NamedZioLogger {

  import ditQueryData._
  override def loggerName: String = this.getClass.getName

  /**
   *
   * The high level query processor, with all the relevant logics.
   * It looks in LDAP for infos that are only there
   * and in the NodeInfos for eveything else
   */
  def internalQueryProcessor(
      query         : QueryTrait
    , select        : Seq[String] = Seq()
    , limitToNodeIds: Option[Seq[NodeId]] = None
    , debugId       : Long = 0L
    , lambdaAllNodeInfos  : () => IOResult[Seq[NodeInfo]] // this is hackish, to have the list of all node if
                                                          // only if necessary, to avoid the overall cost of looking for it
  ) : IOResult[Seq[NodeInfo]] = {



    //normalize the query: remove duplicates, order elements (last one server)
    val normalizedQuery = normalize(query).toIO.chainError("Can not normalize query. This is likely a bug, please report it.")

    /*
     * We have an LDAPQuery:
     * - a composition type (and/or)
     * - a target object type to return with its own filters (not combined)
     * - criteria as a map of (dn type -->  map(object type name --> filters ))
     *   (for each dnType, we have all the attributes that should return that dnType and their own filter not composed)
     */

    /*
     * First step: forall criteria, combined filters according to composition
     * (the result is given as an LDAPObjectType, so we have everything to process the query)
     * We have one request by LDAPObjectType
     *
     * We have to make separated requests for special filter,
     * and we need to have one by filter. So these one are in separated requests.
     *
     */
    def ldapObjectTypeSets(normalizedQuery: LDAPNodeQuery) = createLDAPObjects(normalizedQuery, debugId)

    //then, actually execute queries
    def dnMapMapSets(normalizedQuery: LDAPNodeQuery, ldapObjectTypeSets: Map[DnType, Map[String, LDAPObjectType]]): IOResult[Map[DnType, Map[String,Set[DN]]]] = {
      ZIO.foreach(ldapObjectTypeSets) { case (dnType, mapLot) =>
        ZIO.foreach(mapLot) { case (ot, lot) =>
          //for each set of filter, execute the query
          getDnsForObjectType(lot, normalizedQuery.composition, debugId).map(dns => (ot, dns) ).chainError(s"[${debugId}] `-> stop query due to error")
        }.map(x => (dnType, x.toMap))
      }.map(_.toMap)
    }

    // Now, groups resulting set of same DnType according to composition
    // Returns None if the resulting composition (using AND) leads to an empty set of Nodes, Some filtering otherwise
    def dnMapSets(normalizedQuery: LDAPNodeQuery, dnMapMapSets: Map[DnType, Map[String,Set[DN]]]) : Option[Map[DnType, Set[DN]]] = {
      dnMapMapSets.foldLeft(Map[DnType, Set[DN]]().some){
        // We got a None we can skip further folds
        case (None, _ ) => None
        case (Some(map),(dnType, dnMapSet)) =>
        // Compute composition of all dn lists as an option, so that we can have the empty case as a None (see And branch)
        val dnSet: Option[Set[DN]] = normalizedQuery.composition match {
          case Or  => dnMapSet.foldLeft(Set[DN]().some){
            case (Some(a),b) =>  Some(a union b._2 )
            case (None,b)    =>  Some(b._2)
          }
          case And =>
            if (dnMapSet.isEmpty) {
              None
            } else {
              val ((_,head),tail) = (dnMapSet.head, dnMapSet.tail)
                val zero = if(head.isEmpty) None else head.some
                tail.foldLeft(zero) {
                  case (None   , _) =>
                    None
                  case (Some(a), (_,b)) =>
                    val intersect = a intersect b
                    if(intersect.isEmpty) None else Some(intersect)
                }
            }
        }
        dnSet.map(dn => map +  ((dnType, dn)))
      }
    }


    //transform all the DNs we get to filters for the targeted object type
    //here, we are objectType dependent: we use a mapping that is saying
    //"for that objectType, that dnType is transformed into a filter like that"
    def filterSeqSet(dnMapSets: Map[DnType, Set[DN]]): Seq[Set[Filter]] =
      (dnMapSets map { case (dnType, dnMapSet) =>
        dnMapSet map { dn => nodeJoinFilters(dnType)(dn) }
      }).toSeq

    //now, build last filter depending on comparator :
    //or : just OR everything
    //and: and in Set, or between them so that: Set(a,b), Set(c,d) => OR( (a and c), (a and d), (b and c), (b and d) )
    //     or simpler: AND( (a or b), (c or d) )
    def buildLastFilter(normalizedQuery: LDAPNodeQuery, filterSeqSet: Seq[Set[Filter]]): IOResult[(Option[Filter], Set[SpecialFilter])] = {
      unspecialiseFilters(normalizedQuery.nodeFilters.getOrElse(Set[ExtendedFilter]())).toIO.catchAll { err =>
        val error = Chained("Error when processing final objet filters", err)
        logPure.debug(s"[${debugId}] `-> stop query due to error: ${error.fullMsg}") *>
        error.fail
      }.map { case (ldapFilters, specialFilters) =>
        val finalLdapFilter = normalizedQuery.composition match {
          case Or  =>
            if( filterSeqSet.size+ldapFilters.size <= 0) Some(NOT(HAS(A_OC))) // means that we don't have any ldap filter, only extended one, so select no nodes, see #19538
            else Some(OR( (filterSeqSet.foldLeft(ldapFilters)( _ union _ )).toSeq:_*))
          case And => //if returnFilter is None, just and other filter, else add it. TODO : may it be empty ?
            val seqFilter = ldapFilters.toSeq ++ filterSeqSet.flatMap(s => s.size match {
                  case n if n < 1 => None
                  case 1          => Some(s.head)
                  case _          => Some(OR(s.toSeq:_*))
                })

            seqFilter.size match {
              case x if x < 1 => None
              case 1 => Some(seqFilter.head)
              case _ => Some(AND( seqFilter:_* ))
            }
        }
        (finalLdapFilter, specialFilters )
      }
    }

    for {
      //log start query
      _         <- logPure.debug(s"[${debugId}] Start search for ${query.toString}")
      timeStart <- currentTimeMillis
      // Construct & normalize the data
      nq       <- normalizedQuery
      // special case: no query, but we create a dummy one,
      // identified by noFilterButTakeAllFromCache = true
      // in this case, we skip all the ldap part
      optdms   <- {
                    if (nq.noFilterButTakeAllFromCache) {
                      None.succeed
                    } else {

                      for {
                        lots <- ldapObjectTypeSets(nq)
                        dmms <- dnMapMapSets(nq, lots)
                        inneroptdms = dnMapSets(nq, dmms)
                      } yield {
                        inneroptdms
                      }
                    }
      }

      // Fetching all node infos if necessary
      // This is an optimisation procedue, as it is a bit costly to fetch it, so we want to
      // have it only if the query is an OR, and Invertion, or and AND and there ae
      // no LDAP criteria
      allNodesInfos <- query.composition match {
                        case Or => lambdaAllNodeInfos()
                        case And if nq.noFilterButTakeAllFromCache =>  lambdaAllNodeInfos()
                        case And if query.transform == ResultTransformation.Invert => lambdaAllNodeInfos()
                        case And if optdms.isDefined => lambdaAllNodeInfos()

                        case _ => Seq[NodeInfo]().succeed
                      }
      timefetch      <- currentTimeMillis
      _              <-  logPure.debug(s"LDAP result: fetching if necessary all nodesInfos in in nodes obtained in ${timefetch-timeStart} ms for query ${query.toString}")

      // If dnMapSets returns a None, then it means that we are ANDing composition with an empty value
      // so we skip the last query
      // It needs to returns a Seq because a Set of NodeInfo is really expensive to compute
      results  <- optdms match {
                    case None  if nq.noFilterButTakeAllFromCache    =>
                      allNodesInfos.succeed
                    case None =>
                      Seq[NodeInfo]().succeed
                    case Some(dms) =>
                      (for {
                        // Ok, do the computation here
                        // still rely on LDAP here
                        _      <- logPure.ifTraceEnabled {
                                    ZIO.foreach_(dms) { case (dnType, dns) =>
                                      logPure.trace(s"/// ${dnType} ==> ${dns.map(_.getRDN).mkString(", ")}")
                                    }
                                  }
                        fss     = filterSeqSet(dms)
                        blf     <- buildLastFilter(nq, fss)

                        // for convenience
                        (finalLdapFilter, finalSpecialFilters) = blf

                        //final query, add "match only server id" filter if needed
                        rt      = nodeObjectTypes.copy(filter = finalLdapFilter)
                        _       <- logPure.debug(s"[${debugId}] |- (final query) ${rt}")
                        entries <- executeQuery(rt.baseDn, rt.scope, nodeObjectTypes.objectFilter, rt.filter, finalSpecialFilters, select.toSet, nq.composition, debugId)
                        // convert these entries into nodeInfo
                        nodesId  = entries.flatMap(x => x(A_NODE_UUID)).toSet
                        nodeInfos = allNodesInfos.filter(nodeInfo => nodesId.contains(nodeInfo.node.id.value))
                      } yield nodeInfos).
                          tapError(err => logPure.debug(s"[${debugId}] `-> error: ${err.fullMsg}")).
                          tap(seq => logPure.debug(s"[${debugId}] `-> ${seq.size} results"))
                  }
      // No more LDAP query is required here
      // Do the filtering about non LDAP data here
      timeldap      <- currentTimeMillis
      _             <- logPure.debug(s"LDAP result: ${results.size} entries in nodes obtained in ${timeldap-timeStart} ms for query ${query.toString}")


      nodeInfoFiltered = query.composition match {
                             case And if results.isEmpty =>
                               // And and nothing returns nothing
                               Seq[NodeInfo]()
                             case And =>
                               // If i'm doing and AND, there is no need for the allNodes here
                               PostFilterNodeFromInfoService.getLDAPNodeInfo(results, nq.nodeInfoFilters, query.composition, Seq())
                             case Or =>
                               // Here we need the list of all nodes
                               PostFilterNodeFromInfoService.getLDAPNodeInfo(results, nq.nodeInfoFilters, query.composition, allNodesInfos)
                        }
      timefilter     <- currentTimeMillis
      _              <- logPure.debug(s"[post-filter:rudderNode] Found ${nodeInfoFiltered.size} nodes when filtering for info service existence and properties (${timefilter-timeldap} ms)")
      _              <- logPure.ifDebugEnabled{
                            val filtered = results.map( x => x.node.id.value).diff(nodeInfoFiltered.map( x => x.node.id.value))
                            if(filtered.nonEmpty) {
                              logPure.debug(s"[${debugId}] [post-filter:rudderNode] ${nodeInfoFiltered.size} results (following nodes not in ou=Nodes,cn=rudder-configuration or not matching filters on NodeInfo: ${filtered.mkString(", ")}")
                            } else {
                              logPure.debug(s"[${debugId}] [post-filter:rudderNode] ${nodeInfoFiltered.size} results (following nodes not in ou=Nodes,cn=rudder-configuration or not matching filters on NodeInfo: ${filtered.mkString(", ")}")

                            }
                         }

      inverted = query.transform match {
                  case ResultTransformation.Identity => nodeInfoFiltered
                  case ResultTransformation.Invert   =>
                      logEffect.debug(s"[${debugId}] |- (need to get all nodeIds for inversion) ")
                      val res    = allNodesInfos.diff(nodeInfoFiltered)
                      logEffect.debug(s"[${debugId}] |- (invert) entries after inversion: ${res.size}")
                      res
                    }
      postFiltered = postFilterNode(inverted, query.returnType, limitToNodeIds)
    } yield {
      postFiltered
    }
  }

  /**
   * That method allows to post-process a list of NodeInfo based on
   * the resultType.
   * - step1: ~filter out policy server if we only want "simple" nodes~ => no, we need to do
   *   that in `queryAndChekNodeId` where we know about server roles
   * - step2: filter out nodes based on a given list of acceptable entries
   */
  private[this] def postFilterNode(entries: Seq[NodeInfo], returnType: QueryReturnType, limitToNodeIds:Option[Seq[NodeId]]) : Seq[NodeInfo] = {
    val step1 = returnType match {
                  //actually, we are able at that point to know if we have a policy server,
                  //so we don't post-process anything.
                  case NodeReturnType => entries
                  case NodeAndPolicyServerReturnType => entries
                }
    val step2 = limitToNodeIds match {
                 case None => step1
                 case Some(seq) => step1.filter(nodeInfo =>
                                     seq.exists(nodeId => nodeId.value == nodeInfo.node.id.value)
                                   )
               }

    step2
  }

  /*
   * From the list of DN to query with their filters, build a list of LDAPObjectType
   */
  private[this] def createLDAPObjects(query: LDAPNodeQuery, debugId: Long) : IOResult[Map[DnType, Map[String, LDAPObjectType]]] = {
    ZIO.foreach(query.objectTypesFilters) { case(dnType, mapOtSubQueries) =>
      val sq = ZIO.foreach(mapOtSubQueries.toSeq) { case (ot, listSubQueries) =>

        val subqueries = ZIO.foreach(listSubQueries) { case SubQuery(subQueryId, dnType, objectTypeName, filters) =>
          (unspecialiseFilters(filters) match {
            case Right((ldapFilters, specialFilters)) =>
              val f = ldapFilters.size match {
                case 0 => None
                case 1 => Some(ldapFilters.head)
                case n =>
                  query.composition match {
                    case And => Some(AND(ldapFilters.toSeq:_*))
                    case Or  => Some(OR(ldapFilters.toSeq:_*))
                  }
              }

              (query.composition match {
                case And => (f, specialFilters.map( ( And:CriterionComposition , _)) )
                case Or  => (f, specialFilters.map( ( Or :CriterionComposition , _)) )
              }).succeed

            case Left(e) =>
              val error = Chained(s"Error when processing filters for object type '${ot}'", e)
              logPure.debug(s"[${debugId}] `-> stop query due to error: ${error.fullMsg}") *>
              error.fail
          }).map { case (ldapFilters, specialFilters) =>

            //for each set of filter, build the query
            val f = ldapFilters match {
              case None    => objectTypes(ot).filter
              case Some(x) =>
                objectTypes(ot).filter match {
                  case Some(y) => Some(AND(y, x))
                  case None => Some(x)
                }
            }

            (subQueryId, objectTypes(ot).copy(
                filter         = f
              , join           = joinAttributes(ot)
              , specialFilters = specialFilters
            ))
          }
        }
        subqueries
      }

      // it's ok to List[Map[k, ot] to Map[k, ot] b/c k are unique,
      // we had sorted by objectTye
      sq.map(x => (dnType, x.flatten.toMap))

    }.map( _.toMap)
  }

  //execute a query with special filter based on the composition
  private[this] def executeQuery(base: DN, scope: SearchScope, objectFilter: LDAPObjectTypeFilter, filter: Option[Filter], specialFilters: Set[SpecialFilter], attributes:Set[String], composition: CriterionComposition, debugId: Long) : IOResult[Seq[LDAPEntry]] = {

    def buildSearchRequest(addedSpecialFilters: Set[SpecialFilter]): IOResult[SearchRequest] = {
      //special filter can modify the filter and the attributes to get
      for {
        params      <- ZIO.foldLeft(addedSpecialFilters)((filter,attributes)) {
                         case ( (f, currentAttributes), r ) =>
                           val filterToApply = composition match {
                             case Or => Some(ALL)
                             case And => f.orElse(Some(ALL))             }

                           (filterToApply, currentAttributes ++ getAdditionnalAttributes(Set(r))).succeed

                         case (_, sf) =>
                           Inconsistency("Unknow special filter, can not build a request with it: " + sf).fail

                       }
        finalFilter <- params._1 match {
                        case None    => Inconsistency("No filter (neither standard nor special) for request, can not process!").fail
                        case Some(x) => AND(objectFilter.value, x).succeed
                      }
      } yield {
         /*
          * Optimization : we limit query time/size. That means that perhaps we won't have all response.
          * That DOES not change the validity of each final answer, just we may don't find ALL valid answers.
          * (in the case of a and, a missing result here can lead to an empty set at the end)
          * TODO : this behavior should be removable
          */
        new SearchRequest(
             base.toString
           , scope.toUnboundid
           , NEVER
           , limits.subRequestSizeLimit
           , limits.subRequestTimeLimit
           , false
           , finalFilter
           , params._2.toSeq:_*
        )
      }
    }

    def baseQuery(con:RoLDAPConnection, addedSpecialFilters:Set[SpecialFilter]) : IOResult[Seq[LDAPEntry]] = {
      //special filter can modify the filter and the attributes to get

      for {
        sr      <- buildSearchRequest(addedSpecialFilters)
        _       <- logPure.debug(s"[${debugId}] |--- ${sr}")
        entries <- con.search(sr)
        _       <- logPure.debug(s"[${debugId}] |---- after ldap search request ${entries.size} result(s)")
        post    <- postProcessQueryResults(entries, addedSpecialFilters.map( (composition,_) ), debugId)
        _       <- logPure.debug(s"[${debugId}] |---- after post-processing: ${post.size} result(s)")
      } yield {
        post
      }
    }

    def andQuery(con:RoLDAPConnection) : IOResult[Seq[LDAPEntry]] = {
      baseQuery(con, specialFilters)
    }

    /*
     * if the composition is "OR", we have to process in two steps:
     * - a first step to get entries thanks to "normal" LDAP filter
     * - a second step with one request for each special filter, because
     *   their post-processing doesn't compose. For example, the REGEX
     *   special filter will actually perform a search that return EVERYTHING
     *   and post-process it with regex. With only one step, only entries matching
     *   that filter would be returned, even if they match other part of the OR.
     */
    def orQuery(con:RoLDAPConnection) : IOResult[Seq[LDAPEntry]] = {
      //optimisation: we can group regex filter to post process them all in one pass

      val sf = specialFilters.groupBy {
        case r:RegexFilter => "regex"
        case r:NotRegexFilter => "notregex"
        case _ => "other"
      }

      for {
        entries  <- filter match {
                      case Some(f) => baseQuery(con, Set())
                      //we are in a case of only special filter
                      case None    => Seq().succeed
                    }
                 //now, each filter individually
        _        <- logPure.debug("[%s] |--- or (base filter): %s".format(debugId, entries.size))
        _        <- logPure.trace("[%s] |--- or (base filter): %s".format(debugId, entries.map( _.dn.getRDN  ).mkString(", ")))
        specials <- ZIO.foreach(sf:Iterable[(String, Set[SpecialFilter])]){ case (k, specialFilters) =>
                      logPure.trace("[%s] |--- or (special filter '%s': %s".format(debugId, k, specialFilters)) *>
                      baseQuery(con, specialFilters) }
        sFlat    =  specials.flatten
        _        <- logPure.debug("[%s] |--- or (special filter): %s".format(debugId, sFlat.size))
        _        <- logPure.trace("[%s] |--- or (special filter): %s".format(debugId, sFlat.map( _.dn.getRDN  ).mkString(", ")))
        total    =  (entries ++ sFlat).distinct
        _        <- logPure.debug(s"[${debugId}] |--- or (total): ${total.size}")
        _        <- logPure.trace(s"[${debugId}] |--- or (total): ${total.map( _.dn.getRDN  ).mkString(", ")}")
      } yield {
        total
      }
    }

    //actual implementation for buildSearchRequest

    for {
      con     <- ldap
      results <- composition match {
                     case Or  => orQuery(con)
                     case And => andQuery(con)
                   }
      _       <- logPure.trace(s"[${debugId}] |--- results are:")
      _       <- logPure.ifTraceEnabled(ZIO.foreach(results)(r => logPure.trace(s"[${debugId}] |--- ${r}")))
    } yield {
      results
    }
  }

  private[this] def getDnsForObjectType(lot:LDAPObjectType, composition: CriterionComposition, debugId: Long): IOResult[Set[DN]] = {
    val LDAPObjectType(base,scope, objectFilter, ldapFilters,joinType,specialFilters) = lot

    //log sub-query with two "-"
    logPure.debug(s"[${debugId}] |-- ${lot}") *>
    executeQuery(base, scope, objectFilter, ldapFilters, specialFilters.map( _._2), Set(joinType.selectAttribute), composition, debugId) >>= { results =>
      val res = (results.flatMap { e:LDAPEntry =>
        joinType match {
          case DNJoin => Some(e.dn)
          case ParentDNJoin => Some(e.dn.getParent)
          case NodeDnJoin => e.valuesFor("nodeId").map(nodeDit.NODES.NODE.dn )
        }
      }).toSet

      logPure.debug(s"[${debugId}] |-- ${res.size} sub-results (merged)") *>
      logPure.trace(s"[${debugId}] |-- ObjectType: ${lot.baseDn}; ids: ${res.map( _.getRDN).mkString(", ")}") *>
      res.succeed
    }
  }

  /**
   * That method allows to transform a list of extended filter to
   * the corresponding list of success LDAP filter and success special filter.
   *
   * That method absolutly NOT modify standard filter with added filters
   * from special filter.
   * Special filter are handled in their own place
   */
  private[this] def unspecialiseFilters(filters:Set[ExtendedFilter]) : PureResult[(Set[Filter], Set[SpecialFilter])] = {
    val start = Right((Set(), Set())): Either[RudderError, (Set[Filter], Set[SpecialFilter])]
    filters.foldLeft(start) {
      case (  Right((ldapFilters, specials)), LDAPFilter(f)        ) => Right((ldapFilters + f, specials))
      case (  Right((ldapFilters, specials)), r:GeneralRegexFilter ) => Right((ldapFilters, specials + r))
      case (  x                             , f                    ) => Left(Inconsistency(s"Can not handle filter type: '${f}', abort"))
    }
  }

  /**
   * Special filters may need some attributes to work.
   * That method allows to get them
   */
  private[this] def getAdditionnalAttributes(filters:Set[SpecialFilter]) : Set[String] = {
    filters.flatMap {
      case f:GeneralRegexFilter => Set(f.attributeName)
    }
  }

  private[this] def postProcessQueryResults(
      results:Seq[LDAPEntry]
    , specialFilters:Set[(CriterionComposition,SpecialFilter)]
    , debugId: Long
  ) : IOResult[Seq[LDAPEntry]] = {
    def applyFilter(specialFilter:SpecialFilter, entries:Seq[LDAPEntry]) : IOResult[Seq[LDAPEntry]] = {
      def getRegex(regexText: String): IOResult[Pattern] = {
        IOResult.effect(s"The regular expression '${regexText}' is not valid. Expected regex syntax is the java " +
                         s"one, documented here: http://docs.oracle.com/javase/8/docs/api/java/util/regex/Pattern.html"
                       )(Pattern.compile(regexText))
      }

      /*
       * Apply the regex match filter on entries-> attribute after applying the valueFormatter function
       * (which can be used to normalized the value)
       */
      def regexMatch(attr: String, regexText: String, entries: Seq[LDAPEntry], valueFormatter: String => Option[String]) = {
        for {
          pattern <- getRegex(regexText)
        } yield {
          /*
           * We want to match "OK" an entry if any of the values for
           * the given attribute matches the regex.
           */
          entries.filter { entry =>
            val res = entry.valuesFor(attr).exists { value =>
              valueFormatter(value) match {
                case Some(v) => pattern.matcher( v ).matches
                case _       => false
              }
            }
            logPure.trace("[%5s] for regex check '%s' on attribute %s of entry: %s:%s".format(res, regexText, attr, entry.dn,entry.valuesFor(attr).mkString(",")))
            res
          }
        }
      }

      /*
       * Apply the regex NOT match filter on entries-> attribute after applying the valueFormatter function
       * (which can be used to normalized the value)
       */
      def regexNotMatch(attr: String, regexText: String, entries: Seq[LDAPEntry], valueFormatter: String => Option[String]) = {
        for {
          pattern <- getRegex(regexText)
        } yield {
          /*
           * We want to match "OK" an entry if the entry does not
           * have the attribute or NONE of the value matches the regex.
           */
          entries.filter { entry =>
            logPure.trace("Filtering with regex not matching '%s' entry: %s:%s".format(regexText,entry.dn,entry.valuesFor(attr).mkString(",")))
            val res = entry.valuesFor(attr).forall { value =>
              valueFormatter(value) match {
                case Some(v) => !pattern.matcher( v ).matches
                case _       => false
              }
            }
            logPure.trace("Entry matches: " + res)
            res
          }
        }
      }

      specialFilter match {
        case SimpleRegexFilter(attr, regexText) =>
          regexMatch(attr, regexText, entries, x => Some(x))

        case SimpleNotRegexFilter(attr, regexText) =>
          regexNotMatch(attr, regexText, entries, x => Some(x))

        case x => Inconsistency(s"Don't know how to post process query results for filter '${x}'").fail
      }
    }

    if(specialFilters.isEmpty) {
      results.succeed
    } else {
      val filterSeq = specialFilters.toSeq


      //we only know how to process homogeneous CriterionComposition. Different one are an error
      for {
        _           <- logPure.debug(s"[${debugId}] |---- post-process with filters: ${filterSeq.mkString("[", "]  [", "]")}")
        composition <- ZIO.foldLeft(filterSeq)(filterSeq.head._1) {
                         case ( baseComp, (newComp, _) ) if(newComp == baseComp) => baseComp.succeed
                         case _ => s"Composition of special filters are not homogeneous, can not processed them. Special filters: ${specialFilters.toString}".fail
                       }
        results     <- composition match {
                         case And => //each step of filtering is the input of the next => pipeline
                           ZIO.foldLeft(filterSeq)(results) { case (currentResults,(_,filter)) =>
                             applyFilter(filter, currentResults)
                           }
                         case Or => //each step of the filtering take all entries as input, and at the end, all are merged
                           ZIO.foldLeft(filterSeq)(Seq[LDAPEntry]()) { case (currentResults, (_,filter)) =>
                             applyFilter(filter, results).map( r => (Set() ++ r ++ currentResults).toSeq)
                           }
                       }
        _           <- logPure.debug(s"[${debugId}] |---- results (post-process): ${results.size}")
      } yield {
        results
      }
    }
  }

  /*
   * Transform a Query into an LDAPNodeQuery:
   * - check that the query only contains known LDAP Objects.
   * - group criteria that target objects under the same 'root'
   *   together. We have three roots:
   *   - nodes,
   *   - software,
   *   - machines.
   *
   * It is also here that we handle the return type.
   * After that point, we only know how to handle NODES, but
   * perhaps
   */
  private def normalize(query:QueryTrait) : PureResult[LDAPNodeQuery] = {
    sealed trait QueryFilter
    object QueryFilter {
      final case class Ldap    (dnType: DnType, objectType: String, filter: ExtendedFilter)                   extends QueryFilter
      // A filter that must be used in a nodeinfo
      final case class NodeInfo(criterion: NodeCriterionType, comparator: CriterionComparator, value: String) extends QueryFilter
    }

    /*
     * Create subqueries for each object type by merging adequatly
     */
    def groupFilterByLdapRequest(composition: CriterionComposition, ldapFilters: Seq[QueryFilter.Ldap]): Map[DnType, Map[String, List[SubQuery]]] = {
          // group 'filter'(_3) by objectType (_1), then by LDAPObjectType (_2)
      ldapFilters.groupBy(_.dnType).map { case (dnType, byDnTypes) =>
        val byOt = byDnTypes.groupBy(_.objectType).map { case(objectType, byObjectType) =>
          val uniqueFilters = byObjectType.map(_.filter).toSet
          // here, we need to know if for the given object type, we are allows to merge several filter on the same
          // object in one request. This is generally the case, for example:
          // node.id == xxx AND node.hostname == yyy => one request with filter &(id=xxx)(hostname=yyy).
          // But for requests that are done on SET of elements, it does not compose for AND. For ex, for sub-groups
          // query, if we want (node in group1) AND (node in group2), we can't translate that into:
          // &(nodeGroupId=group1)(nodeGroupId=group2). We must do two sub requests, and intersec. For OR,
          // one request is OK.

          // only group is a special case with AND
          // use objectType as ID safe for group, use group filter value
          val subQueries = (objectType, composition) match {
            case ("group", And) => uniqueFilters.map(f => SubQuery("group:"+f.toString, dnType, objectType, Set(f))).toList
            case _              => SubQuery(objectType, dnType, objectType, uniqueFilters) :: Nil
          }
          (objectType, subQueries)
        }
        (dnType, byOt)
      }
    }

    def checkAndSplitFilterType(q: QueryTrait): PureResult[Seq[QueryFilter]] = {
      // Compute in one go all data for a filter, fails if one filter fails to build
      q.criteria.traverse { case crit@CriterionLine(ot, a, comp, value) =>
        // objectType may be overriden in the attribute (for node state).
        val objectType =  a.overrideObjectType.getOrElse(ot.objectType)

        // Validate that for each object type in criteria, we know it
        if(objectTypes.isDefinedAt(objectType)) {
          val tpe = if(objectType == "nodeAndPolicyServer") "node" else objectType

          //now, check if we have an LDAP filter or a Node filter
          for {
            validated <- a.cType.validate(value, comp.id)
            res       <- a.cType match {
                           case ldap: LDAPCriterionType =>
                             for {
                               filter <- comp match {
                                           case Regex    => ldap.buildRegex(a.name, value)
                                           case NotRegex => ldap.buildNotRegex(a.name, value)
                                           case _        => Right(LDAPFilter(ldap.buildFilter(a.name, comp, value)))
                                         }
                             } yield {
                               QueryFilter.Ldap(objectDnTypes(objectType),tpe, filter)
                             }

                           case node: NodeCriterionType =>
                             Right(QueryFilter.NodeInfo(node, comp, value))
                         }
          } yield {
            res
          }
        } else {
          Left(Inconsistency(s"The object type '${objectType}' is not know in criteria ${crit}"))
        }
      }
    }

    for {
      // Validate that we know the requested object type
      okQueryType      <- if (objectTypes.isDefinedAt(query.returnType.value)) Right("ok")
                          else Left(Inconsistency(s"The requested type '${query.returnType}' is not known. This is likely a bug. Please report it"))
      buildFilters     <- checkAndSplitFilterType(query)
      ldapFilters      =  buildFilters.collect { case x:QueryFilter.Ldap     => x }
      nodeInfoFilters  =  buildFilters.collect { case x:QueryFilter.NodeInfo => x }
      groupedSetFilter =  groupFilterByLdapRequest(query.composition, ldapFilters)
      // Get only filters applied to nodes (NodeDn and 'node' objectType)
      nodeFilters      =  groupedSetFilter.get(QueryNodeDn).flatMap ( _.get("node") ).map( _.flatMap(_.filters).toSet)
      // Get the other filters, by only removing those with 'node' objectType ... maybe we could do a partition here, or even do it above
      subQueries       =  groupedSetFilter.view.mapValues(_.view.filterKeys { _ != "node" }.toMap).filterNot( _._2.isEmpty).toMap
    } yield {
      // at that point, it may happen that nodeFilters and otherFilters are empty
      val (mainFilters, andAndEmpty) = if(groupedSetFilter.isEmpty) {
        query.composition match {
          // In that case, we add a "get all nodes" query and all filters will be done in node info.
          // we should have a specific case here, saying: it's empty, we are AND, so we AND with all the cache
//          case And => (None, true)

          case And => (Some(Set[ExtendedFilter](LDAPFilter(BuildFilter.ALL))), true)
          // In that case, We should return no Nodes from this query and we will only query nodes with filters from node info.
          case Or => (None, false)
        }
      } else { (nodeFilters, false) }

      val nodeInfos = nodeInfoFilters.map { case QueryFilter.NodeInfo(c, comp, value) => c.matches(comp, value)}
      LDAPNodeQuery(mainFilters, query.composition, query.transform, subQueries, nodeInfos, andAndEmpty)
    }
  }
}<|MERGE_RESOLUTION|>--- conflicted
+++ resolved
@@ -47,7 +47,6 @@
 import com.normation.rudder.domain.queries._
 import com.normation.rudder.repository.ldap.LDAPEntityMapper
 import com.normation.rudder.services.nodes.{NodeInfoService, NodeInfoServiceCached}
-import com.normation.utils.Control.sequence
 import com.unboundid.ldap.sdk.DereferencePolicy.NEVER
 import com.unboundid.ldap.sdk.{LDAPConnection => _, SearchScope => _, _}
 import net.liftweb.common._
@@ -131,6 +130,10 @@
 
 object DefaultRequestLimits extends RequestLimits(0,0,0,0)
 
+object InternalLDAPQueryProcessorLoggerPure extends NamedZioLogger {
+  override def loggerName: String = "com.normation.rudder.services.queries.InternalLDAPQueryProcessor"
+}
+
 /**
  * Processor that translates Queries into LDAP search operations
  * for accepted nodes (it also checks that the node is registered
@@ -166,31 +169,19 @@
     val timePreCompute =  System.currentTimeMillis
 
     for {
-      foundNodes    <- processor.internalQueryProcessor(query,select,limitToNodeIds,debugId, () => nodeInfoService.getAllNodeInfos).toBox
+      foundNodes    <- processor.internalQueryProcessor(query,select,limitToNodeIds,debugId, () => nodeInfoService.getAllNodeInfos()).toBox
       timeres        =  (System.currentTimeMillis - timePreCompute)
-<<<<<<< HEAD
-      _              =  logger.debug(s"LDAP result: ${res.entries.size} entries obtained in ${timeres}ms for query ${query.toString}")
-      ldapEntries    <- nodeInfoService.getLDAPNodeInfo(res.entries.flatMap(x => x(A_NODE_UUID).map(NodeId(_))).toSet, res.nodeFilters, query.composition).toBox
-      ldapEntryTime  =  (System.currentTimeMillis - timePreCompute - timeres)
-      _              =  logger.debug(s"[post-filter:rudderNode] Found ${ldapEntries.size} nodes when filtering for info service existence and properties (${ldapEntryTime} ms)")
-
-=======
       _              =  logger.debug(s"LDAP result: ${foundNodes.size} entries obtained in ${timeres}ms for query ${query.toString}")
->>>>>>> 6dd51790
     } yield {
       //filter out Rudder server component if necessary
       query.returnType match {
         case NodeReturnType =>
             // we have a special case for the root node that always never to that group, even if some weird
             // scenario lead to the removal (or non addition) of them
-<<<<<<< HEAD
-          val withoutServerRole = inNodes.filterNot { case QueryResult(e, inv, _) =>  e(A_NODE_UUID) == Some("root") }
-=======
-
-          val withoutServerRole = foundNodes.filterNot { case x: NodeInfo =>  x.node.id.value == ("root") || !x.serverRoles.isEmpty}
->>>>>>> 6dd51790
+
+          val withoutServerRole = foundNodes.filterNot( _.node.id.value == "root" )
           if(logger.isDebugEnabled) {
-            val filtered = foundNodes.filter { case x: NodeInfo =>  x.node.id.value ==("root") || !x.serverRoles.isEmpty }
+            val filtered = foundNodes.filter( _.node.id.value == "root" )
             if(!filtered.isEmpty) {
                 logger.debug("[%s] [post-filter:policyServer] %s results: %s".format(debugId, withoutServerRole.size, filtered.mkString(", ")))
             }
@@ -291,26 +282,26 @@
 class PendingNodesLDAPQueryChecker(
       val checker:InternalLDAPQueryProcessor
     , nodeInfoService: NodeInfoService
-) extends QueryChecker with Loggable  {
-
-  override def check(query:QueryTrait, limitToNodeIds:Option[Seq[NodeId]]) : Box[Set[NodeId]] = {
+) extends QueryChecker {
+
+  override def check(query:QueryTrait, limitToNodeIds:Option[Seq[NodeId]]) : IOResult[Set[NodeId]] = {
     if(query.criteria.isEmpty) {
-      LoggerFactory.getILoggerFactory.getLogger(Logger.loggerNameFor(classOf[InternalLDAPQueryProcessor])).debug(
+      InternalLDAPQueryProcessorLoggerPure.debug(
         s"Checking a query with 0 criterium will always lead to 0 nodes: ${query}"
-      )
-      Full(Set.empty[NodeId])
+      ) *> Set.empty[NodeId].succeed
     } else {
-      val timePreCompute =  System.currentTimeMillis
       for {
+        timePreCompute      <-  currentTimeMillis
         // get the pending node infos we are considering
         allPendingNodeInfos <- nodeInfoService.getPendingNodeInfos()
-        pendingNodeInfos    = limitToNodeIds match {
-                                case None => allPendingNodeInfos.values.toSeq
-                                case Some(ids) => allPendingNodeInfos.collect { case (nodeId, nodeInfo) if ids.contains(nodeId) => nodeInfo}.toSeq
-                              }
-        foundNodes     <- checker.internalQueryProcessor(query, Seq("1.1"), limitToNodeIds, 0, () => pendingNodeInfos.succeed).toBox
-        timeres        =  (System.currentTimeMillis - timePreCompute)
-        _              =  logger.debug(s"LDAP result: ${foundNodes.size} entries in pending nodes obtained in ${timeres}ms for query ${query.toString}")
+        pendingNodeInfos    =  limitToNodeIds match {
+                                 case None => allPendingNodeInfos.values.toSeq
+                                 case Some(ids) => allPendingNodeInfos.collect { case (nodeId, nodeInfo) if ids.contains(nodeId) => nodeInfo}.toSeq
+                               }
+        foundNodes     <- checker.internalQueryProcessor(query, Seq("1.1"), limitToNodeIds, 0, () => pendingNodeInfos.succeed)
+        timePostComp   <- currentTimeMillis
+        timeres        =  timePostComp - timePreCompute
+        _              <- InternalLDAPQueryProcessorLoggerPure.debug(s"LDAP result: ${foundNodes.size} entries in pending nodes obtained in ${timeres}ms for query ${query.toString}")
       } yield {
         //filter out Rudder server component if necessary
         (query.returnType match {
@@ -349,10 +340,10 @@
   , ditQueryData   : DitQueryData
   , val ldapMapper : LDAPEntityMapper //for LDAP attribute for nodes
   , limits         : RequestLimits = DefaultRequestLimits
-) extends NamedZioLogger {
+) {
 
   import ditQueryData._
-  override def loggerName: String = this.getClass.getName
+  val logPure = InternalLDAPQueryProcessorLoggerPure
 
   /**
    *
@@ -368,8 +359,6 @@
     , lambdaAllNodeInfos  : () => IOResult[Seq[NodeInfo]] // this is hackish, to have the list of all node if
                                                           // only if necessary, to avoid the overall cost of looking for it
   ) : IOResult[Seq[NodeInfo]] = {
-
-
 
     //normalize the query: remove duplicates, order elements (last one server)
     val normalizedQuery = normalize(query).toIO.chainError("Can not normalize query. This is likely a bug, please report it.")
@@ -580,9 +569,9 @@
       inverted = query.transform match {
                   case ResultTransformation.Identity => nodeInfoFiltered
                   case ResultTransformation.Invert   =>
-                      logEffect.debug(s"[${debugId}] |- (need to get all nodeIds for inversion) ")
+                      logPure.logEffect.debug(s"[${debugId}] |- (need to get all nodeIds for inversion) ")
                       val res    = allNodesInfos.diff(nodeInfoFiltered)
-                      logEffect.debug(s"[${debugId}] |- (invert) entries after inversion: ${res.size}")
+                      logPure.logEffect.debug(s"[${debugId}] |- (invert) entries after inversion: ${res.size}")
                       res
                     }
       postFiltered = postFilterNode(inverted, query.returnType, limitToNodeIds)
