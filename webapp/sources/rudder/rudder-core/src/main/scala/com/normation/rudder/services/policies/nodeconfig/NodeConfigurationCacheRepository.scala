/*
*************************************************************************************
* Copyright 2014 Normation SAS
*************************************************************************************
*
* This file is part of Rudder.
*
* Rudder is free software: you can redistribute it and/or modify
* it under the terms of the GNU General Public License as published by
* the Free Software Foundation, either version 3 of the License, or
* (at your option) any later version.
*
* In accordance with the terms of section 7 (7. Additional Terms.) of
* the GNU General Public License version 3, the copyright holders add
* the following Additional permissions:
* Notwithstanding to the terms of section 5 (5. Conveying Modified Source
* Versions) and 6 (6. Conveying Non-Source Forms.) of the GNU General
* Public License version 3, when you create a Related Module, this
* Related Module is not considered as a part of the work and may be
* distributed under the license agreement of your choice.
* A "Related Module" means a set of sources files including their
* documentation that, without modification of the Source Code, enables
* supplementary functions or services in addition to those offered by
* the Software.
*
* Rudder is distributed in the hope that it will be useful,
* but WITHOUT ANY WARRANTY; without even the implied warranty of
* MERCHANTABILITY or FITNESS FOR A PARTICULAR PURPOSE.  See the
* GNU General Public License for more details.
*
* You should have received a copy of the GNU General Public License
* along with Rudder.  If not, see <http://www.gnu.org/licenses/>.

*
*************************************************************************************
*/

package com.normation.rudder.services.policies.nodeconfig

import com.normation.cfclerk.domain.TechniqueVersion
import com.normation.cfclerk.domain.TechniqueVersionFormatException
import com.normation.inventory.domain.NodeId
import com.normation.ldap.sdk.LDAPConnectionProvider
import com.normation.ldap.sdk.LDAPEntry
import com.normation.ldap.sdk.RwLDAPConnection
import com.normation.rudder.domain.RudderDit
import com.normation.rudder.domain.RudderLDAPConstants.A_NODE_CONFIG
import com.normation.rudder.domain.RudderLDAPConstants.OC_NODES_CONFIG
import net.liftweb.common.Box
import net.liftweb.common.Full
import net.liftweb.common.Loggable
import org.joda.time.DateTime
import com.normation.cfclerk.domain.Variable
import com.normation.rudder.domain.policies.DirectiveId
import com.normation.rudder.domain.policies.RuleId
import com.normation.rudder.services.policies.PolicyId
import com.normation.rudder.services.policies.Policy
import com.normation.rudder.services.policies.NodeConfiguration
import net.liftweb.json._
import net.liftweb.json.JsonDSL._
import cats.implicits._
import org.joda.time.format.ISODateTimeFormat

import scala.util.control.NonFatal

import zio._
import zio.syntax._
import com.normation.errors._
import com.normation.box._

case class PolicyHash(
    draftId   : PolicyId
  , cacheValue: Int
)

/**
 * NodeConfigurationHash keep a track of anything that would mean
 * the node policies have changed and should be rewritten.
 * We are at the node granularity check, because today, we don't
 * know how to rewrite only some directives.
 *
 * Keep in mind that anything that is changing the related resources
 * of policies that are written for the node during policy generation
 * must be taken into account in the hash.
 * Typically, the technique non-template resources, like succeed CFEngine
 * file or other configuration files, must be looked for change
 * (for them, this is done with the technique "acceptation" (i.e commit)
 * date.
 *
 */
case class NodeConfigurationHash(
    id             : NodeId
  , writtenDate    : DateTime
  , nodeInfoHash   : Int
  , parameterHash  : Int
  , nodeContextHash: Int
  , policyHash     : Set[PolicyHash]
) {
  // We need a method to correctly compare a NodeConfigurationHash that was serialized
  // from a NodeConfigurationHash created from a NodeConfiguration (so without writtenDate)
  def equalWithoutWrittenDate(other: NodeConfigurationHash) : Boolean = {
    id              == other.id &&
    nodeInfoHash    == other.nodeInfoHash &&
    parameterHash   == other.parameterHash &&
    nodeContextHash == other.nodeContextHash &&
    policyHash      == other.policyHash
  }
}

object NodeConfigurationHash {

  /*
   * Serialization / unserialization to json.
   * We want something as compact as possible, so NodeConfigurationHash are serialized like that:
   * { i: [ "nodeid"(string), "writtendate"(string), nodeInfoCache(int), parameterHash(int), nodecContextHash(int)]
   * , p: [ [ "ruleId"(string), "directiveid"(string), "techniqueversion"(string), hash(int)]
   *      , [ ....
   *      ]
   * } (minified)
   *
   */
  def toJson(hash: NodeConfigurationHash): String = {
    compactRender(
      (
        ("i" -> JArray(List(hash.id.value, hash.writtenDate.toString(ISODateTimeFormat.dateTime()), hash.nodeInfoHash, hash.parameterHash, hash.nodeContextHash)))
      ~ ("p" -> JArray(hash.policyHash.toList.map(p => JArray(List(p.draftId.ruleId.value, p.draftId.directiveId.value, p.draftId.techniqueVersion.toString, p.cacheValue)))))
      )
    )
  }

  def fromJson(json: String): Either[String, NodeConfigurationHash] = {
    def jval = try {
      Right(parse(json))
    } catch {
      case NonFatal(ex) => Left(s"Error when parsing node configuration cache entry. Expection was: ${ex.getMessage}")
    }

    def readDate(date: String): Either[String, DateTime] = try {
      Right(ISODateTimeFormat.dateTimeParser().parseDateTime(date))
    } catch {
      case NonFatal(ex) => Left(s"Error, written date can not be parsed as a date: ${date}")
    }

    def readPolicy(p: JValue) = {
      p match {
        case JArray(List(JString(ruleId), JString(directiveId), JString(techniqueVerion), JInt(policyHash))) =>
          try {
            Right(PolicyHash(PolicyId(RuleId(ruleId), DirectiveId(directiveId), TechniqueVersion(techniqueVerion)), policyHash.toInt))
          } catch {
            case ex: TechniqueVersionFormatException => Left(s"Technique version for policy '${ruleId}@@${directiveId}' was not recognized: ${techniqueVerion}")
          }
      }
    }

    def extractNodeConfigCAche(j: JValue): Either[String, NodeConfigurationHash] = {
      j match {
        case JObject(List(
                 JField("i", JArray(List(JString(nodeId), JString(date), JInt(nodeInfoCache), JInt(paramCache), JInt(nodeContextCache))))
               , JField("p", JArray(policies))
             )) =>

          for {
            d <- readDate(date)
            p <- policies.traverse(readPolicy(_))
          } yield {
            NodeConfigurationHash(NodeId(nodeId), d, nodeInfoCache.toInt, paramCache.toInt, nodeContextCache.toInt, p.toSet)
          }
        case _ => Left(s"Cannot parse node configuration hash: ${json.splitAt(20)}...")
      }
    }

    for {
      v <- jval
      x <- extractNodeConfigCAche(v)
    } yield {
      x
    }
  }


  /**
   * Build the hash from a node configuration.
   *
   */
  def apply(nodeConfig: NodeConfiguration, writtenDate: DateTime): NodeConfigurationHash = {


    /*
     * A parameter update must lead to a regeneration of the node,
     * because it could be used in pur CFEngine (when used in
     * directive, we already tracked it with directives values).
     *
     * So a modification in ANY parameter lead to a regeneration
     * of ALL NODES (everything, yes).
     *
     * For parameters, do not consider:
     * - overridable
     * - description
     * But as ParameterForConfiguration only has relevant information,
     * we can simply take the hashcode.
     * Also, don't depend of the datastructure used, nor
     * of the order of the variables (so is set is good ?)
     */
    val parameterHash: Int = {
      nodeConfig.parameters.hashCode
    }


    /*
     * Take into account anything that has influence on policies but
     * without being only a directive parameter (that latter case will
     * be handle directly at the directive level) or a system variable
     * (which is already in nodeContext)
     *
     * - all ${rudder.node} params (because can be used in succeed CFEngine)
     * - node properties (because can be used in succeed CFEngine)
     * - isPolicyServer (for nodes becoming relay)
     * - serverRoles (because not the same set of directives - but
     *   perhaps it is already handle in the directives)
     * - agentsName (because directly used in templates for if conditions)
     * - any node modes config option (policy mode, compliance, agent run -
     *   being node specific or global - because directly used by generation
     *   process to modify things all around)
     *
     * - publicKey / keyStatus? (I don't see why it should be ?)
     */
    val nodeInfoHashValue = {
      val i = nodeConfig.nodeInfo
      List[Int](
        i.name.hashCode
      , i.hostname.hashCode
      , i.localAdministratorAccountName.hashCode
      , i.policyServerId.hashCode
      , i.properties.hashCode
      , i.isPolicyServer.hashCode
      , i.serverRoles.hashCode
      , i.agentsName.hashCode
      , nodeConfig.modesConfig.hashCode
      ).hashCode
    }

    /*
     * For policy draft, we want to check
     * - technique name, version, acceptation date
     *   (for acceptation date, we don't need to keep the date:
     *   either we don't have the technique in hash, and so we don't care of the date,
     *   or we have it, so we used the date for the previous cache, and so if the date
     *   is not the same it changed since the cache generation and we must regenerate)
     * - variables
     * - serial
     * - priority (may influence order of writting sequence of techniques)
     * - rule/directive order (may influense order in bundle sequence)
     * - policyMode (because influence call to "setDryMode")
     *
     * Ncf techniques update are taken into account thanks to the acceptation date.
     * System variables are tracked throught the node context afterward.
     */
    val policyHashValue = {
      nodeConfig.policies.map { case r:Policy =>
        //don't take into account "overrides" in cache: having more or less
        //ignored things must not impact the cache computation
        PolicyHash(
            r.id
          , (
              r.technique.id.hashCode
            + r.techniqueUpdateTime.hashCode
            + r.priority
            + r.ruleOrder.hashCode + r.directiveOrder.hashCode
            + r.policyMode.hashCode()
            + variablesToHash(r.expandedVars.values)
            )
        )
      }.toSet
    }

    /*
     * System variables are variables.
     *
     * Not that with that, we are taking into account
     * node config modes several time, since any mode has
     * a matching system variable.
     */
    val nodeContextHash: Int = {
      variablesToHash(nodeConfig.nodeContext.values)
    }

    new NodeConfigurationHash(
        id = nodeConfig.nodeInfo.id
      , writtenDate = writtenDate
      , nodeInfoHash = nodeInfoHashValue
      , parameterHash = parameterHash
      , nodeContextHash = nodeContextHash
      , policyHash = policyHashValue
    )
  }

  /*
   * Compute the hash cash value for a set of variables:
   * - the order does not matter
   * - duplicate (same name) variable make no sense, so we remove them
   * - only the ORDERED values matters
   *
   * Also, variable with no values are equivalent to no variable, so we
   * remove them.
   */
  private[this] def variablesToHash(variables: Iterable[Variable]): Int = {
    val z = variables.map( x => (x.spec.name, x.values) ).filterNot( _._2.isEmpty ).toSet
    z.hashCode
  }


}


/**
 * A class that keep minimum information
 * to track changement in node configuration.
 */
trait NodeConfigurationHashRepository {

  /**
   * Delete node config by its id.
   * Returned deleted ids.
   */
  def deleteNodeConfigurations(nodeIds:Set[NodeId]) : Box[Set[NodeId]]

  /**
   * delete all node configuration
   */
  def deleteAllNodeConfigurations() : Box[Unit]

  /**
   * Inverse of delete: delete all node configuration not
   * given in the argument.
   */
  def onlyKeepNodeConfiguration(nodeIds:Set[NodeId]) : Box[Set[NodeId]]

  /**
   * Return all known NodeConfigurationHash
   */
  def getAll() : Box[Map[NodeId, NodeConfigurationHash]]

  /**
   * Update or add NodeConfigurationHash from parameters.
   * No existing NodeConfigurationHash is deleted.
   * Return newly cache node configuration.
   */
  def save(NodeConfigurationHash: Set[NodeConfigurationHash]): Box[Set[NodeId]]
}


class InMemoryNodeConfigurationHashRepository extends NodeConfigurationHashRepository {

  private[this] val repository = scala.collection.mutable.Map[NodeId, NodeConfigurationHash]()

  /**
   * Delete a node by its id
   */
  def deleteNodeConfigurations(nodeIds:Set[NodeId]) :  Box[Set[NodeId]] = {
    repository --= nodeIds
    Full(nodeIds)
  }

  /**
   * delete all node configuration
   */
  def deleteAllNodeConfigurations() : Box[Unit] = {
    val values = repository.keySet
    repository.clear

    Full(values.toSet)
  }

  /**
   * Inverse of delete: delete all node configuration not
   * given in the argument.
   */
  def onlyKeepNodeConfiguration(nodeIds:Set[NodeId]) : Box[Set[NodeId]] = {
    val remove = repository.keySet -- nodeIds
    repository --= remove
    Full(nodeIds)
  }

  def getAll() : Box[Map[NodeId, NodeConfigurationHash]] = Full(repository.toMap)

  def save(NodeConfigurationHash: Set[NodeConfigurationHash]): Box[Set[NodeId]] = {
    val toAdd = NodeConfigurationHash.map(c => (c.id, c)).toMap
    repository ++= toAdd
    Full(toAdd.keySet)
  }
}

/**
 * An implementation into LDAP
 */
class LdapNodeConfigurationHashRepository(
    rudderDit: RudderDit
  , ldapCon  : LDAPConnectionProvider[RwLDAPConnection]
) extends NodeConfigurationHashRepository with Loggable {

  /**
   * Logic: there is only one object that contains all node config cache.
   * Each node config cache is stored in one value of the "nodeConfig" attribute.
   * The serialisation is simple json.
   * We won't be able to simply delete one value with that method, but it is not
   * the principal use case.
   */

  /**
   * That mapping ignore malformed node configuration and work in a
   * "best effort" way. Bad config are logged as error.
   * We fail if the entry is not of the expected type
   */
<<<<<<< HEAD
  private[this] def fromLdap(entry: Option[LDAPEntry]): IOResult[Set[NodeConfigurationHash]] = {
    entry match {
      case None    => Set.empty[NodeConfigurationHash].succeed
      case Some(e) =>
        for {
          typeOk <- ZIO.when(!e.isA(OC_NODES_CONFIG)) {
                      Inconsistancy(s"Entry ${e.dn} is not a '${OC_NODES_CONFIG}', can not find node configuration caches. Entry details: ${e}").fail
                    }
        } yield {
          e.valuesFor(A_NODE_CONFIG).flatMap { json =>
            try {
              Some(read[NodeConfigurationHash](json))
            } catch {
              case e: Exception =>
                //try to get the nodeid from what should be some json
                try {
                  for {
                    JString(id) <- parse(json) \\ "id" \ "value"
                  } yield {
                    logger.info(s"Ignoring following node configuration cache info because of deserialisation error: ${id}. Policies will be regenerated for it.")
                  }
                } catch {
                  case e:Exception => //ok, that's does not seem to be json
                    logger.info(s"Ignoring an unknown node configuration cache info because of deserialisation problem.")
                }

                logger.debug(s"Faulty json and exception was: ${json}", e)

                None
            }
          }
        }
    }
=======
  private[this] def fromLdap(e:LDAPEntry): Box[Set[NodeConfigurationHash]] = {
     for {
       typeOk <- if(e.isA(OC_NODES_CONFIG)) {
                   Full("ok")
                 } else {
                   Failure(s"Entry ${e.dn} is not a '${OC_NODES_CONFIG}', can not find node configuration caches. Entry details: ${e}")
                 }
     } yield {
       e.valuesFor(A_NODE_CONFIG).flatMap { json =>
         NodeConfigurationHash.fromJson(json) match {
           case Right(value) => Some(value)
           case Left(error)  =>
             logger.info(s"Ignoring node configuration cache info because of deserialisation problem: ${error}")
             None
         }
       }
     }
>>>>>>> 4b714eee
  }

  private[this] def toLdap(nodeConfigs: Set[NodeConfigurationHash]): LDAPEntry = {
    val caches = nodeConfigs.map{ x => NodeConfigurationHash.toJson(x) }
    val entry = rudderDit.NODE_CONFIGS.model
    entry +=! (A_NODE_CONFIG, caches.toSeq:_*)
    entry
  }


  /*
   * Delete node config matching predicate.
   * Return the list of remaining ids.
   */
  private[this] def deleteCacheMatching( shouldDeleteConfig: NodeConfigurationHash => Boolean): IOResult[Set[NodeId]] = {
     for {
       ldap         <- ldapCon
       currentEntry <- ldap.get(rudderDit.NODE_CONFIGS.dn)
       remaining    <- fromLdap(currentEntry).map(_.filterNot(shouldDeleteConfig))
       newEntry     =  toLdap(remaining)
       saved        <- ldap.save(newEntry)
     } yield {
       remaining.map( _.id )
     }
   }

  /**
   * Delete node config by its id
   */
  def deleteNodeConfigurations(nodeIds:Set[NodeId]) :  Box[Set[NodeId]] = {
     for {
       _ <- deleteCacheMatching(nodeConfig => nodeIds.contains(nodeConfig.id))
     } yield {
       nodeIds
     }
   }.toBox

  /**
   * Inverse of delete: delete all node configuration not
   * given in the argument.
   */
  def onlyKeepNodeConfiguration(nodeIds:Set[NodeId]) : Box[Set[NodeId]] = {
     for {
       _ <- deleteCacheMatching(nodeConfig => !nodeIds.contains(nodeConfig.id))
     } yield {
       nodeIds
     }
   }.toBox


  /**
   * delete all node configuration
   */
  def deleteAllNodeConfigurations() : Box[Unit] = {
     for {
       ldap    <- ldapCon
       deleted <- ldap.delete(rudderDit.NODE_CONFIGS.dn)
       cleaned <- ldap.save(rudderDit.NODE_CONFIGS.model)
     } yield {
       ()
     }
  }.toBox


  def getAll() : Box[Map[NodeId, NodeConfigurationHash]] = {
    for {
      ldap        <- ldapCon
      entry       <- ldap.get(rudderDit.NODE_CONFIGS.dn)
      nodeConfigs <- fromLdap(entry)
    } yield {
      nodeConfigs.map(x => (x.id, x)).toMap
    }
  }.toBox

  def save(caches: Set[NodeConfigurationHash]): Box[Set[NodeId]] = {
    val updatedIds = caches.map(_.id)
    for {
      ldap          <- ldapCon
      existingEntry <- ldap.get(rudderDit.NODE_CONFIGS.dn)
      existingCache <- fromLdap(existingEntry)
      //only update and add, keep existing config cache not updated
      keptConfigs   =  existingCache.map(x => (x.id, x)).toMap.filterKeys( k => !updatedIds.contains(k) )
      entry         =  toLdap(caches ++ keptConfigs.values)
      saved         <- ldap.save(entry)
    } yield {
      updatedIds
    }
  }.toBox
}
<|MERGE_RESOLUTION|>--- conflicted
+++ resolved
@@ -82,7 +82,7 @@
  * Keep in mind that anything that is changing the related resources
  * of policies that are written for the node during policy generation
  * must be taken into account in the hash.
- * Typically, the technique non-template resources, like succeed CFEngine
+ * Typically, the technique non-template resources, like pure CFEngine
  * file or other configuration files, must be looked for change
  * (for them, this is done with the technique "acceptation" (i.e commit)
  * date.
@@ -212,8 +212,8 @@
      * be handle directly at the directive level) or a system variable
      * (which is already in nodeContext)
      *
-     * - all ${rudder.node} params (because can be used in succeed CFEngine)
-     * - node properties (because can be used in succeed CFEngine)
+     * - all ${rudder.node} params (because can be used in pure CFEngine)
+     * - node properties (because can be used in pure CFEngine)
      * - isPolicyServer (for nodes becoming relay)
      * - serverRoles (because not the same set of directives - but
      *   perhaps it is already handle in the directives)
@@ -411,7 +411,6 @@
    * "best effort" way. Bad config are logged as error.
    * We fail if the entry is not of the expected type
    */
-<<<<<<< HEAD
   private[this] def fromLdap(entry: Option[LDAPEntry]): IOResult[Set[NodeConfigurationHash]] = {
     entry match {
       case None    => Set.empty[NodeConfigurationHash].succeed
@@ -421,49 +420,16 @@
                       Inconsistancy(s"Entry ${e.dn} is not a '${OC_NODES_CONFIG}', can not find node configuration caches. Entry details: ${e}").fail
                     }
         } yield {
-          e.valuesFor(A_NODE_CONFIG).flatMap { json =>
-            try {
-              Some(read[NodeConfigurationHash](json))
-            } catch {
-              case e: Exception =>
-                //try to get the nodeid from what should be some json
-                try {
-                  for {
-                    JString(id) <- parse(json) \\ "id" \ "value"
-                  } yield {
-                    logger.info(s"Ignoring following node configuration cache info because of deserialisation error: ${id}. Policies will be regenerated for it.")
-                  }
-                } catch {
-                  case e:Exception => //ok, that's does not seem to be json
-                    logger.info(s"Ignoring an unknown node configuration cache info because of deserialisation problem.")
-                }
-
-                logger.debug(s"Faulty json and exception was: ${json}", e)
-
-                None
-            }
-          }
+           e.valuesFor(A_NODE_CONFIG).flatMap { json =>
+             NodeConfigurationHash.fromJson(json) match {
+               case Right(value) => Some(value)
+               case Left(error)  =>
+                 logger.info(s"Ignoring node configuration cache info because of deserialisation problem: ${error}")
+                 None
+             }
+           }
         }
     }
-=======
-  private[this] def fromLdap(e:LDAPEntry): Box[Set[NodeConfigurationHash]] = {
-     for {
-       typeOk <- if(e.isA(OC_NODES_CONFIG)) {
-                   Full("ok")
-                 } else {
-                   Failure(s"Entry ${e.dn} is not a '${OC_NODES_CONFIG}', can not find node configuration caches. Entry details: ${e}")
-                 }
-     } yield {
-       e.valuesFor(A_NODE_CONFIG).flatMap { json =>
-         NodeConfigurationHash.fromJson(json) match {
-           case Right(value) => Some(value)
-           case Left(error)  =>
-             logger.info(s"Ignoring node configuration cache info because of deserialisation problem: ${error}")
-             None
-         }
-       }
-     }
->>>>>>> 4b714eee
   }
 
   private[this] def toLdap(nodeConfigs: Set[NodeConfigurationHash]): LDAPEntry = {
