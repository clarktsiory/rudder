/*
 *************************************************************************************
 * Copyright 2017 Normation SAS
 *************************************************************************************
 *
 * This file is part of Rudder.
 *
 * Rudder is free software: you can redistribute it and/or modify
 * it under the terms of the GNU General Public License as published by
 * the Free Software Foundation, either version 3 of the License, or
 * (at your option) any later version.
 *
 * In accordance with the terms of section 7 (7. Additional Terms.) of
 * the GNU General Public License version 3, the copyright holders add
 * the following Additional permissions:
 * Notwithstanding to the terms of section 5 (5. Conveying Modified Source
 * Versions) and 6 (6. Conveying Non-Source Forms.) of the GNU General
 * Public License version 3, when you create a Related Module, this
 * Related Module is not considered as a part of the work and may be
 * distributed under the license agreement of your choice.
 * A "Related Module" means a set of sources files including their
 * documentation that, without modification of the Source Code, enables
 * supplementary functions or services in addition to those offered by
 * the Software.
 *
 * Rudder is distributed in the hope that it will be useful,
 * but WITHOUT ANY WARRANTY; without even the implied warranty of
 * MERCHANTABILITY or FITNESS FOR A PARTICULAR PURPOSE.  See the
 * GNU General Public License for more details.
 *
 * You should have received a copy of the GNU General Public License
 * along with Rudder.  If not, see <http://www.gnu.org/licenses/>.

 *
 *************************************************************************************
 */

package com.normation.rudder.ncf

import better.files.File
import cats.data.NonEmptyList
import com.normation.cfclerk.domain.ReportingLogic
import com.normation.errors.Inconsistency
import com.normation.errors.IOResult
import com.normation.errors.PureResult
import com.normation.errors.Unexpected
import com.normation.inventory.domain.AgentType
import com.normation.inventory.domain.Version
import com.normation.rudder.ncf.Constraint.CheckResult
import com.normation.rudder.ncf.Constraint.Constraint
import java.util.regex.Pattern
import zio.ZIO
import zio.json.jsonDiscriminator
import zio.json.jsonHint

sealed trait NcfId {
  def value:        String
  def validDscName: String
<<<<<<< HEAD
=======
  def canonify:     String = value.replaceAll("[^a-zA-Z0-9_]", "_")
>>>>>>> 8d6c265f
}
final case class BundleName(value: String) extends NcfId {
  val validDscName: String = value.split("_").map(_.capitalize).mkString("-")
}

final case class ParameterId(value: String) extends NcfId {
  val validDscName: String = value.split("_").map(_.capitalize).mkString("")
}

sealed trait ResourceFileState {
  def value: String
}

object ResourceFileState {
  case object New       extends ResourceFileState { val value = "new"       }
  case object Deleted   extends ResourceFileState { val value = "deleted"   }
  case object Modified  extends ResourceFileState { val value = "modified"  }
  case object Untouched extends ResourceFileState { val value = "untouched" }

  val allValues: List[ResourceFileState] = New :: Deleted :: Modified :: Untouched :: Nil

  def parse: String => PureResult[ResourceFileState] = { value =>
    allValues.find(_.value == value) match {
      case None        => Left(Unexpected(s"$value is not valid resource state value"))
      case Some(state) => Right(state)
    }
  }
}

// a resource file for technique. Be careful, sometime path is given relative to technique (should be always that)
// be sometime relative to a sub-directory named "resources"
case class ResourceFile(
    path:  String,
    state: ResourceFileState
)

final case class EditorTechnique(
    id:            BundleName,
    version:       Version,
    name:          String,
    category:      String,
    calls:         Seq[MethodElem],
    description:   String,
    documentation: String,
    parameters:    Seq[TechniqueParameter],
    resources:     Seq[ResourceFile],
    tags:          Map[String, String],
    internalId:    Option[String]
) {
  val path: String = s"techniques/${category}/${id.value}/${version.value}"
}

object EditorTechnique {

  /*
   * Check for agreement between technique id from path and technique id from descriptor since the technique may
   * have been put in Rudder by hand by a dev (see https: //issues.rudder.io/issues/23474)
   */
  def checkTechniqueIdConsistency(techniqueBaseDirectory: File, techniqueDescriptor: EditorTechnique): IOResult[Unit] = {
    ZIO
      .when(!techniqueBaseDirectory.path.endsWith(techniqueDescriptor.path)) {
        ZIO.fail(
          Inconsistency(
            s"Technique descriptor at path '${techniqueBaseDirectory.pathAsString}' contains a technique 'id' or " +
            s"'version' attribute that does not match the conventional path of the technique " +
            s"which must be: '.../category/parts/.../{techniqueId}/{techniqueVersion}/technique.yml'. " +
            s"Please change either technique directory or the descriptor information so that they " +
            s"match one other each others."
          )
        )
      }
      .unit
  }
}

@jsonDiscriminator("type")
sealed trait MethodElem

@jsonHint("block")
final case class MethodBlock(
    id:             String,
    component:      String,
    reportingLogic: ReportingLogic,
    condition:      String,
    calls:          List[MethodElem]
) extends MethodElem

@jsonHint("call")
final case class MethodCall(
    method:            BundleName,
    id:                String,
    parameters:        Map[ParameterId, String],
    condition:         String,
    component:         String,
    disabledReporting: Boolean
) extends MethodElem

object MethodCall {
  def renameParams(call: MethodCall, methods: Map[BundleName, GenericMethod]): MethodCall = {

    val renameParam = methods.get(call.method).map(_.renameParam).getOrElse(Nil).toMap
    val newParams   = call.parameters.map {
      case (parameterId: ParameterId, value) =>
        (renameParam.get(parameterId.value).map(ParameterId.apply).getOrElse(parameterId), value)
    }
    call.copy(parameters = newParams)
  }
}

final case class GenericMethod(
    id:             BundleName,
    name:           String,
    parameters:     Seq[MethodParameter],
    classParameter: ParameterId,
    classPrefix:    String,
    agentSupport:   Seq[AgentType],
    description:    String,
    documentation:  Option[String],
    deprecated:     Option[
      String
    ], // New name of the method replacing this method, may be defined only if deprecated is defined. Maybe we should have a deprecation info object

    renameTo:       Option[String],
    renameParam:    Seq[(String, String)]
)

final case class MethodParameter(
    id:            ParameterId,
    description:   String,
    constraint:    List[Constraint],
    parameterType: ParameterType.ParameterType
)
final case class TechniqueParameter(
    id:            ParameterId,
    name:          String,
    description:   String,
    documentation: Option[String],
    mayBeEmpty:    Boolean
)

object ParameterType {
  trait ParameterType
  case object StringParameter extends ParameterType
  case object Raw             extends ParameterType
  case object HereString      extends ParameterType

  trait ParameterTypeService {
    def create(value:        String): PureResult[ParameterType]
    def value(parameterType: ParameterType): PureResult[String]
    def translate(value:     String, paramType: ParameterType, agentType: AgentType): PureResult[String]
  }

  class BasicParameterTypeService extends ParameterTypeService {
    def create(value: String): PureResult[ParameterType] = {
      value match {
        case "string"      => Right(StringParameter)
        case "here-string" => Right(HereString)
        case "raw"         => Right(Raw)
        // For compatibility with previous format
        case "HereString"  => Right(HereString)
        case _             => Left(Unexpected(s"'${value}' is not a valid method parameter type"))
      }
    }

    def value(parameterType: ParameterType):                                      PureResult[String] = {
      parameterType match {
        case StringParameter => Right("string")
        case Raw             => Right("raw")
        case HereString      => Right("HereString")
        case _               => Left(Unexpected(s"parameter type '${parameterType}' has no value defined"))
      }
    }
    def translate(value: String, paramType: ParameterType, agentType: AgentType): PureResult[String] = {
      (paramType, agentType) match {
        case (Raw, _)                                                                         => Right(value)
        case (StringParameter | HereString, AgentType.CfeCommunity | AgentType.CfeEnterprise) =>
          Right(s""""${value.replaceAll("""\\""", """\\\\""").replaceAll(""""""", """\\"""")}"""")
        case (HereString, AgentType.Dsc)                                                      => Right(s"""@'
                                                     |${value}
                                                     |'@""".stripMargin)
        case (StringParameter, AgentType.Dsc)                                                 => Right(s""""${value.replaceAll("\"", "`\"")}"""")
        case (_, _)                                                                           => Left(Unexpected("Cannot translate"))
      }
    }
  }

  class PlugableParameterTypeService extends ParameterTypeService {

    def create(value: String):               PureResult[ParameterType] = {
      (innerServices foldRight (Left(Unexpected(s"'${value}' is not a valid method parameter type")): PureResult[
        ParameterType
      ])) {
        case (_, res @ Right(_)) => res
        case (service, _)        => service.create(value)
      }
    }
    def value(parameterType: ParameterType): PureResult[String]        = {
      (innerServices foldRight (Left(Unexpected(s"parameter type '${parameterType}' has no value defined")): PureResult[
        String
      ])) {
        case (_, res @ Right(_)) => res
        case (service, _)        => service.value(parameterType)
      }
    }

    def translate(value: String, paramType: ParameterType, agentType: AgentType): PureResult[String] = {
      (innerServices foldRight (Left(Unexpected(s"'${value}' is not a valid method parameter type")): PureResult[String])) {
        case (_, res @ Right(_)) => res
        case (service, _)        => service.translate(value, paramType, agentType)
      }
    }

    def addNewParameterService(service: ParameterTypeService): Unit = innerServices = service :: innerServices
    private[this] var innerServices: List[ParameterTypeService] = new BasicParameterTypeService :: Nil
  }
}

object Constraint {
  sealed trait Constraint {
    def check(value: String): CheckResult
  }
  import NonEmptyList.one

  case class AllowEmpty(allow: Boolean) extends Constraint {
    def check(value: String): CheckResult = {
      if (allow || value.nonEmpty) {
        OK
      } else {
        NOK(one("Must not be empty"))
      }
    }
  }

  case class AllowWhiteSpace(allow: Boolean)  extends Constraint {
    def check(value: String): CheckResult = {
      if (allow || Pattern.compile("""^(?!\s).*(?<!\s)$""", Pattern.DOTALL).asPredicate().test(value)) {
        OK
      } else {
        NOK(one("Must not have leading or trailing whitespaces"))
      }
    }
  }
  case class MaxLength(max: Int)              extends Constraint {
    def check(value: String): CheckResult = {
      if (value.size <= max) {
        OK
      } else {
        val agentMaxNotice = {
          if (max == 16384)
            " Fields over 16384 characters are currently not supported. If you want to edit a file, please insert your content into a file, and copy it with a file_copy_* method, or use a template."
          else ""
        }
        NOK(one(s"Max length is ${max}. Current size is ${value.size}.${agentMaxNotice}"))
      }
    }
  }
  case class MinLength(min: Int)              extends Constraint {
    def check(value: String): CheckResult = {
      if (value.size >= min) {
        OK
      } else {
        NOK(one(s"Min length is ${min}. Current size is ${value.size}."))
      }
    }
  }
  case class MatchRegex(regex: String)        extends Constraint {
    def check(value: String): CheckResult = {
      if (value.matches(regex)) {
        OK
      } else {
        NOK(one(s"Must match regex '${regex}'"))
      }
    }
  }
  case class NotMatchRegex(regex: String)     extends Constraint {
    def check(value: String): CheckResult = {
      if (!value.matches(regex)) {
        OK
      } else {
        NOK(one(s"Must not match regex '${regex}'"))
      }
    }
  }
  case class FromList(list: List[String])     extends Constraint {
    def check(value: String): CheckResult = {
      if (list.contains(value)) {
        OK
      } else {
        NOK(one(s"Must be an accepted value: ${list.mkString(", ")}"))
      }
    }
  }
  sealed trait CheckResult
  case object OK                              extends CheckResult
  case class NOK(cause: NonEmptyList[String]) extends CheckResult
}

object CheckConstraint {
  def check(constraint: List[Constraint.Constraint], value: String): CheckResult = {
    import Constraint.*

    constraint.map(_.check(value)).foldRight(OK: CheckResult) {
      case (OK, OK)           => OK
      case (NOK(m1), NOK(m2)) => NOK(m1 ::: m2)
      case (res: NOK, _)      => res
      case (_, res: NOK)      => res
    }
  }
<<<<<<< HEAD
=======
}

class TechniqueSerializer(parameterTypeService: ParameterTypeService) {

  import net.liftweb.json.JsonDSL.*

  def serializeTechniqueMetadata(technique: ncf.EditorTechnique, methods: Map[BundleName, GenericMethod]): JValue = {

    def serializeTechniqueParameter(parameter: TechniqueParameter): JValue = {
      (("id"           -> parameter.id.value)
      ~ ("name"        -> parameter.name.value)
      ~ ("description" -> parameter.description)
      ~ ("mayBeEmpty"  -> parameter.mayBeEmpty))
    }

    def serializeMethod(method: MethodElem): JValue = {
      method match {
        case c: MethodCall  => serializeMethodCall(c)
        case b: MethodBlock => serializeMethodBlock(b)
      }
    }

    def serializeCompositionRule(reportingLogic: ReportingLogic): JValue = {
      import ReportingLogic.*

      reportingLogic match {
        case FocusReport(component) => ("type" -> FocusReport.key) ~ ("value" -> component)
        case _                      => ("type" -> reportingLogic.value)
      }
    }
    def serializeMethodBlock(block: MethodBlock):                 JValue = {
      (("condition"       -> block.condition)
      ~ ("component"      -> block.component)
      ~ ("reportingLogic" -> serializeCompositionRule(block.reportingLogic))
      ~ ("calls"          -> block.calls.map(serializeMethod))
      ~ ("id"             -> block.id))
    }

    def serializeMethodCall(call: MethodCall): JValue = {
      val newCall = MethodCall.renameParams(call, methods)
      val params: JValue = newCall.parameters.map {
        case (parameterName, value) =>
          (("name"   -> parameterName.value)
          ~ ("value" -> value))
      }

      (("method"            -> call.methodId.value)
      ~ ("condition"        -> call.condition)
      ~ ("disableReporting" -> call.disabledReporting)
      ~ ("component"        -> call.component)
      ~ ("parameters"       -> params)
      ~ ("id"               -> call.id))
    }

    def serializeResource(resourceFile: ResourceFile) = {
      (("name"   -> resourceFile.path)
      ~ ("state" -> resourceFile.state.value))
    }

    val resource   = technique.ressources.map(serializeResource)
    val parameters = technique.parameters.map(serializeTechniqueParameter).toList
    val calls      = technique.methodCalls.map(serializeMethod).toList
    (("id"           -> technique.bundleName.value)
    ~ ("version"     -> technique.version.value)
    ~ ("category"    -> technique.category)
    ~ ("description" -> technique.description)
    ~ ("name"        -> technique.name)
    ~ ("calls"       -> calls)
    ~ ("parameter"   -> parameters)
    ~ ("resources"   -> resource)
    ~ ("source"      -> "editor"))
  }

  def serializeMethodMetadata(method: GenericMethod): JValue = {
    def serializeMethodParameter(param: MethodParameter): JValue = {

      def serializeMethodConstraint(constraint: ncf.Constraint.Constraint): JField = {
        constraint match {
          case ncf.Constraint.AllowEmpty(allow)      => JField("allow_empty_string", allow)
          case ncf.Constraint.AllowWhiteSpace(allow) => JField("allow_whitespace_string", allow)
          case ncf.Constraint.MaxLength(max)         => JField("max_length", max)
          case ncf.Constraint.MinLength(min)         => JField("min_length", min)
          case ncf.Constraint.MatchRegex(re)         => JField("regex", re)
          case ncf.Constraint.NotMatchRegex(re)      => JField("not_regex", re)
          case ncf.Constraint.FromList(list)         => JField("select", list)
        }
      }

      val constraints = JObject(param.constraint.map(serializeMethodConstraint))
      val paramType   = JString(parameterTypeService.value(param.parameterType).getOrElse("Unknown"))
      (("name"         -> param.id.value)
      ~ ("description" -> param.description)
      ~ ("constraints" -> constraints)
      ~ ("type"        -> paramType))
    }

    def serializeAgentSupport(agent: AgentType) = {
      agent match {
        case AgentType.Dsc                                    => JString("dsc")
        case AgentType.CfeCommunity | AgentType.CfeEnterprise => JString("cfengine-community")
      }
    }

    val parameters   = method.parameters.map(serializeMethodParameter)
    val agentSupport = method.agentSupport.map(serializeAgentSupport)
    (("id"             -> method.id.value)
    ~ ("name"          -> method.name)
    ~ ("description"   -> method.description)
    ~ ("condition"     -> (("prefix" -> method.classPrefix)
    ~ ("parameter"     -> method.classParameter.value)))
    ~ ("agents"        -> agentSupport)
    ~ ("parameters"    -> parameters)
    ~ ("documentation" -> method.documentation)
    ~ ("deprecated"    -> (method.deprecated match {
      case None       => None
      case Some(info) =>
        Some(
          (("info"        -> info)
          ~ ("replacedBy" -> method.renameTo))
        )
    })))
  }
}

class ResourceFileService(gitReposProvider: GitRepositoryProvider) {
  def getResources(technique: EditorTechnique): ZIO[Any, errors.RudderError, List[ResourceFile]] = {
    getResourcesFromDir(
      s"techniques/${technique.category}/${technique.bundleName.value}/${technique.version.value}/resources",
      technique.bundleName.value,
      technique.version.value
    )

  }

  def getResourcesFromDir(
      resourcesPath:    String,
      techniqueName:    String,
      techniqueVersion: String
  ): ZIO[Any, errors.RudderError, List[ResourceFile]] = {

    val resourceDir = File(s"/var/rudder/configuration-repository/${resourcesPath}")

    def getAllFiles(file: File): List[String] = {
      if (file.exists) {
        if (file.isRegularFile) {
          resourceDir.relativize(file).toString :: Nil
        } else {
          file.children.toList.flatMap(getAllFiles)
        }
      } else {
        Nil
      }
    }

    import scala.jdk.CollectionConverters.*
    import ResourceFileState.*

    def toResource(resourcesPath: String)(fullPath: String, state: ResourceFileState): Option[ResourceFile] = {
      // workaround https://issues.rudder.io/issues/17977 - if the fullPath does not start by resourcePath,
      // it's a bug from jgit filtering: ignore that file
      val relativePath = fullPath.stripPrefix(s"${resourcesPath}/")
      if (relativePath == fullPath) None
      else Some(ResourceFile(relativePath, state))
    }
    for {

      status     <- GitFindUtils
                      .getStatus(gitReposProvider.git, List(resourcesPath))
                      .chainError(
                        s"Error when getting status of resource files of technique ${techniqueName}/${techniqueVersion}"
                      )
      resourceDir = File(gitReposProvider.db.getDirectory.getParent, resourcesPath)
      allFiles   <- IOResult.attempt(s"Error when getting all resource files of technique ${techniqueName}/${techniqueVersion} ") {
                      getAllFiles(resourceDir)
                    }
    } yield {

      val toResourceFixed = toResource(resourcesPath) _

      // New files not added
      val added    = status.getUntracked.asScala.toList.flatMap(toResourceFixed(_, New))
      // Files modified and not added
      val modified = status.getModified.asScala.toList.flatMap(toResourceFixed(_, Modified))
      // Files deleted but not removed from git
      val removed  = status.getMissing.asScala.toList.flatMap(toResourceFixed(_, Deleted))

      val filesNotCommitted = modified ::: added ::: removed

      // We want to get all files from the resource directory and remove all added/modified/deleted files so we can have the list of all files not modified
      val untouched = allFiles.filterNot(f => filesNotCommitted.exists(_.path == f)).map(ResourceFile(_, Untouched))

      // Create a new list with all a
      filesNotCommitted ::: untouched
    }
  }
>>>>>>> 8d6c265f
}<|MERGE_RESOLUTION|>--- conflicted
+++ resolved
@@ -56,10 +56,6 @@
 sealed trait NcfId {
   def value:        String
   def validDscName: String
-<<<<<<< HEAD
-=======
-  def canonify:     String = value.replaceAll("[^a-zA-Z0-9_]", "_")
->>>>>>> 8d6c265f
 }
 final case class BundleName(value: String) extends NcfId {
   val validDscName: String = value.split("_").map(_.capitalize).mkString("-")
@@ -368,202 +364,4 @@
       case (_, res: NOK)      => res
     }
   }
-<<<<<<< HEAD
-=======
-}
-
-class TechniqueSerializer(parameterTypeService: ParameterTypeService) {
-
-  import net.liftweb.json.JsonDSL.*
-
-  def serializeTechniqueMetadata(technique: ncf.EditorTechnique, methods: Map[BundleName, GenericMethod]): JValue = {
-
-    def serializeTechniqueParameter(parameter: TechniqueParameter): JValue = {
-      (("id"           -> parameter.id.value)
-      ~ ("name"        -> parameter.name.value)
-      ~ ("description" -> parameter.description)
-      ~ ("mayBeEmpty"  -> parameter.mayBeEmpty))
-    }
-
-    def serializeMethod(method: MethodElem): JValue = {
-      method match {
-        case c: MethodCall  => serializeMethodCall(c)
-        case b: MethodBlock => serializeMethodBlock(b)
-      }
-    }
-
-    def serializeCompositionRule(reportingLogic: ReportingLogic): JValue = {
-      import ReportingLogic.*
-
-      reportingLogic match {
-        case FocusReport(component) => ("type" -> FocusReport.key) ~ ("value" -> component)
-        case _                      => ("type" -> reportingLogic.value)
-      }
-    }
-    def serializeMethodBlock(block: MethodBlock):                 JValue = {
-      (("condition"       -> block.condition)
-      ~ ("component"      -> block.component)
-      ~ ("reportingLogic" -> serializeCompositionRule(block.reportingLogic))
-      ~ ("calls"          -> block.calls.map(serializeMethod))
-      ~ ("id"             -> block.id))
-    }
-
-    def serializeMethodCall(call: MethodCall): JValue = {
-      val newCall = MethodCall.renameParams(call, methods)
-      val params: JValue = newCall.parameters.map {
-        case (parameterName, value) =>
-          (("name"   -> parameterName.value)
-          ~ ("value" -> value))
-      }
-
-      (("method"            -> call.methodId.value)
-      ~ ("condition"        -> call.condition)
-      ~ ("disableReporting" -> call.disabledReporting)
-      ~ ("component"        -> call.component)
-      ~ ("parameters"       -> params)
-      ~ ("id"               -> call.id))
-    }
-
-    def serializeResource(resourceFile: ResourceFile) = {
-      (("name"   -> resourceFile.path)
-      ~ ("state" -> resourceFile.state.value))
-    }
-
-    val resource   = technique.ressources.map(serializeResource)
-    val parameters = technique.parameters.map(serializeTechniqueParameter).toList
-    val calls      = technique.methodCalls.map(serializeMethod).toList
-    (("id"           -> technique.bundleName.value)
-    ~ ("version"     -> technique.version.value)
-    ~ ("category"    -> technique.category)
-    ~ ("description" -> technique.description)
-    ~ ("name"        -> technique.name)
-    ~ ("calls"       -> calls)
-    ~ ("parameter"   -> parameters)
-    ~ ("resources"   -> resource)
-    ~ ("source"      -> "editor"))
-  }
-
-  def serializeMethodMetadata(method: GenericMethod): JValue = {
-    def serializeMethodParameter(param: MethodParameter): JValue = {
-
-      def serializeMethodConstraint(constraint: ncf.Constraint.Constraint): JField = {
-        constraint match {
-          case ncf.Constraint.AllowEmpty(allow)      => JField("allow_empty_string", allow)
-          case ncf.Constraint.AllowWhiteSpace(allow) => JField("allow_whitespace_string", allow)
-          case ncf.Constraint.MaxLength(max)         => JField("max_length", max)
-          case ncf.Constraint.MinLength(min)         => JField("min_length", min)
-          case ncf.Constraint.MatchRegex(re)         => JField("regex", re)
-          case ncf.Constraint.NotMatchRegex(re)      => JField("not_regex", re)
-          case ncf.Constraint.FromList(list)         => JField("select", list)
-        }
-      }
-
-      val constraints = JObject(param.constraint.map(serializeMethodConstraint))
-      val paramType   = JString(parameterTypeService.value(param.parameterType).getOrElse("Unknown"))
-      (("name"         -> param.id.value)
-      ~ ("description" -> param.description)
-      ~ ("constraints" -> constraints)
-      ~ ("type"        -> paramType))
-    }
-
-    def serializeAgentSupport(agent: AgentType) = {
-      agent match {
-        case AgentType.Dsc                                    => JString("dsc")
-        case AgentType.CfeCommunity | AgentType.CfeEnterprise => JString("cfengine-community")
-      }
-    }
-
-    val parameters   = method.parameters.map(serializeMethodParameter)
-    val agentSupport = method.agentSupport.map(serializeAgentSupport)
-    (("id"             -> method.id.value)
-    ~ ("name"          -> method.name)
-    ~ ("description"   -> method.description)
-    ~ ("condition"     -> (("prefix" -> method.classPrefix)
-    ~ ("parameter"     -> method.classParameter.value)))
-    ~ ("agents"        -> agentSupport)
-    ~ ("parameters"    -> parameters)
-    ~ ("documentation" -> method.documentation)
-    ~ ("deprecated"    -> (method.deprecated match {
-      case None       => None
-      case Some(info) =>
-        Some(
-          (("info"        -> info)
-          ~ ("replacedBy" -> method.renameTo))
-        )
-    })))
-  }
-}
-
-class ResourceFileService(gitReposProvider: GitRepositoryProvider) {
-  def getResources(technique: EditorTechnique): ZIO[Any, errors.RudderError, List[ResourceFile]] = {
-    getResourcesFromDir(
-      s"techniques/${technique.category}/${technique.bundleName.value}/${technique.version.value}/resources",
-      technique.bundleName.value,
-      technique.version.value
-    )
-
-  }
-
-  def getResourcesFromDir(
-      resourcesPath:    String,
-      techniqueName:    String,
-      techniqueVersion: String
-  ): ZIO[Any, errors.RudderError, List[ResourceFile]] = {
-
-    val resourceDir = File(s"/var/rudder/configuration-repository/${resourcesPath}")
-
-    def getAllFiles(file: File): List[String] = {
-      if (file.exists) {
-        if (file.isRegularFile) {
-          resourceDir.relativize(file).toString :: Nil
-        } else {
-          file.children.toList.flatMap(getAllFiles)
-        }
-      } else {
-        Nil
-      }
-    }
-
-    import scala.jdk.CollectionConverters.*
-    import ResourceFileState.*
-
-    def toResource(resourcesPath: String)(fullPath: String, state: ResourceFileState): Option[ResourceFile] = {
-      // workaround https://issues.rudder.io/issues/17977 - if the fullPath does not start by resourcePath,
-      // it's a bug from jgit filtering: ignore that file
-      val relativePath = fullPath.stripPrefix(s"${resourcesPath}/")
-      if (relativePath == fullPath) None
-      else Some(ResourceFile(relativePath, state))
-    }
-    for {
-
-      status     <- GitFindUtils
-                      .getStatus(gitReposProvider.git, List(resourcesPath))
-                      .chainError(
-                        s"Error when getting status of resource files of technique ${techniqueName}/${techniqueVersion}"
-                      )
-      resourceDir = File(gitReposProvider.db.getDirectory.getParent, resourcesPath)
-      allFiles   <- IOResult.attempt(s"Error when getting all resource files of technique ${techniqueName}/${techniqueVersion} ") {
-                      getAllFiles(resourceDir)
-                    }
-    } yield {
-
-      val toResourceFixed = toResource(resourcesPath) _
-
-      // New files not added
-      val added    = status.getUntracked.asScala.toList.flatMap(toResourceFixed(_, New))
-      // Files modified and not added
-      val modified = status.getModified.asScala.toList.flatMap(toResourceFixed(_, Modified))
-      // Files deleted but not removed from git
-      val removed  = status.getMissing.asScala.toList.flatMap(toResourceFixed(_, Deleted))
-
-      val filesNotCommitted = modified ::: added ::: removed
-
-      // We want to get all files from the resource directory and remove all added/modified/deleted files so we can have the list of all files not modified
-      val untouched = allFiles.filterNot(f => filesNotCommitted.exists(_.path == f)).map(ResourceFile(_, Untouched))
-
-      // Create a new list with all a
-      filesNotCommitted ::: untouched
-    }
-  }
->>>>>>> 8d6c265f
 }