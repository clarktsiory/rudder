/*
 *************************************************************************************
 * Copyright 2016 Normation SAS
 *************************************************************************************
 *
 * This file is part of Rudder.
 *
 * Rudder is free software: you can redistribute it and/or modify
 * it under the terms of the GNU General Public License as published by
 * the Free Software Foundation, either version 3 of the License, or
 * (at your option) any later version.
 *
 * In accordance with the terms of section 7 (7. Additional Terms.) of
 * the GNU General Public License version 3, the copyright holders add
 * the following Additional permissions:
 * Notwithstanding to the terms of section 5 (5. Conveying Modified Source
 * Versions) and 6 (6. Conveying Non-Source Forms.) of the GNU General
 * Public License version 3, when you create a Related Module, this
 * Related Module is not considered as a part of the work and may be
 * distributed under the license agreement of your choice.
 * A "Related Module" means a set of sources files including their
 * documentation that, without modification of the Source Code, enables
 * supplementary functions or services in addition to those offered by
 * the Software.
 *
 * Rudder is distributed in the hope that it will be useful,
 * but WITHOUT ANY WARRANTY; without even the implied warranty of
 * MERCHANTABILITY or FITNESS FOR A PARTICULAR PURPOSE.  See the
 * GNU General Public License for more details.
 *
 * You should have received a copy of the GNU General Public License
 * along with Rudder.  If not, see <http://www.gnu.org/licenses/>.

 *
 *************************************************************************************
 */

package com.normation.rudder.services.quicksearch

import com.normation.NamedZioLogger
import com.normation.errors._
import com.normation.inventory.ldap.core.InventoryDit
import com.normation.ldap.sdk.LDAPConnectionProvider
import com.normation.ldap.sdk.RoLDAPConnection
import com.normation.rudder.domain.NodeDit
import com.normation.rudder.domain.RudderDit
import com.normation.rudder.facts.nodes.NodeFactRepository
import com.normation.rudder.facts.nodes.QueryContext
import com.normation.rudder.repository.RoDirectiveRepository
<<<<<<< HEAD
import com.normation.utils.Control._
import net.liftweb.common.Box
import net.liftweb.common.EmptyBox
import net.liftweb.common.Full
import net.liftweb.common.Loggable
=======
import com.normation.rudder.services.nodes.NodeInfoService
import zio.ZIO
>>>>>>> cba507cc

/**
 * This class allow to return a list of Rudder object given a string.
 * The string is search in some attribute
 * (node name, hostname, uuid, directive attribute, etc).
 * The service always return both the matching attribute and the
 * object type and UUID
 */
class FullQuickSearchService(implicit
    val ldapConnection: LDAPConnectionProvider[RoLDAPConnection],
    val nodeDit:        NodeDit,
    val inventoryDit:   InventoryDit,
    val rudderDit:      RudderDit,
    val directiveRepo:  RoDirectiveRepository,
<<<<<<< HEAD
    val nodeInfos:      NodeFactRepository
) extends Loggable {
=======
    val nodeInfos:      NodeInfoService
) {
>>>>>>> cba507cc

  import QuickSearchService._
  val logger = FullQuickSearchServiceLoggerPure

  /**
   * Search in nodes, groups, directives, rules, parameters for the object
   * containing token.
   * The results are raw: they are not sorted, and may be not unique for
   * a given id (i.e, we can have to answer for the node id "root").
   */
<<<<<<< HEAD
  def search(token: String)(implicit qc: QueryContext): Box[Set[QuickSearchResult]] = {
=======
  def search(token: String): IOResult[Set[QuickSearchResult]] = {
>>>>>>> cba507cc
    for {
      query   <- token.parse()
      _       <- logger.debug(
                   s"User query for '${token}', parsed as user query: '${query.userToken}' on objects: " +
                   s"'${query.objectClass.mkString(", ")}' and attributes '${query.attributes.mkString(", ")}'"
                 )
      results <- ZIO.foreach(QSBackend.all.toSeq)(b => {
                   b.search(query)
                     .toIO
                     .tap(results => logger.debug(s"  - [${b}] found ${results.size} results"))
                     .chainError(s"Error with quicksearch bachend ${b}")
                 })
    } yield {
      results.toSet.flatten
    }
  }

}

object FullQuickSearchServiceLoggerPure extends NamedZioLogger {
  override def loggerName = "com.normation.rudder.services.quicksearch.FullQuickSearchService"
}

object QuickSearchService {

  implicit class QSParser(val query: String) extends AnyVal {
    def parse(): IOResult[Query] = QSRegexQueryParser.parse(query).toIO
  }

  implicit class QSBackendImpl(b: QSBackend)(implicit
      directiveRepo:              RoDirectiveRepository,
      ldap:                       LDAPConnectionProvider[RoLDAPConnection],
      inventoryDit:               InventoryDit,
      nodeDit:                    NodeDit,
      rudderDit:                  RudderDit,
      nodeFactRepo:               NodeFactRepository
  ) {

    import QSBackend._

    def search(query: Query)(implicit qc: QueryContext): Box[Seq[QuickSearchResult]] = b match {
      case LdapBackend      => QSLdapBackend.search(query)
      case DirectiveBackend => QSDirectiveBackend.search(query)
      case NodeFactBackend  => QSNodeFactBackend.search(query)
    }

  }

}<|MERGE_RESOLUTION|>--- conflicted
+++ resolved
@@ -47,16 +47,7 @@
 import com.normation.rudder.facts.nodes.NodeFactRepository
 import com.normation.rudder.facts.nodes.QueryContext
 import com.normation.rudder.repository.RoDirectiveRepository
-<<<<<<< HEAD
-import com.normation.utils.Control._
-import net.liftweb.common.Box
-import net.liftweb.common.EmptyBox
-import net.liftweb.common.Full
-import net.liftweb.common.Loggable
-=======
-import com.normation.rudder.services.nodes.NodeInfoService
 import zio.ZIO
->>>>>>> cba507cc
 
 /**
  * This class allow to return a list of Rudder object given a string.
@@ -71,13 +62,8 @@
     val inventoryDit:   InventoryDit,
     val rudderDit:      RudderDit,
     val directiveRepo:  RoDirectiveRepository,
-<<<<<<< HEAD
     val nodeInfos:      NodeFactRepository
-) extends Loggable {
-=======
-    val nodeInfos:      NodeInfoService
 ) {
->>>>>>> cba507cc
 
   import QuickSearchService._
   val logger = FullQuickSearchServiceLoggerPure
@@ -88,11 +74,7 @@
    * The results are raw: they are not sorted, and may be not unique for
    * a given id (i.e, we can have to answer for the node id "root").
    */
-<<<<<<< HEAD
-  def search(token: String)(implicit qc: QueryContext): Box[Set[QuickSearchResult]] = {
-=======
-  def search(token: String): IOResult[Set[QuickSearchResult]] = {
->>>>>>> cba507cc
+  def search(token: String)(implicit qc: QueryContext): IOResult[Set[QuickSearchResult]] = {
     for {
       query   <- token.parse()
       _       <- logger.debug(
@@ -101,7 +83,6 @@
                  )
       results <- ZIO.foreach(QSBackend.all.toSeq)(b => {
                    b.search(query)
-                     .toIO
                      .tap(results => logger.debug(s"  - [${b}] found ${results.size} results"))
                      .chainError(s"Error with quicksearch bachend ${b}")
                  })
@@ -133,7 +114,7 @@
 
     import QSBackend._
 
-    def search(query: Query)(implicit qc: QueryContext): Box[Seq[QuickSearchResult]] = b match {
+    def search(query: Query)(implicit qc: QueryContext): IOResult[Seq[QuickSearchResult]] = b match {
       case LdapBackend      => QSLdapBackend.search(query)
       case DirectiveBackend => QSDirectiveBackend.search(query)
       case NodeFactBackend  => QSNodeFactBackend.search(query)
