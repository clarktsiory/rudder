--- conflicted
+++ resolved
@@ -604,7 +604,6 @@
     res
   }
 
-<<<<<<< HEAD
 
   private[this] def writeDirectiveCsv(paths: NodePromisesPaths, policies: Seq[Policy], policyMode : GlobalPolicyMode) =  {
     val path = new File(paths.newFolder, "rudder-directives.csv")
@@ -632,8 +631,6 @@
     }
   }
 
-=======
->>>>>>> 7345ede6
   private[this] def writeSystemVarJson(paths: NodePromisesPaths, variables: Map[String, Variable]) =  {
     val path = new File(paths.newFolder, "rudder.json")
     for {
