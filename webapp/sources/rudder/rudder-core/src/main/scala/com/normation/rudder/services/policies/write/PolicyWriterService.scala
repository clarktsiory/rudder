--- conflicted
+++ resolved
@@ -91,11 +91,8 @@
 import com.normation.templates.FillTemplateTimer
 import org.apache.commons.io.FileUtils
 
-<<<<<<< HEAD
 import java.nio.file.Files
 import java.nio.file.Paths
-=======
->>>>>>> 71df7f82
 
 /**
  * Write promises for the set of nodes, with the given configs.
