/*
*************************************************************************************
* Copyright 2011 Normation SAS
*************************************************************************************
*
* This file is part of Rudder.
*
* Rudder is free software: you can redistribute it and/or modify
* it under the terms of the GNU General Public License as published by
* the Free Software Foundation, either version 3 of the License, or
* (at your option) any later version.
*
* In accordance with the terms of section 7 (7. Additional Terms.) of
* the GNU General Public License version 3, the copyright holders add
* the following Additional permissions:
* Notwithstanding to the terms of section 5 (5. Conveying Modified Source
* Versions) and 6 (6. Conveying Non-Source Forms.) of the GNU General
* Public License version 3, when you create a Related Module, this
* Related Module is not considered as a part of the work and may be
* distributed under the license agreement of your choice.
* A "Related Module" means a set of sources files including their
* documentation that, without modification of the Source Code, enables
* supplementary functions or services in addition to those offered by
* the Software.
*
* Rudder is distributed in the hope that it will be useful,
* but WITHOUT ANY WARRANTY; without even the implied warranty of
* MERCHANTABILITY or FITNESS FOR A PARTICULAR PURPOSE.  See the
* GNU General Public License for more details.
*
* You should have received a copy of the GNU General Public License
* along with Rudder.  If not, see <http://www.gnu.org/licenses/>.

*
*************************************************************************************
*/

package com.normation.rudder.repository.ldap

import cats.implicits._
import com.normation.cfclerk.domain._
import com.normation.errors._
import com.normation.inventory.domain._
import com.normation.inventory.ldap.core.LDAPConstants._
import com.normation.inventory.ldap.core.{InventoryMappingRudderError => Err}
import com.normation.ldap.ldif.LDIFNoopChangeRecord
import com.normation.ldap.sdk._
import com.normation.rudder.api.ApiAccountKind.PublicApi
import com.normation.rudder.api._
import com.normation.rudder.domain.RudderLDAPConstants._
import com.normation.rudder.domain.nodes._
import com.normation.rudder.domain.parameters._
import com.normation.rudder.domain.policies._
import com.normation.rudder.repository.json.DataExtractor
import com.normation.rudder.rule.category.RuleCategoryId
import com.normation.rudder.services.queries._
import com.unboundid.ldap.sdk.DN
import com.unboundid.ldap.sdk.ModificationType.ADD
import com.unboundid.ldap.sdk.ModificationType.DELETE
import com.unboundid.ldap.sdk.ModificationType.REPLACE
import com.unboundid.ldif.LDIFAddChangeRecord
import com.unboundid.ldif.LDIFChangeRecord
import com.unboundid.ldif.LDIFModifyChangeRecord
import com.unboundid.ldif.LDIFModifyDNChangeRecord
import net.liftweb.common._

class LDAPDiffMapper(
    mapper         : LDAPEntityMapper
  , cmdbQueryParser: CmdbQueryParser
) extends Loggable {

  // utility method for safe non null
  private def nonNull[A, B](a: PureResult
    [A], b: B)(f: (A, B) => A): PureResult[A] = {
    b match {
      case null  => a
      case value => a.map(x => f(x, b))
    }
  }

  ///////////////////////////////////////////////////////////////////////////////////////

  ///// Diff mapping /////

  ///////////////////////////////////////////////////////////////////////////////////////

  ///// rule diff /////

  def addChangeRecords2RuleDiff(crDn:DN, change:LDIFChangeRecord) : PureResult[AddRuleDiff] = {
    if(change.getParsedDN == crDn ) {
      change match {
        case add:LDIFAddChangeRecord =>
          val e = LDAPEntry(add.toAddRequest().toEntry)
          for {
            rule <- mapper.entry2Rule(e)
          } yield AddRuleDiff(rule)
        case _ => Left(Unexpected(s"Bad change record type for requested action 'add rule': ${change}"))
      }

    } else {
      Left(Unexpected(s"The following change record does not belong to Rule entry '${crDn}': ${change}"))
    }
  }

  /**
   * Map a list of com.unboundid.ldif.LDIFChangeRecord into a
   * RuleDiff.
   *
   * If several changes are applied on the same monovalued attribute,
   * it's an error.
   */
  def modChangeRecords2RuleDiff(beforeChangeEntry:LDAPEntry, change:LDIFChangeRecord) : PureResult[Option[ModifyRuleDiff]] = {
    if(change.getParsedDN == beforeChangeEntry.dn ) {
      change match {
        case modify:LDIFModifyChangeRecord =>
          for {
            oldCr <- mapper.entry2Rule(beforeChangeEntry)
            diff  <- modify.getModifications().foldLeft(ModifyRuleDiff(oldCr.id, oldCr.name).asRight[RudderError]) { (diff, mod) =>
                        mod.getAttributeName() match {
                          case "serial" => diff.map( _.copy(modSerial = None) ) // remove in Rudder 4.3 - kept for compat
                          case A_RULE_TARGET =>
                            mod.getModificationType match {
                              case ADD | REPLACE | DELETE => //if there is no values, we have to put "none"
                                mod.getValues().toList.traverse { value =>
                                  RuleTarget.unser(value)
                                } match {
                                  case None          => diff
                                  case Some(targets) => diff.map( _.copy(modTarget = Some(SimpleDiff(oldCr.targets, targets.toSet))))
                                }
                            }
                          case A_DIRECTIVE_UUID =>
                            diff.map( _.copy(modDirectiveIds = Some(SimpleDiff(oldCr.directiveIds, mod.getValues.map( DirectiveId(_) ).toSet))))
                          case A_NAME =>
                            diff.map( _.copy(modName = Some(SimpleDiff(oldCr.name, mod.getAttribute().getValue))))
                          case A_DESCRIPTION =>
                            diff.map( _.copy(modShortDescription = Some(SimpleDiff(oldCr.shortDescription, mod.getAttribute().getValue()))))
                          case A_LONG_DESCRIPTION =>
                            diff.map( _.copy(modLongDescription = Some(SimpleDiff(oldCr.longDescription, mod.getAttribute().getValue()))))
                          case A_IS_ENABLED =>
                            nonNull(diff, mod.getAttribute().getValueAsBoolean) { (d, value) =>
                              d.copy(modIsActivatedStatus = Some(SimpleDiff(oldCr.isEnabledStatus,  value)))
                            }
                          case A_IS_SYSTEM =>
                            nonNull(diff, mod.getAttribute().getValueAsBoolean) { (d, value) =>
                              d.copy(modIsSystem = Some(SimpleDiff(oldCr.isSystem, value)))
                            }
                          case A_RULE_CATEGORY =>
                            nonNull(diff, mod.getAttribute().getValue) { (d, value) =>
                              d.copy(modCategory = Some(SimpleDiff(oldCr.categoryId , RuleCategoryId(value))))
                            }
                          case A_SERIALIZED_TAGS =>
                            for {
                              d    <- diff
                              tags <- DataExtractor.CompleteJson.unserializeTags(mod.getAttribute.getValue).toPureResult
                            } yield {
                              d.copy(modTags = Some(SimpleDiff(oldCr.tags.tags, tags.tags)))
                            }
                          case x => Left(Err.UnexpectedObject("Unknown diff attribute: " + x))
                        }
                      }
                    } yield {
                      Some(diff)
                    }

        case noop:LDIFNoopChangeRecord => Right(None)

        case _ => Left(Err.UnexpectedObject(s"Bad change record type for requested action 'update rule': ${change}"))
      }
    } else {
      Left(Err.UnexpectedObject(s"The following change record does not belong to Rule entry '${beforeChangeEntry.dn}': ${change}"))
    }
  }

  ///// Technique diff /////

  def modChangeRecords2TechniqueDiff(beforeChangeEntry: LDAPEntry, change: LDIFChangeRecord): PureResult[Option[ModifyTechniqueDiff]] = {
    if(change.getParsedDN == beforeChangeEntry.dn ) {
      change match {
        case modify:LDIFModifyChangeRecord =>
          for {
            oldTechnique <- mapper.entry2ActiveTechnique(beforeChangeEntry)
            diff         <- modify.getModifications().foldLeft(ModifyTechniqueDiff(oldTechnique.id, oldTechnique.techniqueName).asRight[RudderError]) { (diff, mod) =>
                                mod.getAttributeName() match {
                                  case A_IS_ENABLED =>
                                    mod.getAttribute().getValueAsBoolean match {
                                      case null  => diff
                                      case value => diff.map( _.copy(modIsEnabled = Some(SimpleDiff(oldTechnique.isEnabled, value))))
                                    }
                                  case x => Left(Err.UnexpectedObject("Unknown diff attribute: " + x))
                                }
                              }
                            } yield {
                              Some(diff)
                            }

        case noop:LDIFNoopChangeRecord => Right(None)

        case _ => Left(Err.UnexpectedObject("Bad change record type for requested action 'update technique': %s".format(change)))
      }
    } else {
      Left(Err.UnexpectedObject("The following change record does not belong to Technique entry '%s': %s".format(beforeChangeEntry.dn,change)))
    }
  }

  ///// directive diff /////

  def modChangeRecords2DirectiveSaveDiff(
      ptName:TechniqueName
    , variableRootSection:SectionSpec
    , piDn:DN, oldPiEntry:Option[LDAPEntry]
    , change:LDIFChangeRecord
    , oldVariableRootSection:Option[SectionSpec]
  ) : PureResult[Option[DirectiveSaveDiff]] = {
    if(change.getParsedDN == piDn ) {
      //if oldPI is None, we want and addChange, else a modifyChange
      (change, oldPiEntry) match {
        case (add:LDIFAddChangeRecord, None) =>
          val e = LDAPEntry(add.toAddRequest().toEntry)
            for {
              directive <- mapper.entry2Directive(e)
            } yield Some(AddDirectiveDiff(ptName, directive))

        case (modify:LDIFModifyChangeRecord, Some(beforeChangeEntry)) =>
          for {
            oldPi <- mapper.entry2Directive(beforeChangeEntry)
            diff  <- modify.getModifications().foldLeft(ModifyDirectiveDiff(ptName, oldPi.id, oldPi.name).asRight[RudderError]) { (diff, mod) =>
                        mod.getAttributeName() match {
                          case A_TECHNIQUE_VERSION =>
                            nonNull(diff, mod.getAttribute().getValue) { (d, value) =>
                              d.copy(modTechniqueVersion = Some(SimpleDiff(oldPi.techniqueVersion, TechniqueVersion(value))))
                            }
                          case A_DIRECTIVE_VARIABLES =>
                            val beforeRootSection = oldVariableRootSection.getOrElse(variableRootSection)
                            diff.map( _.copy(modParameters = Some(SimpleDiff(
                                SectionVal.directiveValToSectionVal(beforeRootSection,oldPi.parameters),
                                SectionVal.directiveValToSectionVal(variableRootSection,parsePolicyVariables(mod.getAttribute().getValues.toSeq)))
                            )))
                          case A_NAME =>
                            nonNull(diff, mod.getAttribute().getValue) { (d, value) =>
                              d.copy(modName = Some(SimpleDiff(oldPi.name, value)))
                            }
                          case A_DESCRIPTION =>
                            nonNull(diff, mod.getAttribute().getValue) { (d, value) =>
                              d.copy(modShortDescription = Some(SimpleDiff(oldPi.shortDescription, value)))
                            }
                          case A_LONG_DESCRIPTION =>
                            nonNull(diff, mod.getAttribute().getValue) { (d, value) =>
                              d.copy(modLongDescription = Some(SimpleDiff(oldPi.longDescription, value)))
                            }
                          case A_PRIORITY =>
                            nonNull(diff, mod.getAttribute.getValueAsInteger()) { (d, value) =>
                              d.copy(modPriority = Some(SimpleDiff(oldPi.priority, value)))
                            }
                          case A_IS_ENABLED =>
                            nonNull(diff, mod.getAttribute.getValueAsBoolean()) { (d, value) =>
                              d.copy(modIsActivated = Some(SimpleDiff(oldPi.isEnabled, value)))
                            }
                          case A_IS_SYSTEM =>
                            nonNull(diff, mod.getAttribute.getValueAsBoolean()) { (d, value) =>
                              d.copy(modIsSystem = Some(SimpleDiff(oldPi.isSystem, value)))
                            }
                          case A_POLICY_MODE =>
                            for {
                              d          <- diff
                              policyMode <- PolicyMode.parseDefault(mod.getAttribute().getValue)
                            } yield {
                              d.copy(modPolicyMode = Some(SimpleDiff(oldPi.policyMode,policyMode)))
                            }
                          case A_SERIALIZED_TAGS =>
                            for {
                              d    <- diff
                              tags <- DataExtractor.CompleteJson.unserializeTags(mod.getAttribute.getValue).toPureResult
                            } yield {
                              d.copy(modTags = Some(SimpleDiff(oldPi.tags.tags, tags.tags)))
                            }
                          case x => Left(Err.UnexpectedObject("Unknown diff attribute: " + x))
                        }
                      }
                    } yield {
                      Some(diff)
                    }

        case (noop:LDIFNoopChangeRecord, _) => Right(None)

        case _ =>  Left(Err.UnexpectedObject(s"Bad change record type for requested action 'save directive': ${change}"))
      }
    } else {
      Left(Err.UnexpectedObject(s"The following change record does not belong to directive entry '${piDn}': ${change}"))
    }
  }

  ///// Node group diff /////

  def addChangeRecords2NodeGroupDiff(groupDN:DN, change:LDIFChangeRecord) : PureResult[AddNodeGroupDiff] = {
    if(change.getParsedDN == groupDN ) {
      change match {
        case add:LDIFAddChangeRecord =>
          val e = LDAPEntry(add.toAddRequest().toEntry)
          for {
            group <- mapper.entry2NodeGroup(e)
          } yield AddNodeGroupDiff(group)
        case _ => Left(Err.UnexpectedObject(s"Bad change record type for requested action 'add node group': ${change}"))
      }

    } else {
      Left(Err.UnexpectedObject(s"The following change record does not belong to Node Group entry '${groupDN}': ${change}"))
    }
  }

  def modChangeRecords2NodeGroupDiff(beforeChangeEntry:LDAPEntry, change:LDIFChangeRecord) : PureResult[Option[ModifyNodeGroupDiff]] = {
      change match {
        case modify:LDIFModifyChangeRecord =>
          for {
            oldGroup <- mapper.entry2NodeGroup(beforeChangeEntry)
            diff     <- modify.getModifications().foldLeft(ModifyNodeGroupDiff(oldGroup.id, oldGroup.name).asRight[RudderError]) { (diff, mod) =>
              mod.getAttributeName() match {
                case A_NAME =>
                  nonNull(diff, mod.getAttribute().getValue) { (d, value) =>
                    d.copy(modName = Some(SimpleDiff(oldGroup.name, mod.getAttribute().getValue)))
                  }
                case A_NODE_UUID =>
                  diff.map( _.copy(modNodeList = Some(SimpleDiff(oldGroup.serverList, mod.getValues.map(x => NodeId(x) ).toSet ) ) ) )
                case A_QUERY_NODE_GROUP =>
                  mod.getModificationType match {
                    case ADD | REPLACE if(mod.getAttribute.getValues.nonEmpty) => //if there is no values, we have to put "none"
                      for {
                        d     <- diff
                        query <- cmdbQueryParser(mod.getAttribute().getValue).toPureResult
                      } yield {
                        d.copy(modQuery = Some(SimpleDiff(oldGroup.query, Some(query))))
                      }
                    case ADD | REPLACE | DELETE => //case for add/replace without values
                      diff.map(_.copy(modQuery = Some(SimpleDiff(oldGroup.query, None))))
                    case _ => Left(Err.UnexpectedObject("Bad operation type for attribute '%s' in change record '%s'".format(mod, change)))
                  }
                case A_DESCRIPTION =>
                  diff.map(_.copy(modDescription = Some(SimpleDiff(oldGroup.description, mod.getAttribute().getValue))))
                case A_IS_DYNAMIC =>
                  nonNull(diff, mod.getAttribute().getValueAsBoolean) { (d, value) =>
                    d.copy(modIsDynamic = Some(SimpleDiff(oldGroup.isDynamic, value)))
                  }
                case A_IS_ENABLED =>
                  nonNull(diff, mod.getAttribute().getValueAsBoolean) { (d, value) =>
                    d.copy(modIsActivated = Some(SimpleDiff(oldGroup.isEnabled, value)))
                  }
                case A_IS_SYSTEM =>
                  nonNull(diff, mod.getAttribute().getValueAsBoolean) { (d, value) =>
                    d.copy(modIsSystem = Some(SimpleDiff(oldGroup.isSystem, value)))
                  }
                case x => Left(Err.UnexpectedObject("Unknown diff attribute: " + x))
              }
            }
          } yield {
            Some(diff)
          }

        case noop:LDIFNoopChangeRecord => Right(None)

        /*
         * We have to keep a track of moves beetween category, if not git  repository would not be synchronized with LDAP
         */
        case move:LDIFModifyDNChangeRecord =>
          logger.info("Group DN entry '%s' moved to '%s'".format(beforeChangeEntry.dn,move.getNewDN))
          mapper.entry2NodeGroup(beforeChangeEntry).map(oldGroup => Some(ModifyNodeGroupDiff(oldGroup.id, oldGroup.name)))

        case _ => Left(Err.UnexpectedObject("Bad change record type for requested action 'update node group': %s".format(change)))
      }
  }

  ///// Parameters diff /////
  def addChangeRecords2GlobalParameterDiff(
      parameterDN   : DN
    , change        : LDIFChangeRecord
  ) : PureResult[AddGlobalParameterDiff] = {
    if (change.getParsedDN == parameterDN ) {
      change match {
        case add:LDIFAddChangeRecord =>
          val e = LDAPEntry(add.toAddRequest().toEntry)
          for {
            param <- mapper.entry2Parameter(e)
          } yield AddGlobalParameterDiff(param)
        case _ => Left(Err.UnexpectedObject("Bad change record type for requested action 'Add Global Parameter': %s".format(change)))
      }

    } else {
      Left(Err.UnexpectedObject("The following change record does not belong to Parameter entry '%s': %s".format(parameterDN,change)))
    }
  }

  def modChangeRecords2GlobalParameterDiff(
      parameterName     : ParameterName
    , parameterDn       : DN
    , oldParam          : GlobalParameter
    , change            : LDIFChangeRecord
  ) : PureResult[Option[ModifyGlobalParameterDiff]] = {
    if(change.getParsedDN == parameterDn ) {
      //if oldParameterEntry is None, we want and addChange, else a modifyChange
      change match {
        case modify:LDIFModifyChangeRecord =>
          for {
            diff <- modify.getModifications().foldLeft(ModifyGlobalParameterDiff(parameterName).asRight[RudderError]) { (diff, mod) =>
              mod.getAttributeName() match {
                case A_PARAMETER_VALUE =>
                  nonNull(diff, mod.getAttribute().getValue) { (d, value) =>
                    d.copy(modValue = Some(SimpleDiff(oldParam.value, value)))
                  }
                case A_DESCRIPTION =>
                  nonNull(diff, mod.getAttribute().getValue) { (d, value) =>
                    d.copy(modDescription = Some(SimpleDiff(oldParam.description, value)))
                  }
                case A_PARAMETER_OVERRIDABLE =>
                  nonNull(diff, mod.getAttribute().getValueAsBoolean) { (d, value) =>
                    d.copy(modOverridable = Some(SimpleDiff(oldParam.overridable, value)))
                  }
                case x => Left(Err.UnexpectedObject("Unknown diff attribute: " + x))
              }
            }
          } yield {
            Some(diff)
          }

        case noop:LDIFNoopChangeRecord => Right(None)

        case _ =>  Left(Err.UnexpectedObject("Bad change record type for requested action 'save Parameter': %s".format(change)))
      }
    } else {
      Left(Err.UnexpectedObject("The following change record does not belong to Parameter entry '%s': %s".format(parameterDn,change)))
    }
  }

  // API Account diff
  def addChangeRecords2ApiAccountDiff(
      parameterDN   : DN
    , change        : LDIFChangeRecord
  ) : PureResult[AddApiAccountDiff] = {
    if (change.getParsedDN == parameterDN ) {
      change match {
        case add:LDIFAddChangeRecord =>
          val e = LDAPEntry(add.toAddRequest().toEntry)
          for {
            param <- mapper.entry2ApiAccount(e)
          } yield AddApiAccountDiff(param)
        case _ => Left(Err.UnexpectedObject(s"Bad change record type for requested action 'Add Api Account': ${change}"))
      }
    } else {
      Left(Err.UnexpectedObject(s"The following change record does not belong to Parameter entry '${parameterDN}': ${change}"))
    }
  }

  /**
   * Map a list of com.unboundid.ldif.LDIFChangeRecord into a
   * ApiAccountDiff.
   */
  def modChangeRecords2ApiAccountDiff(
      beforeChangeEntry : LDAPEntry
    , change            : LDIFChangeRecord
  ) : PureResult[Option[ModifyApiAccountDiff]] = {
    if(change.getParsedDN == beforeChangeEntry.dn ) {
      change match {
        case modify:LDIFModifyChangeRecord =>
          for {
            oldAccount <- mapper.entry2ApiAccount(beforeChangeEntry)
            diff       <- modify.getModifications().foldLeft(ModifyApiAccountDiff(oldAccount.id).asRight[RudderError]) { (diff, mod) =>
              mod.getAttributeName() match {
                case A_NAME =>
                  nonNull(diff, mod.getAttribute().getValue) { (d, value) =>
                    d.copy(modName = Some(SimpleDiff(oldAccount.name.value, value)))
                  }
                case A_API_TOKEN =>
                  nonNull(diff, mod.getAttribute().getValue) { (d, value) =>
                    d.copy(modToken = Some(SimpleDiff(oldAccount.token.value, value)))
                  }
                case A_DESCRIPTION =>
                  nonNull(diff, mod.getAttribute().getValue) { (d, value) =>
                    d.copy(modDescription = Some(SimpleDiff(oldAccount.description, value)))
                  }
                case A_IS_ENABLED =>
                  nonNull(diff, mod.getAttribute().getValueAsBoolean) { (d, value) =>
                    d.copy(modIsEnabled = Some(SimpleDiff(oldAccount.isEnabled, value)))
                  }
                case A_API_TOKEN_CREATION_DATETIME =>
                  nonNull(diff, mod.getAttribute().getValue) { (d, value) =>
                    val diffDate = GeneralizedTime.parse(value).map(_.dateTime)
                    d.copy(modTokenGenerationDate = diffDate.map(date => (SimpleDiff(oldAccount.tokenGenerationDate, date))))
                  }
                case A_API_EXPIRATION_DATETIME =>
                  val expirationDate = oldAccount.kind match {
                    case PublicApi(_,date) => date
                    case _ => None
                  }
<<<<<<< HEAD
                  val diffDate = try {
                    mod.getAttribute().getValue() match {
                      case "None" => None
                      case v => GeneralizedTime.parse(v).map(_.dateTime)
                  }} catch {
                    case ex: Exception => None
                  }
                  diff.map( _.copy(modExpirationDate = Some(SimpleDiff(expirationDate, diffDate))))
=======
                  val diffDate = tryo(mod.getAttribute().getValue() match {
                    case "None" => None
                    case v => GeneralizedTime.parse(v).map(_.dateTime)
                  }).getOrElse(None)
                  tryo(diff.copy(modExpirationDate = Some(SimpleDiff(expirationDate, diffDate))))
                case A_API_KIND =>
                  // API_KIND is the name of the kind of api kind
                  tryo(diff.copy(modAPIKind = Some(SimpleDiff(oldAccount.kind.kind.name, mod.getAttribute().getValue()))))
>>>>>>> 505a290d
                case A_API_AUTHZ_KIND =>
                  val oldAuthType = oldAccount.kind match {
                    case PublicApi(auth, _) =>
                      auth.kind.name
                    case kind =>
                      kind.kind.name
                  }
                  diff.map( _.copy(modAccountKind = Some(SimpleDiff(oldAuthType, mod.getAttribute().getValue()))))
                case A_API_ACL =>
                  val oldAcl = oldAccount.kind match {
                    case PublicApi(ApiAuthorization.ACL(acl), _) =>
                      acl
                    case kind =>
                      Nil
                  }

                  for {
                    d   <- diff
                    acl <- mapper.unserApiAcl(mod.getAttribute().getValue).leftMap(error =>
                             Err.UnexpectedObject(error)
                           )
                  } yield {
                    d.copy(modAccountAcl = Some(SimpleDiff(oldAcl, acl)))
                  }

                case x => Left(Err.UnexpectedObject("Unknown diff attribute: " + x))
              }
            }
          } yield {
            Some(diff)
          }

        case noop:LDIFNoopChangeRecord => Right(None)

        case _ => Left(Err.UnexpectedObject("Bad change record type for requested action 'update rule': %s".format(change)))
      }
    } else {
      Left(Err.UnexpectedObject("The following change record does not belong to Rule entry '%s': %s".format(beforeChangeEntry.dn,change)))
    }
  }
}<|MERGE_RESOLUTION|>--- conflicted
+++ resolved
@@ -488,7 +488,6 @@
                     case PublicApi(_,date) => date
                     case _ => None
                   }
-<<<<<<< HEAD
                   val diffDate = try {
                     mod.getAttribute().getValue() match {
                       case "None" => None
@@ -497,16 +496,8 @@
                     case ex: Exception => None
                   }
                   diff.map( _.copy(modExpirationDate = Some(SimpleDiff(expirationDate, diffDate))))
-=======
-                  val diffDate = tryo(mod.getAttribute().getValue() match {
-                    case "None" => None
-                    case v => GeneralizedTime.parse(v).map(_.dateTime)
-                  }).getOrElse(None)
-                  tryo(diff.copy(modExpirationDate = Some(SimpleDiff(expirationDate, diffDate))))
                 case A_API_KIND =>
-                  // API_KIND is the name of the kind of api kind
-                  tryo(diff.copy(modAPIKind = Some(SimpleDiff(oldAccount.kind.kind.name, mod.getAttribute().getValue()))))
->>>>>>> 505a290d
+                  diff.map( _.copy(modAPIKind = Some(SimpleDiff(oldAccount.kind.kind.name, mod.getAttribute().getValue()))))
                 case A_API_AUTHZ_KIND =>
                   val oldAuthType = oldAccount.kind match {
                     case PublicApi(auth, _) =>
