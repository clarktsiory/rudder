/*
 *************************************************************************************
 * Copyright 2011 Normation SAS
 *************************************************************************************
 *
 * This file is part of Rudder.
 *
 * Rudder is free software: you can redistribute it and/or modify
 * it under the terms of the GNU General Public License as published by
 * the Free Software Foundation, either version 3 of the License, or
 * (at your option) any later version.
 *
 * In accordance with the terms of section 7 (7. Additional Terms.) of
 * the GNU General Public License version 3, the copyright holders add
 * the following Additional permissions:
 * Notwithstanding to the terms of section 5 (5. Conveying Modified Source
 * Versions) and 6 (6. Conveying Non-Source Forms.) of the GNU General
 * Public License version 3, when you create a Related Module, this
 * Related Module is not considered as a part of the work and may be
 * distributed under the license agreement of your choice.
 * A "Related Module" means a set of sources files including their
 * documentation that, without modification of the Source Code, enables
 * supplementary functions or services in addition to those offered by
 * the Software.
 *
 * Rudder is distributed in the hope that it will be useful,
 * but WITHOUT ANY WARRANTY; without even the implied warranty of
 * MERCHANTABILITY or FITNESS FOR A PARTICULAR PURPOSE.  See the
 * GNU General Public License for more details.
 *
 * You should have received a copy of the GNU General Public License
 * along with Rudder.  If not, see <http://www.gnu.org/licenses/>.

 *
 *************************************************************************************
 */

package com.normation.rudder.repository

import com.normation.errors.*
import com.normation.eventlog.EventActor
import com.normation.eventlog.ModificationId
import com.normation.inventory.domain.NodeId
import com.normation.rudder.domain.nodes.*
import com.normation.rudder.domain.policies.*
import com.normation.rudder.facts.nodes.ChangeContext
import com.normation.rudder.facts.nodes.CoreNodeFact
import com.normation.rudder.facts.nodes.QueryContext
import com.normation.utils.Utils
import com.unboundid.ldif.LDIFChangeRecord
import scala.collection.MapView
import scala.collection.immutable.SortedMap
import zio.Chunk

/**
 * Here is the ordering for a List[NodeGroupCategoryId]
 * MUST start by the root !
 */
object GroupCategoryRepositoryOrdering extends Ordering[List[NodeGroupCategoryId]] {
  type ID = NodeGroupCategoryId
  override def compare(x: List[ID], y: List[ID]): Int = {
    Utils.recTreeStringOrderingCompare(x.map(_.value), y.map(_.value))

  }
}

/**
 * Here is the ordering for a List[NodeGroupCategoryId]
 * MUST start by the root !
 */
object NodeGroupCategoryOrdering extends Ordering[List[NodeGroupCategoryId]] {
  type ID = NodeGroupCategoryId
  override def compare(x: List[ID], y: List[ID]): Int = {
    Utils.recTreeStringOrderingCompare(x.map(_.value), y.map(_.value))
  }
}

/**
 * A simple container for a category
 * and its direct children ActiveTechniques
 */
final case class CategoryAndNodeGroup(
    category: NodeGroupCategory,
    groups:   Set[NodeGroup]
)

final case class FullNodeGroupCategory(
    id:            NodeGroupCategoryId,
    name:          String,
    description:   String,
    subCategories: List[FullNodeGroupCategory],
    targetInfos:   List[FullRuleTargetInfo],
    isSystem:      Boolean = false
) {

  def toNodeGroupCategory: NodeGroupCategory = NodeGroupCategory(
    id = id,
    name = name,
    description = description,
    children = subCategories.map(_.id),
    items = targetInfos.map(_.toTargetInfo),
    isSystem = isSystem
  )

  /**
   * Get the list of categories, starting by that one,
   * and with chlidren sorted with the given ordering.
   * So we get:
   * cat1
   *  - cat1.1
   *     - cat1.1.1
   *     - cat1.1.2
   *  - cat1.2
   *     - cat1.2.1
   *     etc.
   *
   * Some categories AND ALL THERE SUBCATEGORIES can be
   * exclude with the "exclude" predicat is true.
   */
  def getSortedCategories(
      ordering: (FullNodeGroupCategory, FullNodeGroupCategory) => Boolean,
      exclude:  FullNodeGroupCategory => Boolean
  ): List[(List[NodeGroupCategoryId], FullNodeGroupCategory)] = {

    if (exclude(this)) {
      Nil
    } else {
      val subCats = for {
        directSubCat    <- subCategories.sortWith(ordering)
        (subId, subCat) <- directSubCat.getSortedCategories(ordering, exclude)
      } yield {
        (id :: subId, subCat)
      }

      (List(id) -> this) :: subCats
    }
  }

  val ownGroups: Map[NodeGroupId, FullGroupTarget] = targetInfos.collect {
    case FullRuleTargetInfo(g: FullGroupTarget, _, _, _, _) => (g.nodeGroup.id, g)
  }.toMap

  val allGroups: Map[NodeGroupId, FullGroupTarget] = (
    ownGroups ++ subCategories.flatMap(_.allGroups)
  ).toMap

  val categoryByGroupId: Map[NodeGroupId, NodeGroupCategoryId] = (
    ownGroups.map { case (gid, _) => (gid, id) } ++ subCategories.flatMap(_.categoryByGroupId)
  ).toMap

  val allCategories: Map[NodeGroupCategoryId, FullNodeGroupCategory] = {
    subCategories.flatMap(_.allCategories) :+ (id -> this)
  }.toMap

  // A Map that allow you to get directly the parent category of a category
  // This will return you the id of the root category for the root category
  val parentCategories: Map[NodeGroupCategoryId, FullNodeGroupCategory] = {
    val map = {
      subCategories.map((_.id -> this)) ++ subCategories.flatMap(_.parentCategories)
    }.toMap
    map.withDefaultValue(this)
  }

  val allTargets: Map[RuleTarget, FullRuleTargetInfo] = (
    targetInfos.map(t => (t.target.target, t)).toMap ++ subCategories.flatMap(_.allTargets)
  )

  /**
   * Return all node ids that match the set of target.
   */
  def getNodeIds(targets: Set[RuleTarget], arePolicyServers: MapView[NodeId, Boolean]): Set[NodeId] = {
    val groups = allGroups.view.mapValues(_.nodeGroup.serverList.toSet)

    RuleTarget.getNodeIds(targets, arePolicyServers, groups.toMap)
  }

  /**
   * Given a nodeId, get all the groups where it belongs to.
   */
  def getTarget(node: CoreNodeFact): Map[RuleTarget, FullRuleTargetInfo] = {
    allTargets.filter {
      case (t, info) =>
        info.target match {
          case FullGroupTarget(target, group) => group.serverList.contains(node.id)
          case FullCompositeRuleTarget(t)     =>
            // here, on choice but to calculate the list of nodes and see if it is in the result
            // here, we don't need all node info, just the current node
            // It's because we only do set analysis on node info, not things like "find all
            // the node with that policy server" in target.
            getNodeIds(Set(t), MapView(node.id -> node.rudderSettings.isPolicyServer)).contains(node.id)
          case FullOtherTarget(t)             =>
            t match {
              case AllTarget                    => true
              case AllTargetExceptPolicyServers => !node.rudderSettings.isPolicyServer
              case AllPolicyServers             => node.rudderSettings.isPolicyServer
              case PolicyServerTarget(id)       => id == node.id
            }
        }
    }
  }

}

trait RoNodeGroupRepository {

  /**
   * Get the full group tree with all information
   * for categories and groups.
   * Returns the objects sorted by name within
   */
  def getFullGroupLibrary(): IOResult[FullNodeGroupCategory]

  def categoryExists(id: NodeGroupCategoryId): IOResult[Boolean]

  /**
   * Get a server group by its id. Fail if not present.
   * @param id
   * @return
   */
  def getNodeGroup(id: NodeGroupId)(implicit
      qc: QueryContext
  ): IOResult[(NodeGroup, NodeGroupCategoryId)] = {
    getNodeGroupOpt(id).notOptional(s"Group with id '${id.serialize}' was not found'")
  }

  /**
   * Get the node group corresponding to that ID, or None if none were found.
   */
  def getNodeGroupOpt(id: NodeGroupId)(implicit
      qc: QueryContext
  ): IOResult[Option[(NodeGroup, NodeGroupCategoryId)]]

  /**
   * Fetch the parent category of the NodeGroup
   * Caution, its a lightweight version of the entry (no children nor item)
   * @param id
   * @return
   */
  def getNodeGroupCategory(id: NodeGroupId): IOResult[NodeGroupCategory]

  /**
   * Get all node groups defined in that repository
   */
  // TODO: add QC
  def getAll(): IOResult[Seq[NodeGroup]]

  /**
   * Get all node groups by ids
   */
  def getAllByIds(ids: Seq[NodeGroupId]): IOResult[Seq[NodeGroup]]

  /**
   * Get all the node group id and the set of ndoes within
   * Goal is to be more efficient
   */
  def getAllNodeIds(): IOResult[Map[NodeGroupId, Set[NodeId]]]

  /**
   * Get all the node group id and the set of ndoes within
   * Goal is to be more efficient
   */
  def getAllNodeIdsChunk(): IOResult[Map[NodeGroupId, Chunk[NodeId]]]

  /**
   * Get all pairs of (category details, Set(node groups) )
   * in a map in which keys are the parent category of the groups.
   * The map is sorted by category:
   *
   *   "/"           -> [/_details, Set(G1, G2)]
   *   "/cat1"       -> [cat1_details, Set(G3)]
   *   "/cat1/cat11" -> [/cat1/cat11_details, Set(G4)]
   *   "/cat2"       -> [/cat2_details, Set(G5)]
   *   ...    *
   *
   */
  def getGroupsByCategory(includeSystem: Boolean = false)(implicit
      qc: QueryContext
  ): IOResult[SortedMap[List[NodeGroupCategoryId], CategoryAndNodeGroup]]

  /**
   * Retrieve all groups that have at least one of the given
   * node ID in there member list.
   * @param nodeIds
   * @return
   */
  def findGroupWithAnyMember(nodeIds: Seq[NodeId]): IOResult[Seq[NodeGroupId]]

  /**
   * Retrieve all groups that have ALL given node ID in their
   * member list.
   * @param nodeIds
   * @return
   */
  def findGroupWithAllMember(nodeIds: Seq[NodeId]): IOResult[Seq[NodeGroupId]]

  /**
   * Root group category
   */
  def getRootCategory(): NodeGroupCategory

  def getRootCategoryPure(): IOResult[NodeGroupCategory]

  /**
   * Get all pairs of (categoryid, category)
   * in a map in which keys are the parent category of the
   * the template. The map is sorted by categories:
   * SortedMap {
   *   "/"           -> [root]
   *   "/cat1"       -> [cat1_details]
   *   "/cat1/cat11" -> [/cat1/cat11]
   *   "/cat2"       -> [/cat2_details]
   *   ...
   */
  def getCategoryHierarchy: IOResult[SortedMap[List[NodeGroupCategoryId], NodeGroupCategory]]

  /**
   * Return all categories
   * @return
   */
  def getAllGroupCategories(includeSystem: Boolean = false): IOResult[Seq[NodeGroupCategory]]

  /**
   * Get a group category by its id
   * @param id
   * @return
   */
  def getGroupCategory(id: NodeGroupCategoryId): IOResult[NodeGroupCategory]

  /**
   * Get the direct parent of the given category.
   * Fails if the category is not in the repository or for root category
   */
  def getParentGroupCategory(id: NodeGroupCategoryId): IOResult[NodeGroupCategory]

  /**
   * Return the list of parents for that category, the nearest parent
   * first, until the root of the library.
   * The the last parent is not the root of the library, return a Failure.
   * Also return a failure if the path to top is broken in any way.
   */
  def getParents_NodeGroupCategory(id: NodeGroupCategoryId): IOResult[List[NodeGroupCategory]]

  /**
   * Returns all non system categories + the root category
   * Caution, they are "lightweight" group categories (no children)
   */
  def getAllNonSystemCategories(): IOResult[Seq[NodeGroupCategory]]

}

object RoNodeGroupRepository {

  /**
   * Return all node ids that match the set of target.
   */
  def getNodeIds(
      allGroups:    Map[NodeGroupId, Set[NodeId]],
      targets:      Set[RuleTarget],
      allNodeFacts: MapView[NodeId, CoreNodeFact]
  ): Set[NodeId] = {
    val allNodes = allNodeFacts.mapValues(x => (x.rudderSettings.isPolicyServer))
    RuleTarget.getNodeIds(targets, allNodes, allGroups)
  }

  def getNodeIdsChunk(
      allGroups:        Map[NodeGroupId, Chunk[NodeId]],
      targets:          Set[RuleTarget],
      arePolicyServers: MapView[NodeId, Boolean]
  ): Chunk[NodeId] = {
<<<<<<< HEAD
    RuleTarget.getNodeIdsChunk(targets, arePolicyServers, allGroups, allNodesAreThere = false)
=======
    val allNodes = allNodeInfos.view.mapValues(x => (x.isPolicyServer))
    RuleTarget.getNodeIdsChunk(targets, allNodes.toMap, allGroups)
>>>>>>> d04ec6c6
  }
}

trait WoNodeGroupRepository {
  //// write operations ////

  /**
   * Add a server group into the a parent category
   * Fails if the parent category does not exist
   * The id provided by the nodeGroup will  be used to save it inside the repository
   * return the newly created server group
   */
  def create(
      group: NodeGroup,
      into:  NodeGroupCategoryId,
      modId: ModificationId,
      actor: EventActor,
      why:   Option[String]
  ): IOResult[AddNodeGroupDiff]

  /**
   * Used in relay-server plugin
   */
  def createPolicyServerTarget(
      target: PolicyServerTarget,
      modId:  ModificationId,
      actor:  EventActor,
      reason: Option[String]
  ): IOResult[LDIFChangeRecord]

  /**
   * Update the given existing group
   * That method does nothing at the configuration level,
   * so you will have to manage rule deployment
   * if needed
   *
   * System group can not be updated with that method.
   */
  def update(
      group:          NodeGroup,
      modId:          ModificationId,
      actor:          EventActor,
      whyDescription: Option[String]
  ): IOResult[Option[ModifyNodeGroupDiff]]

  /**
   * Only add / remove some nodes in an atomic way from the group
   */
  def updateDiffNodes(
      group:          NodeGroupId,
      add:            List[NodeId],
      delete:         List[NodeId],
      modId:          ModificationId,
      actor:          EventActor,
      whyDescription: Option[String]
  ): IOResult[Option[ModifyNodeGroupDiff]]

  /**
   * Update the given existing system group
   */
  def updateSystemGroup(
      group:  NodeGroup,
      modId:  ModificationId,
      actor:  EventActor,
      reason: Option[String]
  ): IOResult[Option[ModifyNodeGroupDiff]]

  /**
   * Update the given existing dynamic group, and only the node list
   * part (but the group can be system or not).
   *
   * If anything else than the node list changed compared to the
   * group given in parameter in the backend, an error is raised.
   *
   * That method does nothing at the configuration level,
   * so you will have to manage rule deployment
   * if needed
   */
  def updateDynGroupNodes(
      group:          NodeGroup,
      modId:          ModificationId,
      actor:          EventActor,
      whyDescription: Option[String]
  ): IOResult[Option[ModifyNodeGroupDiff]]

  /**
   * Move the given existing group to the new container.
   *
   * That *only* move the group, and don't modify anything
   * else. You will have to use udate/updateSystemGroup for
   * modification.
   *
   * That method does nothing at the configuration level,
   * so you will have to manage rule deployment
   * if needed
   */
  def move(
      group:       NodeGroupId,
      containerId: NodeGroupCategoryId
  )(implicit cc: ChangeContext): IOResult[Option[ModifyNodeGroupDiff]]

  /**
   * Delete the given nodeGroup.
   * If no nodegroup has such id in the directory, return a success.
   * @param id
   * @return
   */
  def delete(
      id:             NodeGroupId,
      modId:          ModificationId,
      actor:          EventActor,
      whyDescription: Option[String]
  ): IOResult[DeleteNodeGroupDiff]

  /**
   * Delete the given policyServerTarget.
   * If no policyServerTarget has such id in the directory, return a success.
   */
  def deletePolicyServerTarget(policyServer: PolicyServerTarget): IOResult[PolicyServerTarget]

  /**
   * Add that group category into the given parent category
   * Fails if the parent category does not exist or
   * if it already contains that category.
   *
   * return the new category.
   */
  def addGroupCategorytoCategory(
      that: NodeGroupCategory,
      into: NodeGroupCategoryId, // parent category

      modificationId: ModificationId,
      actor:          EventActor,
      reason:         Option[String]
  ): IOResult[NodeGroupCategory]

  /**
   * Update an existing group category
   */
  def saveGroupCategory(
      category:       NodeGroupCategory,
      modificationId: ModificationId,
      actor:          EventActor,
      reason:         Option[String]
  ): IOResult[NodeGroupCategory]

  /**
    * Update/move an existing group category
    */
  def saveGroupCategory(
      category:       NodeGroupCategory,
      containerId:    NodeGroupCategoryId,
      modificationId: ModificationId,
      actor:          EventActor,
      reason:         Option[String]
  ): IOResult[NodeGroupCategory]

  /**
   * Delete the category with the given id.
   * If no category with such id exists, it is a success.
   * If checkEmtpy is set to true, the deletion may be done only if
   * the category is empty (else, category and children are deleted).
   * @param id
   * @param checkEmtpy
   * @return
   *  - Full(category id) for a success
   *  - Failure(with error message) iif an error happened.
   */
  def delete(
      id:             NodeGroupCategoryId,
      modificationId: ModificationId,
      actor:          EventActor,
      reason:         Option[String],
      checkEmpty:     Boolean = true
  ): IOResult[NodeGroupCategoryId]

}<|MERGE_RESOLUTION|>--- conflicted
+++ resolved
@@ -367,12 +367,7 @@
       targets:          Set[RuleTarget],
       arePolicyServers: MapView[NodeId, Boolean]
   ): Chunk[NodeId] = {
-<<<<<<< HEAD
-    RuleTarget.getNodeIdsChunk(targets, arePolicyServers, allGroups, allNodesAreThere = false)
-=======
-    val allNodes = allNodeInfos.view.mapValues(x => (x.isPolicyServer))
-    RuleTarget.getNodeIdsChunk(targets, allNodes.toMap, allGroups)
->>>>>>> d04ec6c6
+    RuleTarget.getNodeIdsChunk(targets, arePolicyServers, allGroups)
   }
 }
 
