/*
*************************************************************************************
* Copyright 2011 Normation SAS
*************************************************************************************
*
* This file is part of Rudder.
*
* Rudder is free software: you can redistribute it and/or modify
* it under the terms of the GNU General Public License as published by
* the Free Software Foundation, either version 3 of the License, or
* (at your option) any later version.
*
* In accordance with the terms of section 7 (7. Additional Terms.) of
* the GNU General Public License version 3, the copyright holders add
* the following Additional permissions:
* Notwithstanding to the terms of section 5 (5. Conveying Modified Source
* Versions) and 6 (6. Conveying Non-Source Forms.) of the GNU General
* Public License version 3, when you create a Related Module, this
* Related Module is not considered as a part of the work and may be
* distributed under the license agreement of your choice.
* A "Related Module" means a set of sources files including their
* documentation that, without modification of the Source Code, enables
* supplementary functions or services in addition to those offered by
* the Software.
*
* Rudder is distributed in the hope that it will be useful,
* but WITHOUT ANY WARRANTY; without even the implied warranty of
* MERCHANTABILITY or FITNESS FOR A PARTICULAR PURPOSE.  See the
* GNU General Public License for more details.
*
* You should have received a copy of the GNU General Public License
* along with Rudder.  If not, see <http://www.gnu.org/licenses/>.

*
*************************************************************************************
*/

package com.normation.rudder.services.policies

import java.util.concurrent.TimeUnit

import org.joda.time.DateTime
import com.normation.rudder.domain.Constants
import com.normation.rudder.domain.nodes.NodeInfo
import com.normation.rudder.domain.parameters.ParameterName
import com.normation.rudder.domain.policies._
import com.normation.rudder.repository._
import com.normation.rudder.services.eventlog.HistorizationService
import com.normation.rudder.services.nodes.NodeInfoService
import com.normation.rudder.services.policies.nodeconfig.NodeConfigurationHash
import com.normation.utils.Control._
import net.liftweb.common._
import com.normation.inventory.services.core.ReadOnlyFullInventoryRepository
import com.normation.inventory.domain.AcceptedInventory
import com.normation.inventory.domain.NodeInventory
import com.normation.rudder.domain.parameters.GlobalParameter
import com.normation.rudder.domain.reports.NodeExpectedReports
import com.normation.inventory.domain.NodeId
import com.normation.rudder.domain.reports.NodeConfigId
import com.normation.rudder.reports.ComplianceMode
import com.normation.rudder.reports.ComplianceModeService
import com.normation.rudder.reports.AgentRunIntervalService
import com.normation.rudder.reports.AgentRunInterval
import com.normation.rudder.domain.logger.ComplianceDebugLogger
import com.normation.rudder.services.reports.CachedFindRuleNodeStatusReports
import com.normation.rudder.services.policies.write.PolicyWriterService
import com.normation.rudder.reports.GlobalComplianceMode
import com.normation.rudder.domain.licenses.CfeEnterpriseLicense
import com.normation.rudder.domain.appconfig.FeatureSwitch
import com.normation.inventory.domain.AixOS
import com.normation.rudder.batch.UpdateDynamicGroups
import com.normation.rudder.domain.reports.NodeModeConfig
import com.normation.rudder.reports.HeartbeatConfiguration
import com.normation.rudder.hooks.RunHooks
import com.normation.rudder.hooks.HookEnvPairs

import com.normation.rudder.hooks.HooksImplicits
import com.normation.rudder.domain.nodes.NodeState
import com.normation.rudder.services.policies.nodeconfig.NodeConfigurationHashRepository
import com.normation.rudder.domain.reports.DirectiveExpectedReports
import com.normation.rudder.domain.reports.ComponentExpectedReport
import com.normation.rudder.domain.reports.RuleExpectedReports
import com.normation.rudder.domain.logger.TimingDebugLogger
import com.normation.rudder.domain.logger.PolicyLogger
import cats.data.NonEmptyList
import com.normation.rudder.domain.reports.OverridenPolicy
import org.joda.time.Period

import scala.concurrent.duration.FiniteDuration
import com.normation.box._
import com.normation.zio._
import com.normation.errors._
import scalaz.zio._

/**
 * A deployment hook is a class that accept callbacks.
 */
trait PromiseGenerationHooks {

  /*
   * Hooks to call before deployment start.
   * This one is synchronise, so that deployment will
   * wait for its completion AND success.
   * So
   */
  def beforeDeploymentSync(generationTime: DateTime): Box[Unit]
}

<<<<<<< HEAD
=======

/*
 * Objects to manage parallelism along generation process
 */
case class Parallelism(
    max      : Int
  , scheduler: Scheduler
  , semaphore: TaskSemaphore
)

object ParallelSequence extends Loggable {
  private[this] def boxToEither[U,T](f: U => Box[T])(u:U): Either[String, T] = f(u) match {
    case Full(t)    => Right(t)
    case Empty      => logger.error("Empty boxToEither: no result") ; Left("Error (no message available)")
    case f: Failure => logger.error(s"Failure in boxToEither: ${f.messageChain}"); Left(f.messageChain)
  }
  private[this] def recover[U,T](u:U, ex: Throwable): Either[String, T] = Left(ex.getMessage)

  def traverse[U,T](seq: Seq[U])(f:U => Box[T])(implicit parallelism: Parallelism): Box[Seq[T]] = {
    parallelSequenceGen(seq)(boxToEither(f) _, recover) match {
      case Left(nel) => Failure(nel.toList.mkString(";"))
      case Right(x)  => Full(x)
    }
  }

  // here, we keep either because it's more precise than box (no empty) and a pass will be needed in all case before composition with other method.
  // That pass can map(either => left to failure, right to full)
  def applicative[U,T](seq: Seq[U])(f: U => Box[T])(implicit parallelism: Parallelism): Seq[Either[String, T]] = {
    parallelApplicativeGen(seq)(boxToEither(f) _, recover)
  }

  /*
   * For all the writing part, we want to limit the number of concurrent workers on two aspects:
   * - we want an I/O threadpool, which knows what to do when a thread is blocked for a long time,
   *   and risks thread exaustion
   *   (it can happens, since we have a number of files to write, some maybe big)
   * - we want to limit the total number of concurrent execution to avoid blowming up the number
   *   of open files, concurrent hooks, etc. This is not directly linked to the number of CPU,
   *   but clearly there is no point having a pool of 4 threads for 1000 nodes which will
   *   fork 1000 times for hooks - even if there is 4 threads used for that.
   *
   * That means that we want something looking like a sequencePar interface, but with:
   * - a common thread pool, i/o oriented
   * - a common max numbers of concurrent tasks.
   *   I believe it should be common to all steps because it's mostly on the same machine - but
   *   for now, that doesn't really matter, since each step is bloking (ie wait before next).
   *   A parallelism around the thread pool sizing (by default, number of CPU) seems ok.
   *
   * here, f must not throws execption.
   *
   */
  def parallelSequence[U,T](seq: Seq[U])(f:U => Box[T])(implicit parallelism: Parallelism): Box[Seq[T]] = {
    def boxToEither(f: U => Box[T])(u:U): Either[String, T] = f(u) match {
      case Full(t)    => Right(t)
      case Empty      => Left("Error (no message available)")
      case f: Failure => Left(f.messageChain)
    }
    def recover(u:U, ex: Throwable): Either[String, T] = Left(ex.getMessage)

    parallelSequenceGen(seq)(boxToEither(f) _, recover) match {
      case Left(nel) => Failure(nel.toList.mkString(";"))
      case Right(x)  => Full(x)
    }
  }

  def parallelApplicativeGen[U, T, E](seq: Seq[U])(f:U => Either[E, T], recover:(U, Throwable) => Either[E, T])(implicit parallelism: Parallelism): Seq[Either[E, T]] = {
    import scala.concurrent.duration._

    //transform the sequence in tasks, gather results unordered
    val tasks = Task.gather(seq.map { action =>
      parallelism.semaphore.greenLight(Task(
        try {
          f(action)
        } catch {
          case ex: Throwable => recover(action, ex)
        }
      ))
    })

    // give a timeout for the whole tasks sufficiently large.
    // Hint: CF-promise taking 2s by node, for 10 000 nodes, on
    // 4 cores => ~85 minutes...
    // It is here mostly as a safeguard for generation which went wrong -
    // we will already have timeout at the thread level for stalling threads.
    val timeout = 2.hours

    //exec
    Await.result(tasks.runAsync(parallelism.scheduler), timeout)
  }

  def parallelSequenceGen[U, T, E](seq: Seq[U])(f:U => Either[E, T], recover:(U, Throwable) => Either[E, T])(implicit parallelism: Parallelism): Either[NonEmptyList[E], Seq[T]] = {

    val updated = parallelApplicativeGen(seq)(f, recover)

    // gather results
    val gatherErrors = updated.foldLeft[Either[NonEmptyList[E], Seq[T]]](Right(Nil)) {
      case (Left(nel) , Left(err)) => Left(err :: nel)
      case (Left(nel) , _        ) => Left(nel)
      case (Right(_)  , Left(err)) => Left(NonEmptyList.of(err))
      case (Right(seq), Right(x) ) => Right(seq :+ x)
    }

   gatherErrors
  }

}

>>>>>>> ad4f3bf0
/**
 * The main service which deploy modified rules and
 * their dependencies.
 */
trait PromiseGenerationService {

  /**
   * Define how a node should be sorted in the list of nodes.
   * We want root first, then relay with node just above, then relay, then nodes
   */
  def nodePriority(nodeInfo: NodeInfo): Int = {
    if(nodeInfo.id.value == "root") 0
    else if(nodeInfo.isPolicyServer) {
      if(nodeInfo.policyServerId.value == "root") 1 else 2
    } else 3
  }

  /**
   * All mighy method that take all modified rules, find their
   * dependencies, proccess ${vars}, build the list of node to update,
   * update nodes.
   *
   * Return the list of node IDs actually updated.
   *
   */
  def deploy() : Box[Set[NodeId]] = {
    PolicyLogger.info("Start policy generation, checking updated rules")

    val initialTime = System.currentTimeMillis

    val generationTime = new DateTime(initialTime)
    val rootNodeId = Constants.ROOT_POLICY_SERVER_ID
    //we need to add the current environment variables to the script context
    //plus the script environment variables used as script parameters
    import scala.collection.JavaConverters._
    val systemEnv = HookEnvPairs.build(System.getenv.asScala.toSeq:_*)

    import HooksImplicits._

    /*
     * The computation of dynamic group is a workaround inconsistencies after importing definition
     * from LDAP, see: https://issues.rudder.io/issues/14758
     * But that computation may lead to a huge delay in generation (tens of minutes). We want to be
     * able to unset their computation in some case through an environement variable.
     *
     * To disable it, set environment variable "rudder.generation.computeDynGroup" to "disabled"
     */
    val computeDynGroupsEnabled = getComputeDynGroups().getOrElse(true)

    val maxParallelism = {
      // We want to limit the number of parallel execution and threads to the number of core/2 (minimum 1) by default.
      // This is taken from the system environment variable because we really want to be able to change it at runtime.
      def threadForProc(mult: Double): Int = {
        Math.max(1, (java.lang.Runtime.getRuntime.availableProcessors * mult).ceil.toInt)
      }
      val t = try {
        getMaxParallelism().getOrElse("x0.5") match {
          case s if s.charAt(0) == 'x' => threadForProc(s.substring(1).toDouble)
          case other => other.toInt
        }
      } catch {
        case ex: IllegalArgumentException => threadForProc(1)
      }
      if(t < 1) {
        PolicyLogger.warn(s"You can't set 'rudder_generation_max_parallelism' so that there is less than 1 thread for generation")
        1
      } else {
        t
      }
    }
    val jsTimeout = {
      // by default 5s but can be overrided
      val t = getJsTimeout().getOrElse(5)
      FiniteDuration(try {
        Math.max(1, t.toLong) // must be a positive number
      } catch {
        case ex: NumberFormatException =>
          PolicyLogger.error(s"Impossible to user property '${t}' for js engine timeout: not a number")
          5L // default
      }, TimeUnit.SECONDS)
    }

    val generationContinueOnError = getGenerationContinueOnError().getOrElse(false)

    PolicyLogger.debug(s"Policy generation parallelism set to: ${maxParallelism} (change with REST API settings parameter 'rudder_generation_max_parallelism')")
    PolicyLogger.debug(s"Policy generation JS evaluation of directive parameter timeout: ${jsTimeout} s (change with REST API settings parameter 'rudder_generation_jsTimeout')")
    PolicyLogger.debug(s"Policy generation continues on NodeConfigurations evaluation: ${generationContinueOnError} (change with REST API settings parameter 'rudder_generation_continue_on_error')")

    val result = for {
      // trigger a dynamic group update
      _                    <- if(computeDynGroupsEnabled) {
                                triggerNodeGroupUpdate()
                              } else {
                                PolicyLogger.warn(s"Computing dynamic groups disable by REST API settings 'rudder_generation_compute_dyngroups'")
                                Full(())
                              }
      timeComputeGroups    =  (System.currentTimeMillis - initialTime)
      _                    =  PolicyLogger.debug(s"Computing dynamic groups finished in ${timeComputeGroups} ms")
      preGenHooksTime      =  System.currentTimeMillis

      //fetch all
      preHooks             <- RunHooks.getHooks(HOOKS_D + "/policy-generation-started", HOOKS_IGNORE_SUFFIXES)
      _                    <- RunHooks.syncRun(preHooks, HookEnvPairs.build( ("RUDDER_GENERATION_DATETIME", generationTime.toString) ), systemEnv)
      timeRunPreGenHooks   =  (System.currentTimeMillis - preGenHooksTime)
      _                    =  PolicyLogger.debug(s"Pre-policy-generation scripts hooks ran in ${timeRunPreGenHooks} ms")

      codePreGenHooksTime  =  System.currentTimeMillis
      _                    <- beforeDeploymentSync(generationTime)
      timeCodePreGenHooks  =  (System.currentTimeMillis - codePreGenHooksTime)
      _                    =  PolicyLogger.debug(s"Pre-policy-generation modules hooks in ${timeCodePreGenHooks} ms, start getting all generation related data.")

      fetch0Time           =  System.currentTimeMillis
      allRules             <- findDependantRules() ?~! "Could not find dependant rules"
      fetch1Time           =  System.currentTimeMillis
      _                    =  PolicyLogger.trace(s"Fetched rules in ${fetch1Time-fetch0Time} ms")
      allNodeInfos         <- getAllNodeInfos.map( _.filter { case(_,n) =>
                                if(n.state == NodeState.Ignored) {
                                  PolicyLogger.debug(s"Skipping node '${n.id.value}' because the node is in state '${n.state.name}'")
                                  false
                                } else true
                              })  ?~! "Could not get Node Infos" //disabled node don't get new policies
      fetch2Time           =  System.currentTimeMillis
      _                    =  PolicyLogger.trace(s"Fetched node infos in ${fetch2Time-fetch1Time} ms")
      directiveLib         <- getDirectiveLibrary() ?~! "Could not get the directive library"
      fetch3Time           =  System.currentTimeMillis
      _                    =  PolicyLogger.trace(s"Fetched directives in ${fetch3Time-fetch2Time} ms")
      groupLib             <- getGroupLibrary() ?~! "Could not get the group library"
      fetch4Time           =  System.currentTimeMillis
      _                    =  PolicyLogger.trace(s"Fetched groups in ${fetch4Time-fetch3Time} ms")
      allParameters        <- getAllGlobalParameters ?~! "Could not get global parameters"
      fetch5Time           =  System.currentTimeMillis
      _                    =  PolicyLogger.trace(s"Fetched global parameters in ${fetch5Time-fetch4Time} ms")
      globalAgentRun       <- getGlobalAgentRun
      fetch6Time           =  System.currentTimeMillis
      _                    =  PolicyLogger.trace(s"Fetched run infos in ${fetch6Time-fetch5Time} ms")
      scriptEngineEnabled  <- getScriptEngineEnabled() ?~! "Could not get if we should use the script engine to evaluate directive parameters"
      globalComplianceMode <- getGlobalComplianceMode
      globalPolicyMode     <- getGlobalPolicyMode() ?~! "Cannot get the Global Policy Mode (Enforce or Verify)"
      nodeConfigCaches     <- getNodeConfigurationHash() ?~! "Cannot get the Configuration Cache"
      allLicenses          <- getAllLicenses() ?~! "Cannont get licenses information"
      allNodeModes         =  buildNodeModes(allNodeInfos, globalComplianceMode, globalAgentRun, globalPolicyMode)
      timeFetchAll         =  (System.currentTimeMillis - fetch0Time)
      _                    =  PolicyLogger.debug(s"All relevant information fetched in ${timeFetchAll} ms, start names historization.")

      /////
      ///// end of inputs, all information gathered for promise generation.
      /////

      ///// this thing has nothing to do with promise generation and should be
      ///// else where. You can ignore it if you want to understand generation process.
      historizeTime =  System.currentTimeMillis
      historize     <- historizeData(allRules, directiveLib, groupLib, allNodeInfos, globalAgentRun)
      timeHistorize =  (System.currentTimeMillis - historizeTime)
      _             =  PolicyLogger.debug(s"Historization of names done in ${timeHistorize} ms, start to build rule values.")
      ///// end ignoring

      ///// parse rule for directive parameters and build node context that will be used for them
      ///// also restrict generation to only active rules & nodes:
      ///// - number of nodes: only node somehow targetted by a rule have to be considered.
      ///// - number of rules: any rule without target or with only target with no node can be skipped

      ruleValTime           =  System.currentTimeMillis
      activeRuleIds         =  getAppliedRuleIds(allRules, groupLib, directiveLib, allNodeInfos)
      ruleVals              <- buildRuleVals(activeRuleIds, allRules, directiveLib, groupLib, allNodeInfos) ?~! "Cannot build Rule vals"
      timeRuleVal           =  (System.currentTimeMillis - ruleValTime)
      _                     =  PolicyLogger.debug(s"RuleVals built in ${timeRuleVal} ms, start to expand their values.")

      nodeContextsTime      =  System.currentTimeMillis
      activeNodeIds         =  (Set[NodeId]()/:ruleVals){case(s,r) => s ++ r.nodeIds}
      nodeContexts          <- getNodeContexts(activeNodeIds, allNodeInfos, groupLib, allLicenses, allParameters, globalAgentRun, globalComplianceMode, globalPolicyMode) ?~! "Could not get node interpolation context"
      timeNodeContexts      =  (System.currentTimeMillis - nodeContextsTime)
      _                     =  PolicyLogger.debug(s"Node contexts built in ${timeNodeContexts} ms, start to build new node configurations.")

      buildConfigTime       =  System.currentTimeMillis
      /// here, we still have directive by directive info
<<<<<<< HEAD
      configsAndErrors      <- buildNodeConfigurations(activeNodeIds, ruleVals, nodeContexts, allNodeModes, scriptEngineEnabled, globalPolicyMode, maxParallelism, jsTimeout) ?~! "Cannot build target configuration node"
=======
      configsAndErrors      <- buildNodeConfigurations(activeNodeIds, ruleVals, nodeContexts, allNodeModes, scriptEngineEnabled, globalPolicyMode, parallelism, jsTimeout, generationContinueOnError) ?~! "Cannot build target configuration node"
>>>>>>> ad4f3bf0
      /// only keep successfull node config. We will keep the failed one to fail the whole process in the end if needed
      nodeConfigs           =  configsAndErrors.ok.map(c => (c.nodeInfo.id, c)).toMap
      timeBuildConfig       =  (System.currentTimeMillis - buildConfigTime)
      _                     =  PolicyLogger.debug(s"Node's target configuration built in ${timeBuildConfig} ms, start to update rule values.")

      updatedNodeConfigIds  =  getNodesConfigVersion(nodeConfigs, nodeConfigCaches, generationTime)
      updatedNodeConfigs    =  nodeConfigs.filterKeys(id => updatedNodeConfigIds.keySet.contains(id))

      reportTime            =  System.currentTimeMillis
      expectedReports       =  computeExpectedReports(ruleVals, updatedNodeConfigs.values.toSeq, updatedNodeConfigIds, generationTime, allNodeModes)
      timeSetExpectedReport =  (System.currentTimeMillis - reportTime)
      _                     =  PolicyLogger.debug(s"Reports updated in ${timeSetExpectedReport} ms")

      ///// so now we have everything for each updated nodes, we can start writing node policies and then expected reports

      // WHY DO WE NEED TO FORGET OTHER NODES CACHE INFO HERE ?
      _                     <- forgetOtherNodeConfigurationState(nodeConfigs.keySet) ?~! "Cannot clean the configuration cache"

      writeTime             =  System.currentTimeMillis
      writtenNodeConfigs    <- writeNodeConfigurations(rootNodeId, updatedNodeConfigIds, nodeConfigs, allLicenses, globalPolicyMode, generationTime, maxParallelism) ?~!"Cannot write nodes configuration"
      timeWriteNodeConfig   =  (System.currentTimeMillis - writeTime)
      _                     =  PolicyLogger.debug(s"Node configuration written in ${timeWriteNodeConfig} ms, start to update expected reports.")

      saveExpectedTime      =  System.currentTimeMillis
      savedExpectedReports  <- saveExpectedReports(expectedReports) ?~! "Error when saving expected reports"
      timeSaveExpected      =  (System.currentTimeMillis - saveExpectedTime)
      _                     =  PolicyLogger.debug(s"Node expected reports saved in base in ${timeSaveExpected} ms.")

      // finally, run post-generation hooks. They can lead to an error message for build, but node policies are updated
      postHooksTime         =  System.currentTimeMillis
      postHooks             <- RunHooks.getHooks(HOOKS_D + "/policy-generation-finished", HOOKS_IGNORE_SUFFIXES)
      // we want to sort node with root first, then relay, then other nodes for hooks
      updatedNodeIds        =  updatedNodeConfigs.toList.map { case (k, v) =>
                                 val id = v.nodeInfo.id
                                 (
                                   id
                                 , nodePriority(updatedNodeConfigs(id).nodeInfo)
                                 )
                               }.sortBy( _._2 ).map( _._1 )
      updatedNodes          =  updatedNodeIds.toSet
      errorNodes            =  activeNodeIds -- updatedNodes
      _                     <- RunHooks.syncRun(
                                   postHooks
                                 , HookEnvPairs.build(
                                                         ("RUDDER_GENERATION_DATETIME", generationTime.toString())
                                                       , ("RUDDER_END_GENERATION_DATETIME", new DateTime(postHooksTime).toString) //what is the most alike a end time
                                                       , ("RUDDER_NODE_IDS", updatedNodeIds.mkString(" "))
                                                       , ("RUDDER_NUMBER_NODES_UPDATED", updatedNodeIds.size.toString)
                                                       , ("RUDDER_ROOT_POLICY_SERVER_UPDATED", if(updatedNodeIds.contains("root")) "0" else "1" )
                                                         //for compat in 4.1. Remove in 4.2 or up.
                                                       , ("RUDDER_NODEIDS", updatedNodeIds.mkString(" "))
                                                     )
                                 , systemEnv
                               )
      timeRunPostGenHooks   =  (System.currentTimeMillis - postHooksTime)
      _                     =  PolicyLogger.debug(s"Post-policy-generation hooks ran in ${timeRunPostGenHooks} ms")

      /// now, if there was failed config or failed write, time to show them
      //invalidate compliance may be very very long - make it async
      _                     =  ZioRuntime.runNow(scalaz.zio.blocking.blocking { IOResult.effect(invalidateComplianceCache (updatedNodeConfigs.keySet)) }.run.unit.fork.provide(ZioRuntime.Environment))
      _                     =  {
                                 PolicyLogger.info("Timing summary:")
                                 PolicyLogger.info("Run pre-gen scripts hooks     : %10s ms".format(timeRunPreGenHooks))
                                 PolicyLogger.info("Run pre-gen modules hooks     : %10s ms".format(timeCodePreGenHooks))
                                 PolicyLogger.info("Fetch all information         : %10s ms".format(timeFetchAll))
                                 PolicyLogger.info("Historize names               : %10s ms".format(timeHistorize))
                                 PolicyLogger.info("Build current rule values     : %10s ms".format(timeRuleVal))
                                 PolicyLogger.info("Build target configuration    : %10s ms".format(timeBuildConfig))
                                 PolicyLogger.info("Write node configurations     : %10s ms".format(timeWriteNodeConfig))
                                 PolicyLogger.info("Save expected reports         : %10s ms".format(timeSetExpectedReport))
                                 PolicyLogger.info("Run post generation hooks     : %10s ms".format(timeRunPostGenHooks))
                                 PolicyLogger.info("Number of nodes updated       : %10s   ".format(updatedNodeIds.size))
                                 if(errorNodes.nonEmpty) {
                                   PolicyLogger.warn(s"Nodes in errors (${errorNodes.size}): '${errorNodes.map(_.value).mkString("','")}'")
                                 }
                               }
      allErrors             =  configsAndErrors.errors.map(_.messageChain)
      result                <- if (allErrors.isEmpty) {
                                 Full(updatedNodes)
                               } else {
                                 Failure(s"Generation ended but some nodes were in errors: ${allErrors.mkString(" ; ")}")
                               }
    } yield {
      result
    }
    PolicyLogger.info("Policy generation completed in: %10s".format(new Period(System.currentTimeMillis - initialTime).toString()))
    result
  }

  /**
   * Snapshot all information needed:
   * - node infos
   * - rules
   * - directives library
   * - groups library
   */
  def getAllNodeInfos(): Box[Map[NodeId, NodeInfo]]
  def getDirectiveLibrary(): Box[FullActiveTechniqueCategory]
  def getGroupLibrary(): Box[FullNodeGroupCategory]
  def getAllGlobalParameters: Box[Seq[GlobalParameter]]
  def getAllInventories(): Box[Map[NodeId, NodeInventory]]
  def getGlobalComplianceMode(): Box[GlobalComplianceMode]
  def getGlobalAgentRun() : Box[AgentRunInterval]
  def getAllLicenses(): Box[Map[NodeId, CfeEnterpriseLicense]]
  def getAgentRunInterval    : () => Box[Int]
  def getAgentRunSplaytime   : () => Box[Int]
  def getAgentRunStartHour   : () => Box[Int]
  def getAgentRunStartMinute : () => Box[Int]
  def getScriptEngineEnabled : () => Box[FeatureSwitch]
  def getGlobalPolicyMode    : () => Box[GlobalPolicyMode]
  def getComputeDynGroups    : () => Box[Boolean]
  def getMaxParallelism      : () => Box[String]
  def getJsTimeout           : () => Box[Int]
  def getGenerationContinueOnError :() => Box[Boolean]

  // Trigger dynamic group update
  def triggerNodeGroupUpdate(): Box[Unit]

  // code hooks
  def beforeDeploymentSync(generationTime: DateTime): Box[Unit]

  // base folder for hooks. It's a string because there is no need to get it from config
  // file, it's just a constant.
  def HOOKS_D                : String
  def HOOKS_IGNORE_SUFFIXES  : List[String]

  /*
   * From global configuration and node modes, build node modes
   */
  def buildNodeModes(nodes: Map[NodeId, NodeInfo], globalComplianceMode: GlobalComplianceMode, globalAgentRun: AgentRunInterval, globalPolicyMode: GlobalPolicyMode) = {
    nodes.map { case (id, info) =>
      (id, NodeModeConfig(
          globalComplianceMode
        , info.nodeReportingConfiguration.heartbeatConfiguration match {
            case Some(HeartbeatConfiguration(true, i)) => Some(i)
            case _                                     => None
          }
        , globalAgentRun
        , info.nodeReportingConfiguration.agentRunInterval
        , globalPolicyMode
        , info.policyMode
      ) )
    }.toMap
  }

  def getAppliedRuleIds(rules:Seq[Rule], groupLib: FullNodeGroupCategory, directiveLib: FullActiveTechniqueCategory, allNodeInfos: Map[NodeId, NodeInfo]): Set[RuleId]

  /**
   * Find all modified rules.
   * For them, find all directives with variables
   * referencing these rules.
   * Add them to the set of rules to return, and
   * recurse.
   * Stop when convergence is reached
   *
   * No modification on back-end are performed
   * (perhaps safe setting the "isModified" value to "true" for
   * all dependent CR).
   *
   */
  def findDependantRules() : Box[Seq[Rule]]

  /**
   * Rule vals are just rules with a analysis of parameter
   * on directive done, so that we will be able to bind them
   * to a context latter.
   */
  def buildRuleVals(
      activesRules: Set[RuleId]
    , rules       : Seq[Rule]
    , directiveLib: FullActiveTechniqueCategory
    , groupLib    : FullNodeGroupCategory
    , allNodeInfos: Map[NodeId, NodeInfo]
  ) : Box[Seq[RuleVal]]

  def getNodeContexts(
      nodeIds               : Set[NodeId]
    , allNodeInfos          : Map[NodeId, NodeInfo]
    , allGroups             : FullNodeGroupCategory
    , allLicenses           : Map[NodeId, CfeEnterpriseLicense]
    , globalParameters      : Seq[GlobalParameter]
    , globalAgentRun        : AgentRunInterval
    , globalComplianceMode  : ComplianceMode
    , globalPolicyMode      : GlobalPolicyMode
  ): Box[Map[NodeId, InterpolationContext]]

  /*
   * From a list of ruleVal, find the list of all impacted nodes
   * with the actual PolicyBean they will have.
   * Replace all ${node.varName} vars.
   */
  def buildNodeConfigurations(
      activeNodeIds      : Set[NodeId]
    , ruleVals           : Seq[RuleVal]
    , nodeContexts       : Map[NodeId, InterpolationContext]
    , allNodeModes       : Map[NodeId, NodeModeConfig]
    , scriptEngineEnabled: FeatureSwitch
    , globalPolicyMode   : GlobalPolicyMode
    , maxParallelism     : Int
    , jsTimeout          : FiniteDuration
    , generationContinueOnError: Boolean
  ) : Box[NodeConfigurations]

  /**
   * Forget all other node configuration state.
   * If passed with an empty set, actually forget all node configuration.
   */
  def forgetOtherNodeConfigurationState(keep: Set[NodeId]) : Box[Set[NodeId]]

  /**
   * Get the actual cached values for NodeConfiguration
   */
  def getNodeConfigurationHash(): Box[Map[NodeId, NodeConfigurationHash]]

  /**
   * For each nodeConfiguration, check if the config is updated.
   * If so, return the new configId.
   */
  def getNodesConfigVersion(allNodeConfigs: Map[NodeId, NodeConfiguration], hashes: Map[NodeId, NodeConfigurationHash], generationTime: DateTime): Map[NodeId, NodeConfigId]

  /**
   * Actually  write the new configuration for the list of given node.
   * If the node target configuration is the same as the actual, nothing is done.
   * Else, promises are generated;
   * Return the list of configuration successfully written.
   */
  def writeNodeConfigurations(
      rootNodeId      : NodeId
    , updated         : Map[NodeId, NodeConfigId]
    , allNodeConfig   : Map[NodeId, NodeConfiguration]
    , allLicenses     : Map[NodeId, CfeEnterpriseLicense]
    , globalPolicyMode: GlobalPolicyMode
    , generationTime  : DateTime
    , maxParallelism  : Int
  ) : Box[Set[NodeConfiguration]]

  /**
   * Compute expected reports for each node
   * (that does not save them in base)
   */
  def computeExpectedReports(
      ruleVal          : Seq[RuleVal]
    , nodeConfigs      : Seq[NodeConfiguration]
    , versions         : Map[NodeId, NodeConfigId]
    , generationTime   : DateTime
    , allNodeModes     : Map[NodeId, NodeModeConfig]
  ) : List[NodeExpectedReports]

  /**
   * Save expected reports in database
   */
  def saveExpectedReports(
      expectedReports  : List[NodeExpectedReports]
  ) : Box[Seq[NodeExpectedReports]]

  /**
   * After updates of everything, notify compliace cache
   * that it should forbid what it knows about the updated nodes
   */
  def invalidateComplianceCache(nodeIds: Set[NodeId]): Unit

  /**
   * Store groups and directive in the database
   */
  def historizeData(
      rules            : Seq[Rule]
    , directiveLib     : FullActiveTechniqueCategory
    , groupLib         : FullNodeGroupCategory
    , allNodeInfos     : Map[NodeId, NodeInfo]
    , globalAgentRun   : AgentRunInterval
  ) : Box[Unit]

}

///////////////////////////////////////////////////////////////////////////////////////////////////////////////////////
//  Implémentation
///////////////////////////////////////////////////////////////////////////////////////////////////////////////////////

class PromiseGenerationServiceImpl (
    override val roRuleRepo: RoRuleRepository
  , override val woRuleRepo: WoRuleRepository
  , override val ruleValService : RuleValService
  , override val systemVarService: SystemVariableService
  , override val nodeConfigurationService : NodeConfigurationHashRepository
  , override val nodeInfoService : NodeInfoService
  , override val licenseRepository: LicenseRepository
  , override val confExpectedRepo : UpdateExpectedReportsRepository
  , override val historizationService : HistorizationService
  , override val roNodeGroupRepository: RoNodeGroupRepository
  , override val roDirectiveRepository: RoDirectiveRepository
  , override val ruleApplicationStatusService: RuleApplicationStatusService
  , override val parameterService : RoParameterService
  , override val interpolatedValueCompiler:InterpolatedValueCompiler
  , override val roInventoryRepository: ReadOnlyFullInventoryRepository
  , override val complianceModeService : ComplianceModeService
  , override val agentRunService : AgentRunIntervalService
  , override val complianceCache  : CachedFindRuleNodeStatusReports
  , override val promisesFileWriterService: PolicyWriterService
  , override val getAgentRunInterval         : () => Box[Int]
  , override val getAgentRunSplaytime        : () => Box[Int]
  , override val getAgentRunStartHour        : () => Box[Int]
  , override val getAgentRunStartMinute      : () => Box[Int]
  , override val getScriptEngineEnabled      : () => Box[FeatureSwitch]
  , override val getGlobalPolicyMode         : () => Box[GlobalPolicyMode]
  , override val getComputeDynGroups         : () => Box[Boolean]
  , override val getMaxParallelism           : () => Box[String]
  , override val getJsTimeout                : () => Box[Int]
  , override val getGenerationContinueOnError: () => Box[Boolean]
  , override val HOOKS_D: String
  , override val HOOKS_IGNORE_SUFFIXES: List[String]
) extends PromiseGenerationService with
  PromiseGeneration_performeIO with
  PromiseGeneration_buildRuleVals with
  PromiseGeneration_buildNodeConfigurations with
  PromiseGeneration_updateAndWriteRule with
  PromiseGeneration_setExpectedReports with
  PromiseGeneration_historization with
  PromiseGenerationHooks {

  private[this] val codeHooks = collection.mutable.Buffer[PromiseGenerationHooks]()

  private[this] var dynamicsGroupsUpdate : Option[UpdateDynamicGroups] = None

  override def beforeDeploymentSync(generationTime: DateTime): Box[Unit] = {
    sequence(codeHooks) { _.beforeDeploymentSync(generationTime) }.map( _ => () )
  }

  def appendPreGenCodeHook(hook: PromiseGenerationHooks): Unit = {
    this.codeHooks.append(hook)
  }

  // We need to register the update dynamic group after instantiation of the class
  // as the deployment service, the async deployment and the dynamic group update have cyclic dependencies
  def setDynamicsGroupsService(updateDynamicGroups : UpdateDynamicGroups): Unit = {
    this.dynamicsGroupsUpdate = Some(updateDynamicGroups)
  }

  override def triggerNodeGroupUpdate() : Box[Unit] = {
    dynamicsGroupsUpdate.map(groupUpdate(_)).getOrElse(Failure("Dynamic group update is not registered, this is an error"))

  }
  private[this] def groupUpdate(updateDynamicGroups : UpdateDynamicGroups): Box[Unit] = {
    // Trigger a manual update if one is not pending (otherwise it goes in infinit loop)
    // It doesn't expose anything about its ending, so we need to wait for the update to be idle
    if (updateDynamicGroups.isIdle()) {
      updateDynamicGroups.startManualUpdate
      // wait for it to finish. We unfortunately cannot do much more than waiting
      // we do need a timeout though
      // Leave some time for actor to kick in
      Thread.sleep(50)
    }

    // wait for dyn group update to finish
    while (!updateDynamicGroups.isIdle()) {
      Thread.sleep(50)
    }

    Full(Unit)
  }
}

///////////////////////////////////////////////////////////////////////////////////////////////////////////////////////
// Follows: traits implementing each part of the deployment service
///////////////////////////////////////////////////////////////////////////////////////////////////////////////////////

/**
 * So. There is a lot of "hidden" dependencies,
 * so for now, we just return *ALL* rule.
 *
 * It might not scale very well.
 *
 * Latter (3 years): in fact, perhaps most of the
 * time, being too smart is much more slow.
 *
 */
trait PromiseGeneration_performeIO extends PromiseGenerationService {
  def roRuleRepo : RoRuleRepository
  def nodeInfoService: NodeInfoService
  def roNodeGroupRepository: RoNodeGroupRepository
  def roDirectiveRepository: RoDirectiveRepository
  def parameterService : RoParameterService
  def roInventoryRepository: ReadOnlyFullInventoryRepository
  def complianceModeService : ComplianceModeService
  def agentRunService : AgentRunIntervalService

  def interpolatedValueCompiler:InterpolatedValueCompiler
  def systemVarService: SystemVariableService
  def ruleApplicationStatusService: RuleApplicationStatusService

  def licenseRepository: LicenseRepository

  def getGlobalPolicyMode: () => Box[GlobalPolicyMode]

  override def findDependantRules() : Box[Seq[Rule]] = roRuleRepo.getAll(true).toBox
  override def getAllNodeInfos(): Box[Map[NodeId, NodeInfo]] = nodeInfoService.getAll
  override def getDirectiveLibrary(): Box[FullActiveTechniqueCategory] = roDirectiveRepository.getFullDirectiveLibrary().toBox
  override def getGroupLibrary(): Box[FullNodeGroupCategory] = roNodeGroupRepository.getFullGroupLibrary().toBox
  override def getAllGlobalParameters: Box[Seq[GlobalParameter]] = parameterService.getAllGlobalParameters()
  override def getAllInventories(): Box[Map[NodeId, NodeInventory]] = roInventoryRepository.getAllNodeInventories(AcceptedInventory).toBox
  override def getGlobalComplianceMode(): Box[GlobalComplianceMode] = complianceModeService.getGlobalComplianceMode
  override def getGlobalAgentRun(): Box[AgentRunInterval] = agentRunService.getGlobalAgentRun()
  override def getAllLicenses(): Box[Map[NodeId, CfeEnterpriseLicense]] = licenseRepository.getAllLicense().toBox
  override def getAppliedRuleIds(rules:Seq[Rule], groupLib: FullNodeGroupCategory, directiveLib: FullActiveTechniqueCategory, allNodeInfos: Map[NodeId, NodeInfo]): Set[RuleId] = {
     rules.filter(r => ruleApplicationStatusService.isApplied(r, groupLib, directiveLib, allNodeInfos) match {
      case _:AppliedStatus => true
      case _ => false
    }).map(_.id).toSet

  }

  /**
   * Build interpolation contexts.
   *
   * An interpolation context is a node-dependant
   * context for resolving ("expdanding", "binding")
   * interpolation variable in directive values.
   *
   * It's also the place where parameters are looked for
   * local overrides.
   */
  override def getNodeContexts(
      nodeIds               : Set[NodeId]
    , allNodeInfos          : Map[NodeId, NodeInfo]
    , allGroups             : FullNodeGroupCategory
    , allLicenses           : Map[NodeId, CfeEnterpriseLicense]
    , globalParameters      : Seq[GlobalParameter]
    , globalAgentRun        : AgentRunInterval
    , globalComplianceMode  : ComplianceMode
    , globalPolicyMode      : GlobalPolicyMode
  ): Box[Map[NodeId, InterpolationContext]] = {

    /*
     * parameters have to be taken appart:
     *
     * - they can be overriden by node - not handled here, it will be in the resolution of node
     *   when implemented. Most likelly, we will have the information in the node info. And
     *   in that case, we could just use an interpolation variable
     *
     * - they can be plain string => nothing to do
     * - they can contains interpolated strings:
     *   - to node info parameters: ok
     *   - to parameters : hello loops!
     */
    def buildParams(parameters: Seq[GlobalParameter]): Box[Map[ParameterName, InterpolationContext => Box[String]]] = {
      bestEffort(parameters) { param =>
        for {
          p <- interpolatedValueCompiler.compile(param.value) ?~! s"Error when looking for interpolation variable in global parameter '${param.name}'"
        } yield {
          (param.name, p)
        }
      }.map( _.toMap)
    }

    for {
      globalSystemVariables <- systemVarService.getGlobalSystemVariables(globalAgentRun)
      parameters            <- buildParams(globalParameters) ?~! "Can not parsed global parameter (looking for interpolated variables)"
    } yield {
      (nodeIds.flatMap { nodeId:NodeId =>
        (for {
          nodeInfo     <- Box(allNodeInfos.get(nodeId)) ?~! s"Node with ID ${nodeId.value} was not found"
          policyServer <- Box(allNodeInfos.get(nodeInfo.policyServerId)) ?~! s"Node with ID ${nodeId.value} was not found"

          nodeContext  <- systemVarService.getSystemVariables(nodeInfo, allNodeInfos, allGroups, allLicenses, globalSystemVariables, globalAgentRun, globalComplianceMode  : ComplianceMode)
        } yield {
          (nodeId, InterpolationContext(
                        nodeInfo
                      , policyServer
                      , globalPolicyMode
                      , nodeContext
                      , parameters
                    )
          )
        }) match {
          case eb:EmptyBox =>
            val e = eb ?~! s"Error while building target configuration node for node '${nodeId.value}' which is one of the target of rules. Ignoring it for the rest of the process"
            PolicyLogger.error(e.messageChain)
            None

          case x => x
        }
      }).toMap
    }
  }

}

///////////////////////////////////////////////////////////////////////////////////////////////////////////////////////

trait PromiseGeneration_buildRuleVals extends PromiseGenerationService {

  def ruleValService: RuleValService

  override def buildRuleVals(
      activeRuleIds: Set[RuleId]
    , rules        : Seq[Rule]
    , directiveLib : FullActiveTechniqueCategory
    , allGroups    : FullNodeGroupCategory
    , allNodeInfos : Map[NodeId, NodeInfo]
  ) : Box[Seq[RuleVal]] = {

    val appliedRules = rules.filter(r => activeRuleIds.contains(r.id))
    for {
      rawRuleVals <- bestEffort(appliedRules) { rule => ruleValService.buildRuleVal(rule, directiveLib, allGroups, allNodeInfos) } ?~! "Could not find configuration vals"
    } yield rawRuleVals
  }

}

///////////////////////////////////////////////////////////////////////////////////////////////////////////////////////

trait PromiseGeneration_buildNodeConfigurations extends PromiseGenerationService {
  override def buildNodeConfigurations(
<<<<<<< HEAD
      activeNodeIds      : Set[NodeId]
    , ruleVals           : Seq[RuleVal]
    , nodeContexts       : Map[NodeId, InterpolationContext]
    , allNodeModes       : Map[NodeId, NodeModeConfig]
    , scriptEngineEnabled: FeatureSwitch
    , globalPolicyMode   : GlobalPolicyMode
    , maxParallelism     : Int
    , jsTimeout          : FiniteDuration
  ) : Box[NodeConfigurations] = BuildNodeConfiguration.buildNodeConfigurations(activeNodeIds, ruleVals, nodeContexts, allNodeModes, scriptEngineEnabled, globalPolicyMode, maxParallelism, jsTimeout)
=======
      activeNodeIds            : Set[NodeId]
    , ruleVals                 : Seq[RuleVal]
    , nodeContexts             : Map[NodeId, InterpolationContext]
    , allNodeModes             : Map[NodeId, NodeModeConfig]
    , scriptEngineEnabled      : FeatureSwitch
    , globalPolicyMode         : GlobalPolicyMode
    , parallelism              : Parallelism
    , jsTimeout                : FiniteDuration
    , generationContinueOnError: Boolean
  ) : Box[NodeConfigurations] = BuildNodeConfiguration.buildNodeConfigurations(activeNodeIds, ruleVals, nodeContexts, allNodeModes, scriptEngineEnabled, globalPolicyMode, parallelism, jsTimeout, generationContinueOnError)
>>>>>>> ad4f3bf0

}

final case class NodeConfigurations(
    ok    : List[NodeConfiguration]
  , errors: List[Failure]
)

object BuildNodeConfiguration extends Loggable {

  /*
   * Utility class that helps deduplicate same failures in a chain
   * of failure when using bestEffort.
   */
  implicit class DedupFailure[T](box: Box[T]) {
    def dedupFailures(failure: String, transform: String => String = identity) = {
      box match { //dedup error messages
          case Full(res)   => Full(res)
          case eb:EmptyBox =>
            val msg = eb match {
              case Empty      => ""
              case f: Failure => //here, dedup
                ": " + f.failureChain.map(m => transform(m.msg).trim).toSet.mkString("; ")
            }
            Failure(failure + msg)
      }
    }
  }

  /*
   * From a list of ruleVal, find the list of all impacted nodes
   * with the actual Policy they will have.
   * Replace all ${rudder.node.varName} vars, returns the nodes ready to be configured, and expanded RuleVal
   * allNodeInfos *must* contains the nodes info of every nodes
   *
   * Building configuration may fail for some nodes. In that case, the whole process is not in error but only
   * the given node error fails.
   *
   * That process should be mostly a computing one (but for JS part). We use a bounded thread pool of the size
   * of maxParallelism, and the JsEngine will also use such a pool.
   */
  def buildNodeConfigurations(
<<<<<<< HEAD
      activeNodeIds      : Set[NodeId]
    , ruleVals           : Seq[RuleVal]
    , nodeContexts       : Map[NodeId, InterpolationContext]
    , allNodeModes       : Map[NodeId, NodeModeConfig]
    , scriptEngineEnabled: FeatureSwitch
    , globalPolicyMode   : GlobalPolicyMode
    , maxParallelism     : Int
    , jsTimeout          : FiniteDuration
=======
      activeNodeIds            : Set[NodeId]
    , ruleVals                 : Seq[RuleVal]
    , nodeContexts             : Map[NodeId, InterpolationContext]
    , allNodeModes             : Map[NodeId, NodeModeConfig]
    , scriptEngineEnabled      : FeatureSwitch
    , globalPolicyMode         : GlobalPolicyMode
    , parallelism              : Parallelism
    , jsTimeout                : FiniteDuration
    , generationContinueOnError: Boolean
>>>>>>> ad4f3bf0
  ) : Box[NodeConfigurations] = {

    //step 1: from RuleVals to expanded rules vals

    //group by nodes
    //no consistancy / unicity check is done here, it will be done
    //in an other phase. We are just switching to a node-first view.
    val policyDraftByNode: Map[NodeId, Seq[ParsedPolicyDraft]] = {
      val byNodeDrafts = scala.collection.mutable.Map.empty[NodeId, Vector[ParsedPolicyDraft]]
      ruleVals.foreach { rule =>
        rule.nodeIds.foreach { nodeId =>
          byNodeDrafts.update(nodeId, byNodeDrafts.getOrElse(nodeId, Vector[ParsedPolicyDraft]()) ++ rule.parsedPolicyDrafts)
        }
      }
      byNodeDrafts.toMap
    }


    // 1.3: build node config, binding ${rudder./node.properties} parameters
    // open a scope for the JsEngine, because its init is long.

    JsEngineProvider.withNewEngine(scriptEngineEnabled, maxParallelism, jsTimeout) { jsEngine =>

      // here, we consider j
      val nodeConfigsProg = ZIO.foreachParN(maxParallelism.toLong)(nodeContexts.toSeq) { case (nodeId, context) =>

        (for {
            parsedDrafts  <- policyDraftByNode.get(nodeId).notOptional("Promise generation algorithm error: cannot find back the configuration information for a node")
            // if a node is in state "emtpy policies", we only keep system policies + log
            filteredDrafts=  if(context.nodeInfo.state == NodeState.EmptyPolicies) {
                                PolicyLogger.info(s"Node '${context.nodeInfo.hostname}' (${context.nodeInfo.id.value}) is in '${context.nodeInfo.state.name}' state, keeping only system policies for it")
                                parsedDrafts.flatMap(d =>
                                  if(d.isSystem) {
                                    Some(d)
                                  } else {
                                    PolicyLogger.trace(s"Node '${context.nodeInfo.id.value}': skipping policy '${d.id.value}'")
                                    None
                                  }
                                )
                              } else {
                                parsedDrafts
                              }

            /*
             * Clearly, here, we are evaluating parameters, and we are not using that just after in the
             * variable expansion, which mean that we are doing the same work again and again and again.
             * Moreover, we also are evaluating again and again parameters whose context ONLY depends
             * on other parameter, and not node config at all. Bad bad bad bad.
             * TODO: two stages parameter evaluation
             *  - global
             *  - by node
             *  + use them in variable expansion (the variable expansion should have a fully evaluated InterpolationContext)
             */
            parameters    <- context.parameters.accumulate { case (name, param) =>
                               for {
                                 p <- param(context).toIO
                               } yield {
                                 (name, p)
                               }
                             }.mapError(_.deduplicate)
            boundedDrafts <- filteredDrafts.accumulate { draft =>
                                (for {
                                  //bind variables with interpolated context
                                  expandedVariables <- draft.variables(context).toIO
                                  // And now, for each variable, eval - if needed - the result
                                  expandedVars      <- expandedVariables.accumulate { case (k, v) =>
                                                          //js lib is specific to the node os, bind here to not leak eval between vars
                                                          val jsLib = context.nodeInfo.osDetails.os match {
                                                           case AixOS => JsRudderLibBinding.Aix
                                                           case _     => JsRudderLibBinding.Crypt
                                                         }
                                                         jsEngine.eval(v, jsLib).map( x => (k, x) ).toIO
                                                       }.mapError(_.deduplicate)
                                  } yield {
                                    draft.toBoundedPolicyDraft(expandedVars.toMap)
                                  }).chainError(s"When processing directive '${draft.directiveOrder.value}'")
                                }.mapError(_.deduplicate)
            // from policy draft, check and build the ordered seq of policy
            policies   <- MergePolicyService.buildPolicy(context.nodeInfo, globalPolicyMode, boundedDrafts).toIO
          } yield {
            // we have the node mode
            val nodeModes = allNodeModes(context.nodeInfo.id)

            NodeConfiguration(
                nodeInfo     = context.nodeInfo
              , modesConfig  = nodeModes
                //system technique should not have hooks, and at least it is not supported.
              , runHooks     = MergePolicyService.mergeRunHooks(policies.filter( ! _.technique.isSystem), nodeModes.nodePolicyMode, nodeModes.globalPolicyMode)
              , policies     = policies
              , nodeContext  = context.nodeContext
              , parameters   = parameters.map { case (k,v) => ParameterForConfiguration(k, v) }.toSet
              , isRootServer = context.nodeInfo.id == context.policyServerInfo.id
            )
          }).chainError(s"Error with parameters expansion for node '${context.nodeInfo.hostname}' (${context.nodeInfo.id.value})").either
      }
<<<<<<< HEAD
      val nodeConfigs = nodeConfigsProg.runNow
=======

>>>>>>> ad4f3bf0
      val success = nodeConfigs.collect { case Right(c) => c }.toList
      val failures = nodeConfigs.collect { case Left(f) => f.fullMsg }.toSet
      val failedIds = nodeContexts.keySet -- success.map( _.nodeInfo.id )

      val result = recFailNodes(failedIds, success, failures)
      failures.size match {
        case 0    => Full(result)
        case _ if generationContinueOnError
                  =>  logger.error(s"Error while computing Node Configuration for nodes")
          logger.error(s"Cause is ${failures.mkString(",")}")
                     Full(result)
        case _    => val allErrors = result.errors.map(_.messageChain)
                     logger.error(s"Error while computing Node Configuration for nodes: ${allErrors.mkString(" ; ")}")
                     Failure(s"Error while computing Node Configuration for nodes: ${allErrors.mkString(" ; ")}")
      }
    }
  }

  // we need to remove all nodes whose parent are failed, recursively
  // we don't want to have zillions of "node x failed b/c parent failed", so we just say "children node failed b/c parent failed"
  def recFailNodes(failed: Set[NodeId], maybeSuccess: List[NodeConfiguration], failures: Set[String]): NodeConfigurations = {
    // filter all nodes whose parent is in failed
    val newFailed = maybeSuccess.collect { case cfg if(failed.contains(cfg.nodeInfo.policyServerId )) =>
      (cfg.nodeInfo.id, s"Can not configure '${cfg.nodeInfo.policyServerId.value}' children node because '${cfg.nodeInfo.policyServerId.value}' is a policy server whose configuration is in error")
    }.toMap

    if(newFailed.isEmpty) { //ok, returns
      NodeConfigurations(maybeSuccess, failures.toList.map(Failure(_)))
    } else { // recurse
      val allFailed = failed ++ newFailed.keySet
      recFailNodes(allFailed, maybeSuccess.filter(cfg => !allFailed.contains(cfg.nodeInfo.id)), failures ++ newFailed.values)
    }
  }
}



///////////////////////////////////////////////////////////////////////////////////////////////////////////////////////

trait PromiseGeneration_updateAndWriteRule extends PromiseGenerationService {

  def nodeConfigurationService : NodeConfigurationHashRepository
  def woRuleRepo: WoRuleRepository
  def promisesFileWriterService: PolicyWriterService

  /**
   * That methode remove node configurations for nodes not in allNodes.
   * Corresponding nodes are deleted from the repository of node configurations.
   * Return the updated map of all node configurations (really present).
   */
  def purgeDeletedNodes(allNodes: Set[NodeId], allNodeConfigs: Map[NodeId, NodeConfiguration]) : Box[Map[NodeId, NodeConfiguration]] = {
    val nodesToDelete = allNodeConfigs.keySet -- allNodes
    for {
      deleted <- nodeConfigurationService.deleteNodeConfigurations(nodesToDelete)
    } yield {
      allNodeConfigs -- nodesToDelete
    }
  }

  def forgetOtherNodeConfigurationState(keep: Set[NodeId]) : Box[Set[NodeId]] = {
    nodeConfigurationService.onlyKeepNodeConfiguration(keep)
  }

  def getNodeConfigurationHash(): Box[Map[NodeId, NodeConfigurationHash]] = nodeConfigurationService.getAll()

  /**
   * Look what are the node configuration updated compared to information in cache
   */
  def selectUpdatedNodeConfiguration(nodeConfigurations: Map[NodeId, NodeConfiguration], cache: Map[NodeId, NodeConfigurationHash]): Set[NodeId] = {
    val notUsedTime = new DateTime(0) //this seems to tell us the nodeConfigurationHash should be refactor to split time frome other properties
    val newConfigCache = nodeConfigurations.map{ case (_, conf) => NodeConfigurationHash(conf, notUsedTime) }

    val (updatedConfig, notUpdatedConfig) = newConfigCache.toSeq.partition{ p =>
      cache.get(p.id) match {
        case None    => true
        case Some(e) => !e.equalWithoutWrittenDate(p)
      }
    }

    if(notUpdatedConfig.size > 0) {
      PolicyLogger.debug(s"Not updating non-modified node configuration: [${notUpdatedConfig.map( _.id.value).mkString(", ")}]")
    }

    if(updatedConfig.size == 0) {
      PolicyLogger.info("No node configuration was updated, no promises to write")
      Set()
    } else {
      val nodeToKeep = updatedConfig.map( _.id ).toSet
      PolicyLogger.info(s"Configuration of following ${updatedConfig.size} nodes were updated, their promises are going to be written: [${updatedConfig.map(_.id.value).mkString(", ")}]")
      nodeConfigurations.keySet.intersect(nodeToKeep)
    }
  }

  /**
   * For each nodeConfiguration, get the corresponding node config version.
   * Either get it from cache or create a new one depending if the node configuration was updated
   * or not.
   */
  def getNodesConfigVersion(allNodeConfigs: Map[NodeId, NodeConfiguration], hashes: Map[NodeId, NodeConfigurationHash], generationTime: DateTime): Map[NodeId, NodeConfigId] = {

    /*
     * Several steps heres:
     * - look what node configuration are updated (based on their cache ?)
     * - write these node configuration
     * - update caches
     */
    val updatedNodes = selectUpdatedNodeConfiguration(allNodeConfigs, hashes)

    /*
     * The hash is directly the NodeConfigHash.hashCode, because we want it to be
     * unique to a given generation and the "writtenDate" is part of NodeConfigurationHash.
     * IE, even if we have the same nodeConfig than a
     * previous one, but the expected node config was closed, we want to get a new
     * node config id.
     */
    def hash(h: NodeConfigurationHash): String = {
      //we always set date = 0, so we have the possibility to see with
      //our eyes (and perhaps some SQL) two identicals node config diverging
      //only by the date of generation
      h.writtenDate.toString("YYYYMMdd-HHmmss")+"-"+h.copy(writtenDate = new DateTime(0)).hashCode.toHexString
    }

    /*
     * calcul new nodeConfigId for the updated configuration
     * The filterKey in place of a updatedNode.map(id => allNodeConfigs.get(id)
     * is to be sure to have the NodeConfiguration. There is 0 reason
     * to not have it, but it simplifie case.
     *
     */
    val nodeConfigIds = allNodeConfigs.filterKeys(updatedNodes.contains).values.map { nodeConfig =>
      (nodeConfig.nodeInfo.id, NodeConfigId(hash(NodeConfigurationHash(nodeConfig, generationTime))))
    }.toMap

    ComplianceDebugLogger.debug(s"Updated node configuration ids: ${nodeConfigIds.map {case (id, nodeConfigId) =>
      s"[${id.value}:${ hashes.get(id).fold("???")(x => hash(x)) }->${ nodeConfigId.value }]"
    }.mkString("") }")

    //return update nodeId with their config
    nodeConfigIds
  }

  /**
   * Actually  write the new configuration for the list of given node.
   * If the node target configuration is the same as the actual, nothing is done.
   * Else, promises are generated;
   * Return the list of configuration successfully written.
   */
  def writeNodeConfigurations(
      rootNodeId      : NodeId
    , updated         : Map[NodeId, NodeConfigId]
    , allNodeConfigs  : Map[NodeId, NodeConfiguration]
    , allLicenses     : Map[NodeId, CfeEnterpriseLicense]
    , globalPolicyMode: GlobalPolicyMode
    , generationTime  : DateTime
    , maxParallelism  : Int
  ) : Box[Set[NodeConfiguration]] = {

    val fsWrite0   =  System.currentTimeMillis

    for {
      written    <- promisesFileWriterService.writeTemplate(rootNodeId, updated.keySet, allNodeConfigs, updated, allLicenses, globalPolicyMode, generationTime, maxParallelism)
      ldapWrite0 =  DateTime.now.getMillis
      fsWrite1   =  (ldapWrite0 - fsWrite0)
      _          =  PolicyLogger.debug(s"Node configuration written on filesystem in ${fsWrite1} ms")
      //update the hash for the updated node configuration for that generation

      // #10625 : that should be one logic-level up (in the main generation for loop)

      toCache    =  allNodeConfigs.filterKeys(updated.contains(_)).values.toSet
      cached     <- nodeConfigurationService.save(toCache.map(x => NodeConfigurationHash(x, generationTime)))
      ldapWrite1 =  (DateTime.now.getMillis - ldapWrite0)
      _          =  PolicyLogger.debug(s"Node configuration cached in LDAP in ${ldapWrite1} ms")
    } yield {
      written.toSet
    }
  }

}

///////////////////////////////////////////////////////////////////////////////////////////////////////////////////////

trait PromiseGeneration_setExpectedReports extends PromiseGenerationService {
  def complianceCache  : CachedFindRuleNodeStatusReports
  def confExpectedRepo : UpdateExpectedReportsRepository

  override def computeExpectedReports(
      ruleVal          : Seq[RuleVal]
    , configs          : Seq[NodeConfiguration]
    , updatedNodes     : Map[NodeId, NodeConfigId]
    , generationTime   : DateTime
    , allNodeModes     : Map[NodeId, NodeModeConfig]
  ) : List[NodeExpectedReports] = {

    configs.map { nodeConfig =>
      val nodeId = nodeConfig.nodeInfo.id
      // overrides are in the reverse way, we need to transform them into OverridenPolicy
      val overrides = nodeConfig.policies.flatMap { p =>
        p.overrides.map(overriden => OverridenPolicy(overriden, p.id) )
      }

      NodeExpectedReports(
          nodeId
        , updatedNodes(nodeId)
        , generationTime
        , None
        , allNodeModes(nodeId) //that shall not throw, because we have all nodes here
        , RuleExpectedReportBuilder(nodeConfig.policies)
        , overrides
      )
    }.toList
  }

  override def invalidateComplianceCache(nodeIds: Set[NodeId]): Unit = {
    complianceCache.invalidate(nodeIds)
  }

  override def saveExpectedReports(
      expectedReports: List[NodeExpectedReports]
  ) : Box[Seq[NodeExpectedReports]] = {
    // now, we just need to go node by node, and for each:
    val time_0 = System.currentTimeMillis
    val res = confExpectedRepo.saveNodeExpectedReports(expectedReports)
    TimingDebugLogger.trace(s"updating expected node configuration in base took: ${System.currentTimeMillis-time_0}ms")
    res
  }
}

  /*
   * Utility object that take a flat list of Variable and structure them back into a
   * tree corresponding to Technique components hierarchy.
   *
   * We could avoid that method by directly saving user directives into a
   * tree-like data structure (yes, JSON) in place of the flat PolicyVars
   * format.
   */
object RuleExpectedReportBuilder extends Loggable {
  import com.normation.cfclerk.xmlparsers.CfclerkXmlConstants.DEFAULT_COMPONENT_KEY


  // get Rules expected configs back from a list of Policies
  def apply(policies: List[Policy]): List[RuleExpectedReports] = {
    // before anything else, we need to "flatten" rule/directive by policy vars
    // (i.e one for each PolicyVar, and we only have more than one of them in the
    // case where several directives from the same technique where merged.

    val flatten = policies.flatMap { p =>
      p.policyVars.toList.map { v => p.copy(id = v.policyId, policyVars = NonEmptyList.one(v)) }
    }

    // now, group by rule id and map to expected reports
    flatten.groupBy( _.id.ruleId ).map { case (ruleId, seq) =>
      val directives = seq.map { policy =>
        // from a policy, get one "directive expected reports" by directive.
        // As we flattened previously, we only need/want "head"
        val pvar = policy.policyVars.head
        DirectiveExpectedReports(
            pvar.policyId.directiveId
          , pvar.policyMode
          , policy.technique.isSystem
          , componentsFromVariables(policy.technique, policy.id.directiveId, pvar)
        )
      }

      RuleExpectedReports(ruleId, directives)
    }.toList
  }

  def componentsFromVariables(technique: PolicyTechnique, directiveId: DirectiveId, vars: PolicyVars) : List[ComponentExpectedReport] = {

    // Computes the components values, and the unexpanded component values
    val getTrackingVariableCardinality : (Seq[String], Seq[String]) = {
      val boundingVar = vars.trackerVariable.spec.boundingVariable.getOrElse(vars.trackerVariable.spec.name)
      // now the cardinality is the length of the boundingVariable
      (vars.expandedVars.get(boundingVar), vars.originalVars.get(boundingVar)) match {
        case (None, None) =>
          PolicyLogger.debug("Could not find the bounded variable %s for %s in ParsedPolicyDraft %s".format(
              boundingVar, vars.trackerVariable.spec.name, directiveId.value))
          (Seq(DEFAULT_COMPONENT_KEY),Seq()) // this is an autobounding policy
        case (Some(variable), Some(originalVariables)) if (variable.values.size==originalVariables.values.size) =>
          (variable.values, originalVariables.values)
        case (Some(variable), Some(originalVariables)) =>
          PolicyLogger.warn("Expanded and unexpanded values for bounded variable %s for %s in ParsedPolicyDraft %s have not the same size : %s and %s".format(
              boundingVar, vars.trackerVariable.spec.name, directiveId.value,variable.values, originalVariables.values ))
          (variable.values, originalVariables.values)
        case (None, Some(originalVariables)) =>
          (Seq(DEFAULT_COMPONENT_KEY),originalVariables.values) // this is an autobounding policy
        case (Some(variable), None) =>
          PolicyLogger.warn("Somewhere in the expansion of variables, the bounded variable %s for %s in ParsedPolicyDraft %s appeared, but was not originally there".format(
              boundingVar, vars.trackerVariable.spec.name, directiveId.value))
          (variable.values,Seq()) // this is an autobounding policy

      }
    }

    /*
     * We can have several components, one by section.
     * If there is no component for that policy, the policy is autobounded to DEFAULT_COMPONENT_KEY
     */
    val allComponents = technique.rootSection.getAllSections.flatMap { section =>
      if(section.isComponent) {
        section.componentKey match {
          case None =>
            //a section that is a component without componentKey variable: card=1, value="None"
            Some(ComponentExpectedReport(section.name, List(DEFAULT_COMPONENT_KEY), List(DEFAULT_COMPONENT_KEY)))
          case Some(varName) =>
            //a section with a componentKey variable: card=variable card
            val values           = vars.expandedVars.get(varName).map( _.values.toList).getOrElse(Nil)
            val unexpandedValues = vars.originalVars.get(varName).map( _.values.toList).getOrElse(Nil)
            if (values.size != unexpandedValues.size)
              PolicyLogger.warn("Caution, the size of unexpanded and expanded variables for autobounding variable in section %s for directive %s are not the same : %s and %s".format(
                  section.componentKey, directiveId.value, values, unexpandedValues ))
            Some(ComponentExpectedReport(section.name, values, unexpandedValues))
        }
      } else {
        None
      }
    }.toList

    if(allComponents.size < 1) {
      //that log is outputed one time for each directive for each node using a technique, it's far too
      //verbose on debug.
      PolicyLogger.trace("Technique '%s' does not define any components, assigning default component with expected report = 1 for Directive %s".format(
        technique.id, directiveId))

      val trackingVarCard = getTrackingVariableCardinality
      List(ComponentExpectedReport(technique.id.name.value, trackingVarCard._1.toList, trackingVarCard._2.toList))
    } else {
      allComponents
    }

  }

}

trait PromiseGeneration_historization extends PromiseGenerationService {
  def historizationService : HistorizationService

  def historizeData(
        rules            : Seq[Rule]
      , directiveLib     : FullActiveTechniqueCategory
      , groupLib         : FullNodeGroupCategory
      , allNodeInfos     : Map[NodeId, NodeInfo]
      , globalAgentRun   : AgentRunInterval
    ) : Box[Unit] = {
    for {
      _ <- historizationService.updateNodes(allNodeInfos.values.toSet)
      _ <- historizationService.updateGroups(groupLib)
      _ <- historizationService.updateDirectiveNames(directiveLib)
      _ <- historizationService.updatesRuleNames(rules)
      _ <- historizationService.updateGlobalSchedule(globalAgentRun.interval, globalAgentRun.splaytime, globalAgentRun.startHour, globalAgentRun.startMinute)
    } yield {
      () // unit is expected
    }
  }

}<|MERGE_RESOLUTION|>--- conflicted
+++ resolved
@@ -106,116 +106,6 @@
   def beforeDeploymentSync(generationTime: DateTime): Box[Unit]
 }
 
-<<<<<<< HEAD
-=======
-
-/*
- * Objects to manage parallelism along generation process
- */
-case class Parallelism(
-    max      : Int
-  , scheduler: Scheduler
-  , semaphore: TaskSemaphore
-)
-
-object ParallelSequence extends Loggable {
-  private[this] def boxToEither[U,T](f: U => Box[T])(u:U): Either[String, T] = f(u) match {
-    case Full(t)    => Right(t)
-    case Empty      => logger.error("Empty boxToEither: no result") ; Left("Error (no message available)")
-    case f: Failure => logger.error(s"Failure in boxToEither: ${f.messageChain}"); Left(f.messageChain)
-  }
-  private[this] def recover[U,T](u:U, ex: Throwable): Either[String, T] = Left(ex.getMessage)
-
-  def traverse[U,T](seq: Seq[U])(f:U => Box[T])(implicit parallelism: Parallelism): Box[Seq[T]] = {
-    parallelSequenceGen(seq)(boxToEither(f) _, recover) match {
-      case Left(nel) => Failure(nel.toList.mkString(";"))
-      case Right(x)  => Full(x)
-    }
-  }
-
-  // here, we keep either because it's more precise than box (no empty) and a pass will be needed in all case before composition with other method.
-  // That pass can map(either => left to failure, right to full)
-  def applicative[U,T](seq: Seq[U])(f: U => Box[T])(implicit parallelism: Parallelism): Seq[Either[String, T]] = {
-    parallelApplicativeGen(seq)(boxToEither(f) _, recover)
-  }
-
-  /*
-   * For all the writing part, we want to limit the number of concurrent workers on two aspects:
-   * - we want an I/O threadpool, which knows what to do when a thread is blocked for a long time,
-   *   and risks thread exaustion
-   *   (it can happens, since we have a number of files to write, some maybe big)
-   * - we want to limit the total number of concurrent execution to avoid blowming up the number
-   *   of open files, concurrent hooks, etc. This is not directly linked to the number of CPU,
-   *   but clearly there is no point having a pool of 4 threads for 1000 nodes which will
-   *   fork 1000 times for hooks - even if there is 4 threads used for that.
-   *
-   * That means that we want something looking like a sequencePar interface, but with:
-   * - a common thread pool, i/o oriented
-   * - a common max numbers of concurrent tasks.
-   *   I believe it should be common to all steps because it's mostly on the same machine - but
-   *   for now, that doesn't really matter, since each step is bloking (ie wait before next).
-   *   A parallelism around the thread pool sizing (by default, number of CPU) seems ok.
-   *
-   * here, f must not throws execption.
-   *
-   */
-  def parallelSequence[U,T](seq: Seq[U])(f:U => Box[T])(implicit parallelism: Parallelism): Box[Seq[T]] = {
-    def boxToEither(f: U => Box[T])(u:U): Either[String, T] = f(u) match {
-      case Full(t)    => Right(t)
-      case Empty      => Left("Error (no message available)")
-      case f: Failure => Left(f.messageChain)
-    }
-    def recover(u:U, ex: Throwable): Either[String, T] = Left(ex.getMessage)
-
-    parallelSequenceGen(seq)(boxToEither(f) _, recover) match {
-      case Left(nel) => Failure(nel.toList.mkString(";"))
-      case Right(x)  => Full(x)
-    }
-  }
-
-  def parallelApplicativeGen[U, T, E](seq: Seq[U])(f:U => Either[E, T], recover:(U, Throwable) => Either[E, T])(implicit parallelism: Parallelism): Seq[Either[E, T]] = {
-    import scala.concurrent.duration._
-
-    //transform the sequence in tasks, gather results unordered
-    val tasks = Task.gather(seq.map { action =>
-      parallelism.semaphore.greenLight(Task(
-        try {
-          f(action)
-        } catch {
-          case ex: Throwable => recover(action, ex)
-        }
-      ))
-    })
-
-    // give a timeout for the whole tasks sufficiently large.
-    // Hint: CF-promise taking 2s by node, for 10 000 nodes, on
-    // 4 cores => ~85 minutes...
-    // It is here mostly as a safeguard for generation which went wrong -
-    // we will already have timeout at the thread level for stalling threads.
-    val timeout = 2.hours
-
-    //exec
-    Await.result(tasks.runAsync(parallelism.scheduler), timeout)
-  }
-
-  def parallelSequenceGen[U, T, E](seq: Seq[U])(f:U => Either[E, T], recover:(U, Throwable) => Either[E, T])(implicit parallelism: Parallelism): Either[NonEmptyList[E], Seq[T]] = {
-
-    val updated = parallelApplicativeGen(seq)(f, recover)
-
-    // gather results
-    val gatherErrors = updated.foldLeft[Either[NonEmptyList[E], Seq[T]]](Right(Nil)) {
-      case (Left(nel) , Left(err)) => Left(err :: nel)
-      case (Left(nel) , _        ) => Left(nel)
-      case (Right(_)  , Left(err)) => Left(NonEmptyList.of(err))
-      case (Right(seq), Right(x) ) => Right(seq :+ x)
-    }
-
-   gatherErrors
-  }
-
-}
-
->>>>>>> ad4f3bf0
 /**
  * The main service which deploy modified rules and
  * their dependencies.
@@ -391,11 +281,7 @@
 
       buildConfigTime       =  System.currentTimeMillis
       /// here, we still have directive by directive info
-<<<<<<< HEAD
-      configsAndErrors      <- buildNodeConfigurations(activeNodeIds, ruleVals, nodeContexts, allNodeModes, scriptEngineEnabled, globalPolicyMode, maxParallelism, jsTimeout) ?~! "Cannot build target configuration node"
-=======
-      configsAndErrors      <- buildNodeConfigurations(activeNodeIds, ruleVals, nodeContexts, allNodeModes, scriptEngineEnabled, globalPolicyMode, parallelism, jsTimeout, generationContinueOnError) ?~! "Cannot build target configuration node"
->>>>>>> ad4f3bf0
+      configsAndErrors      <- buildNodeConfigurations(activeNodeIds, ruleVals, nodeContexts, allNodeModes, scriptEngineEnabled, globalPolicyMode, maxParallelism, jsTimeout, generationContinueOnError) ?~! "Cannot build target configuration node"
       /// only keep successfull node config. We will keep the failed one to fail the whole process in the end if needed
       nodeConfigs           =  configsAndErrors.ok.map(c => (c.nodeInfo.id, c)).toMap
       timeBuildConfig       =  (System.currentTimeMillis - buildConfigTime)
@@ -908,7 +794,6 @@
 
 trait PromiseGeneration_buildNodeConfigurations extends PromiseGenerationService {
   override def buildNodeConfigurations(
-<<<<<<< HEAD
       activeNodeIds      : Set[NodeId]
     , ruleVals           : Seq[RuleVal]
     , nodeContexts       : Map[NodeId, InterpolationContext]
@@ -917,19 +802,8 @@
     , globalPolicyMode   : GlobalPolicyMode
     , maxParallelism     : Int
     , jsTimeout          : FiniteDuration
-  ) : Box[NodeConfigurations] = BuildNodeConfiguration.buildNodeConfigurations(activeNodeIds, ruleVals, nodeContexts, allNodeModes, scriptEngineEnabled, globalPolicyMode, maxParallelism, jsTimeout)
-=======
-      activeNodeIds            : Set[NodeId]
-    , ruleVals                 : Seq[RuleVal]
-    , nodeContexts             : Map[NodeId, InterpolationContext]
-    , allNodeModes             : Map[NodeId, NodeModeConfig]
-    , scriptEngineEnabled      : FeatureSwitch
-    , globalPolicyMode         : GlobalPolicyMode
-    , parallelism              : Parallelism
-    , jsTimeout                : FiniteDuration
     , generationContinueOnError: Boolean
-  ) : Box[NodeConfigurations] = BuildNodeConfiguration.buildNodeConfigurations(activeNodeIds, ruleVals, nodeContexts, allNodeModes, scriptEngineEnabled, globalPolicyMode, parallelism, jsTimeout, generationContinueOnError)
->>>>>>> ad4f3bf0
+  ) : Box[NodeConfigurations] = BuildNodeConfiguration.buildNodeConfigurations(activeNodeIds, ruleVals, nodeContexts, allNodeModes, scriptEngineEnabled, globalPolicyMode, maxParallelism, jsTimeout, generationContinueOnError)
 
 }
 
@@ -972,7 +846,6 @@
    * of maxParallelism, and the JsEngine will also use such a pool.
    */
   def buildNodeConfigurations(
-<<<<<<< HEAD
       activeNodeIds      : Set[NodeId]
     , ruleVals           : Seq[RuleVal]
     , nodeContexts       : Map[NodeId, InterpolationContext]
@@ -981,17 +854,7 @@
     , globalPolicyMode   : GlobalPolicyMode
     , maxParallelism     : Int
     , jsTimeout          : FiniteDuration
-=======
-      activeNodeIds            : Set[NodeId]
-    , ruleVals                 : Seq[RuleVal]
-    , nodeContexts             : Map[NodeId, InterpolationContext]
-    , allNodeModes             : Map[NodeId, NodeModeConfig]
-    , scriptEngineEnabled      : FeatureSwitch
-    , globalPolicyMode         : GlobalPolicyMode
-    , parallelism              : Parallelism
-    , jsTimeout                : FiniteDuration
     , generationContinueOnError: Boolean
->>>>>>> ad4f3bf0
   ) : Box[NodeConfigurations] = {
 
     //step 1: from RuleVals to expanded rules vals
@@ -1087,11 +950,7 @@
             )
           }).chainError(s"Error with parameters expansion for node '${context.nodeInfo.hostname}' (${context.nodeInfo.id.value})").either
       }
-<<<<<<< HEAD
       val nodeConfigs = nodeConfigsProg.runNow
-=======
-
->>>>>>> ad4f3bf0
       val success = nodeConfigs.collect { case Right(c) => c }.toList
       val failures = nodeConfigs.collect { case Left(f) => f.fullMsg }.toSet
       val failedIds = nodeContexts.keySet -- success.map( _.nodeInfo.id )
