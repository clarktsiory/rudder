/*
 *************************************************************************************
 * Copyright 2016 Normation SAS
 *************************************************************************************
 *
 * This file is part of Rudder.
 *
 * Rudder is free software: you can redistribute it and/or modify
 * it under the terms of the GNU General Public License as published by
 * the Free Software Foundation, either version 3 of the License, or
 * (at your option) any later version.
 *
 * In accordance with the terms of section 7 (7. Additional Terms.) of
 * the GNU General Public License version 3, the copyright holders add
 * the following Additional permissions:
 * Notwithstanding to the terms of section 5 (5. Conveying Modified Source
 * Versions) and 6 (6. Conveying Non-Source Forms.) of the GNU General
 * Public License version 3, when you create a Related Module, this
 * Related Module is not considered as a part of the work and may be
 * distributed under the license agreement of your choice.
 * A "Related Module" means a set of sources files including their
 * documentation that, without modification of the Source Code, enables
 * supplementary functions or services in addition to those offered by
 * the Software.
 *
 * Rudder is distributed in the hope that it will be useful,
 * but WITHOUT ANY WARRANTY; without even the implied warranty of
 * MERCHANTABILITY or FITNESS FOR A PARTICULAR PURPOSE.  See the
 * GNU General Public License for more details.
 *
 * You should have received a copy of the GNU General Public License
 * along with Rudder.  If not, see <http://www.gnu.org/licenses/>.

 *
 *************************************************************************************
 */

package com.normation.rudder.hooks

import com.normation.NamedZioLogger
import com.normation.box._
import com.normation.errors._
import com.normation.zio._
import com.normation.zio.ZioRuntime
import java.io.File
import java.nio.charset.StandardCharsets
import net.liftweb.common.Box
import net.liftweb.common.Failure
import net.liftweb.common.Full
import net.liftweb.common.Logger
import org.slf4j.LoggerFactory
import scala.util.control.NonFatal
import zio._
import zio.duration._
import zio.syntax._

/*
 * The goal of that file is to give a simple abstraction to run hooks in
 * rudder.
 *
 * Hooks are stored in a directory. All hooks from a directory are
 * run sequentially, so that side effects from one hook can be used
 * in the following if the user want so.
 * A hook which fails stop the process and error from stderr are used
 * for the reason of the failing.
 * A failed hook is decided by the return code: 0 mean success, anything
 * else is a failure.
 *
 * Hooks are asynchronously executed by default, in a Future.
 */

/*
 * Hooks are group in "set". We run all the hooks
 * from the same set with the same set of envVariables.
 * The hooks are executed in the order of the list.
 */
final case class HookTimeout(warn: Option[Duration], kill: Option[Duration])
final case class Hooks(basePath: String, hooksFile: List[(String, HookTimeout)])

/**
 * Hook env are pairs of environment variable name <=> value
 */
final case class HookEnvPair(name: String, value: String) {
  def show = s"[${name}:${value}]"
}
final case class HookEnvPairs(values: List[HookEnvPair]) extends AnyVal {
  // shortcut to view envVariables as a Map[String, String]
  def toMap = values.map(p => (p.name, p.value)).toMap

  def add(other: HookEnvPairs) = HookEnvPairs(this.values ::: other.values)

  /**
   * Formatted string
   * [key1:val1][key2:val2]...
   */
  def debugString: String = values.map(_.show).mkString(" ")
}

object HookEnvPairs {
  def toListPairs(values: (String, String)*) = values.map(p => HookEnvPair(p._1, p._2)).toList

  def build(values: (String, String)*) = {
    HookEnvPairs(toListPairs(values: _*))
  }
}

/**
 * Loggger for hooks
 */
object HooksLogger extends Logger {
  override protected def _logger = LoggerFactory.getLogger("hooks")

  object LongExecLogger extends Logger {
    override protected def _logger = LoggerFactory.getLogger("hooks.longexecution")
  }
}

object PureHooksLogger extends NamedZioLogger {
  override def loggerName: String = "hooks"

  object LongExecLogger extends NamedZioLogger {
    override def loggerName = "hooks.longexecution"
  }
}

sealed trait HookReturnCode {
  def code:   Int
  def stdout: String
  def stderr: String
  def msg:    String
}

object HookReturnCode {
  sealed trait Success extends HookReturnCode
  sealed trait Error   extends HookReturnCode

  // special return code
  final case class Ok(stdout: String, stderr: String)                                  extends Success {
    val code = 0
    val msg  = ""
  }
  final case class Warning(code: Int, stdout: String, stderr: String, msg: String)     extends Success
  final case class ScriptError(code: Int, stdout: String, stderr: String, msg: String) extends Error
  final case class SystemError(msg: String)                                            extends Error   {
    val stderr = ""
    val stdout = ""
    val code   = Int.MaxValue // special value out of bound 0-255, far in the "reserved" way
  }

  // special return code 100: it is a stop state, but in some case can lead to
  // an user message that is tailored to explain that it is not a hook error)
  final case class Interrupt(msg: String, stdout: String, stderr: String) extends Error {
    val code = Interrupt.code
  }
  object Interrupt {
    val code = 100
  }
}

object HooksImplicits {
  implicit def hooksReturnCodeToBox(hrc: HookReturnCode): Box[Unit] = {
    hrc match {
      case _: HookReturnCode.Success => Full(())
      case x: HookReturnCode.Error   => Failure(s"${x.msg}\n stdout: ${x.stdout}\n stderr: '${x.stderr}'")
    }
  }

}

object RunHooks {

  /**
   * A hook can have a specific timeout, which allows user to either make some hook fail fast, or
   * give long-running one more time.
   * There is two level: warn in log and kill hook.
   * Warn should always been shorter than kill if you want it be of any use.
   */
  final val HOOK_WARN_TIMEOUT = "HOOK_WARN_TIMEOUT"
  final val HOOK_KILL_TIMEOUT = "HOOK_KILL_TIMEOUT"

  /**
   * Runs a list of hooks. Each hook is run sequencially (so that
   * the user can expects one hook side effects to be used in the
   * next one), but the whole process is asynchronous.
   * If one hook fails, the whole list fails.
   *
   * The semantic of return codes is:
   * - < 0: success (we should never have a negative returned code, but java int are signed)
   * - 0: success
   * - 1-31: errors. These codes stop the hooks pipeline, and the generation is on error
   * - 32-63: warnings. These code log a warning message, but DON'T STOP the next hook processing
   * - 64-255: reserved. For now, they will be treat as "error", but that behaviour can change any-time
   *            without notice.
   * - > 255: should not happen, but treated as reserved.
   *
   */
  def asyncRun(
      hooks:           Hooks,
      hookParameters:  HookEnvPairs,
      envVariables:    HookEnvPairs,
      globalWarnAfter: Duration = 1.minutes,
      unitWarnAfter:   Duration = 30.seconds,
      unitKillAfter:   Duration = 5.minutes
  ): IOResult[(HookReturnCode, Long)] = {

    import HookReturnCode._

    def logReturnCode(result: HookReturnCode): IOResult[Unit] = {
      for {
        _ <- ZIO.when(PureHooksLogger.logEffect.isTraceEnabled()) {
               PureHooksLogger.trace(s"  -> results: ${result.msg}") *>
               PureHooksLogger.trace(s"  -> stdout : ${result.stdout}") *>
               PureHooksLogger.trace(s"  -> stderr : ${result.stderr}")
             }
        _ <- ZIO.when(result.code >= 32 && result.code <= 64) { // warning
               for {
                 _ <- PureHooksLogger.warn(result.msg)
                 _ <- ZIO.when(result.stdout.size > 0)(PureHooksLogger.warn(s"  -> stdout : ${result.stdout}"))
                 _ <- ZIO.when(result.stderr.size > 0)(PureHooksLogger.warn(s"  -> stderr : ${result.stderr}"))
               } yield ()
             }
      } yield ()
    }

    def translateReturnCode(path: String, result: CmdResult): HookReturnCode = {
      lazy val msg = {
        val specialCode = if (result.code == Int.MinValue) { // this is most commonly file not found or bad rights
          " (check that file exists and is executable)"
        } else ""
        s"Exit code=${result.code}${specialCode} for hook: '${path}'."
      }
      if (result.code == 0) {
        Ok(result.stdout, result.stderr)
      } else if (result.code < 0) { // this should not happen, and/or is likely a system error (bad !#, etc)
        // using script error because we do have an error code and it can help in some case

        ScriptError(result.code, result.stdout, result.stderr, msg)
      } else if (result.code >= 1 && result.code <= 31) { // error
        ScriptError(result.code, result.stdout, result.stderr, msg)
      } else if (result.code >= 32 && result.code <= 64) { // warning
        Warning(result.code, result.stdout, result.stderr, msg)
      } else if (result.code == Interrupt.code) {
        Interrupt(msg, result.stdout, result.stderr)
      } else { // reserved - like error for now
        ScriptError(result.code, result.stdout, result.stderr, msg)
      }
    }

    /*
     * We can not use Future.fold, because it execute all scripts
     * in parallel and then combine their results. Our semantic
     * is execute script one after the other, combining at each
     * step.
     * But we still want the whole operation to be non-bloking.
     */
<<<<<<< HEAD
    val runAllSeq = ZIO
      .foldLeft(hooks.hooksFile)(Ok("", ""): HookReturnCode) {
        case (previousCode, (nextHookName, timeouts)) =>
          val killTimeout = timeouts.kill.getOrElse(unitKillAfter)
          val warnTimeout = timeouts.warn.getOrElse(unitWarnAfter)
          previousCode match {
            case x: Error   => x.succeed
            case x: Success => // run the next hook
              val path    = hooks.basePath + File.separator + nextHookName
              val env     = envVariables.add(hookParameters)
              val cmdInfo = s"'${path}' with environment parameters: [${hookParameters.debugString}]"

              for {
                _ <- PureHooksLogger.debug(s"Run hook: ${cmdInfo}")
                _ <- PureHooksLogger.trace(s"System environment variables: ${envVariables.debugString}")
                f <- PureHooksLogger.LongExecLogger
                       .warn(s"Hook is taking more than ${warnTimeout.render} to finish: ${cmdInfo}")
                       .delay(warnTimeout)
                       .fork
                p <- RunNuCommand.run(Cmd(path, Nil, env.toMap)).untraced
                r <- p.await
                       .timeout(killTimeout)
                       .flatMap {
                         case Some(ok) =>
                           ok.succeed
                         case None     =>
                           val msg = s"Hook ${cmdInfo} timed out after ${killTimeout.asJava.toString}"
                           PureHooksLogger.LongExecLogger.error(msg) *> Unexpected(msg).fail
                       }
                       .untraced
                _ <- f.interrupt
                c  = translateReturnCode(path, r)
                _ <- logReturnCode(c)
              } yield {
                c
              }
=======
    val runAllSeq = ZIO.foldLeft(hooks.hooksFile)(Ok("",""):HookReturnCode) { case (previousCode, (nextHookName, timeouts)) =>
      val killTimeout = timeouts.kill.getOrElse(unitKillAfter)
      val warnTimeout = timeouts.warn.getOrElse(unitWarnAfter)
      previousCode match {
        case x: Error   => x.succeed
        case x: Success => // run the next hook
          val path = hooks.basePath + File.separator + nextHookName
          val env = envVariables.add(hookParameters)
          val cmdInfo = s"'${path}' with environment parameters: [${hookParameters.show}]"

          for {
            _ <- PureHooksLogger.debug(s"Run hook: ${cmdInfo}")
            _ <- PureHooksLogger.trace(s"System environment variables: ${envVariables.show}")
            f <- PureHooksLogger.LongExecLogger.warn(s"Hook is taking more than ${warnTimeout.render} to finish: ${cmdInfo}").delay(warnTimeout).fork
            p <- RunNuCommand.run(Cmd(path, Nil, env.toMap)).untraced
            r <- p.await.timeout(killTimeout).flatMap {
                   case Some(ok) =>
                     ok.succeed
                   case None =>
                     val msg = s"Hook ${cmdInfo} timed out after ${killTimeout.render}"
                     PureHooksLogger.LongExecLogger.error(msg) *> Unexpected(msg).fail
                 }.untraced
            _ <- f.interrupt
            c =  translateReturnCode(path, r)
            _ <- logReturnCode(c)
          } yield {
            c
>>>>>>> b678a4af
          }
      }
      .provide(ZioRuntime.environment)
      .untraced

    val cmdInfo = s"'${hooks.basePath}' with environment parameters: [${hookParameters.debugString}]"
    (for {
      // cmdInfo is just for comments/log. We use "*" to synthetize
      _       <- PureHooksLogger.debug(s"Run hooks: ${cmdInfo}")
      _       <- PureHooksLogger.trace(s"Hook environment variables: ${envVariables.debugString}")
      time_0  <- currentTimeNanos
      f       <-
        PureHooksLogger.LongExecLogger
          .warn(
            s"Executing all hooks in directory ${cmdInfo} is taking more time than configured expected max duration of '${globalWarnAfter.render}'"
          )
          .delay(globalWarnAfter)
          .fork
      res     <- ZioRuntime.blocking(runAllSeq)
      time_1  <- currentTimeNanos
      _       <- f.interrupt // noop if timeout is already reached
      duration = time_1 - time_0
      _       <- ZIO.when(duration / 1_000_000 > globalWarnAfter.toMillis) {
                   PureHooksLogger.LongExecLogger.warn(
                     s"Executing all hooks in directory ${cmdInfo} took: ${duration / 1_000_000} ms (warn after ${globalWarnAfter.toMillis} ms)"
                   )
                 }
      _       <- PureHooksLogger.debug(
                   s"Done in ${duration / 1000} us: ${cmdInfo}"
                 ) // keep that one in all cases if people want to do stats
    } yield {
      (res, duration)
    }).provide(ZioRuntime.environment).chainError(s"Error when executing hooks in directory '${hooks.basePath}'.")
  }

  /*
   * Run hooks in given directory, synchronously.
   *
   * Only the files with prefix ".hook" are selected as hooks, all
   * other files will be ignored.
   *
   * The hooks will be run in lexigraphically order, so that the
   * "standard" ordering of unix hooks (or init.d) with numbers
   * works as expected:
   *
   * 01-first.hook
   * 20-second.hook
   * 30-third.hook
   * etc
   *
   * You can get a warning if the hook took more than a given duration (in millis).
   *
   * `globalWarnAfter` is a global timeout, ie the warning will happen if the sum of all hooks given as argument is bigger than that.
   * `unitKillAfter` is an individual timeout, ie the kill will happen if ONE hook takes more time than that value.
   */
<<<<<<< HEAD
  def syncRun(
      hooks:           Hooks,
      hookParameters:  HookEnvPairs,
      envVariables:    HookEnvPairs,
      globalWarnAfter: Duration = 1.minutes,
      unitWarnAfter:   Duration = 30.seconds,
      unitKillAfter:   Duration = 5.minutes
  ): HookReturnCode = {
    asyncRun(hooks, hookParameters, envVariables, globalWarnAfter, unitKillAfter, unitWarnAfter).either.runNow match {
=======
  def syncRun(hooks: Hooks, hookParameters: HookEnvPairs, envVariables: HookEnvPairs, globalWarnAfter: Duration = 1.minutes, unitWarnAfter: Duration = 30.seconds, unitKillAfter: Duration = 5.minutes): HookReturnCode = {
    asyncRun(hooks, hookParameters, envVariables, globalWarnAfter, unitWarnAfter, unitKillAfter).either.runNow match {
>>>>>>> b678a4af
      case Right(x)  => x._1
      case Left(err) =>
        HookReturnCode.SystemError(
          s"Error when executing hooks in directory '${hooks.basePath}'. Error message is: ${err.fullMsg}"
        )
    }
  }

  /**
   * Get the hooks set for the given directory path.
   * Hooks must be executable and not ends with one of the
   * non-executable extensions.
   */
  def getHooks(basePath: String, ignoreSuffixes: List[String]): Box[Hooks] = getHooksPure(basePath, ignoreSuffixes).toBox

  /*
   * Check for the existence of hook limit in the 1000 first chars of the file.
   * This method is effectful, needs to be wrap in an IO.
   */
  def effectfulGetHookTimeout(hook: File): HookTimeout = {
    def get(filename: String, lines: List[String], varName: String): Option[Duration] = {
      val pattern = s""".*${varName}\\s*=\\s*(.+)""".r
      val pf: PartialFunction[String, Duration] = ((line: String) => {
        line match {
          case pattern(timeout) =>
            try {
              Some(Duration.fromScala(scala.concurrent.duration.Duration(timeout)))
            } catch {
              case ex: NumberFormatException =>
                HooksLogger.warn(
                  s"Error: in '${filename}', can not parse ${varName} value as a duration. Expecting format: " +
                  s"<length>\\s+[<short unit><long unit>], for ex: 1h, 3 minutes, etc: ${timeout}"
                )
                None
            }
          case _                => None
        }
      }).unlift

      lines.collectFirst(pf)
    }

    val filename = hook.getAbsolutePath
    val lines    = {
      try {
        new String(better.files.File(filename).chars(StandardCharsets.UTF_8).take(1000).toArray).split("\n").toList
      } catch {
        case NonFatal(ex) => Nil // ignore.
      }
    }
    HookTimeout(get(filename, lines, HOOK_WARN_TIMEOUT), get(filename, lines, HOOK_KILL_TIMEOUT))
  }

  def getHooksPure(basePath: String, ignoreSuffixes: List[String]): IOResult[Hooks] = {
    IOResult.effect {
      val dir = new File(basePath)
      // Check that dir exists before looking in it
      if (dir.exists) {
        HooksLogger.debug(
          s"Looking for hooks in directory '${basePath}', ignoring files with suffix: '${ignoreSuffixes.mkString("','")}'"
        )
        // only keep executable files
        val files = dir
          .listFiles()
          .toList
          .flatMap { file =>
            file match {
              case f if (f.isDirectory) => None
              case f                    =>
                if (f.canExecute) {
                  val name = f.getName
                  // compare ignore case (that's why it's a regienMatches) extension and name
                  ignoreSuffixes.find(suffix =>
                    name.regionMatches(true, name.length - suffix.length, suffix, 0, suffix.length)
                  ) match {
                    case Some(suffix) =>
                      HooksLogger.debug(s"Ignoring hook '${f.getAbsolutePath}' because suffix '${suffix}' is in the ignore list")
                      None
                    case None         =>
                      // see if file has specific timeout,
                      Some((f.getName, effectfulGetHookTimeout(f)))
                  }
                } else {
                  HooksLogger.debug(
                    s"Ignoring hook '${f.getAbsolutePath}' because it is not executable. Check permission if not expected behavior."
                  )
                  None
                }
            }
          }
          .sortBy(_._1) // sort them alphanumericaly
        Hooks(basePath, files)
      } else {
        HooksLogger.debug(s"Ignoring hook directory '${dir.getAbsolutePath}' because path does not exists")
        // return an empty Hook
        Hooks(basePath, List[(String, HookTimeout)]())
      }
    }
  }

}<|MERGE_RESOLUTION|>--- conflicted
+++ resolved
@@ -253,7 +253,6 @@
      * step.
      * But we still want the whole operation to be non-bloking.
      */
-<<<<<<< HEAD
     val runAllSeq = ZIO
       .foldLeft(hooks.hooksFile)(Ok("", ""): HookReturnCode) {
         case (previousCode, (nextHookName, timeouts)) =>
@@ -290,35 +289,6 @@
               } yield {
                 c
               }
-=======
-    val runAllSeq = ZIO.foldLeft(hooks.hooksFile)(Ok("",""):HookReturnCode) { case (previousCode, (nextHookName, timeouts)) =>
-      val killTimeout = timeouts.kill.getOrElse(unitKillAfter)
-      val warnTimeout = timeouts.warn.getOrElse(unitWarnAfter)
-      previousCode match {
-        case x: Error   => x.succeed
-        case x: Success => // run the next hook
-          val path = hooks.basePath + File.separator + nextHookName
-          val env = envVariables.add(hookParameters)
-          val cmdInfo = s"'${path}' with environment parameters: [${hookParameters.show}]"
-
-          for {
-            _ <- PureHooksLogger.debug(s"Run hook: ${cmdInfo}")
-            _ <- PureHooksLogger.trace(s"System environment variables: ${envVariables.show}")
-            f <- PureHooksLogger.LongExecLogger.warn(s"Hook is taking more than ${warnTimeout.render} to finish: ${cmdInfo}").delay(warnTimeout).fork
-            p <- RunNuCommand.run(Cmd(path, Nil, env.toMap)).untraced
-            r <- p.await.timeout(killTimeout).flatMap {
-                   case Some(ok) =>
-                     ok.succeed
-                   case None =>
-                     val msg = s"Hook ${cmdInfo} timed out after ${killTimeout.render}"
-                     PureHooksLogger.LongExecLogger.error(msg) *> Unexpected(msg).fail
-                 }.untraced
-            _ <- f.interrupt
-            c =  translateReturnCode(path, r)
-            _ <- logReturnCode(c)
-          } yield {
-            c
->>>>>>> b678a4af
           }
       }
       .provide(ZioRuntime.environment)
@@ -374,7 +344,6 @@
    * `globalWarnAfter` is a global timeout, ie the warning will happen if the sum of all hooks given as argument is bigger than that.
    * `unitKillAfter` is an individual timeout, ie the kill will happen if ONE hook takes more time than that value.
    */
-<<<<<<< HEAD
   def syncRun(
       hooks:           Hooks,
       hookParameters:  HookEnvPairs,
@@ -383,11 +352,7 @@
       unitWarnAfter:   Duration = 30.seconds,
       unitKillAfter:   Duration = 5.minutes
   ): HookReturnCode = {
-    asyncRun(hooks, hookParameters, envVariables, globalWarnAfter, unitKillAfter, unitWarnAfter).either.runNow match {
-=======
-  def syncRun(hooks: Hooks, hookParameters: HookEnvPairs, envVariables: HookEnvPairs, globalWarnAfter: Duration = 1.minutes, unitWarnAfter: Duration = 30.seconds, unitKillAfter: Duration = 5.minutes): HookReturnCode = {
     asyncRun(hooks, hookParameters, envVariables, globalWarnAfter, unitWarnAfter, unitKillAfter).either.runNow match {
->>>>>>> b678a4af
       case Right(x)  => x._1
       case Left(err) =>
         HookReturnCode.SystemError(
