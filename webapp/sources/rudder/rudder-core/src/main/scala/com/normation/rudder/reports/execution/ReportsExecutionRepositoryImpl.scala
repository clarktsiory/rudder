/*
*************************************************************************************
* Copyright 2013 Normation SAS
*************************************************************************************
*
* This file is part of Rudder.
*
* Rudder is free software: you can redistribute it and/or modify
* it under the terms of the GNU General Public License as published by
* the Free Software Foundation, either version 3 of the License, or
* (at your option) any later version.
*
* In accordance with the terms of section 7 (7. Additional Terms.) of
* the GNU General Public License version 3, the copyright holders add
* the following Additional permissions:
* Notwithstanding to the terms of section 5 (5. Conveying Modified Source
* Versions) and 6 (6. Conveying Non-Source Forms.) of the GNU General
* Public License version 3, when you create a Related Module, this
* Related Module is not considered as a part of the work and may be
* distributed under the license agreement of your choice.
* A "Related Module" means a set of sources files including their
* documentation that, without modification of the Source Code, enables
* supplementary functions or services in addition to those offered by
* the Software.
*
* Rudder is distributed in the hope that it will be useful,
* but WITHOUT ANY WARRANTY; without even the implied warranty of
* MERCHANTABILITY or FITNESS FOR A PARTICULAR PURPOSE.  See the
* GNU General Public License for more details.
*
* You should have received a copy of the GNU General Public License
* along with Rudder.  If not, see <http://www.gnu.org/licenses/>.

*
*************************************************************************************
*/

package com.normation.rudder.reports.execution


import com.normation.inventory.domain.NodeId
import com.normation.rudder.db.DB
import com.normation.rudder.repository.jdbc.PostgresqlInClause

import net.liftweb.common._
import com.normation.rudder.db.Doobie
import com.normation.rudder.db.Doobie._

import doobie._, doobie.implicits._
import cats.implicits._
import com.normation.utils.Control.sequence

import com.normation.rudder.domain.reports.NodeExpectedReports
import com.normation.rudder.domain.reports.NodeConfigId
import org.joda.time.DateTime
import com.normation.rudder.domain.reports.ExpectedReportsSerialisation

<<<<<<< HEAD
final case class RoReportsExecutionRepositoryImpl (
    db: Doobie
  , pgInClause : PostgresqlInClause
=======
class RoReportsExecutionRepositoryImpl (
    db              : Doobie
  , pgInClause      : PostgresqlInClause
  , jdbcMaxBatchSize: Int
>>>>>>> 719f8413
) extends RoReportsExecutionRepository with Loggable {

  import Doobie._
  import db._

  /**
   * Retrieve last agent runs for the given nodes.
   * If none is known for a node, then returned None, so that the property
   * "nodeIds == returnedMap.keySet" holds.
   */
  override def getNodesLastRun(nodeIds: Set[NodeId]): Box[Map[NodeId, Option[AgentRunWithNodeConfig]]] = {
    //deserialization of nodeConfig from the outer join: just report the error + None
    def unserNodeConfig(opt1: Option[String], opt2: Option[String], opt3: Option[DateTime], opt4: Option[DateTime], opt5: Option[String]) = {
      (opt1, opt2, opt3, opt4, opt5) match {
        case (Some(id), Some(config), Some(begin), end, Some(json)) =>
          ExpectedReportsSerialisation.parseJsonNodeExpectedReports(json) match {
            case Full(x) =>
              Some(NodeExpectedReports(NodeId(id), NodeConfigId(config), begin, end, x.modes, x.ruleExpectedReports, x.overrides))
            case eb: EmptyBox =>
              val e = eb ?~! s"Error when deserialising node configuration for node with ID: ${id}, configId: ${config}"
              logger.error(e.messageChain)
              None
          }
        case _ => None
      }
    }

    val batchedNodeConfigIds = nodeIds.grouped(jdbcMaxBatchSize).toSeq
    sequence(batchedNodeConfigIds) { ids: Set[NodeId] =>
      // map node id to // ('node-id') // to use in values
      ids.map(id => s"('${id.value}')").toList match {
        case Nil => Full(Map[NodeId, Option[AgentRunWithNodeConfig]]())
        case nodes =>
          // we can't use "Fragments.in", because of: https://github.com/tpolecat/doobie/issues/426
          // so we use:
          //  SELECT * FROM table where nodeid in (VALUES (a), (b), ...here some thousands more...)

          val innerFromFrag = (
            fr"""from (
                 select reportsexecution.nodeid, reportsexecution.date, reportsexecution.nodeconfigid, reportsexecution.complete, reportsexecution.insertionid from
                    reportsexecution where (nodeid, insertionid) in (
                      select nodeid, max(insertionid) as insertionid
                        from reportsexecution
                        where complete = true
                        and nodeid in """ ++
              Fragment.const(s"""(values ${nodes.mkString(",")} )""") ++
              fr"""
                        GROUP BY nodeid
                     )
                  ) as r"""
            )

          //the whole query

          val query: ConnectionIO[Map[NodeId, Option[AgentRunWithNodeConfig]]] = for {
            // Here to make the query faster, we distinct only on the reportexecution to get the last run
            // but we need to get the matching last entry on nodeconfigurations.
            // I didn't find any better solution than doing a distinct on the table
            runs <- (fr""" select r.nodeid, r.date, r.nodeconfigid, r.complete, r.insertionid,
                         c.nodeid, c.nodeconfigid, c.begindate, c.enddate, c.configuration
                   """ ++
              innerFromFrag ++
              fr""" left outer join nodeconfigurations as c
                         on r.nodeId = c.nodeid and r.nodeconfigid = c.nodeconfigid
                     """).query[
<<<<<<< HEAD
                          //
                          // For some reason unknown of me, if we use Option[NodeId] for the parameter,
                          // we are getting the assertion fail from NodeId: "An UUID can not have a null or empty value (value: null)"
                          // But somehow, the null value is correctly transformed to None latter.
                          // So we have to use string, and tranform it node in unserNodeConfig. Strange.
                          //
                          (DB.AgentRun, Option[String], Option[String], Option[DateTime], Option[DateTime], Option[String])
                        ].map {
                          case tuple@(r, t1, t2, t3, t4, t5) => (r, unserNodeConfig(t1, t2, t3, t4, t5))
                        }.to[Vector]
        } yield {

          val runsMap = (runs.map { case (r, optConfig) =>
            val run = r.toAgentRun
            val config = run.nodeConfigVersion.map(c => (c, optConfig))
            (run.agentRunId.nodeId, AgentRunWithNodeConfig(run.agentRunId, config, run.isCompleted, run.insertionId))
          }).toMap
          nodeIds.map(id => (id, runsMap.get(id))).toMap
        }

        transactRunBox(xa => query.transact(xa))
    }
=======
              //
              // For some reason unknown of me, if we use Option[NodeId] for the parameter,
              // we are getting the assertion fail from NodeId: "An UUID can not have a null or empty value (value: null)"
              // But somehow, the null value is correctly transformed to None latter.
              // So we have to use string, and tranform it node in unserNodeConfig. Strange.
              //
              (DB.AgentRun, Option[String], Option[String], Option[DateTime], Option[DateTime], Option[String])
            ].map {
              case tuple@(r, t1, t2, t3, t4, t5) => (r, unserNodeConfig(t1, t2, t3, t4, t5))
            }.to[Vector]
          } yield {

            val runsMap = (runs.map { case (r, optConfig) =>
              val run = r.toAgentRun
              val config = run.nodeConfigVersion.map(c => (c, optConfig))
              (run.agentRunId.nodeId, AgentRunWithNodeConfig(run.agentRunId, config, run.isCompleted, run.insertionId))
            }).toMap
            ids.map(id => (id, runsMap.get(id))).toMap

          }

          query.transact(xa).attempt.unsafeRunSync.box
      }
    }.map(_.flatten.toMap)
>>>>>>> 719f8413
  }
}

final case class WoReportsExecutionRepositoryImpl (
    db            : Doobie
  , readExecutions: RoReportsExecutionRepositoryImpl
) extends WoReportsExecutionRepository with Loggable {

  import db._

  def updateExecutions(runs : Seq[AgentRun]) : Seq[Box[AgentRun]] =  {

    //
    // Question: do we want to save an updated nodeConfigurationVersion ?
    // for now, say we update all
    //

    /*
     * Three cases:
     * - already saved, completed: update them but keeping the "completed" state
     * - already saved, not completed: update them with whatever we found
     * - not already saved: insert them
     *
     * Note that each get-check-update_or_insert must be transactionnal, to
     * not allow insert failure. But we don't need (at all) a big transaction
     * wrapping ALL updates, quite the contrary.
     * So the logic is near from an upsert, but with some more logic in the
     * middle in case of update, to get the correct values for isCompleted/version
     */

    def updateOne(ar: AgentRun) = {
      val dbar = DB.AgentRun(
          ar.agentRunId.nodeId.value        // String
        , ar.agentRunId.date                // DateTume
        , ar.nodeConfigVersion.map(_.value) // Option[String]
        , ar.isCompleted                    // Boolean
        , ar.insertionId                    // Long
     )

      /*
       * We return an Either[Option[AgentRun]], if None => no upsert done (no modification)
       */
      val action: ConnectionIO[Option[DB.AgentRun]] = for {
        select <- sql"""select nodeid, date, nodeconfigid, complete, insertionid
                        from reportsexecution
                        where nodeid=${dbar.nodeId} and date=${dbar.date}
                     """.query[DB.AgentRun].option
        result <- select match {
                      case None =>
                          (sql"""insert into reportsexecution (nodeid, date, nodeconfigid, complete, insertionid)
                                 values (${dbar.nodeId}, ${dbar.date}, ${dbar.nodeConfigId}, ${dbar.isCompleted}, ${dbar.insertionId})"""
                                 .update.run.map(_ => dbar.some ) )
                      case Some(existing) => // if it's exactly the same element, don't update it
                       val reverted = existing.isCompleted && !dbar.isCompleted
                       if( reverted || existing == dbar ) { // does nothing if equals or isCompleted reverted to false
                         none[DB.AgentRun].pure[ConnectionIO]
                       } else {
                         val version = dbar.nodeConfigId.orElse(existing.nodeConfigId)
                         val completed = dbar.isCompleted || existing.isCompleted
                         sql"""update reportsexecution set nodeconfigid=${version}, complete=${completed}, insertionid=${dbar.insertionId}
                               where nodeid=${dbar.nodeId} and date=${dbar.date}""".update.run.map(_ => dbar.some)
                        }
                    }
      } yield {
        result
      }

      transact(xa => action.transact(xa).attempt)
    }


    runs.toList.map(updateOne).sequence.unsafeRunSync.flatMap(x => x match {
      case Left(ex)        =>
        Some(Failure(s"Error when updating last agent runs information: ${ex.getMessage()}"))
      case Right(Some(res)) =>
        Some(Full(res.toAgentRun))
      case Right(None)      =>
        None
    })
  }

}
<|MERGE_RESOLUTION|>--- conflicted
+++ resolved
@@ -55,16 +55,10 @@
 import org.joda.time.DateTime
 import com.normation.rudder.domain.reports.ExpectedReportsSerialisation
 
-<<<<<<< HEAD
 final case class RoReportsExecutionRepositoryImpl (
-    db: Doobie
-  , pgInClause : PostgresqlInClause
-=======
-class RoReportsExecutionRepositoryImpl (
     db              : Doobie
   , pgInClause      : PostgresqlInClause
   , jdbcMaxBatchSize: Int
->>>>>>> 719f8413
 ) extends RoReportsExecutionRepository with Loggable {
 
   import Doobie._
@@ -130,30 +124,6 @@
               fr""" left outer join nodeconfigurations as c
                          on r.nodeId = c.nodeid and r.nodeconfigid = c.nodeconfigid
                      """).query[
-<<<<<<< HEAD
-                          //
-                          // For some reason unknown of me, if we use Option[NodeId] for the parameter,
-                          // we are getting the assertion fail from NodeId: "An UUID can not have a null or empty value (value: null)"
-                          // But somehow, the null value is correctly transformed to None latter.
-                          // So we have to use string, and tranform it node in unserNodeConfig. Strange.
-                          //
-                          (DB.AgentRun, Option[String], Option[String], Option[DateTime], Option[DateTime], Option[String])
-                        ].map {
-                          case tuple@(r, t1, t2, t3, t4, t5) => (r, unserNodeConfig(t1, t2, t3, t4, t5))
-                        }.to[Vector]
-        } yield {
-
-          val runsMap = (runs.map { case (r, optConfig) =>
-            val run = r.toAgentRun
-            val config = run.nodeConfigVersion.map(c => (c, optConfig))
-            (run.agentRunId.nodeId, AgentRunWithNodeConfig(run.agentRunId, config, run.isCompleted, run.insertionId))
-          }).toMap
-          nodeIds.map(id => (id, runsMap.get(id))).toMap
-        }
-
-        transactRunBox(xa => query.transact(xa))
-    }
-=======
               //
               // For some reason unknown of me, if we use Option[NodeId] for the parameter,
               // we are getting the assertion fail from NodeId: "An UUID can not have a null or empty value (value: null)"
@@ -175,11 +145,10 @@
 
           }
 
-          query.transact(xa).attempt.unsafeRunSync.box
+        transactRunBox(xa => query.transact(xa))
       }
-    }.map(_.flatten.toMap)
->>>>>>> 719f8413
-  }
+    }
+  }.map(_.flatten.toMap)
 }
 
 final case class WoReportsExecutionRepositoryImpl (
