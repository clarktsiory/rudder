/*
 *************************************************************************************
 * Copyright 2011 Normation SAS
 *************************************************************************************
 *
 * This file is part of Rudder.
 *
 * Rudder is free software: you can redistribute it and/or modify
 * it under the terms of the GNU General Public License as published by
 * the Free Software Foundation, either version 3 of the License, or
 * (at your option) any later version.
 *
 * In accordance with the terms of section 7 (7. Additional Terms.) of
 * the GNU General Public License version 3, the copyright holders add
 * the following Additional permissions:
 * Notwithstanding to the terms of section 5 (5. Conveying Modified Source
 * Versions) and 6 (6. Conveying Non-Source Forms.) of the GNU General
 * Public License version 3, when you create a Related Module, this
 * Related Module is not considered as a part of the work and may be
 * distributed under the license agreement of your choice.
 * A "Related Module" means a set of sources files including their
 * documentation that, without modification of the Source Code, enables
 * supplementary functions or services in addition to those offered by
 * the Software.
 *
 * Rudder is distributed in the hope that it will be useful,
 * but WITHOUT ANY WARRANTY; without even the implied warranty of
 * MERCHANTABILITY or FITNESS FOR A PARTICULAR PURPOSE.  See the
 * GNU General Public License for more details.
 *
 * You should have received a copy of the GNU General Public License
 * along with Rudder.  If not, see <http://www.gnu.org/licenses/>.

 *
 *************************************************************************************
 */

package com.normation.rudder.domain.reports

import com.normation.cfclerk.domain.ReportingLogic
import com.normation.cfclerk.domain.TechniqueVersion
import com.normation.errors._
import com.normation.inventory.domain.NodeId
import com.normation.rudder.domain.Constants
import com.normation.rudder.domain.policies.DirectiveId
import com.normation.rudder.domain.policies.GlobalPolicyMode
import com.normation.rudder.domain.policies.PolicyMode
import com.normation.rudder.domain.policies.PolicyModeOverrides
import com.normation.rudder.domain.policies.PolicyModeOverrides.Always
import com.normation.rudder.domain.policies.PolicyModeOverrides.Unoverridable
import com.normation.rudder.domain.policies.RuleId
import com.normation.rudder.reports.AgentRunInterval
import com.normation.rudder.reports.ComplianceMode
import com.normation.rudder.reports.ComplianceModeName
import com.normation.rudder.reports.GlobalComplianceMode
import com.normation.rudder.reports.ResolvedAgentRunInterval
import com.normation.rudder.services.policies.PolicyId
import net.liftweb.common.Box
import net.liftweb.common.Failure
import net.liftweb.common.Full
import org.joda.time.DateTime
import org.joda.time.Duration
import zio.json._
import zio.json.internal.Write

final case class NodeModeConfig(
    globalComplianceMode: ComplianceMode,
    nodeHeartbeatPeriod:  Option[Int], // if it is defined, then it does override (ie if override = false => None)

    globalAgentRun: AgentRunInterval,
    nodeAgentRun:   Option[AgentRunInterval], // if Some and overrides = false, behave like none.

    globalPolicyMode: GlobalPolicyMode,
    nodePolicyMode:   Option[PolicyMode]
)

/*
 * A place where we store overriden directive. We keep what rule->directive
 * is overriden by what other rule->directive
 */
final case class OverridenPolicy(
    policy:      PolicyId,
    overridenBy: PolicyId
)

final case class NodeExpectedReports(
    nodeId:              NodeId,
    nodeConfigId:        NodeConfigId,
    beginDate:           DateTime,
    endDate:             Option[DateTime],
    modes:               NodeModeConfig,
    ruleExpectedReports: List[RuleExpectedReports],
    overrides:           List[OverridenPolicy]
) {

  def configInfo = NodeConfigIdInfo(nodeConfigId, beginDate, endDate)

  // for now, nodes don't override compliance mode
  def complianceMode = modes.globalComplianceMode

  def policyMode = PolicyMode.computeMode(modes.globalPolicyMode, modes.nodePolicyMode)

  def agentRun: ResolvedAgentRunInterval = {
    if (nodeId == Constants.ROOT_POLICY_SERVER_ID) {
      // special case. The root policy server always run each 5 minutes
      ResolvedAgentRunInterval(Duration.standardMinutes(5), 1)
    } else {
      val run: Int = modes.nodeAgentRun
        .flatMap(x => if (x.overrides.getOrElse(false)) Some(x.interval) else None)
        .getOrElse(modes.globalAgentRun.interval)

      val heartbeat = modes.nodeHeartbeatPeriod.getOrElse(modes.globalComplianceMode.heartbeatPeriod)

      ResolvedAgentRunInterval(Duration.standardMinutes(run.toLong), heartbeat)
    }
  }
}

final case class RuleExpectedReports(
    ruleId:     RuleId,
    directives: List[DirectiveExpectedReports]
)

/**
 * A Directive may have several components
 */
final case class DirectiveExpectedReports(
    directiveId: DirectiveId,
    policyMode:  Option[PolicyMode],
    isSystem:    Boolean,
    components:  List[ComponentExpectedReport]
)

/**
 * The Cardinality is per Component
 */
sealed trait ComponentExpectedReport {
  def componentName: String
}

final case class BlockExpectedReport(
    componentName:  String,
    reportingLogic: ReportingLogic,
    subComponents:  List[ComponentExpectedReport],
    id:             Option[String]
) extends ComponentExpectedReport

final case class ValueExpectedReport(
    componentName:    String,
    componentsValues: List[ExpectedValue]
) extends ComponentExpectedReport {
  /*
  /**
   * Get a normalized list of pair of (value, unexpandedvalue).
   * We have three case to consider:
   * - both source list have the same size => easy, just zip them
   * - the unexpandedvalues is empty: it may happen due to old version of
   *   rudder not having recorded them => too bad, use the expanded value
   *   in both case
   * - different size: why on hell do we have a data model authorizing that
   *   and the TODO is not addressed ?
   *   In that case, there is no good solution. We choose to:
   *   - remove unexpanded values if it's the longer list
   *   - complete unexpanded values with matching values in the other case.
   */
  def groupedComponentValues : Seq[(String, String)] = {
    if (componentsValues.size <= unexpandedComponentsValues.size) {
      componentsValues.zip(unexpandedComponentsValues)
    } else { // strictly more values than unexpanded
      val n = unexpandedComponentsValues.size
      val unmatchedValues = componentsValues.drop(n)
      componentsValues.take(n).zip(unexpandedComponentsValues) ++ unmatchedValues.zip(unmatchedValues)
    }
  }*/
}

sealed trait ExpectedValue {
  def value: String
}

case class ExpectedValueId(value: String, id: String)                 extends ExpectedValue
case class ExpectedValueMatch(value: String, unexpandedValue: String) extends ExpectedValue

final case class NodeConfigId(value: String) extends AnyVal

final case class NodeAndConfigId(
    nodeId:  NodeId,
    version: NodeConfigId
)

final case class NodeConfigVersions(
    nodeId:   NodeId, // the most recent version is the head
    // and the list can be empty

    versions: List[NodeConfigId]
)

final case class NodeConfigIdInfo(
    configId:  NodeConfigId,
    creation:  DateTime,
    endOfLife: Option[DateTime]
)

object ExpectedReportsSerialisation {
  /*
   * This object will be used for the JSON serialisation
   * to / from database
   */
  final case class JsonNodeExpectedReports protected (
      modes:               NodeModeConfig,
      ruleExpectedReports: List[RuleExpectedReports],
      overrides:           List[OverridenPolicy]
  )

  val v0 = TechniqueVersion
    .parse("0.0")
    .getOrElse(throw new IllegalArgumentException(s"Initialisation error for default technique version in overrides"))

  // common json codec
  implicit val codecComplianceModeName:  JsonCodec[ComplianceModeName]  = {
    implicit val encoderComplianceModeName: JsonEncoder[ComplianceModeName] =
      JsonEncoder[String].contramap[ComplianceModeName](_.name)
    implicit val decoderComplianceModeName: JsonDecoder[ComplianceModeName] =
      JsonDecoder[String].mapOrFail(s => ComplianceModeName.parse(s).toPureResult.left.map(_.fullMsg))
    JsonCodec(encoderComplianceModeName, decoderComplianceModeName)
  }
  implicit val codecPolicyMode:          JsonCodec[PolicyMode]          = {
    val encoderPolicyMode = JsonEncoder[String].contramap[PolicyMode](_.name)
    val decoderPolicyMode = JsonDecoder[String].mapOrFail(PolicyMode.parse(_).left.map(_.fullMsg))
    JsonCodec(encoderPolicyMode, decoderPolicyMode)
  }
  implicit val codecPolicyModeOverrides: JsonCodec[PolicyModeOverrides] = {
    implicit val enc: JsonEncoder[PolicyModeOverrides] = JsonEncoder.boolean.contramap(o => o == Always)
    implicit val dec: JsonDecoder[PolicyModeOverrides] = JsonDecoder.boolean.map(b => if (b) Always else Unoverridable)
    JsonCodec[PolicyModeOverrides](enc, dec)
  }
  implicit val codecGlobalPolicyMode:    JsonCodec[GlobalPolicyMode]    = DeriveJsonCodec.gen
  implicit val codecRuleId:              JsonCodec[RuleId]              = {
    implicit val encoderRuleId: JsonEncoder[RuleId] = JsonEncoder[String].contramap[RuleId](_.serialize)
    implicit val decoderRuleId: JsonDecoder[RuleId] = JsonDecoder[String].mapOrFail(RuleId.parse(_))
    JsonCodec(encoderRuleId, decoderRuleId)
  }
  implicit val codecDirectiveId:         JsonCodec[DirectiveId]         = {
    implicit val encoderDirectiveId: JsonEncoder[DirectiveId] = JsonEncoder[String].contramap[DirectiveId](_.serialize)
    implicit val decoderDirectiveId: JsonDecoder[DirectiveId] = JsonDecoder[String].mapOrFail(DirectiveId.parse(_))
    JsonCodec(encoderDirectiveId, decoderDirectiveId)
  }
  implicit val codecReportingLogic:      JsonCodec[ReportingLogic]      = {
    implicit val encoderReportingLogic: JsonEncoder[ReportingLogic] = JsonEncoder[String].contramap[ReportingLogic](_.value)
    implicit val decoderReportingLogic: JsonDecoder[ReportingLogic] =
      JsonDecoder[String].mapOrFail(s => ReportingLogic.parse(s).left.map(_.fullMsg))
    JsonCodec(encoderReportingLogic, decoderReportingLogic)
  }

  // a common trait for all each possible version of the Json mapped JsonNodeExpectedReports
  sealed trait JsonNodeExpectedReportV

  /*
   * Parsing logic:
   * - since migration from 7.0 is not supported anymore since a long time, we only try the 7.1 format.
   */
  implicit val decoderJsonNodeExpectedReportV: JsonDecoder[JsonNodeExpectedReportV] =
<<<<<<< HEAD
    Version7_1.decodeJsonNodeExpectedReports7_1.widen
=======
    Version7_1.decodeJsonNodeExpectedReports7_1.orElse(Version7_0.decodeJsonNodeExpectedReports7_0.widen)

  object Version7_0 {
    /*
     * Compatibility with expected reports version 7.0 and before:
     * - use the long name format
     * - 3 kinds of values: old format match with one array for unexpanded, one for expanded,
     *   one for value with couple of expanded/unexpanded, one for value with report id
     */

    // name are false for startHour / splayHour. Override is computed on deserialization.
    final case class JsonAgentRun7_0(
        interval:    Int,
        startMinute: Int,
        splayHour:   Int,
        splaytime:   Int
    ) {
      def transform(over: Option[Boolean] = None) = AgentRunInterval(over, interval, startMinute, splayHour, splaytime)
    }
    implicit class _JsonAgentRun7_0(x: AgentRunInterval) {
      def transform = JsonAgentRun7_0(x.interval, x.startMinute, x.startHour, x.splaytime)
    }

    final case class JsonModes7_0(
        globalPolicyMode:       GlobalPolicyMode,
        nodePolicyMode:         Option[PolicyMode],
        globalComplianceMode:   ComplianceModeName,
        globalHeartbeatPeriod:  Int,
        nodeHeartbeatPeriod:    Option[Int],
        globalAgentRunInterval: JsonAgentRun7_0,
        nodeAgentRunInterval:   Option[JsonAgentRun7_0]
    ) {
      def transform = {
        val overrideAgentRun = if (nodeAgentRunInterval.isDefined) Some(true) else None
        NodeModeConfig(
          GlobalComplianceMode(globalComplianceMode, globalHeartbeatPeriod),
          nodeHeartbeatPeriod,
          globalAgentRunInterval.transform(),
          nodeAgentRunInterval.map(_.transform(overrideAgentRun)),
          globalPolicyMode,
          nodePolicyMode
        )
      }
    }

    implicit class _JsonModes7_0(x: NodeModeConfig) {
      def transform = JsonModes7_0(
        x.globalPolicyMode,
        x.nodePolicyMode,
        x.globalComplianceMode.mode,
        x.globalComplianceMode.heartbeatPeriod,
        x.nodeHeartbeatPeriod,
        x.globalAgentRun.transform,
        x.nodeAgentRun.map(_.transform)
      )
    }

    final case class JsonPolicy7_0(ruleId: RuleId, directiveId: DirectiveId) {
      def transform = PolicyId(ruleId, directiveId, v0)
    }
    implicit class _JsonPolicy7_0(x: PolicyId)                               {
      def transform = JsonPolicy7_0(x.ruleId, x.directiveId)
    }

    final case class JsonOverrides7_0(
        policy:      JsonPolicy7_0,
        overridenBy: JsonPolicy7_0
    ) {
      def transform = OverridenPolicy(policy.transform, overridenBy.transform)
    }
    implicit class _JsonOverrides7_0(x: OverridenPolicy)                     {
      def transform = JsonOverrides7_0(x.policy.transform, x.overridenBy.transform)
    }
    sealed trait JsonExpectedValue7_0                                        {
      def transform: ExpectedValue
    }
    implicit class _JsonExpectedValue7_0(x: ExpectedValue)                   {
      def transform: JsonExpectedValue7_0 = x match {
        case a: ExpectedValueId    => a.transform
        case a: ExpectedValueMatch => a.transform
      }
    }
    final case class JsonExpectedValueId7_0(value: String, id: String) extends JsonExpectedValue7_0 {
      def transform = ExpectedValueId(value, id)
    }
    implicit class _JsonExpectedValueId7_0(x: ExpectedValueId)               {
      def transform = JsonExpectedValueId7_0(x.value, x.id)
    }
    final case class JsonExpectedValueMatch7_0(value: String, unexpanded: String) extends JsonExpectedValue7_0 {
      def transform = ExpectedValueMatch(value, unexpanded)
    }
    implicit class _JsonExpectedValueMatch7_0(x: ExpectedValueMatch)         {
      def transform = JsonExpectedValueMatch7_0(x.value, x.unexpandedValue)
    }

    sealed trait JsonComponentExpectedReport7_0                                 {
      def transform: ComponentExpectedReport
    }
    implicit class _JsonComponentExpectedReport7_0(x: ComponentExpectedReport)  {
      def transform: JsonComponentExpectedReport7_0 = x match {
        case a: ValueExpectedReport => a.transform // alway transform to new schema
        case a: BlockExpectedReport => a.transform
      }
    }
    final case class JsonValueExpectedReport7_0(componentName: String, values: List[JsonExpectedValue7_0])
        extends JsonComponentExpectedReport7_0                                  {
      def transform = ValueExpectedReport(componentName, values.map(_.transform))
    }
    implicit class _JsonValueExpectedReport7_0(x: ValueExpectedReport)          {
      def transform = JsonValueExpectedReport7_0(x.componentName, x.componentsValues.map(_.transform))
    }
    final case class JsonBlockExpectedReport7_0(
        componentName:  String,
        reportingLogic: ReportingLogic,
        subComponents:  List[JsonComponentExpectedReport7_0]
    ) extends JsonComponentExpectedReport7_0 {
      def transform = BlockExpectedReport(componentName, reportingLogic, subComponents.map(_.transform), None)
    }
    implicit class _JsonBlockExpectedReport7_0(x: BlockExpectedReport)          {
      def transform = JsonBlockExpectedReport7_0(x.componentName, x.reportingLogic, x.subComponents.map(_.transform))
    }
    final case class JsonArrayValuesComponent7_0(componentName: String, values: List[String], unexpanded: List[String])
        extends JsonComponentExpectedReport7_0                                  {
      def toJsonValueExpectedReport7_0 =
        JsonValueExpectedReport7_0(componentName, values.zip(unexpanded).map { case (a, b) => JsonExpectedValueMatch7_0(a, b) })
      def transform                    = toJsonValueExpectedReport7_0.transform
    }

    final case class JsonDirectiveExpecteReports7_0(
        directiveId: DirectiveId,
        policyMode:  Option[PolicyMode],
        isSystem:    Boolean,
        components:  List[JsonComponentExpectedReport7_0]
    ) {
      def transform = DirectiveExpectedReports(directiveId, policyMode, isSystem, components.map(_.transform))
    }
    implicit class _JsonDirectiveExpecteReports7_0(x: DirectiveExpectedReports) {
      def transform = JsonDirectiveExpecteReports7_0(x.directiveId, x.policyMode, x.isSystem, x.components.map(_.transform))
    }

    final case class JsonRuleExpectedReports7_0(
        ruleId:     RuleId,
        directives: List[JsonDirectiveExpecteReports7_0]
    ) {
      def transform = RuleExpectedReports(ruleId, directives.map(_.transform))
    }
    implicit class _JsonRuleExpectedReports7_0(x: RuleExpectedReports)          {
      def transform = JsonRuleExpectedReports7_0(x.ruleId, x.directives.map(_.transform))
    }

    final case class JsonNodeExpectedReports7_0(
        modes:     JsonModes7_0,
        rules:     List[JsonRuleExpectedReports7_0],
        overrides: List[JsonOverrides7_0]
    ) extends JsonNodeExpectedReportV {
      def transform = JsonNodeExpectedReports(modes.transform, rules.map(_.transform), overrides.map(_.transform))
    }
    implicit class _JsonNodeExpecteReports7_0(x: JsonNodeExpectedReports)       {
      def transform =
        JsonNodeExpectedReports7_0(x.modes.transform, x.ruleExpectedReports.map(_.transform), x.overrides.map(_.transform))
    }

    ////////// json codec //////////

    implicit lazy val decodeJsonAgentRun7_0:                 JsonDecoder[JsonAgentRun7_0]                = DeriveJsonDecoder.gen
    implicit lazy val encodeJsonAgentRun7_0:                 JsonEncoder[JsonAgentRun7_0]                = DeriveJsonEncoder.gen
    implicit lazy val decodeJsonPolicy7_0:                   JsonDecoder[JsonPolicy7_0]                  = DeriveJsonDecoder.gen
    implicit lazy val encodeJsonPolicy7_0:                   JsonEncoder[JsonPolicy7_0]                  = DeriveJsonEncoder.gen
    implicit lazy val decodeJsonJsonOverrides7_0:            JsonDecoder[JsonOverrides7_0]               = DeriveJsonDecoder.gen
    implicit lazy val encodeJsonJsonOverrides7_0:            JsonEncoder[JsonOverrides7_0]               = DeriveJsonEncoder.gen
    implicit lazy val decodeJsonModes7_0:                    JsonDecoder[JsonModes7_0]                   = DeriveJsonDecoder.gen
    implicit lazy val encodeJsonModes7_0:                    JsonEncoder[JsonModes7_0]                   = DeriveJsonEncoder.gen
    implicit lazy val decodeJsonExpectedValueId7_0:          JsonDecoder[JsonExpectedValueId7_0]         = DeriveJsonDecoder.gen
    implicit lazy val encodeJsonExpectedValueId7_0:          JsonEncoder[JsonExpectedValueId7_0]         = DeriveJsonEncoder.gen
    implicit lazy val decodeJsonExpectedValueMatch7_0:       JsonDecoder[JsonExpectedValueMatch7_0]      = DeriveJsonDecoder.gen
    implicit lazy val encodeJsonExpectedValueMatch7_0:       JsonEncoder[JsonExpectedValueMatch7_0]      = DeriveJsonEncoder.gen
    implicit lazy val decoderJsonArrayValuesComponent7_0:    JsonDecoder[JsonArrayValuesComponent7_0]    = DeriveJsonDecoder.gen
    implicit lazy val decodeJsonExpectedValue7_0:            JsonDecoder[JsonExpectedValue7_0]           = {
      decodeJsonExpectedValueId7_0.orElse(decodeJsonExpectedValueMatch7_0.widen)
    }
    implicit lazy val encodeJsonExpectedValue7_0:            JsonEncoder[JsonExpectedValue7_0]           = {
      // this is necessary to avoid having a supernumerary `{ "JsonExpectedValueId7_0" : { ... } }`
      new JsonEncoder[JsonExpectedValue7_0] {
        override def unsafeEncode(a: JsonExpectedValue7_0, indent: Option[Int], out: Write): Unit = {
          a match {
            case x: JsonExpectedValueId7_0    =>
              JsonEncoder[JsonExpectedValueId7_0].unsafeEncode(x, indent, out)
            case x: JsonExpectedValueMatch7_0 =>
              JsonEncoder[JsonExpectedValueMatch7_0].unsafeEncode(x, indent, out)
          }
        }
      }
    }
    implicit lazy val decodeJsonComponentExpectedReports7_0: JsonDecoder[JsonComponentExpectedReport7_0] = {
      val d1: JsonDecoder[JsonComponentExpectedReport7_0] = decoderJsonArrayValuesComponent7_0.orElse(
        decodeJsonBlockExpectedReport7_0.widen
      )
      d1.orElse(decodeJsonValueExpectedReport7_0.widen)
    }
    implicit lazy val encodeJsonComponentExpectedReports7_0: JsonEncoder[JsonComponentExpectedReport7_0] = {
      new JsonEncoder[JsonComponentExpectedReport7_0] {
        override def unsafeEncode(a: JsonComponentExpectedReport7_0, indent: Option[Int], out: Write): Unit = {
          a match {
            case x: JsonValueExpectedReport7_0  =>
              JsonEncoder[JsonValueExpectedReport7_0].unsafeEncode(x, indent, out)
            case x: JsonBlockExpectedReport7_0  =>
              JsonEncoder[JsonBlockExpectedReport7_0].unsafeEncode(x, indent, out)
            case x: JsonArrayValuesComponent7_0 =>
              JsonEncoder[JsonValueExpectedReport7_0].unsafeEncode(x.toJsonValueExpectedReport7_0, indent, out)
          }
        }
      }
    }
    implicit lazy val decodeJsonValueExpectedReport7_0:      JsonDecoder[JsonValueExpectedReport7_0]     = DeriveJsonDecoder.gen
    implicit lazy val encodeJsonValueExpectedReport7_0:      JsonEncoder[JsonValueExpectedReport7_0]     = DeriveJsonEncoder.gen
    implicit lazy val decodeJsonBlockExpectedReport7_0:      JsonDecoder[JsonBlockExpectedReport7_0]     = DeriveJsonDecoder.gen
    implicit lazy val encodeJsonBlockExpectedReport7_0:      JsonEncoder[JsonBlockExpectedReport7_0]     = DeriveJsonEncoder.gen
    implicit lazy val decodeJsonDirectiveExpectedReports7_0: JsonDecoder[JsonDirectiveExpecteReports7_0] = DeriveJsonDecoder.gen
    implicit lazy val encodeJsonDirectiveExpectedReports7_0: JsonEncoder[JsonDirectiveExpecteReports7_0] = DeriveJsonEncoder.gen
    implicit lazy val decodeJsonRuleExpectedReports7_0:      JsonDecoder[JsonRuleExpectedReports7_0]     = DeriveJsonDecoder.gen
    implicit lazy val encodeJsonRuleExpectedReports7_0:      JsonEncoder[JsonRuleExpectedReports7_0]     = DeriveJsonEncoder.gen
    implicit lazy val decodeJsonNodeExpectedReports7_0:      JsonDecoder[JsonNodeExpectedReports7_0]     = DeriveJsonDecoder.gen
    implicit lazy val encodeJsonNodeExpectedReports7_0:      JsonEncoder[JsonNodeExpectedReports7_0]     = DeriveJsonEncoder.gen
  }
>>>>>>> 3e599ea2

  object Version7_1 {
    /*
     * Compatibility with expected reports version 7.1 and after
     * - use short name format
     * - only two kinds of value: couple of expanded/unexpanded, with reportid
     *   - for the couple case, we have following optimisations:
     *     - if same expanded/unexpanded, only write one
     *     - if couple is None/None, write zero
     * {
     *  "ms": {                       //modes
     *    "gpm": {                   // global policy mode
     *      "m": "enforce",          // mode
     *      "o": true                // override
     *    },
     *    "npm": "audit"             // node policy mode
     *    "gcm": "full-compliance",  // global compliance mode
     *    "ghp": 1,                  // global heartbeat period
     *    "gar": {                   // global agent run (interval)
     *      "i": 15,                 // interval
     *      "sm": 0,                 // start minute
     *      "sh": 0,                 // strart hour
     *      "st": 4                  // splay time
     *    },
     *    "nar": {                   // node agent run (interval)
     *      ...                      // same as gar
     *    },
     *  },
     *  "rs": [                       // rules
     *    {
     *      "rid": "4bb75daa-a82f-445a-8e8e-af3e99608ffe",      // rule id
     *      "ds": [                                              // directives
     *        {
     *          "did": "73e069ea-de00-4b5d-a00e-012709b7b462",  // directive id
     *          "cs": [                                         // components
     *            {                                             // block
     *              "bid": "my main block",                     // block (component) id
     *              "rl" : "weighted"                           // reporting logic
     *              "scs": [                                    // sub components
     *                 {                                        // component
     *                    "vid": "Command execution",             // values (component) id
     *                    "vs": [
     *                      [],                                 // match value with None/None pair
     *                      [ "/bin/true" ],                    // match value with same unexpanded/expanded
     *                      [ "${file}", "/tmp" ],              // match value with different unexpanded/expanded
     *                      {                                   // report id value
     *                        "id": "37c57e98-328d-4cd2-8a71-33f2e449ba51",
     *                        "v": "${file}"
     *                      }
     *                    ]
     *            },
     *             ...
     *        ]
     *      },
     *      {
     *        "rid": "hasPolicyServer-root",
     *        "ds": [
     *          {
     *            "did": "common-hasPolicyServer-root",
     *            "s": true,                                   // system - only mandatory when true
     *            "cs": [ ...
     *     "os": [                                             // overrides
     *       { "p": {                                          // policy
     *          "rid": "a3a796b9-8499-4e0b-86c5-975fc5a13505",
     *          "did": "9b0dc972-f4dc-4aaa-bae6-1189cf9074b6"
     *       },{
     *         "ob": {                                         // overridden by
     *           "rid": "2278f76f-28d3-4326-8199-99561dd8c785",
     *           "did" "093a494b-1073-49e9-bb1e-3c128c7f6a42"
     *        }
     *     ]
     */

    final case class JsonAgentRun7_1(
        i: Int, // interval

        sm: Int, // start minute

        sh: Int, // strart hour

        st: Int // splay time
    ) {
      def transform(over: Option[Boolean] = None) = AgentRunInterval(over, i, sm, sh, st)
    }
    implicit class _JsonAgentRun7_1(x: AgentRunInterval) {
      def transform = JsonAgentRun7_1(x.interval, x.startMinute, x.startHour, x.splaytime)
    }

    final case class JsonGlobalPolicyMode7_1(m: PolicyMode, o: PolicyModeOverrides) {
      def transform = GlobalPolicyMode(m, o)
    }
    implicit class _JsonGlobalPolicyMode7_1(x: GlobalPolicyMode)                    {
      def transform = JsonGlobalPolicyMode7_1(x.mode, x.overridable)
    }

    final case class JsonModes7_1( // modes
        gpm: JsonGlobalPolicyMode7_1, // global policy mode

        npm: Option[PolicyMode], // node policy mode

        gcm: ComplianceModeName, // global compliance mode

        ghp: Int, // global heartbeat period

        nhp: Option[Int], // node heartbeat period

        gar: JsonAgentRun7_1, // global agent run (interval)

        nar: Option[JsonAgentRun7_1] // node agent run (interval)
    ) {
      def transform = {
        val overrideAgentRun = if (nar.isDefined) Some(true) else None
        NodeModeConfig(
          GlobalComplianceMode(gcm, ghp),
          nhp,
          gar.transform(),
          nar.map(_.transform(overrideAgentRun)),
          gpm.transform,
          npm
        )
      }
    }

    implicit class _JsonModes7_1(x: NodeModeConfig) {
      def transform = JsonModes7_1(
        x.globalPolicyMode.transform,
        x.nodePolicyMode,
        x.globalComplianceMode.mode,
        x.globalComplianceMode.heartbeatPeriod,
        x.nodeHeartbeatPeriod,
        x.globalAgentRun.transform,
        x.nodeAgentRun.map(_.transform)
      )
    }

    final case class JsonPolicy7_1(rid: RuleId, did: DirectiveId)  {
      def transform = PolicyId(rid, did, v0)
    }
    implicit class _JsonPolicy7_1(x: PolicyId)                     {
      def transform = JsonPolicy7_1(x.ruleId, x.directiveId)
    }

    final case class JsonOverrides7_1(
        p:  JsonPolicy7_1,
        ob: JsonPolicy7_1
    ) {
      def transform = OverridenPolicy(p.transform, ob.transform)
    }
    implicit class _JsonOverrides7_1(x: OverridenPolicy)           {
      def transform = JsonOverrides7_1(x.policy.transform, x.overridenBy.transform)
    }
    final case class JsonExpectedValueId7_1(id: String, v: String) {
      def transform = ExpectedValueId(v, id)
    }
    implicit class _JsonExpectedValueId7_1(x: ExpectedValueId)     {
      def transform = JsonExpectedValueId7_1(x.id, x.value)
    }

    sealed trait JsonComponentExpectedReport7_1                                  {
      def transform: ComponentExpectedReport
    }
    implicit class _JsonComponentExpectedReport7_1(x: ComponentExpectedReport)   {
      def transform: JsonComponentExpectedReport7_1 = x match {
        case a: ValueExpectedReport => a.transform
        case a: BlockExpectedReport => a.transform
      }
    }
    final case class JsonValueExpectedReport7_1(
        vid: String,
        vs:  List[Either[List[String], JsonExpectedValueId7_1]]
    ) extends JsonComponentExpectedReport7_1 {
      def transform = ValueExpectedReport(
        vid,
        vs.map {
          case Left(Nil)         => ExpectedValueMatch("None", "None")
          case Left(a :: Nil)    => ExpectedValueMatch(a, a)
          case Left(a :: b :: _) => ExpectedValueMatch(a, b)
          case Right(v)          => v.transform
        }
      )
    }
    implicit class _JsonValueExpectedReport7_1(x: ValueExpectedReport)           {
      def transform = JsonValueExpectedReport7_1(
        x.componentName,
        x.componentsValues.map {
          case ExpectedValueMatch(a, b) =>
            Left(
              if (a == b) {
                if (a == "None") Nil
                else a :: Nil
              } else a :: b :: Nil
            )
          case ExpectedValueId(v, id)   => Right(JsonExpectedValueId7_1(id, v))
        }
      )
    }
    final case class JsonBlockExpectedReport7_1(
        bid: String,
        rl:  ReportingLogic,
        scs: List[JsonComponentExpectedReport7_1],
        id:  Option[String]
    ) extends JsonComponentExpectedReport7_1 {
      def transform = BlockExpectedReport(bid, rl, scs.map(_.transform), id)
    }
    implicit class _JsonBlockExpectedReport7_1(x: BlockExpectedReport)           {
      def transform = JsonBlockExpectedReport7_1(x.componentName, x.reportingLogic, x.subComponents.map(_.transform), x.id)
    }

    final case class JsonDirectiveExpectedReports7_1(
        did: DirectiveId,
        pm:  Option[PolicyMode],
        s:   Option[Boolean],
        cs:  List[JsonComponentExpectedReport7_1]
    ) {
      def transform = DirectiveExpectedReports(did, pm, s.getOrElse(false), cs.map(_.transform))
    }
    implicit class _JsonDirectiveExpectedReports7_1(x: DirectiveExpectedReports) {
      def transform = {
        val s = if (x.isSystem) Some(true) else None
        JsonDirectiveExpectedReports7_1(
          x.directiveId,
          x.policyMode,
          s,
          x.components.map(_.transform)
        )
      }
    }

    final case class JsonRuleExpectedReports7_1(
        rid: RuleId,
        ds:  List[JsonDirectiveExpectedReports7_1]
    ) {
      def transform = RuleExpectedReports(rid, ds.map(_.transform))
    }
    implicit class _JsonRuleExpectedReports7_1(x: RuleExpectedReports)           {
      def transform = JsonRuleExpectedReports7_1(x.ruleId, x.directives.map(_.transform))
    }

    final case class JsonNodeExpectedReports7_1(
        ms: JsonModes7_1,
        rs: List[JsonRuleExpectedReports7_1],
        os: List[JsonOverrides7_1]
    ) extends JsonNodeExpectedReportV {
      def transform = JsonNodeExpectedReports(ms.transform, rs.map(_.transform), os.map(_.transform))
    }
    implicit class _JsonNodeExpecteReports7_1(x: JsonNodeExpectedReports)        {
      def transform =
        JsonNodeExpectedReports7_1(x.modes.transform, x.ruleExpectedReports.map(_.transform), x.overrides.map(_.transform))
    }

    ////////// json codec //////////
    ///// https://github.com/zio/zio-json/issues/622 force us to split codec into encoder & decoder

    implicit lazy val decodeJsonGlobalPolicyMode7_1: JsonDecoder[JsonGlobalPolicyMode7_1] = DeriveJsonDecoder.gen
    implicit lazy val encodeJsonGlobalPolicyMode7_1: JsonEncoder[JsonGlobalPolicyMode7_1] = DeriveJsonEncoder.gen
    implicit lazy val decodeJsonAgentRun7_1:         JsonDecoder[JsonAgentRun7_1]         = DeriveJsonDecoder.gen
    implicit lazy val encodeJsonAgentRun7_1:         JsonEncoder[JsonAgentRun7_1]         = DeriveJsonEncoder.gen
    implicit lazy val decodeJsonPolicy7_1:           JsonDecoder[JsonPolicy7_1]           = DeriveJsonDecoder.gen
    implicit lazy val encodeJsonPolicy7_1:           JsonEncoder[JsonPolicy7_1]           = DeriveJsonEncoder.gen
    implicit lazy val decodeJsonJsonOverrides7_1:    JsonDecoder[JsonOverrides7_1]        = DeriveJsonDecoder.gen
    implicit lazy val encodeJsonJsonOverrides7_1:    JsonEncoder[JsonOverrides7_1]        = DeriveJsonEncoder.gen
    implicit lazy val decodeJsonModes7_1:            JsonDecoder[JsonModes7_1]            = DeriveJsonDecoder.gen
    implicit lazy val encodeJsonModes7_1:            JsonEncoder[JsonModes7_1]            = DeriveJsonEncoder.gen
    implicit lazy val decodeJsonExpectedValueId7_1:  JsonDecoder[JsonExpectedValueId7_1]  = DeriveJsonDecoder.gen
    implicit lazy val encodeJsonExpectedValueId7_1:  JsonEncoder[JsonExpectedValueId7_1]  = DeriveJsonEncoder.gen

    implicit lazy val decodeJsonEitherValue: JsonDecoder[Either[List[String], JsonExpectedValueId7_1]] = {

      // invariance is complicated
      def toRight(x: JsonExpectedValueId7_1): Either[List[String], JsonExpectedValueId7_1] = Right(x)
      def toLeft(x: List[String]):            Either[List[String], JsonExpectedValueId7_1] = Left(x)

      JsonDecoder[List[String]].map(toLeft).orElse(decodeJsonExpectedValueId7_1.map(toRight))
    }
    implicit lazy val encodeJsonEitherValue: JsonEncoder[Either[List[String], JsonExpectedValueId7_1]] = {
      new JsonEncoder[Either[List[String], JsonExpectedValueId7_1]] {
        override def unsafeEncode(a: Either[List[String], JsonExpectedValueId7_1], indent: Option[Int], out: Write): Unit = {
          a match {
            case Left(x)  => JsonEncoder[List[String]].unsafeEncode(x, indent, out)
            case Right(x) => encodeJsonExpectedValueId7_1.unsafeEncode(x, indent, out)
          }
        }
      }
    }

    implicit lazy val decodeJsonValueExpectedReport7_1:      JsonDecoder[JsonValueExpectedReport7_1]      = DeriveJsonDecoder.gen
    implicit lazy val encodeJsonValueExpectedReport7_1:      JsonEncoder[JsonValueExpectedReport7_1]      = DeriveJsonEncoder.gen
    implicit lazy val decodeJsonBlockExpectedReport7_1:      JsonDecoder[JsonBlockExpectedReport7_1]      = DeriveJsonDecoder.gen
    implicit lazy val encodeJsonBlockExpectedReport7_1:      JsonEncoder[JsonBlockExpectedReport7_1]      = DeriveJsonEncoder.gen
    implicit lazy val decodeJsonComponentExpectedReports7_1: JsonDecoder[JsonComponentExpectedReport7_1]  = {
      decodeJsonValueExpectedReport7_1.orElse(
        decodeJsonBlockExpectedReport7_1.widen
      )
    }
    implicit lazy val encodeJsonComponentExpectedReports7_1: JsonEncoder[JsonComponentExpectedReport7_1]  = {
      // order is important: leaf first, else with recurring part first, we stackoverflow
      new JsonEncoder[JsonComponentExpectedReport7_1] {
        override def unsafeEncode(a: JsonComponentExpectedReport7_1, indent: Option[Int], out: Write): Unit = {
          a match {
            case x: JsonValueExpectedReport7_1 =>
              JsonEncoder[JsonValueExpectedReport7_1].unsafeEncode(x, indent, out)
            case x: JsonBlockExpectedReport7_1 =>
              JsonEncoder[JsonBlockExpectedReport7_1].unsafeEncode(x, indent, out)
          }
        }
      }
    }
    implicit lazy val decodeJsonDirectiveExpectedReports7_1: JsonDecoder[JsonDirectiveExpectedReports7_1] = DeriveJsonDecoder.gen
    implicit lazy val encodeJsonDirectiveExpectedReports7_1: JsonEncoder[JsonDirectiveExpectedReports7_1] = DeriveJsonEncoder.gen
    implicit lazy val decodeJsonRuleExpectedReports7_1:      JsonDecoder[JsonRuleExpectedReports7_1]      = DeriveJsonDecoder.gen
    implicit lazy val encodeJsonRuleExpectedReports7_1:      JsonEncoder[JsonRuleExpectedReports7_1]      = DeriveJsonEncoder.gen
    implicit lazy val decodeJsonNodeExpectedReports7_1:      JsonDecoder[JsonNodeExpectedReports7_1]      = DeriveJsonDecoder.gen
    implicit lazy val encodeJsonNodeExpectedReports7_1:      JsonEncoder[JsonNodeExpectedReports7_1]      = DeriveJsonEncoder.gen
  }

  def parseJsonNodeExpectedReports(s: String): Box[JsonNodeExpectedReports] = {
    s.fromJson[JsonNodeExpectedReportV] match {
      case Left(value)                                     =>
        /*
         * Here, we want to try to report a relevant error. If the problem was in
         * version 7_0, the fallback will fail with an irrelevant problem.
         * So in that case, we look if error is ".modes(missing)" and redo a pure Version7_1
         * parsing to let the user know
         */
        value match {
          case ".modes(missing)" =>
            import Version7_1._
            s.fromJson[JsonNodeExpectedReports7_1] match {
              case Left(value)  => Failure(value)
              case Right(value) => Full(value.transform) // should not happen
            }
          case v                 => Failure(v)
        }
      case Right(v: Version7_1.JsonNodeExpectedReports7_1) =>
        Full(v.transform)
      case Right(_)                                        =>
        Failure(s"Error: found node expected report in an unsupported format, please force regenerate policies: '${s}'")
    }
  }

  /*
   * We always serialise to 7.1 format
   */
  implicit class JNodeToJson(val n: JsonNodeExpectedReports) extends AnyVal {
    import Version7_1._
    private def toJson7_1 = n.transform
    def toJson            = toJson7_1.toJsonPretty
    def toCompactJson     = toJson7_1.toJson
  }

  implicit class NodeToJson(val n: NodeExpectedReports) extends AnyVal {
    import Version7_1._
    private def toJson7_1 = {
      JsonNodeExpectedReports(n.modes, n.ruleExpectedReports, n.overrides).transform
    }
    def toJson            = toJson7_1.toJsonPretty
    def toCompactJson     = toJson7_1.toJson
  }
}

object NodeConfigIdSerializer {

  import net.liftweb.json._
  import org.joda.time.format.ISODateTimeFormat

  // date are ISO format
  private[this] val isoDateTime = ISODateTimeFormat.dateTime

  /*
   * In the database, we only keep creation time.
   * Interval are build with the previous/next.
   *
   * The format is :
   * { "configId1":"creationDate1", "configId2":"creationDate2", ... }
   */

  def serialize(ids: Vector[NodeConfigIdInfo]): String = {
    import net.liftweb.json.JsonDSL._

    // be careful, we can have several time the same id with different creation date
    // we want an array of { begin : id }
    val m: JValue = JArray(ids.toList.sortBy(_.creation.getMillis).map {
      case NodeConfigIdInfo(NodeConfigId(id), creation, _) =>
        (creation.toString(isoDateTime) -> id): JObject
    })

    compactRender(m)
  }

  /*
   * from a JSON object: { "id1":"date1", "id2":"date2", ...}, get the list of
   * components values Ids.
   * May return an empty object
   */
  def unserialize(ids: String): Vector[NodeConfigIdInfo] = {

    if (null == ids || ids.trim == "") Vector()
    else {
      implicit val formats = DefaultFormats
      val configs          = parse(ids)
        .extractOrElse[List[Map[String, String]]](List())
        .flatMap {
          case map =>
            try {
              Some(map.map { case (date, id) => (NodeConfigId(id), isoDateTime.parseDateTime(date)) })
            } catch {
              case e: Exception => None
            }
        }
        .flatten
        .sortBy(_._2.getMillis)

      // build interval
      configs match {
        case Nil      => Vector()
        case x :: Nil => Vector(NodeConfigIdInfo(x._1, x._2, None))
        case t        =>
          t.sliding(2)
            .map {
              // we know the size of the list is 2
              case _ :: Nil | Nil =>
                throw new IllegalArgumentException("An impossible state was reached, please contact the dev about it!")
              case x :: y :: t    => NodeConfigIdInfo(x._1, x._2, Some(y._2))
            }
            .toVector :+ {
            val x = t.last
            NodeConfigIdInfo(x._1, x._2, None)
          }
      }
    }
  }
}<|MERGE_RESOLUTION|>--- conflicted
+++ resolved
@@ -260,234 +260,7 @@
    * - since migration from 7.0 is not supported anymore since a long time, we only try the 7.1 format.
    */
   implicit val decoderJsonNodeExpectedReportV: JsonDecoder[JsonNodeExpectedReportV] =
-<<<<<<< HEAD
     Version7_1.decodeJsonNodeExpectedReports7_1.widen
-=======
-    Version7_1.decodeJsonNodeExpectedReports7_1.orElse(Version7_0.decodeJsonNodeExpectedReports7_0.widen)
-
-  object Version7_0 {
-    /*
-     * Compatibility with expected reports version 7.0 and before:
-     * - use the long name format
-     * - 3 kinds of values: old format match with one array for unexpanded, one for expanded,
-     *   one for value with couple of expanded/unexpanded, one for value with report id
-     */
-
-    // name are false for startHour / splayHour. Override is computed on deserialization.
-    final case class JsonAgentRun7_0(
-        interval:    Int,
-        startMinute: Int,
-        splayHour:   Int,
-        splaytime:   Int
-    ) {
-      def transform(over: Option[Boolean] = None) = AgentRunInterval(over, interval, startMinute, splayHour, splaytime)
-    }
-    implicit class _JsonAgentRun7_0(x: AgentRunInterval) {
-      def transform = JsonAgentRun7_0(x.interval, x.startMinute, x.startHour, x.splaytime)
-    }
-
-    final case class JsonModes7_0(
-        globalPolicyMode:       GlobalPolicyMode,
-        nodePolicyMode:         Option[PolicyMode],
-        globalComplianceMode:   ComplianceModeName,
-        globalHeartbeatPeriod:  Int,
-        nodeHeartbeatPeriod:    Option[Int],
-        globalAgentRunInterval: JsonAgentRun7_0,
-        nodeAgentRunInterval:   Option[JsonAgentRun7_0]
-    ) {
-      def transform = {
-        val overrideAgentRun = if (nodeAgentRunInterval.isDefined) Some(true) else None
-        NodeModeConfig(
-          GlobalComplianceMode(globalComplianceMode, globalHeartbeatPeriod),
-          nodeHeartbeatPeriod,
-          globalAgentRunInterval.transform(),
-          nodeAgentRunInterval.map(_.transform(overrideAgentRun)),
-          globalPolicyMode,
-          nodePolicyMode
-        )
-      }
-    }
-
-    implicit class _JsonModes7_0(x: NodeModeConfig) {
-      def transform = JsonModes7_0(
-        x.globalPolicyMode,
-        x.nodePolicyMode,
-        x.globalComplianceMode.mode,
-        x.globalComplianceMode.heartbeatPeriod,
-        x.nodeHeartbeatPeriod,
-        x.globalAgentRun.transform,
-        x.nodeAgentRun.map(_.transform)
-      )
-    }
-
-    final case class JsonPolicy7_0(ruleId: RuleId, directiveId: DirectiveId) {
-      def transform = PolicyId(ruleId, directiveId, v0)
-    }
-    implicit class _JsonPolicy7_0(x: PolicyId)                               {
-      def transform = JsonPolicy7_0(x.ruleId, x.directiveId)
-    }
-
-    final case class JsonOverrides7_0(
-        policy:      JsonPolicy7_0,
-        overridenBy: JsonPolicy7_0
-    ) {
-      def transform = OverridenPolicy(policy.transform, overridenBy.transform)
-    }
-    implicit class _JsonOverrides7_0(x: OverridenPolicy)                     {
-      def transform = JsonOverrides7_0(x.policy.transform, x.overridenBy.transform)
-    }
-    sealed trait JsonExpectedValue7_0                                        {
-      def transform: ExpectedValue
-    }
-    implicit class _JsonExpectedValue7_0(x: ExpectedValue)                   {
-      def transform: JsonExpectedValue7_0 = x match {
-        case a: ExpectedValueId    => a.transform
-        case a: ExpectedValueMatch => a.transform
-      }
-    }
-    final case class JsonExpectedValueId7_0(value: String, id: String) extends JsonExpectedValue7_0 {
-      def transform = ExpectedValueId(value, id)
-    }
-    implicit class _JsonExpectedValueId7_0(x: ExpectedValueId)               {
-      def transform = JsonExpectedValueId7_0(x.value, x.id)
-    }
-    final case class JsonExpectedValueMatch7_0(value: String, unexpanded: String) extends JsonExpectedValue7_0 {
-      def transform = ExpectedValueMatch(value, unexpanded)
-    }
-    implicit class _JsonExpectedValueMatch7_0(x: ExpectedValueMatch)         {
-      def transform = JsonExpectedValueMatch7_0(x.value, x.unexpandedValue)
-    }
-
-    sealed trait JsonComponentExpectedReport7_0                                 {
-      def transform: ComponentExpectedReport
-    }
-    implicit class _JsonComponentExpectedReport7_0(x: ComponentExpectedReport)  {
-      def transform: JsonComponentExpectedReport7_0 = x match {
-        case a: ValueExpectedReport => a.transform // alway transform to new schema
-        case a: BlockExpectedReport => a.transform
-      }
-    }
-    final case class JsonValueExpectedReport7_0(componentName: String, values: List[JsonExpectedValue7_0])
-        extends JsonComponentExpectedReport7_0                                  {
-      def transform = ValueExpectedReport(componentName, values.map(_.transform))
-    }
-    implicit class _JsonValueExpectedReport7_0(x: ValueExpectedReport)          {
-      def transform = JsonValueExpectedReport7_0(x.componentName, x.componentsValues.map(_.transform))
-    }
-    final case class JsonBlockExpectedReport7_0(
-        componentName:  String,
-        reportingLogic: ReportingLogic,
-        subComponents:  List[JsonComponentExpectedReport7_0]
-    ) extends JsonComponentExpectedReport7_0 {
-      def transform = BlockExpectedReport(componentName, reportingLogic, subComponents.map(_.transform), None)
-    }
-    implicit class _JsonBlockExpectedReport7_0(x: BlockExpectedReport)          {
-      def transform = JsonBlockExpectedReport7_0(x.componentName, x.reportingLogic, x.subComponents.map(_.transform))
-    }
-    final case class JsonArrayValuesComponent7_0(componentName: String, values: List[String], unexpanded: List[String])
-        extends JsonComponentExpectedReport7_0                                  {
-      def toJsonValueExpectedReport7_0 =
-        JsonValueExpectedReport7_0(componentName, values.zip(unexpanded).map { case (a, b) => JsonExpectedValueMatch7_0(a, b) })
-      def transform                    = toJsonValueExpectedReport7_0.transform
-    }
-
-    final case class JsonDirectiveExpecteReports7_0(
-        directiveId: DirectiveId,
-        policyMode:  Option[PolicyMode],
-        isSystem:    Boolean,
-        components:  List[JsonComponentExpectedReport7_0]
-    ) {
-      def transform = DirectiveExpectedReports(directiveId, policyMode, isSystem, components.map(_.transform))
-    }
-    implicit class _JsonDirectiveExpecteReports7_0(x: DirectiveExpectedReports) {
-      def transform = JsonDirectiveExpecteReports7_0(x.directiveId, x.policyMode, x.isSystem, x.components.map(_.transform))
-    }
-
-    final case class JsonRuleExpectedReports7_0(
-        ruleId:     RuleId,
-        directives: List[JsonDirectiveExpecteReports7_0]
-    ) {
-      def transform = RuleExpectedReports(ruleId, directives.map(_.transform))
-    }
-    implicit class _JsonRuleExpectedReports7_0(x: RuleExpectedReports)          {
-      def transform = JsonRuleExpectedReports7_0(x.ruleId, x.directives.map(_.transform))
-    }
-
-    final case class JsonNodeExpectedReports7_0(
-        modes:     JsonModes7_0,
-        rules:     List[JsonRuleExpectedReports7_0],
-        overrides: List[JsonOverrides7_0]
-    ) extends JsonNodeExpectedReportV {
-      def transform = JsonNodeExpectedReports(modes.transform, rules.map(_.transform), overrides.map(_.transform))
-    }
-    implicit class _JsonNodeExpecteReports7_0(x: JsonNodeExpectedReports)       {
-      def transform =
-        JsonNodeExpectedReports7_0(x.modes.transform, x.ruleExpectedReports.map(_.transform), x.overrides.map(_.transform))
-    }
-
-    ////////// json codec //////////
-
-    implicit lazy val decodeJsonAgentRun7_0:                 JsonDecoder[JsonAgentRun7_0]                = DeriveJsonDecoder.gen
-    implicit lazy val encodeJsonAgentRun7_0:                 JsonEncoder[JsonAgentRun7_0]                = DeriveJsonEncoder.gen
-    implicit lazy val decodeJsonPolicy7_0:                   JsonDecoder[JsonPolicy7_0]                  = DeriveJsonDecoder.gen
-    implicit lazy val encodeJsonPolicy7_0:                   JsonEncoder[JsonPolicy7_0]                  = DeriveJsonEncoder.gen
-    implicit lazy val decodeJsonJsonOverrides7_0:            JsonDecoder[JsonOverrides7_0]               = DeriveJsonDecoder.gen
-    implicit lazy val encodeJsonJsonOverrides7_0:            JsonEncoder[JsonOverrides7_0]               = DeriveJsonEncoder.gen
-    implicit lazy val decodeJsonModes7_0:                    JsonDecoder[JsonModes7_0]                   = DeriveJsonDecoder.gen
-    implicit lazy val encodeJsonModes7_0:                    JsonEncoder[JsonModes7_0]                   = DeriveJsonEncoder.gen
-    implicit lazy val decodeJsonExpectedValueId7_0:          JsonDecoder[JsonExpectedValueId7_0]         = DeriveJsonDecoder.gen
-    implicit lazy val encodeJsonExpectedValueId7_0:          JsonEncoder[JsonExpectedValueId7_0]         = DeriveJsonEncoder.gen
-    implicit lazy val decodeJsonExpectedValueMatch7_0:       JsonDecoder[JsonExpectedValueMatch7_0]      = DeriveJsonDecoder.gen
-    implicit lazy val encodeJsonExpectedValueMatch7_0:       JsonEncoder[JsonExpectedValueMatch7_0]      = DeriveJsonEncoder.gen
-    implicit lazy val decoderJsonArrayValuesComponent7_0:    JsonDecoder[JsonArrayValuesComponent7_0]    = DeriveJsonDecoder.gen
-    implicit lazy val decodeJsonExpectedValue7_0:            JsonDecoder[JsonExpectedValue7_0]           = {
-      decodeJsonExpectedValueId7_0.orElse(decodeJsonExpectedValueMatch7_0.widen)
-    }
-    implicit lazy val encodeJsonExpectedValue7_0:            JsonEncoder[JsonExpectedValue7_0]           = {
-      // this is necessary to avoid having a supernumerary `{ "JsonExpectedValueId7_0" : { ... } }`
-      new JsonEncoder[JsonExpectedValue7_0] {
-        override def unsafeEncode(a: JsonExpectedValue7_0, indent: Option[Int], out: Write): Unit = {
-          a match {
-            case x: JsonExpectedValueId7_0    =>
-              JsonEncoder[JsonExpectedValueId7_0].unsafeEncode(x, indent, out)
-            case x: JsonExpectedValueMatch7_0 =>
-              JsonEncoder[JsonExpectedValueMatch7_0].unsafeEncode(x, indent, out)
-          }
-        }
-      }
-    }
-    implicit lazy val decodeJsonComponentExpectedReports7_0: JsonDecoder[JsonComponentExpectedReport7_0] = {
-      val d1: JsonDecoder[JsonComponentExpectedReport7_0] = decoderJsonArrayValuesComponent7_0.orElse(
-        decodeJsonBlockExpectedReport7_0.widen
-      )
-      d1.orElse(decodeJsonValueExpectedReport7_0.widen)
-    }
-    implicit lazy val encodeJsonComponentExpectedReports7_0: JsonEncoder[JsonComponentExpectedReport7_0] = {
-      new JsonEncoder[JsonComponentExpectedReport7_0] {
-        override def unsafeEncode(a: JsonComponentExpectedReport7_0, indent: Option[Int], out: Write): Unit = {
-          a match {
-            case x: JsonValueExpectedReport7_0  =>
-              JsonEncoder[JsonValueExpectedReport7_0].unsafeEncode(x, indent, out)
-            case x: JsonBlockExpectedReport7_0  =>
-              JsonEncoder[JsonBlockExpectedReport7_0].unsafeEncode(x, indent, out)
-            case x: JsonArrayValuesComponent7_0 =>
-              JsonEncoder[JsonValueExpectedReport7_0].unsafeEncode(x.toJsonValueExpectedReport7_0, indent, out)
-          }
-        }
-      }
-    }
-    implicit lazy val decodeJsonValueExpectedReport7_0:      JsonDecoder[JsonValueExpectedReport7_0]     = DeriveJsonDecoder.gen
-    implicit lazy val encodeJsonValueExpectedReport7_0:      JsonEncoder[JsonValueExpectedReport7_0]     = DeriveJsonEncoder.gen
-    implicit lazy val decodeJsonBlockExpectedReport7_0:      JsonDecoder[JsonBlockExpectedReport7_0]     = DeriveJsonDecoder.gen
-    implicit lazy val encodeJsonBlockExpectedReport7_0:      JsonEncoder[JsonBlockExpectedReport7_0]     = DeriveJsonEncoder.gen
-    implicit lazy val decodeJsonDirectiveExpectedReports7_0: JsonDecoder[JsonDirectiveExpecteReports7_0] = DeriveJsonDecoder.gen
-    implicit lazy val encodeJsonDirectiveExpectedReports7_0: JsonEncoder[JsonDirectiveExpecteReports7_0] = DeriveJsonEncoder.gen
-    implicit lazy val decodeJsonRuleExpectedReports7_0:      JsonDecoder[JsonRuleExpectedReports7_0]     = DeriveJsonDecoder.gen
-    implicit lazy val encodeJsonRuleExpectedReports7_0:      JsonEncoder[JsonRuleExpectedReports7_0]     = DeriveJsonEncoder.gen
-    implicit lazy val decodeJsonNodeExpectedReports7_0:      JsonDecoder[JsonNodeExpectedReports7_0]     = DeriveJsonDecoder.gen
-    implicit lazy val encodeJsonNodeExpectedReports7_0:      JsonEncoder[JsonNodeExpectedReports7_0]     = DeriveJsonEncoder.gen
-  }
->>>>>>> 3e599ea2
 
   object Version7_1 {
     /*
