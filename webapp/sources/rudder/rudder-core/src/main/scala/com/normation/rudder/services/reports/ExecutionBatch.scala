/*
 *************************************************************************************
 * Copyright 2011 Normation SAS
 *************************************************************************************
 *
 * This file is part of Rudder.
 *
 * Rudder is free software: you can redistribute it and/or modify
 * it under the terms of the GNU General Public License as published by
 * the Free Software Foundation, either version 3 of the License, or
 * (at your option) any later version.
 *
 * In accordance with the terms of section 7 (7. Additional Terms.) of
 * the GNU General Public License version 3, the copyright holders add
 * the following Additional permissions:
 * Notwithstanding to the terms of section 5 (5. Conveying Modified Source
 * Versions) and 6 (6. Conveying Non-Source Forms.) of the GNU General
 * Public License version 3, when you create a Related Module, this
 * Related Module is not considered as a part of the work and may be
 * distributed under the license agreement of your choice.
 * A "Related Module" means a set of sources files including their
 * documentation that, without modification of the Source Code, enables
 * supplementary functions or services in addition to those offered by
 * the Software.
 *
 * Rudder is distributed in the hope that it will be useful,
 * but WITHOUT ANY WARRANTY; without even the implied warranty of
 * MERCHANTABILITY or FITNESS FOR A PARTICULAR PURPOSE.  See the
 * GNU General Public License for more details.
 *
 * You should have received a copy of the GNU General Public License
 * along with Rudder.  If not, see <http://www.gnu.org/licenses/>.

 *
 *************************************************************************************
 */

package com.normation.rudder.services.reports

import com.normation.inventory.domain.NodeId
import com.normation.rudder.domain.logger.ComplianceDebugLogger
import com.normation.rudder.domain.logger.ComplianceDebugLogger.*
import com.normation.rudder.domain.logger.TimingDebugLogger
import com.normation.rudder.domain.policies.DirectiveId
import com.normation.rudder.domain.policies.PolicyMode
import com.normation.rudder.domain.policies.PolicyTypeName
import com.normation.rudder.domain.policies.PolicyTypes
import com.normation.rudder.domain.policies.RuleId
import com.normation.rudder.domain.reports.*
import com.normation.rudder.domain.reports.ReportType.BadPolicyMode
import com.normation.rudder.reports.*
import com.normation.rudder.reports.execution.AgentRunId
import com.normation.rudder.reports.execution.AgentRunWithNodeConfig
import java.util.regex.Pattern
import net.liftweb.common.Loggable
import org.apache.commons.lang3.StringUtils
import org.joda.time.*
import scala.annotation.tailrec
import scala.util.matching.Regex

/*
 *  we want to retrieve for each node the expected reports that matches it LAST
 *  run, or if no last run, what we are wainting for.
 *
 *  So the general resolution for ONE node is:
 *  - 1/ context
 *  - get the last run
 *  - get the list of nodeConfigIdInfo
 *
 *  - 2/ get the config id and date
 *  - 2.1: from the run:
 *    - if we have it, find the option[date] matching that version
 *  - 2.2: else (no run), we get the last available from nodeinfo with date
 *    - if none, get the last expected reports for the node, but not configId/date for it
 *  - so, we have a configId and an option[date] of validity
 *    => get expectedReports
 *
 *  - now, get reports for the run if any, and compute merge.
 *
 *
 *  For a node, we will get:
 *
 *  - run date:
 *    - Some(t): the node at least talked to us!
 *    - None   : never talked, build a pending/noreport list
 *  - (configId, eol of that config):
 *    - Some(id): we know what we expect!
 *      - Some(date): we know the validity !: the simplest case
 *      - None: this is an unexpected version (no meta info on it). Error.
 *    - None: migration only, that case will disappear with time. Compat mode,
 *            consider expected report for the node are ok. Don't care of the (None) date.
 *
 */

sealed trait RunAndConfigInfo

/**
 * The type of report to use for missing reports
 * (actually missing reports).
 * Depends of compliance mode.
 */
sealed trait ExpiringStatus extends RunAndConfigInfo {
  def expirationDateTime: DateTime
}

sealed trait ErrorNoConfigData extends RunAndConfigInfo

sealed trait ExpectedConfigAvailable extends RunAndConfigInfo with ExpiringStatus {
  def expectedConfig: NodeExpectedReports
}

sealed trait NoReport extends ExpectedConfigAvailable

sealed trait Unexpected extends ExpectedConfigAvailable

sealed trait Ok extends ExpectedConfigAvailable

//a marker trait which indicate that we want to
//have the details of the run
sealed trait LastRunAvailable extends RunAndConfigInfo {
  // this is the date and time reported by the run
  // (local node time of the starts of the run)
  def lastRunDateTime: DateTime

  // this is not an option even if we must take care of nodes
  // upgrading from previous version of Rudder without
  // config id because we must have some logic to find WHAT
  // is the applicable version in all case - it's one of the
  // major goal of ExecutionBatch#computeNodeRunInfo
  def lastRunConfigId: NodeConfigId

  // most of the time, we do have the corresponding
  // configId in base. But not always, for example
  // if the node configId was corrupted
  def lastRunConfigInfo: Option[NodeExpectedReports]
}

/*
 * Really, that node exists ?
 */
case object NoRunNoExpectedReport extends ErrorNoConfigData

/*
 * We don't have the needed configId in the expected
 * table. Either we don't have any config id at all,
 * or we can't find the version matching a run.
 * (it is some weird data lost in the server, or a node
 * not yet initialized)
 */
final case class NoExpectedReport(
    lastRunDateTime: DateTime,
    lastRunConfigId: Option[NodeConfigId]
) extends ErrorNoConfigData

/*
 * The run doesn't provide an expected report: it is probably broken
 * we assume it is the current expected report, but more important,
 * we must complain loudly to the users
 */
final case class RunWithoutExpectedReport(
    lastRunDateTime: DateTime,
    expectedConfig:  NodeExpectedReports
)
/*
 * No Rules defined, but run was ok
 */
final case class NoUserRulesDefined(
    lastRunDateTime:    DateTime,
    expectedConfig:     NodeExpectedReports,
    lastRunConfigId:    NodeConfigId,
    lastRunConfigInfo:  Option[NodeExpectedReports],
    expirationDateTime: DateTime
) extends NoReport with LastRunAvailable

/*
 * No report of interest (either none, or
 * some but too old for our situation)
 * ExpirationDateTime here is use to know that the computation is outdated
 * and we out to recompute it to serialize again a NoReportInInterval
 */
final case class NoReportInInterval(
    expectedConfig:     NodeExpectedReports,
    expirationDateTime: DateTime
) extends NoReport

/*
 * No report of interest but expected because
 * we are on the correct mode for that
 */
final case class ReportsDisabledInInterval(
    expectedConfig:     NodeExpectedReports,
    expirationDateTime: DateTime
) extends NoReport

final case class Pending(
    expectedConfig:     NodeExpectedReports,
    optLastRun:         Option[(DateTime, NodeExpectedReports)],
    expirationDateTime: DateTime
) extends NoReport with ExpiringStatus

/*
 * the case where we have a version on the run,
 * versions are init in the server for that node,
 * and we don't have a version is an error
 */
final case class UnexpectedVersion(
    lastRunDateTime:    DateTime,
    lastRunConfigInfo:  Some[NodeExpectedReports],
    lastRunExpiration:  DateTime,
    expectedConfig:     NodeExpectedReports,
    expectedExpiration: DateTime,
    expirationDateTime: DateTime
) extends Unexpected with LastRunAvailable {
  val lastRunConfigId = lastRunConfigInfo.get.nodeConfigId
}

/**
 * A case where we have a run without version,
 * but we really should, because versions are init
 * in the server for that node
 */
final case class UnexpectedNoVersion(
    lastRunDateTime:    DateTime,
    lastRunConfigId:    NodeConfigId,
    lastRunExpiration:  DateTime,
    expectedConfig:     NodeExpectedReports,
    expectedExpiration: DateTime,
    expirationDateTime: DateTime
) extends Unexpected with LastRunAvailable {
  val lastRunConfigInfo: Option[NodeExpectedReports] = None
}

/**
 * A case where we have a run with a version,
 * but we didn't find it in db,
 * but we really should, because versions are init
 * in the server for that node
 */
final case class UnexpectedUnknownVersion(
    lastRunDateTime:    DateTime,
    lastRunConfigId:    NodeConfigId,
    expectedConfig:     NodeExpectedReports,
    expectedExpiration: DateTime,
    expirationDateTime: DateTime
) extends Unexpected with LastRunAvailable {
  val lastRunConfigInfo: Option[NodeExpectedReports] = None
}

final case class ComputeCompliance(
    lastRunDateTime:    DateTime,
    expectedConfig:     NodeExpectedReports,
    expirationDateTime: DateTime
) extends Ok with LastRunAvailable {
  val lastRunConfigId = expectedConfig.nodeConfigId
  val lastRunConfigInfo: Some[NodeExpectedReports] = Some(expectedConfig)
}

/*
 * An ADT to describe the behaviour regarding Unexpected reports.
 * Unexpected reports are reports that the node sent but that were not
 * awaited in the expected configuration reporting.
 * There is mainly 4 causes for unexpected rerpots:
 * - a bug in a Technique that send a report when it should not. This is a really unexpected report, and
 *   shoud be reported to Technique maintener for correction.
 * - a Technique is executed when it should not. Typically, the node didn't fetch the updated version
 *   of its policies and it still report on the previous one. Real unexpectation.
 * - the network sneezed and syslog went mad. In such a case, we can miss reports or have some duplicated. Missing
 *   reports is embarassing, but syslog tries very hard to not do that, so we have more often duplicated ones.
 * - reports were on a part of the technique with a cfengine parameter which happened to be an iterator and
 *   so it was exectued several time, and there is as many reports. This case is expected, but in the general case,
 *   we don't have anything that allows to anticipate the number of reports sent back (and specific cases like "the
 *   number is available in a server-side known variable" are hard, too, because it means that we know to parse and
 *   interpret a lot more of cfengine gramar).
 *
 * The last two cases bring a lot of false positive bad compliance, and we want to let the user be able to
 * accept them. We want that to be optionnal, has in each cases, it could be real unexpected reports (but it's very
 * unlikely).
 */
sealed trait UnexpectedReportBehavior
object UnexpectedReportBehavior {
  // if a reports originally has a CFEngine var, allows to get several reports value for it.
  case object UnboundVarValues extends UnexpectedReportBehavior
}

final case class UnexpectedReportInterpretation(options: Set[UnexpectedReportBehavior]) {

  // true if the set of option contains `option`
  def isSet(opt: UnexpectedReportBehavior): Boolean = options.contains(opt)

  // check if ALL the provided options are set
  def allSet(opts: UnexpectedReportBehavior*): Boolean = {
    val o = opts.toSet
    options.intersect(o) == o
  }

  // check if AT LEAST ONE of provided options is set
  def anySet(opts: UnexpectedReportBehavior*): Boolean = options.intersect(opts.toSet).nonEmpty

  // return a copy of that interpretation with the given value set
  def set(opt: UnexpectedReportBehavior): UnexpectedReportInterpretation = UnexpectedReportInterpretation(options + opt)

  // return a copy of that interpretation with the given value removed
  def unset(opt: UnexpectedReportBehavior): UnexpectedReportInterpretation = UnexpectedReportInterpretation(
    options.filter(_ != opt)
  )
}

/**
 * An execution batch contains the node reports for a given Rule / Directive at a given date
 * An execution Batch is at a given time <- TODO : Is it relevant when we have several node ?
 */

object ExecutionBatch extends Loggable {
  // these patterns must be reluctant matches to avoid strange things
  // when two variables are presents, or something like: ${foo}xxxxxx}.
  // Note: the method checkExpectedVariable expects that a $ is in the pattern
  final val matchCFEngineVars: Regex = """.*\$(\{.+?\}|\(.+?\)).*""".r
  final private val replaceCFEngineVars = """\$\{.+?\}|\$\(.+?\)"""

  /**
   * containers to store common information about "what are we
   * talking about in that merge ?"
   */
  final private[reports] case class MergeInfo(
      nodeId:         NodeId,
      run:            Option[DateTime],
      configId:       Option[NodeConfigId],
      expirationTime: DateTime
  )

  /**
   * The time that we are going to give to the agent as a grace period to get
   * its reports.
   * That time is added to the normal agent execution period, so that:
   * - if the agent runs every 2 minutes, reports should have been received
   *   after 7 minutes max
   * - if the agent runs every 240 minutes, reports should have been received
   *   after 245 minutes max.
   *
   * That notion only makes sens for the compliance mode, as it is expected to
   * NOT receive report in the changes-only mode.
   */
  final val GRACE_TIME_PENDING: Duration = Duration.standardMinutes(5)

  /**
   * Then end of times, used to denote report which are not expiring
   */
  final val END_OF_TIME = new DateTime(Long.MaxValue)

  /**
   * Takes a string, that should contains a CFEngine var ( $(xxx) or ${xxx} )
   * replace the $(xxx) (or ${xxx}) part by .*
   * and doubles all the \
   * Returns a string that is suitable for a being used as a regexp, with anything not
   * in ".*" quoted with \Q...\E.
   * For example, "${foo}(bar)$(baz)foo" => "\Q\E.*\Q(bar)\E.*\Qfoo\E"
   */
  final def replaceCFEngineVars(x: String): Pattern = {
    Pattern.compile("""(?s)\Q""" + x.replaceAll(replaceCFEngineVars, """\\E.*\\Q""") + """\E""")
  }

  final def checkExpectedVariable(expected: ExpectedValue, effective: ResultReports): Boolean = {
    expected match {
      case ExpectedValueId(_, id)          =>
        id == effective.reportId
      case ExpectedValueMatch(expected, _) =>
        if (expected == effective.keyValue) {
          true
        } else {
          // If this is not a var, there isn't anything to match.
          if (StringUtils.contains(expected, '$')) {
            val isVar = matchCFEngineVars.pattern.matcher(expected).matches()
            if (isVar) {
              replaceCFEngineVars(expected).matcher(effective.keyValue).matches()
            } else {
              false
            }
          } else {
            false
          }
        }
    }
  }

  final case class ContextForNoAnswer(
      agentExecutionInterval: Int,
      complianceMode:         ComplianceMode
  )

  /*
   * Utility method to factor out common logging task and be assured that
   * the log message is actually sync with the info type.
   */
  private def runType(traceMessage: String, runType: RunAndConfigInfo)(implicit nodeId: NodeId): RunAndConfigInfo = {
    val msg = if (traceMessage.trim.isEmpty) "" else ": " + traceMessage
    ComplianceDebugLogger.node(nodeId).debug(s"Run config for node ${nodeId.value}: ${runType.logName} ${msg}")
    runType
  }

  /*
   * For each node, get the config it has.
   * This method bases its result on THE LAST RUN
   * of each node, and try to discover the run linked information (datetime, config id).
   *
   */
  def computeNodesRunInfo(
      // The set of run associated with ALL requested node.
      //
      // If exists, the last run received for these nodes is coupled with the
      // corresponding expected node configuration for that run, which will allow to know what
      // config option to apply.
      runs:               Map[NodeId, Option[AgentRunWithNodeConfig]], // the current expected node configurations for all nodes.
      // This is useful for nodes without runs (ex in no-report mode), node with a run not for the
      // last config (show diff etc). It may be none for ex. when a node was added since last generation

      currentNodeConfigs: Map[NodeId, Option[
        NodeExpectedReports
      ]], // other config information to allows better reporting on error

      nodeConfigIdInfos: Map[NodeId, Option[Seq[NodeConfigIdInfo]]]
  ): Map[NodeId, RunAndConfigInfo] = {

    /*
     * How long time a run is valid AFTER AN UPDATE (i.e, not in permanent regime).
     * This is shorter than runValidityTime, because a config update IS a change and
     * force to send reports in all case.
     */
    def updateValidityDuration(runIntervalInfo: ResolvedAgentRunInterval) = runIntervalInfo.interval.plus(GRACE_TIME_PENDING)

    /*
     * How long time a run is valid before receiving any report (but not after an update)
     */
    def runValidityDuration(runIntervalInfo: ResolvedAgentRunInterval, complianceMode: ComplianceMode) = {
      complianceMode.mode match {
        case ChangesOnly                      =>
          // expires after run*heartbeat period - we need an other run before that.
          val heartbeat =
            Duration.standardMinutes((runIntervalInfo.interval.getStandardMinutes * runIntervalInfo.heartbeatPeriod))
          heartbeat.plus(GRACE_TIME_PENDING)
        case FullCompliance | ReportsDisabled =>
          updateValidityDuration(runIntervalInfo)
      }
    }

    /** Compute expiration date from a datetime (run in most case, but can be now in case of no run)
     * and the configured interval */
    def computeExpirationDate(
        date:            DateTime,
        runIntervalInfo: ResolvedAgentRunInterval,
        complianceMode:  ComplianceMode
    ): DateTime = {
      date.plus(runValidityDuration(runIntervalInfo, complianceMode))
    }

    val now = DateTime.now

    runs.map {
      case (nodeId, optRun) =>
        implicit val _n = nodeId

        // all the problem is to find the correct NodeRunInfo from the optRun and other information
        val nodeRunInfo = optRun match {

          //
          // [I] First case: we don't have (recent) runs for that node
          // Perhaps its a new node (with or without a generation), or are we in ReportsDisabled
          // So we don't have matching expected reports either.
          //
          case None           =>
            // Let try to see what is currently expected from that node
            currentNodeConfigs.get(nodeId).flatten match {
              case None =>
                // let's see if the node has ANY config info
                nodeConfigIdInfos.getOrElse(nodeId, None) match {
                  case None          =>
                    // ok, it's a node without any config (so without runs, of course). Perhaps a new node ?
                    runType(s"nodeId has no configuration ID version, perhaps it's a new Node?", NoRunNoExpectedReport)
                  case Some(configs) =>
                    // so, the node has existed at some point, but not now. Strange.
                    runType(
                      "nodeId exists in DB but has no version (due to cleaning, migration, synchro, etc)",
                      NoRunNoExpectedReport
                    )
                }

              case Some(currentConfig) =>
                // expiration time in no reports when expired or disabled is so based on now
                val complianceComputationExpirationTime =
                  computeExpirationDate(now, currentConfig.n.agentRun, currentConfig.complianceMode)

                if (currentConfig.complianceMode.mode == ReportsDisabled) { // oh, so in fact it's normal to not have runs!

                  runType(
                    s"compliance mode is set to '${ReportsDisabled.name}', it's ok to not having reports",
                    ReportsDisabledInInterval(currentConfig, complianceComputationExpirationTime)
                  )
                } else { // let's further examine the situation
                  val expireTime = currentConfig.beginDate.plus(updateValidityDuration(currentConfig.agentRun))

                  if (expireTime.isBefore(now)) {
                    runType("no run (ever or too old)", NoReportInInterval(currentConfig, complianceComputationExpirationTime))
                  } else {
                    runType(s"no run (ever or too old), Pending until ${expireTime}", Pending(currentConfig, None, expireTime))
                  }
                }
            }

          //
          // [II] Second case: we DO have a run.
          // We need to look if it has an associated expected configuration,
          // and if not try to gather piece of information from elsewhere.
          // Then analyse the consistancy of the result.
          //
          case Some(runInfos) =>
//          ComplianceDebugLogger.node(nodeId).debug(s"Node run configuration: ${(nodeId, complianceMode, runInfos).toLog }")
//
//          val computed =    computeNodeRunInfo(
//                    nodeId, optInfo, missingReportType
//                  , intervalInfo, updateValidityTime(intervalInfo), runValidityTime(intervalInfo)
//                  , now, run
//              )

            (runInfos, currentNodeConfigs.get(nodeId).flatten) match {

              //
              // #1 : What the hell ?
              //      that's not good. Why a run without expected config ?
              //      More over, we group together the cases where we have config for the run, because without
              //      a current expected config, it should be impossible (no way to paired it with that run).
              //      Just log an error for dev.
              case ((AgentRunWithNodeConfig(AgentRunId(_, t), optConfigId, _)), None)                                =>
                if (nodeConfigIdInfos.isDefinedAt(nodeId)) {
                  runType(
                    "nodeId exists in DB but has no version (due to cleaning?). Need regeneration, no expected report yet.",
                    NoExpectedReport(t, None)
                  )
                } else {
                  runType(
                    "nodeId was not found in DB but is sending reports. It is likely a new node. Need regeneration, no expected report yet.",
                    NoExpectedReport(t, None)
                  )
                }

              //
              // #2 : run without config ID (neither in it nor found)
              //      no expected config for the run. Why so? At least, a recent config.
              case ((AgentRunWithNodeConfig(AgentRunId(_, t), None, _)), Some(currentConfig))                        =>
                /*
                 * Here, we want to check two things:
                 * - does the run should have contain a config id ?
                 *   It should if the oldest config was created a long time ago,
                 *   and if it is the case most likelly the node can't get
                 *   its updated promises.
                 *   The logic is that only nodes with initial promises send reports without a config Id. So
                 *   if a node is in that case, it is because it never got genererated promises.
                 *   If the first generated promises for that node are beyond the grace period, it means that
                 *   the run should have used theses promises, and we have a (DNS) problem because it didn't.
                 *
                 * - else, we look at the most recent
                 *   config and decide between pending / no answer
                 *
                 * Note: we must use value from current expected config for modes,
                 *       because we don't have anything else really.
                 */
                val oldestConfigId   =
                  nodeConfigIdInfos.get(nodeId).flatten.getOrElse(Seq(currentConfig.configInfo)).minBy(_.creation.getMillis)
                val oldestExpiration = oldestConfigId.creation.plus(updateValidityDuration(currentConfig.agentRun))

                // expiration time is based on now as run is invalid and we can't get proper data
                val complianceComputationExpirationTime =
                  computeExpirationDate(now, currentConfig.n.agentRun, currentConfig.complianceMode)

                if (oldestExpiration.isBefore(t)) {
                  // we had a config set a long time ago, then interval+grace time happen, and then
                  // we get a run without any config id => the node didn't updated its promises

                  runType(
                    s"node send reports without nodeConfigId but the oldest configId (${oldestConfigId.configId.value}) expired since ${oldestExpiration})",
                    UnexpectedNoVersion(
                      t,
                      oldestConfigId.configId,
                      oldestExpiration,
                      currentConfig,
                      oldestExpiration,
                      complianceComputationExpirationTime
                    )
                  )
                } else {
                  val configurationExpirationTime = currentConfig.beginDate.plus(updateValidityDuration(currentConfig.agentRun))
                  if (configurationExpirationTime.isBefore(t)) {
                    runType(
                      s"node should have sent reports for configId ${currentConfig.nodeConfigId.value} before ${configurationExpirationTime} but got a report at ${t} without any configId",
                      NoReportInInterval(currentConfig, complianceComputationExpirationTime)
                    )
                  } else {
                    runType(
                      s"waiting for node to send reports for configId ${currentConfig.nodeConfigId.value} before ${configurationExpirationTime} (last run at ${t} didn't have any configId",
                      Pending(
                        currentConfig,
                        None,
                        configurationExpirationTime
                      ) // here, "None" even if we have a old run, because we don't have expectedConfig for it.
                    )
                  }
                }

              //
              // #3 : run with a version ID !
              //      But no corresponding expected Node. A
              //      And no current one.
              case ((AgentRunWithNodeConfig(AgentRunId(_, t), Some((rv, None)), _)), Some(currentConfig))            =>
                // it's a bad version, but we have config id in DB => likelly a corruption on node
                // expirationTime is the date after which we must have gotten a report for the current version
                val expirationTime = t.plus(runValidityDuration(currentConfig.agentRun, currentConfig.complianceMode))

                // expiration time is based on now as run is invalid and we can't get proper data
                val complianceComputationExpirationTime =
                  computeExpirationDate(now, currentConfig.n.agentRun, currentConfig.complianceMode)
                // If the run has expired, consider that no report were sent
                if (expirationTime.isBefore(now)) {
                  runType(
                    s"Last run at ${t} is for the configId ${rv.value} but a new one should have been sent for configId ${currentConfig.nodeConfigId.value} before ${expirationTime}",
                    NoReportInInterval(currentConfig, complianceComputationExpirationTime)
                  )
                } else {
                  val configurationExpirationTime = currentConfig.beginDate.plus(updateValidityDuration(currentConfig.agentRun))

                  runType(
                    s"nodeId exists in DB and has configId, expected configId is ${currentConfig.nodeConfigId.value}, but ${rv.value} was not found (node corruption?)",
                    UnexpectedUnknownVersion(
                      t,
                      rv,
                      currentConfig,
                      configurationExpirationTime,
                      complianceComputationExpirationTime
                    )
                  )
                }

              //
              // #4 : run with an ID ! And a matching expected config ! And a current expected config !
              //      So this is the standard case.
              //      We have to check if run version == expected, if it's the case: nominal case.
              //      Else, we need to check if the node version is not too old,
              case ((AgentRunWithNodeConfig(AgentRunId(_, t), Some((rv, Some(runConfig))), _)), Some(currentConfig)) =>
                runConfig.endDate match {

                  case None =>
                    val expirationTime = t.plus(runValidityDuration(currentConfig.agentRun, currentConfig.complianceMode))
                    if (expirationTime.isBefore(now)) {
                      // expiration time is based on now as run is invalid and we can't get proper data
                      val complianceComputationExpirationTime =
                        computeExpirationDate(now, currentConfig.n.agentRun, currentConfig.complianceMode)

                      // take care of the potential case where currentConfig != runConfig in the log message
                      runType(
                        s"Last run at ${t} is for the configId ${runConfig.nodeConfigId.value} but a new one should have been sent for configId ${currentConfig.nodeConfigId.value} before ${expirationTime}",
                        NoReportInInterval(currentConfig, complianceComputationExpirationTime)
                      )
                    } else { // nominal case
                      // here, we have to verify that the config id are different, because we can
                      // be in the middle of a generation of have a badly closed node configuration on base
                      if (runConfig.nodeConfigId != currentConfig.nodeConfigId) {
                        // standard case: we changed version and are waiting for a run with the new one.
                        runType(
                          s"last run at ${t} was for previous configId ${runConfig.nodeConfigId.value} and no report received for current configId ${currentConfig.nodeConfigId.value}, but ${now} is before expiration time ${expirationTime}, Pending",
                          Pending(currentConfig, Some((t, runConfig)), expirationTime)
                        )
                      } else {
                        // the node is answering current config, on time
                        runType(
                          s"Last run at ${t} is for the correct configId ${currentConfig.nodeConfigId.value} and not expired, compute compliance",
                          ComputeCompliance(t, currentConfig, expirationTime)
                        )
                      }
                    }

                  case Some(eol) =>
                    // check if the run is not too old for the version, i.e if endOflife + grace is before run

                    // a more recent version exists, so we are either awaiting reports
                    // for it, or in some error state (completely unexpected version or "just" no report
                    val eolExpiration               = eol.plus(updateValidityDuration(runConfig.agentRun))
                    val configurationExpirationTime = currentConfig.beginDate.plus(updateValidityDuration(currentConfig.agentRun))
                    if (eolExpiration.isBefore(t)) {
                      // compliance expiration time is based on run time
                      val complianceComputationExpirationTime =
                        computeExpirationDate(t, currentConfig.n.agentRun, currentConfig.complianceMode)

                      // we should have had a more recent run
                      runType(
                        s"node sent reports at ${t} for configId ${rv.value} (which expired at ${eol}) but should have been for configId ${currentConfig.nodeConfigId.value}",
                        UnexpectedVersion(
                          t,
                          Some(runConfig),
                          eolExpiration,
                          currentConfig,
                          configurationExpirationTime,
                          complianceComputationExpirationTime
                        )
                      )
                    } else {
                      if (configurationExpirationTime.isBefore(now)) {
                        // compliance expiration time in no reports when expired or disabled is so based on now
                        val complianceComputationExpirationTime =
                          computeExpirationDate(now, currentConfig.n.agentRun, currentConfig.complianceMode)

                        runType(
                          s"last run at ${t} was for expired configId ${rv.value} and no report received for current configId ${currentConfig.nodeConfigId.value} (one was expected before ${configurationExpirationTime})",
                          NoReportInInterval(currentConfig, complianceComputationExpirationTime)
                        )
                      } else {
                        // standard case: we changed version and are waiting for a run with the new one.
                        // Pending status expires in expirationDate.
                        runType(
                          s"last run at ${t} was for expired configId ${rv.value} and no report received for current configId ${currentConfig.nodeConfigId.value}, but ${now} is before expiration time ${configurationExpirationTime}, Pending",
                          Pending(currentConfig, Some((t, runConfig)), configurationExpirationTime)
                        )
                      }
                    }
                }
            }
        }

        // now that we finally have the runInfo, returned it coupled with nodeId for final result
        (nodeId, nodeRunInfo)
    }.toMap
  }

  /**
   * This is the main entry point to get the detailed reporting
   * It returns a Sequence of NodeStatusReport which gives, for
   * each node, the status and all the directives associated.
   *
   * The contract is to give to that function a list of expected
   * report for an unique given node
   *
   *  It returns a properly merged NodeStatusReports
   */
  def getNodeStatusReports(
      nodeId:  NodeId,           // run info: if we have a run, we have a datetime for it
      // and perhaps a configId

      runInfo: RunAndConfigInfo, // reports we get on the last know run

      agentExecutionReports:    Seq[Reports],
      unexpectedInterpretation: UnexpectedReportInterpretation
  ): NodeStatusReport = {

    // UnexpectedVersion are always called for only one node
    // The status can't merge, as the merge group by nodeconfigid, and unexpected and missing have, by constuct, different configid
    def buildUnexpectedVersion(
        runTime:            DateTime,
        runVersion:         Option[NodeConfigIdInfo],
        runExpiration:      DateTime,
        expectedConfig:     NodeExpectedReports,
        expectedExpiration: DateTime,
        nodeStatusReports:  Seq[ResultReports]
    ): Set[RuleNodeStatusReport] = {
      // we have 2 separate status: the missing and the expected, so two different RuleNodeStatusReport that will never merge
      // all expected missing
      buildRuleNodeStatusReport(
        MergeInfo(nodeId, Some(runTime), Some(expectedConfig.nodeConfigId), expectedExpiration),
        expectedConfig,
        ReportType.Missing
      ).toSet ++
      buildUnexpectedReports(MergeInfo(nodeId, Some(runTime), runVersion.map(_.configId), runExpiration), nodeStatusReports)

    }

    // only interesting reports: for that node, with a status
    val nodeStatusReports = agentExecutionReports.collect { case r: ResultReports if (r.nodeId == nodeId) => r }

    ComplianceDebugLogger.node(nodeId).debug(s"Computing compliance for node ${nodeId.value} with: [${runInfo.toLog}]")

    val t1                    = System.currentTimeMillis
    val ruleNodeStatusReports = runInfo match {

      case ReportsDisabledInInterval(expectedConfig, _) =>
        ComplianceDebugLogger
          .node(nodeId)
          .debug(s"Compliance mode is ${ReportsDisabled.name}, so we don't have to try to merge/compare with expected reports")
        buildRuleNodeStatusReport(
          // these reports don't really expires - without change, it will
          // always be the same.
          MergeInfo(nodeId, None, Some(expectedConfig.nodeConfigId), END_OF_TIME),
          expectedConfig,
          ReportType.Disabled
        )

      case ComputeCompliance(lastRunDateTime, expectedConfig, expirationTime) =>
        ComplianceDebugLogger
          .node(nodeId)
          .debug(
            s"Using merge/compare strategy between last reports from run at ${lastRunDateTime} and expect reports ${expectedConfig.toLog}"
          )
        mergeCompareByRule(
          MergeInfo(nodeId, Some(lastRunDateTime), Some(expectedConfig.nodeConfigId), expirationTime),
          nodeStatusReports,
          expectedConfig,
          expectedConfig,
          unexpectedInterpretation
        )

      case Pending(expectedConfig, optLastRun, expirationTime) =>
        optLastRun match {
          case None =>
            ComplianceDebugLogger
              .node(nodeId)
              .debug(s"Node is Pending with no reports from a previous run, everything is pending")
            // we don't have previous run, so we can simply say that all component in node are Pending
            buildRuleNodeStatusReport(
              MergeInfo(nodeId, None, Some(expectedConfig.nodeConfigId), expirationTime),
              expectedConfig,
              ReportType.Pending
            )

          case Some((runTime, runConfig)) =>
            /*
             * In that case, we need to compute the status of all component in the previous run,
             * then keep these result for component in the new expected config and for
             * component in new expected config BUT NOT is the one for which we have the run,
             * set pending.
             */
            ComplianceDebugLogger
              .node(nodeId)
              .debug(
                "Node is Pending with reports from previous run, using merge/compare strategy between last "
                + s"reports from run ${runConfig.toLog} and expect reports ${expectedConfig.toLog}"
              )
            mergeCompareByRule(
              MergeInfo(nodeId, Some(runTime), Some(expectedConfig.nodeConfigId), expirationTime),
              nodeStatusReports,
              runConfig,
              expectedConfig,
              unexpectedInterpretation
            )
        }

      case NoReportInInterval(expectedConfig, expirationTime) =>
        ComplianceDebugLogger
          .node(nodeId)
          .debug(s"Node didn't received reports recently, status depend of the compliance mode and previous report status")
        buildRuleNodeStatusReport(
          // these reports need to expire, so that we can recompute them automatically
          // at expiration, and store that the nodes were not answering
          MergeInfo(nodeId, None, Some(expectedConfig.nodeConfigId), expirationTime),
          expectedConfig,
          ReportType.NoAnswer
        )

      case UnexpectedVersion(runTime, Some(runConfig), runExpiration, expectedConfig, expectedExpiration, _) =>
        ComplianceDebugLogger
          .node(nodeId)
          .warn(
            s"Received a run at ${runTime} for node '${nodeId.value}' with configId '${runConfig.nodeConfigId.value}' but that node should be sending reports for configId ${expectedConfig.nodeConfigId.value}"
          )
        buildUnexpectedVersion(
          runTime,
          Some(runConfig.configInfo),
          runExpiration,
          expectedConfig,
          expectedExpiration,
          nodeStatusReports
        )

      case UnexpectedNoVersion(
            runTime,
            runId,
            runExpiration,
            expectedConfig,
            expectedExpiration,
            _
          ) => // same as unexpected, different log
        ComplianceDebugLogger
          .node(nodeId)
          .warn(
            s"Received a run at ${runTime} for node '${nodeId.value}' without any configId but that node should be sending reports for configId ${expectedConfig.nodeConfigId.value}"
          )
        buildUnexpectedVersion(runTime, None, runExpiration, expectedConfig, expectedExpiration, nodeStatusReports)

      case UnexpectedUnknownVersion(
            runTime,
            runId,
            expectedConfig,
            expectedExpiration,
            expirationTime
          ) => // same as unextected, different log
        ComplianceDebugLogger
          .node(nodeId)
          .warn(
            s"Received a run at ${runTime} for node '${nodeId.value}' configId '${runId.value}' which is not known by Rudder, and that node should be sending reports for configId ${expectedConfig.nodeConfigId.value}."
          )
        buildUnexpectedVersion(runTime, None, runTime, expectedConfig, expectedExpiration, nodeStatusReports)

      case NoUserRulesDefined(runTime, expectedConfig, runId, _, _) => // same as unextected, different log
        val expectedExpiration = expectedConfig.beginDate.plus(expectedConfig.agentRun.interval.plus(GRACE_TIME_PENDING))
        ComplianceDebugLogger
          .node(nodeId)
          .warn(
            s"Received a run at ${runTime} for node '${nodeId.value}' configId '${runId.value}' which is not known by Rudder, and that node should be sending reports for configId ${expectedConfig.nodeConfigId.value}"
          )
        buildUnexpectedVersion(runTime, None, runTime, expectedConfig, expectedExpiration, nodeStatusReports)

      case NoExpectedReport(runTime, optConfigId) =>
        // these reports where not expected
        ComplianceDebugLogger
          .node(nodeId)
          .warn(
            s"Node '${nodeId.value}' sent reports for run at '${runInfo}' (with ${optConfigId.map(x => s" configuration ID: '${x.value}'").getOrElse(" no configuration ID")}). No expected configuration matches these reports."
          )
        buildUnexpectedReports(MergeInfo(nodeId, Some(runTime), optConfigId, END_OF_TIME), nodeStatusReports)

      case NoRunNoExpectedReport =>
        /*
         * Really, this node exists ? Shouldn't we just declare Ragnarök at that point ?
         */
        ComplianceDebugLogger
          .node(nodeId)
          .warn(
            s"Can not get compliance for node with ID '${nodeId.value}' because it has no configuration id initialised nor sent reports (node just added ?)"
          )
        Set[RuleNodeStatusReport]()

    }

    /*
     * We must adapt the node run compliance info if we have
     * an abort message or at least one mixed mode result
     */

    val t2 = System.currentTimeMillis
    TimingDebugLogger.trace(s"Compliance: getNodeStatusReports - computing compliance for node ${nodeId}: ${t2 - t1}ms")

    val status = {
      val abort = agentExecutionReports.collect {
        case r: LogReports if (r.nodeId == nodeId && r.component.toLowerCase == "abort run") =>
          RunComplianceInfo.PolicyModeError.AgentAbortMessage(r.keyValue, r.message)
      }.toSet
      val mixed = ruleNodeStatusReports.collect {
        case r =>
          r.directives.collect {
            case (_, d) if (d.compliance.badPolicyMode > 0) =>
              RunComplianceInfo.PolicyModeError.TechniqueMixedMode(
                s"Error for node '${nodeId.value}' in directive '${d.directiveId.debugString}': either that directive is" +
                " not sending the correct Policy Mode reports (for example Enforce reports in place of Audit one - does the directive's Technique is up-to-date?)" +
                " or at least one other directive on that node based on the same Technique sends reports for a different Policy Mode"
              )
          }.toSet
      }.flatten

      (abort ++ mixed).toList match {
        case Nil  => RunComplianceInfo.OK
        case list => RunComplianceInfo.PolicyModeInconsistency(list)
      }
    }
    val t3     = System.currentTimeMillis
    TimingDebugLogger.trace(s"Compliance: computing policy status for ${nodeId}: ${t3 - t2}ms")

    val overrides = runInfo match {
      case x: ExpectedConfigAvailable => x.expectedConfig.overrides
      case x: LastRunAvailable        => x.lastRunConfigInfo.map(_.overrides).getOrElse(Nil).toList
      case _ => Nil
    }

    NodeStatusReport.apply(nodeId, runInfo, status, overrides, ruleNodeStatusReports.toSet)
  }

  // utility method to find how missing report should be reported given the compliance
  // mode of the node.
  private[reports] def missingReportType(complianceMode: ComplianceMode, policyMode: PolicyMode) = complianceMode.mode match {
    case FullCompliance  => ReportType.Missing
    case ChangesOnly     =>
      policyMode match {
        case PolicyMode.Enforce => ReportType.EnforceSuccess
        case PolicyMode.Audit   => ReportType.AuditCompliant
      }
    case ReportsDisabled => ReportType.Disabled
  }

  class ComputeComplianceTimer() {
    var u1, u2, u3, u4 = 0L
  }

  private[reports] def getComplianceForRule(
      mergeInfo:                MergeInfo, // only report for that ruleId, for that nodeid, of type ResultReports,
      // for the correct run, for the correct version

      reportsForThatNodeRule:   Seq[ResultReports],
      modes:                    NodeModeConfig,
      ruleExpectedReports:      RuleExpectedReports,
      unexpectedInterpretation: UnexpectedReportInterpretation,
      timer:                    ComputeComplianceTimer
  ): List[RuleNodeStatusReport] = {

    // An effective expected component contains only the component path from the root component to a unique Value
    // Component is the root component and only contains subElemens that leads to the value
    // Value is the in just a shortcut the last leaf of the component
    // This will allow  to analyse each component path separately so that reports are affected accordingly with blocks
    // In case there is no block, the component is the same than the value
    case class EffectiveExpectedComponent(
        component: ComponentExpectedReport,
        value:     ValueExpectedReport
    )

    def getExpectedComponents(component: ComponentExpectedReport): List[EffectiveExpectedComponent] = {
      component match {
        case c: ValueExpectedReport => EffectiveExpectedComponent(c, c) :: Nil
        case c: BlockExpectedReport =>
          c.subComponents
            .flatMap(getExpectedComponents)
            .map(exp => exp.copy(component = c.copy(subComponents = exp.component :: Nil)))
      }
    }

    val RuleExpectedReports(ruleId, directives) = ruleExpectedReports
    val t1                                      = System.nanoTime
    // here, we had at least one report, even if it not a ResultReports (i.e: run start/end is meaningful

    val reports = reportsForThatNodeRule.groupBy(x => x.directiveId)

<<<<<<< HEAD
    val expectedComponents: Map[(DirectiveId, PolicyTypes, List[EffectiveExpectedComponent]), (PolicyMode, ReportType)] = {
      (for {
        directive          <- directives
        policyMode          = PolicyMode.directivePolicyMode(
                                modes.globalPolicyMode,
                                modes.nodePolicyMode,
                                directive.policyMode,
                                directive.policyTypes
                              )
        // the status to use for ACTUALLY missing reports, i.e for reports for which
        // we have a run but are not here. Basically, it's "missing" when on
        // full compliance and "success" when on changes only - but that success
        // depends upon the policy mode
        missingReportStatus = missingReportType(modes.globalComplianceMode, policyMode)
        component          <- directive.components

      } yield {

        ((directive.directiveId, directive.policyTypes, getExpectedComponents(component)), (policyMode, missingReportStatus))
      }).toMap
    }
=======
    val expectedComponents: Map[(DirectiveId, List[EffectiveExpectedComponent]), (PolicyMode, ReportType, Boolean)] = (for {
      directive          <- directives
      policyMode          = PolicyMode.directivePolicyMode(
                              modes.globalPolicyMode,
                              modes.nodePolicyMode,
                              directive.policyMode,
                              directive.isSystem
                            )
      // the status to use for ACTUALLY missing reports, i.e for reports for which
      // we have a run but are not here. Basically, it's "missing" when on
      // full compliance and "success" when on changes only - but that success
      // depends upon the policy mode
      missingReportStatus = missingReportType(modes.globalComplianceMode, policyMode)
      component          <- directive.components

    } yield {

      ((directive.directiveId, getExpectedComponents(component)), (policyMode, missingReportStatus, directive.isSystem))
    }).toMap
>>>>>>> 820eabf7
    val t2 = System.nanoTime
    timer.u1 += t2 - t1

    /*
     * now we have three cases:
     * - expected component without reports => missing (modulo changes only interpretation)
     * - reports without expected component => unknown
     * - both expected component and reports => check
     */
    val reportKeys = reports.keySet
    val expectedKeys: Set[DirectiveId] = expectedComponents.keySet.map(_._1)
    val okKeys = reportKeys.intersect(expectedKeys)

    val t3 = System.nanoTime
    timer.u2 += t3 - t2

    // unexpected contains the one with unexpected key and all non matching serial/version
    val unexpected = (if (okKeys.size != reportKeys.size) {
                        buildUnexpectedDirectives(
                          reports.filter(k => !expectedKeys.contains(k._1)).values.flatten.toSeq
                        )
                      } else {
                        Seq[DirectiveStatusReport]()
                      })

    val t4 = System.nanoTime
    timer.u3 += t4 - t3

    // okKeys is DirectiveId, ComponentName
    val expected: Iterable[DirectiveStatusReport] = {
<<<<<<< HEAD
      expectedComponents.groupBy(e => (e._1._1, e._1._2)).map {
        case ((directiveId, tags), expectedComponentsForDirective) =>
=======
      expectedComponents.groupBy(_._1._1).map {
        case (directiveId, expectedComponentsForDirective) =>
          // directive should be consistent on isSystem
          val isSystem = expectedComponentsForDirective.headOption.map(_._2._3).getOrElse(false)

>>>>>>> 820eabf7
          DirectiveStatusReport(
            directiveId,
            tags,
            expectedComponentsForDirective.flatMap {
<<<<<<< HEAD
              case ((directiveId, tags, components), (policyMode, missingReportStatus)) =>
=======
              case ((directiveId, components), (policyMode, missingReportStatus, _)) =>
>>>>>>> 820eabf7
                val filteredReports = reports.get(directiveId).getOrElse(Seq())
                // We iterate on each effective component (not a component but a component that only contains a unique path to a unique value
                val r               = components.map { c =>
                  // Here reports need to be filtered to only match values that are expected for the Value that is at the end of the component path
                  // and its component nae
                  // The component used to analyse reports is the component at the top of our structure that we recreate the whole tree
                  checkExpectedComponentWithReports(
                    c.component,
                    filteredReports,
                    missingReportStatus,
                    policyMode,
                    unexpectedInterpretation
                  )
                }
                // Merge all components together
                ComponentStatusReport.merge(r.flatten)
            }.toList,
            isSystem = isSystem
          )
      }
    }

    val t5 = System.nanoTime
    timer.u4 += t5 - t4

    // if there is no missing nor unexpected, then data is already correct, otherwise we need to merge it
    val directiveStatusReports = {
      if (unexpected.nonEmpty) {
        DirectiveStatusReport.merge((expected ++ unexpected).toList)
      } else {
        expected.map(dir => (dir.directiveId, dir)).toMap
      }
    }

    buildRuleNodeStatusReportFromDirective(mergeInfo, ruleId, directiveStatusReports.values)
  }

  /*
   * from MergeInfo, ruleId and directive reports, build a Map[ComplianceTag, RuleNodeStatusReport]
   */
  private[reports] def buildRuleNodeStatusReportFromDirective(
      mergeInfo: MergeInfo,
      ruleId:    RuleId,
      reports:   Iterable[DirectiveStatusReport]
  ): List[RuleNodeStatusReport] = {
    // now, we want to build an aggregate for each ComplianceTagName.
    // First, find names
    val tags = reports.flatMap(_.policyTypes.types).toList.distinctBy(_.value)

    // now for each, create the correct rulenodestatus report
    tags.map { t =>
      RuleNodeStatusReport(
        mergeInfo.nodeId,
        ruleId,
        t,
        mergeInfo.run,
        mergeInfo.configId,
        reports.collect { case r if r.policyTypes.types.contains(t) => (r.directiveId, r) }.toMap,
        mergeInfo.expirationTime
      )
    }
  }

  /**
   * Compute compliance for run for each rules
   *
   */
  private[reports] def getComplianceForRun(
      mergeInfo:                MergeInfo, // only report for that nodeid, of type ResultReports,
      // for the correct run, for the correct version

      executionReports:         Seq[ResultReports],
      lastRunNodeConfig:        NodeExpectedReports,
      unexpectedInterpretation: UnexpectedReportInterpretation
  ): Map[(RuleId, PolicyTypeName), RuleNodeStatusReport] = {

    val timer = new ComputeComplianceTimer()
    val t0    = System.currentTimeMillis

    val reportsPerRule = executionReports.groupBy(_.ruleId)
    val complianceForRun: Map[(RuleId, PolicyTypeName), RuleNodeStatusReport] = (for {
      ruleExpectedReport <- lastRunNodeConfig.ruleExpectedReports
    } yield {

      val reportsForThatNodeRule: Seq[ResultReports] = reportsPerRule.getOrElse(ruleExpectedReport.ruleId, Seq[ResultReports]())
      val ruleCompliance = getComplianceForRule(
        mergeInfo,
        reportsForThatNodeRule,
        lastRunNodeConfig.modes,
        ruleExpectedReport,
        unexpectedInterpretation,
        timer
      )

      ruleCompliance.map { c =>
        ComplianceDebugLogger
          .node(c.nodeId)
          .trace(
            s"Expected reports for rule '${c.ruleId.serialize}' on compliance tag '${c.complianceTag.value}': ${ruleExpectedReport.directives
                .map(_.toString)
                .mkString("\n [expected] ", "\n [expected] ", "\n")}"
          )
        ComplianceDebugLogger
          .node(c.nodeId)
          .trace(
            s"Reports for rule '${c.ruleId.serialize}' on compliance tag '${c.complianceTag.value}': ${reportsForThatNodeRule.map(_.toString).mkString("\n [report] ", "\n [report] ", "\n")}"
          )
        ComplianceDebugLogger
          .node(c.nodeId)
          .trace(s"Compliance for rule '${c.ruleId.serialize}' on compliance tag '${c.complianceTag.value}': ${c}")

        ((ruleExpectedReport.ruleId, c.complianceTag), c)
      }
    }).flatten.toMap

    val t1 = System.currentTimeMillis

    TimingDebugLogger.trace(s"Compliance: mergeCompareByRule - prepare data: ${timer.u1 / 1000}µs")
    TimingDebugLogger.trace(s"Compliance: mergeCompareByRule - get missing reports: ${timer.u2 / 1000}µs")
    TimingDebugLogger.trace(s"Compliance: mergeCompareByRule - unexpected directives computation: ${timer.u3 / 1000}µs")
    TimingDebugLogger.trace(s"Compliance: mergeCompareByRule - expected directives computation: ${timer.u4 / 1000}µs")

    TimingDebugLogger.trace(s"Compliance: Compute complianceForRun map: ${t1 - t0}ms")

    complianceForRun
  }

  /**
   * That method only take care of the low level logic of comparing
   * expected reports with actual reports rule by rule. So we expect
   * that something before took care of all the macro-,node-related-states
   * (pending, non compatible version, etc).
   *
   * In that method, if we don't have a report for an expected component, it
   * only can be a missing report (since we have all the reports of the run
   * for the node), and if we have reports for other components than the one
   * expected, they are unexpected.
   *
   * We have a two level comparison to do:
   * - the expected reports corresponding to the run
   *   => we actually do the comparison component by component
   * - the expected reports not in the previous set
   *   => the get the missingReport status (pending, success, missing
   *      depending of the time and compliance mode)
   *
   * The "diff" is done at the rule level, what means that, for example,
   * a pending state will be applied to the whole rule, even if only
   * one component changed on it (for ex, we just added an user).
   *
   * That choice can be made more precise latter but for now it is linked
   * to the "serial" of rule.
   */
  private[reports] def mergeCompareByRule(
      mergeInfo:                MergeInfo, // only report for that nodeid, of type ResultReports,
      // for the correct run, for the correct version

      executionReports:         Seq[ResultReports],
      lastRunNodeConfig:        NodeExpectedReports,
      currentConfig:            NodeExpectedReports,
      unexpectedInterpretation: UnexpectedReportInterpretation
  ): Set[RuleNodeStatusReport] = {

    val t0 = System.currentTimeMillis()

    val complianceForRun = getComplianceForRun(mergeInfo, executionReports, lastRunNodeConfig, unexpectedInterpretation)

    val t10 = System.currentTimeMillis()

    // now, for all current expected reports, choose between the computed value and the default one

    // note: isn't there something specific to do for unexpected reports ? Keep them all ?

    val currentRunReports = buildRuleNodeStatusReport(mergeInfo, currentConfig, ReportType.Pending)
    val t11               = System.currentTimeMillis

    TimingDebugLogger.trace(s"Compliance: mergeCompareByRule - compute buildRuleNodeStatusReport: ${t11 - t10}ms")

    val (computed, newStatus) = currentRunReports.foldLeft((List[RuleNodeStatusReport](), List[RuleNodeStatusReport]())) {
      case ((c, n), currentStatusReports) =>
        complianceForRun.get((currentStatusReports.ruleId, currentStatusReports.complianceTag)) match {
          case None => // the rule is new for that compliance tag
            // here, the reports are ACTUALLY pending, not missing.
            (c, currentStatusReports :: n)

          case Some(runStatusReport) => // look for added / removed directive
            val runDirectives     = runStatusReport.directives
            val currentDirectives = currentStatusReports.directives

            // don't keep directive that were removed between the two configs
            val toKeep = runDirectives.view.filterKeys(k => currentDirectives.keySet.contains(k)).toMap

            // now override currentDirective with the one to keep in currentReport
            val updatedDirectives = currentDirectives ++ toKeep
            val newCompliance     = runStatusReport.copy(directives = updatedDirectives)

            (newCompliance :: c, n)
        }
    }

    val t12 = System.currentTimeMillis
    TimingDebugLogger.trace(s"Compliance: mergeCompareByRule - compute compliance : ${t12 - t11}ms")

    if (ComplianceDebugLogger.node(mergeInfo.nodeId).isTraceEnabled) {
      ComplianceDebugLogger
        .node(mergeInfo.nodeId)
        .trace(
          s"Compute compliance for node ${mergeInfo.nodeId.value} using: rules for which compliance is based on run reports: ${computed.map {
              x => s"[${x.ruleId.serialize}]"
            }.mkString("")};" + s" rule updated since run: ${newStatus.map(x => s"${x.ruleId.serialize}").mkString("[", "][", "]")}"
        )
    }

    val t13 = System.currentTimeMillis
    TimingDebugLogger.debug(s"Compliance: mergeCompareByRule global cost : ${t13 - t0}ms")

    (computed ::: newStatus).toSet
  }

  private def buildUnexpectedReports(mergeInfo: MergeInfo, reports: Seq[Reports]): Set[RuleNodeStatusReport] = {
    reports
      .groupBy(x => x.ruleId)
      .map {
        case (ruleId, seq) =>
          RuleNodeStatusReport(
            mergeInfo.nodeId,
            ruleId,
            // we don't know what kind of report are unexpected, since they are, and compliance tag is a pure
            // compliance side thing.
            PolicyTypeName.rudderBase,
            mergeInfo.run,
            mergeInfo.configId,
            seq.groupBy(_.directiveId).map {
              case (directiveId, reportsByDirectives) =>
                (
                  directiveId,
                  DirectiveStatusReport(
                    directiveId,
                    PolicyTypes.rudderBase,
                    reportsByDirectives.groupBy(_.component).toList.map {
                      case (component, reportsByComponents) =>
                        ValueStatusReport(
                          component,
                          component,
                          reportsByComponents.groupBy(_.reportId).toList.flatMap {
                            case (id, groupedById) =>
                              groupedById.groupBy(_.keyValue).toList.map {
                                case (keyValue, groupedByKeyValue) =>
                                  ComponentValueStatusReport(
                                    keyValue,
                                    keyValue,
                                    id,
                                    groupedByKeyValue.map(r => MessageStatusReport(ReportType.Unexpected, r.message)).toList
                                  )
                              }
                          }
                        )
                    },
                    // since we don't know esily what directive lead to these unexpected reports,
                    // we assume "non system"
                    isSystem = false
                  )
                )
            },
            mergeInfo.expirationTime
          )
      }
      .toSet
  }

  /**
   * Build unexpected reports for the given reports
   */
  private def buildUnexpectedDirectives(reports: Seq[Reports]): Seq[DirectiveStatusReport] = {
    reports.map { r =>
      DirectiveStatusReport(
        r.directiveId,
        PolicyTypes.rudderBase,
        ValueStatusReport(
          r.component,
          r.component,
          ComponentValueStatusReport(
            r.keyValue,
            r.keyValue,
            r.reportId,
            MessageStatusReport(ReportType.Unexpected, r.message) :: Nil
          ) :: Nil
        ) :: Nil,
        // since we don't know for unexpected reports the directive kind easely, assume "non system"
        isSystem = false
      )

    }
  }

  private[reports] def componentExpectedReportToStatusReport(
      reportType: ReportType,
      c:          ComponentExpectedReport
  ): ComponentStatusReport = {
    c match {
      case c: ValueExpectedReport =>
        ValueStatusReport(
          c.componentName,
          c.componentName,
          c.componentsValues.map {
            case ExpectedValueId(v, id)   => (v, v, id)
            case ExpectedValueMatch(v, u) => (v, u, "0") // by convention, components without a report id have it set to 0
          }.map {
            case (v, u, id) =>
              ComponentValueStatusReport(v, u, id, MessageStatusReport(reportType, None) :: Nil)
          }
        )
      case c: BlockExpectedReport =>
        BlockStatusReport(
          c.componentName,
          c.reportingLogic,
          c.subComponents.map(componentExpectedReportToStatusReport(reportType, _))
        )
    }

  }

  // by construct, NodeExpectedReports are correctly grouped by Rule/Directive/Component
  private[reports] def buildRuleNodeStatusReport(
      mergeInfo:       MergeInfo,
      expectedReports: NodeExpectedReports,
      status:          ReportType,
      message:         String = ""
  ): List[RuleNodeStatusReport] = {
    expectedReports.ruleExpectedReports.flatMap {
      case RuleExpectedReports(ruleId, directives) =>
        val reports = directives.map { d =>
          DirectiveStatusReport(
            d.directiveId,
<<<<<<< HEAD
            d.policyTypes,
            d.components.map(c => componentExpectedReportToStatusReport(status, c))
=======
            DirectiveStatusReport(
              d.directiveId,
              d.components.map(c => componentExpectedReportToStatusReport(status, c)),
              isSystem = d.isSystem
            )
>>>>>>> 820eabf7
          )
        }

        buildRuleNodeStatusReportFromDirective(mergeInfo, ruleId, reports)
    }
  }

  /**
   * Allows to calculate the status of component for a node.
   * We don't deal with interpretation at that level,
   * in particular regarding the not received / etc status, we
   * simply put "no answer" for each case where we don't
   * have an actual report corresponding to the expected one.
   *
   * We do deal with component value type, with 3 big kind of component value:
   * - the case with no component value. We just have a component key and don't expect any value.
   * - the with a component key that is fully know at generation time. It may be either a hard coded
   *   value, like the path "/etc/fstab" when editing a file, or a Rudder parameter expanded at generation
   *   time, like "${rudder.node.hostname}".
   * - the runtime-only parameter (for now, only cfe variable), that can't be known until the agent
   *   actually runs.
   *   This last kind is problematic for now, because we don't have any reliable mean to merge it
   *   with an expected report: on the expected side, we have something like "${sys.arch}", on the
   *   report side, we only have something like "x64". So if several values of that kind exists for
   *   a component, we can only guess and hope (I let you play with two file edit on "/tmp${sys.fstab}" and
   *   on "/tmp/${sys.arch}/${sys.hostname}" for example).
   * The visibility is for allowing tests
   */
  private[reports] def checkExpectedComponentWithReports(
      expectedComponent: ComponentExpectedReport,
      filteredReports:   Seq[ResultReports],
      noAnswerType:      ReportType,
      policyMode:        PolicyMode, // the one of the directive, or node, or global

      unexpectedInterpretation: UnexpectedReportInterpretation
  ): List[ComponentStatusReport] = {
    // an utility class that store an expected value and the list of matching reports for it
    final case class Value(
        expectedValue: ExpectedValueMatch,
        cardinality:   Int, // number of expected reports, most of the time '1'

        isVar:       Boolean,
        pattern:     Option[Pattern],
        specificity: Int, // how specific the pattern is. ".*" is 0 (not specific at all), "foobarbaz" is 9.

        matchingReports: List[Reports]
    )
    /*
     * This function recursively try to pair the first report from input list with one of the component
     * value.
     * If no component value is found for the report, it is set aside in an "unexpected" list.
     * A value can hold at most one report safe if:
     * - the report is variable AND UnexpectedReportBehavior.UnboundVarValues is set
     */
    @tailrec
    def recPairReports(
        reports:      List[ResultReports],
        freeValues:   List[Value],
        pairedValues: List[Value],
        unexpected:   List[ResultReports],
        mode:         UnexpectedReportInterpretation
    ): (List[Value], List[ResultReports]) = {
      // utility function: given a list of Values and one report, try to find a value whose pattern matches reports component value.
      // the first matching value is used (they must be sorted by specificity).
      // Returns (list of unmatched values, Option[matchedValue])
      // We also have two special case to deal with:
      // - in some case, we want to ignore a report totally (ie: it must not change compliance). This is typically for
      //   what we want for duplicated reports. We need to log the report erasure as it won't be displayed in UI (by
      //   design). The log level should be "info" and not more because it was chosen by configuration to ignore them.
      // - in some case, we want to accept more reports than originally expected. Then, we must update cardinality to
      //   trace that decision. It's typically what we want to do for expected reports matching a runtime computed seq of
      //   values (or if not runtime, at least a sequence obtained through a variable).
      // Be careful: the list of values must be kept sorted in the same order as paramater!
      def findMatchingValue(
          report:               ResultReports,
          values:               List[Value],
          incrementCardinality: (Value, ResultReports) => Boolean
      ): (List[Value], Option[Value]) = {
        val (stack, found) = values.foldLeft(((Nil: List[Value]), Option.empty[Value])) {
          case ((stack, found), value) =>
            found match {
              case Some(x) => (value :: stack, Some(x))
              case None    =>
                // We don't need to match if it's not a variable. By construct, if it is a var, there is a pattern
                if (
                  ((!value.isVar) && (value.expectedValue.value == report.keyValue)) || (value.isVar && (value.pattern.get
                    .matcher(report.keyValue)
                    .matches()))
                ) {
                  val card = value.cardinality + (if (incrementCardinality(value, report)) 1 else 0)
                  (
                    stack,
                    Some(
                      value.copy(
                        cardinality = card,
                        matchingReports = report :: value.matchingReports
                      )
                    )
                  )
                } else {
                  (value :: stack, None)
                }
            }
        }
        (stack.reverse, found)
      }

      reports match {
        case Nil            => (freeValues ::: pairedValues, unexpected)
        case report :: tail =>
          // we look in the free values for one matching the report. If found, we return (remaining freevalues, Some[paired value]
          // else (all free values, None).
          // never increment the cardinality for free value.
          val (newFreeValues, tryPair) = findMatchingValue(report, freeValues, (value, report) => false)

          logger.trace(s"found unpaired value for '${report.keyValue}'? " + tryPair)

          tryPair match {
            case Some(v) =>
              recPairReports(tail, newFreeValues, v :: pairedValues, unexpected, mode)
            case None    =>
              // here, we don't have found any free value for that report. We are not done yet because it can be an
              // unexpected reports bound to an already existing value (and so the whole component should be
              // unexpected or if mode allows duplicates or unbound var values, it can be ok.

              val unboundedVar = (value: Value, report: ResultReports) => {
                mode.isSet(UnexpectedReportBehavior.UnboundVarValues) && {
                  // this predicate is simpler: it just have to be a variable
                  value.isVar
                }
              }

              val (newPairedValues, pairedAgain) = findMatchingValue(report, pairedValues, unboundedVar)

              logger.trace(s"Found paired again value for ${report.keyValue}? " + pairedAgain)

              pairedAgain match {
                case None    => // really unexpected after all
                  recPairReports(tail, newFreeValues, newPairedValues, report :: unexpected, mode)
                case Some(v) => // found a new pair!
                  recPairReports(tail, newFreeValues, v :: newPairedValues, unexpected, mode)
              }
          }
      }
    }

    val componentGotAtLeastOneReport = filteredReports.nonEmpty

    expectedComponent match {
      case g: BlockExpectedReport =>
        BlockStatusReport(
          g.componentName,
          g.reportingLogic,
          g.subComponents.flatMap {
            case e =>
              checkExpectedComponentWithReports(e, filteredReports, noAnswerType, policyMode, unexpectedInterpretation)
          }
        ) :: Nil

      case expectedComponent: ValueExpectedReport =>
        val (matchValue, matchId) = expectedComponent.componentsValues.partitionMap {
          case e: ExpectedValueMatch => Left(e)
          case e: ExpectedValueId    => Right(e)
        }

        // 1. start with the easy case: expected reports with a report ID. In that case, we only check
        // that the `reportId` is expected, we don"t match component name or value between expected and received

        val (matched, last_unexpected) = matchId.foldLeft((List.empty[ComponentStatusReport], filteredReports)) {
          case ((acc, reports), expectedValueId) =>
            val (matched, left) = reports.partition(_.reportId == expectedValueId.id)

            val okRes: List[ComponentStatusReport] = matched.groupBy(_.component).toList.map {
              case (component, r) =>
                val cv = r.groupBy(_.reportId).toList.flatMap {
                  case (id, groupedById) =>
                    groupedById.groupBy(_.keyValue).toList.map {
                      case (keyValue, groupedByKeyValue) =>
                        ComponentValueStatusReport(
                          keyValue,
                          expectedValueId.value,
                          expectedValueId.id,
                          groupedByKeyValue.toList.map(_.toMessageStatusReport(policyMode))
                        )
                    }
                }
                ValueStatusReport(component, expectedComponent.componentName, cv)
            }

            val missingRes: List[ComponentStatusReport] = if (okRes.isEmpty) {
              ValueStatusReport(
                expectedComponent.componentName,
                expectedComponent.componentName,
                ComponentValueStatusReport(
                  expectedValueId.value,
                  expectedValueId.value,
                  expectedValueId.id,
                  MessageStatusReport(noAnswerType, "Missing report") :: Nil
                ) :: Nil
              ) :: Nil
            } else {
              Nil
            }

            (ComponentStatusReport.merge(okRes ::: missingRes ::: acc), left)
        }

        // 2. now the complicated case - do what we used to do for expected report without a reportId

        // the list of expected (value, unexpanded value for display)
        // it is very important to sort pattern so that the more precise come first to avoid
        // bugs like #7758. A pattern specificity, in our case, can somehow be told from
        // the lenght of the pattern when \Q\E.* are removed.
        //
        val values = matchValue.map { v =>
          val isVar       = matchCFEngineVars.pattern.matcher(v.value).matches()
          val pattern     = if (isVar) { // If this is not a var, there isn't anything to replace.
            Some(replaceCFEngineVars(v.value))
          } else {
            None
          }
          // If this is not a variable, we use the variable itself
          val specificity = pattern
            .map(_.toString.replaceAll("""\\Q""", "").replaceAll("""\\E""", "").replaceAll("""\.\*""", ""))
            .getOrElse(v.value)
            .size
          // default cardinality for a value is 1
          // default duplicate is 0 (and hopefully will remain so)
          Value(v, 1, isVar, pattern, specificity, Nil)
        }.sortWith(_.specificity > _.specificity)

        if (logger.isTraceEnabled)
          logger.trace("values order: \n - " + values.mkString("\n - "))

        // we also need to sort reports to have a chance to not use a specific pattern for not the most specific report
        val sortedReports = last_unexpected.sortWith(_.keyValue.size > _.keyValue.size)

        if (logger.isTraceEnabled)
          logger.trace("sorted reports: \n - " + sortedReports.map(_.keyValue).mkString("\n - "))

        val (pairedValue, unexpected) = recPairReports(
          sortedReports.toList.filter(_.component == expectedComponent.componentName),
          values,
          Nil,
          Nil,
          unexpectedInterpretation
        )

        if (logger.isTraceEnabled) {
          logger.trace("paires: \n + " + pairedValue.mkString("\n + "))
          logger.trace("unexpected: " + unexpected)
        }
        val pairedReportStatus = pairedValue.map { v =>
          // here, we need to lie a little about the cardinality. It should be 1 (because it's only one component value),
          // but it may be more if we accept duplicate/unboundVar. So just use the max(1, number of paired reports)
          buildNoReportIdComponentValueStatus(
            v.expectedValue,
            v.matchingReports,
            componentGotAtLeastOneReport,
            v.cardinality,
            noAnswerType,
            policyMode
          )
        }

        /*
         * And now, merge all values into a component.
         */
        if (pairedReportStatus.isEmpty) {
          matched
        } else {
          ValueStatusReport(
            expectedComponent.componentName,
            expectedComponent.componentName,
            ComponentValueStatusReport.merge(pairedReportStatus)
          ) :: matched
        }
    }
  }

  implicit class ToMessageStatusReport(val r: Reports) extends AnyVal {
    // build the resulting reportType from a report, checking that the
    // policy mode is the one expected
    def toMessageStatusReport(mode: PolicyMode): MessageStatusReport = {
      ReportType(r, mode) match {
        case BadPolicyMode =>
          MessageStatusReport(
            BadPolicyMode,
            s"PolicyMode is configured to ${mode.name} but we get: '${r.severity}': ${r.message}"
          )
        case x             => MessageStatusReport(x, r.message)
      }
    }
  }

  /*
   * An utility method that fetches the proper status and messages
   * of a component value.
   *
   * Please notice the fact that there is only one "current value", which is expected
   * to be the "unexpanded" one, and that so, the expanded value is lost.
   *
   */
  private def buildNoReportIdComponentValueStatus(
      expectedValue:       ExpectedValue,
      filteredReports:     Seq[Reports],
      componentGotReports: Boolean, // does the component got at least one report?

      cardinality:  Int,
      noAnswerType: ReportType,
      policyMode:   PolicyMode
  ): ComponentValueStatusReport = {

    val messageStatusReports = {
      filteredReports.size match {
        /* Nothing was received at all for that component so : No Answer or Pending */
        case 0 if !componentGotReports =>
          MessageStatusReport(noAnswerType, None) :: Nil
        case x if (x <= cardinality)   =>
          filteredReports.map(_.toMessageStatusReport(policyMode)).toList ++
          /* We need to complete the list of correct with missing, if some are missing */
          (x until cardinality).map { i =>
            val msg = noAnswerType match {
              // specialize messages for the common cases: if enforce success or audit compliant, we are in "change only" report mode
              case ReportType.EnforceSuccess => s"[Success report not sent in change only #${i}]"
              case ReportType.AuditCompliant => s"[Compliant report not sent in change only #${i}]"
              case _                         => s"[Missing report #${i}]"
            }
            MessageStatusReport(noAnswerType, msg)
          }.toList
        // check if cardinality is ok
        case x if (x > cardinality)    =>
          filteredReports.map(r => MessageStatusReport(ReportType.Unexpected, r.message)).toList
      }
    }

    /*
     * Here, we assume the loss of the actual value and only keep the
     * unexpanded value. That means that we don't have any way to see after
     * that what reports were linked to what value (safe by the content of the
     * report itself if it has the value.).
     *
     * Note: we DO use expanded values to merge with reports.
     */
    ComponentValueStatusReport(
      expectedValue.value,
      expectedValue.value,
      "0", // by convention, for historical reports we use "0" as report ID
      messageStatusReports
    )
  }

}<|MERGE_RESOLUTION|>--- conflicted
+++ resolved
@@ -1019,7 +1019,6 @@
 
     val reports = reportsForThatNodeRule.groupBy(x => x.directiveId)
 
-<<<<<<< HEAD
     val expectedComponents: Map[(DirectiveId, PolicyTypes, List[EffectiveExpectedComponent]), (PolicyMode, ReportType)] = {
       (for {
         directive          <- directives
@@ -1041,27 +1040,6 @@
         ((directive.directiveId, directive.policyTypes, getExpectedComponents(component)), (policyMode, missingReportStatus))
       }).toMap
     }
-=======
-    val expectedComponents: Map[(DirectiveId, List[EffectiveExpectedComponent]), (PolicyMode, ReportType, Boolean)] = (for {
-      directive          <- directives
-      policyMode          = PolicyMode.directivePolicyMode(
-                              modes.globalPolicyMode,
-                              modes.nodePolicyMode,
-                              directive.policyMode,
-                              directive.isSystem
-                            )
-      // the status to use for ACTUALLY missing reports, i.e for reports for which
-      // we have a run but are not here. Basically, it's "missing" when on
-      // full compliance and "success" when on changes only - but that success
-      // depends upon the policy mode
-      missingReportStatus = missingReportType(modes.globalComplianceMode, policyMode)
-      component          <- directive.components
-
-    } yield {
-
-      ((directive.directiveId, getExpectedComponents(component)), (policyMode, missingReportStatus, directive.isSystem))
-    }).toMap
->>>>>>> 820eabf7
     val t2 = System.nanoTime
     timer.u1 += t2 - t1
 
@@ -1092,25 +1070,13 @@
 
     // okKeys is DirectiveId, ComponentName
     val expected: Iterable[DirectiveStatusReport] = {
-<<<<<<< HEAD
       expectedComponents.groupBy(e => (e._1._1, e._1._2)).map {
-        case ((directiveId, tags), expectedComponentsForDirective) =>
-=======
-      expectedComponents.groupBy(_._1._1).map {
-        case (directiveId, expectedComponentsForDirective) =>
-          // directive should be consistent on isSystem
-          val isSystem = expectedComponentsForDirective.headOption.map(_._2._3).getOrElse(false)
-
->>>>>>> 820eabf7
+        case ((directiveId, policyTypes), expectedComponentsForDirective) =>
           DirectiveStatusReport(
             directiveId,
-            tags,
+            policyTypes,
             expectedComponentsForDirective.flatMap {
-<<<<<<< HEAD
-              case ((directiveId, tags, components), (policyMode, missingReportStatus)) =>
-=======
-              case ((directiveId, components), (policyMode, missingReportStatus, _)) =>
->>>>>>> 820eabf7
+              case ((directiveId, _, components), (policyMode, missingReportStatus)) =>
                 val filteredReports = reports.get(directiveId).getOrElse(Seq())
                 // We iterate on each effective component (not a component but a component that only contains a unique path to a unique value
                 val r               = components.map { c =>
@@ -1127,8 +1093,7 @@
                 }
                 // Merge all components together
                 ComponentStatusReport.merge(r.flatten)
-            }.toList,
-            isSystem = isSystem
+            }.toList
           )
       }
     }
@@ -1348,6 +1313,8 @@
                   directiveId,
                   DirectiveStatusReport(
                     directiveId,
+                    // since we don't know easily what directive lead to these unexpected reports,
+                    // we assume "non system"
                     PolicyTypes.rudderBase,
                     reportsByDirectives.groupBy(_.component).toList.map {
                       case (component, reportsByComponents) =>
@@ -1367,10 +1334,7 @@
                               }
                           }
                         )
-                    },
-                    // since we don't know esily what directive lead to these unexpected reports,
-                    // we assume "non system"
-                    isSystem = false
+                    }
                   )
                 )
             },
@@ -1387,6 +1351,7 @@
     reports.map { r =>
       DirectiveStatusReport(
         r.directiveId,
+        // since we don't know for unexpected reports the directive kind easely, assume "non system"
         PolicyTypes.rudderBase,
         ValueStatusReport(
           r.component,
@@ -1397,9 +1362,7 @@
             r.reportId,
             MessageStatusReport(ReportType.Unexpected, r.message) :: Nil
           ) :: Nil
-        ) :: Nil,
-        // since we don't know for unexpected reports the directive kind easely, assume "non system"
-        isSystem = false
+        ) :: Nil
       )
 
     }
@@ -1444,16 +1407,8 @@
         val reports = directives.map { d =>
           DirectiveStatusReport(
             d.directiveId,
-<<<<<<< HEAD
             d.policyTypes,
             d.components.map(c => componentExpectedReportToStatusReport(status, c))
-=======
-            DirectiveStatusReport(
-              d.directiveId,
-              d.components.map(c => componentExpectedReportToStatusReport(status, c)),
-              isSystem = d.isSystem
-            )
->>>>>>> 820eabf7
           )
         }
 
