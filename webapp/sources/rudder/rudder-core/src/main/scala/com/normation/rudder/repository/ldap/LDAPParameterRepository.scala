--- conflicted
+++ resolved
@@ -257,13 +257,8 @@
     val id = ParameterArchiveId((DateTime.now()).toString(ISODateTimeFormat.dateTime))
     val ou = rudderDit.ARCHIVES.parameterModel(id)
 
-<<<<<<< HEAD
-    paramMutex.readLock(for {
-      existingParams <- getAllGlobalParameters()
-=======
     paramMutex.writeLock(for {
       existingParams <- getAllGlobalParameters
->>>>>>> c2679ee5
       con            <- ldap
       //ok, now that's the dangerous part
       swapParams      <- (for {
