/*
 *************************************************************************************
 * Copyright 2013 Normation SAS
 *************************************************************************************
 *
 * This file is part of Rudder.
 *
 * Rudder is free software: you can redistribute it and/or modify
 * it under the terms of the GNU General Public License as published by
 * the Free Software Foundation, either version 3 of the License, or
 * (at your option) any later version.
 *
 * In accordance with the terms of section 7 (7. Additional Terms.) of
 * the GNU General Public License version 3, the copyright holders add
 * the following Additional permissions:
 * Notwithstanding to the terms of section 5 (5. Conveying Modified Source
 * Versions) and 6 (6. Conveying Non-Source Forms.) of the GNU General
 * Public License version 3, when you create a Related Module, this
 * Related Module is not considered as a part of the work and may be
 * distributed under the license agreement of your choice.
 * A "Related Module" means a set of sources files including their
 * documentation that, without modification of the Source Code, enables
 * supplementary functions or services in addition to those offered by
 * the Software.
 *
 * Rudder is distributed in the hope that it will be useful,
 * but WITHOUT ANY WARRANTY; without even the implied warranty of
 * MERCHANTABILITY or FITNESS FOR A PARTICULAR PURPOSE.  See the
 * GNU General Public License for more details.
 *
 * You should have received a copy of the GNU General Public License
 * along with Rudder.  If not, see <http://www.gnu.org/licenses/>.

 *
 *************************************************************************************
 */

package com.normation.rudder.apidata

import com.normation.cfclerk.domain._
import com.normation.cfclerk.services.TechniqueRepository
import com.normation.inventory.domain._
import com.normation.inventory.domain.NodeId
import com.normation.rudder.api.ApiAccount
import com.normation.rudder.api.ApiAccountKind.{PublicApi => PublicApiAccount}
import com.normation.rudder.api.ApiAccountKind.System
import com.normation.rudder.api.ApiAccountKind.User
import com.normation.rudder.api.ApiAuthorization.{None => NoAccess}
import com.normation.rudder.api.ApiAuthorization.ACL
import com.normation.rudder.api.ApiAuthorization.RO
import com.normation.rudder.api.ApiAuthorization.RW
import com.normation.rudder.api.ApiVersion
import com.normation.rudder.domain.nodes._
import com.normation.rudder.domain.policies._
import com.normation.rudder.domain.properties._
import com.normation.rudder.domain.queries.Query
import com.normation.rudder.domain.servers.Srv
import com.normation.rudder.domain.workflows._
import com.normation.rudder.repository.FullActiveTechnique
import com.normation.rudder.repository.FullNodeGroupCategory
import com.normation.rudder.rule.category.RuleCategory
import com.normation.rudder.rule.category.RuleCategoryId
import com.normation.rudder.services.healthcheck.HealthcheckResult
import com.normation.rudder.services.healthcheck.HealthcheckResult.Critical
import com.normation.rudder.services.healthcheck.HealthcheckResult.Ok
import com.normation.rudder.services.healthcheck.HealthcheckResult.Warning
import com.normation.rudder.services.modification.DiffService
import com.normation.utils.DateFormaterService
import net.liftweb.common._
import net.liftweb.json._
import net.liftweb.json.JsonDSL._
import org.joda.time.DateTime
import zio.json.ast.Json
import zio.json.ast.Json.Str

sealed trait DetailLevel {
  def value: String
}

case object FullDetails    extends DetailLevel {
  val value = "full"
}
case object MinimalDetails extends DetailLevel {
  val value = "minimal"
}

/**
 *  Centralize all function to serialize data as valid answer for API Rest
 */
trait RestDataSerializer {

  def serializeDirective(technique: Technique, directive: Directive, crId: Option[ChangeRequestId]): JValue

  def serializeCR(changeRequest: ChangeRequest, status: WorkflowNodeId, isAcceptable: Boolean, apiVersion: ApiVersion): JValue

  def serializeGroup(group: NodeGroup, cat: Option[NodeGroupCategoryId], crId: Option[ChangeRequestId]): JValue
  def serializeGroupCategory(
      category:             FullNodeGroupCategory,
      parent:               NodeGroupCategoryId,
      detailLevel:          DetailLevel,
      apiVersion:           ApiVersion
  ): JValue

  def serializeParameter(parameter: GlobalParameter, crId: Option[ChangeRequestId]): JValue

  def serializeRule(rule: Rule, crId: Option[ChangeRequestId]): JValue
  def serializeRuleCategory(
      category:           RuleCategory,
      parent:             RuleCategoryId,
      rules:              Map[RuleCategoryId, Seq[Rule]],
      detailLevel:        DetailLevel
  ): JValue

  def serializeServerInfo(srv: Srv, status: String): JValue

  def serializeNodeInfo(nodeInfo: NodeInfo, status: String): JValue
  def serializeNode(node:         Node): JValue

  def serializeInventory(inventory: FullInventory, status: String): JValue

  def serializeInventory(
      nodeInfo:    NodeInfo,
      status:      InventoryStatus,
      optRunDate:  Option[DateTime],
      inventory:   Option[FullInventory],
      software:    Seq[Software],
      detailLevel: NodeDetailLevel
  ): JValue

  def serializeTechnique(technique: FullActiveTechnique): JValue

  def serializeTechnique(technique: Technique): Json

  def serializeHealthcheckResult(check: HealthcheckResult): JValue

}

final case class RestDataSerializerImpl(
    readTechnique: TechniqueRepository,
    diffService:   DiffService
) extends RestDataSerializer with Loggable {

  private[this] def serializeMachineType(machine: Option[MachineType]): JValue = {
    machine match {
      case None                           => "No machine Inventory"
      case Some(UnknownMachineType)       => "Unknown"
      case Some(PhysicalMachineType)      => "Physical"
      case Some(VirtualMachineType(kind)) => "Virtual"
    }
  }

  def serializeNodeInfo(nodeInfo: NodeInfo, status: String): JValue = {
    (("id"           -> nodeInfo.id.value)
    ~ ("status"      -> status)
    ~ ("hostname"    -> nodeInfo.hostname)
    ~ ("osName"      -> nodeInfo.osDetails.os.name)
    ~ ("osVersion"   -> nodeInfo.osDetails.version.value)
    ~ ("machineType" -> serializeMachineType(nodeInfo.machine.map(_.machineType))))
  }

  def serializeNode(node: Node): JValue = {
    (("id"          -> node.id.value)
    ~ ("properties" -> node.properties.sortBy(_.name).toApiJson)
    ~ ("policyMode" -> node.policyMode.map(_.name).getOrElse("default"))
    ~ ("state"      -> node.state.name))
  }

  def serializeInventory(
      nodeInfo:    NodeInfo,
      status:      InventoryStatus,
      optRunDate:  Option[DateTime],
      inventory:   Option[FullInventory],
      software:    Seq[Software],
      detailLevel: NodeDetailLevel
  ): JValue = {
    detailLevel.toJson(nodeInfo, status, optRunDate, inventory, software)
  }

  def serializeInventory(inventory: FullInventory, status: String): JValue = {

    (("id"           -> inventory.node.main.id.value)
    ~ ("status"      -> status)
    ~ ("hostname"    -> inventory.node.main.hostname)
    ~ ("osName"      -> inventory.node.main.osDetails.os.name)
    ~ ("osVersion"   -> inventory.node.main.osDetails.version.toString)
    ~ ("machineType" -> serializeMachineType(inventory.machine.map(_.machineType))))
  }

  // Not accepted node
  def serializeServerInfo(srv: Srv, status: String): JValue = {

    (("id"        -> srv.id.value)
    ~ ("status"   -> status)
    ~ ("hostname" -> srv.hostname)
    ~ ("osName"   -> srv.osName))

  }

  def serializeTags(tags: Tags): JValue = {
    JArray(tags.tags.toList.sortBy(_.name.value).map(t => JObject(JField(t.name.value, t.value.value) :: Nil)).toList)
  }

  def serializeRule(rule: Rule, crId: Option[ChangeRequestId]): JValue = {
    (("changeRequestId"   -> crId.map(_.value.toString))
    ~ ("id"               -> rule.id.uid.value)
    ~ ("revision"         -> rule.id.rev.toOptionString)
    ~ ("displayName"      -> rule.name)
    ~ ("categoryId"       -> rule.categoryId.value)
    ~ ("shortDescription" -> rule.shortDescription)
    ~ ("longDescription"  -> rule.longDescription)
    ~ ("directives"       -> rule.directiveIds.toList.map(_.serialize).sorted)
    ~ ("targets"          -> rule.targets.map(_.toJson))
    ~ ("enabled"          -> rule.isEnabledStatus)
    ~ ("system"           -> rule.isSystem)
    ~ ("tags"             -> serializeTags(rule.tags)))
  }

  def serializeRuleCategory(
      category:    RuleCategory,
      parent:      RuleCategoryId,
      rulesMap:    Map[RuleCategoryId, Seq[Rule]],
      detailLevel: DetailLevel
  ): JValue = {

    val ruleList = rulesMap.get(category.id).getOrElse(Nil).sortBy(_.id.serialize)
    val children = category.childs.sortBy(_.id.value)
    val (rules, categories): (Seq[JValue], Seq[JValue]) = detailLevel match {
      case FullDetails    =>
        (ruleList.map(serializeRule(_, None)), children.map(serializeRuleCategory(_, category.id, rulesMap, detailLevel)))
      case MinimalDetails =>
        (ruleList.map(rule => JString(rule.id.serialize)), children.map(cat => JString(cat.id.value)))
    }
    (("id" -> category.id.value)
    ~ ("name"        -> category.name)
    ~ ("description" -> category.description)
    ~ ("parent"      -> parent.value)
    ~ ("categories"  -> categories)
    ~ ("rules"       -> rules))
  }

  def serializeParameter(parameter: GlobalParameter, crId: Option[ChangeRequestId]): JValue = {
    (("changeRequestId" -> crId.map(_.value.toString))
    ~ ("id"             -> parameter.name)
    ~ ("value"          -> parameter.jsonValue)
    ~ ("description"    -> parameter.description)
    ~ ("inheritMode"    -> parameter.inheritMode.flatMap(x => if (x == InheritMode.Default) None else Some(x.value)))
    ~ ("provider"       -> parameter.provider.flatMap(x => if (x == PropertyProvider.defaultPropertyProvider) None else Some(x.value))))
  }

  override def serializeGroup(group: NodeGroup, cat: Option[NodeGroupCategoryId], crId: Option[ChangeRequestId]): JValue = {
    val query = group.query.map(query => query.toJSON)
    (
      ("changeRequestId" -> crId.map(_.value.toString))
      ~ ("id"            -> group.id.serialize)
      ~ ("displayName"   -> group.name)
      ~ ("description"   -> group.description)
      ~ ("category"      -> cat.map(_.value))
      ~ ("query"         -> query)
      ~ ("nodeIds"       -> group.serverList.toSeq.map(_.value).sorted)
      ~ ("dynamic"       -> group.isDynamic)
      ~ ("enabled"       -> group.isEnabled)
      ~ ("groupClass"    -> List(group.id.serialize, group.name).map(RuleTarget.toCFEngineClassName _).sorted)
      ~ ("properties"    -> group.properties.sortBy(_.name).toApiJson)
      ~ ("system"        -> group.isSystem)
      ~ ("target"        -> GroupTarget(group.id).target)
    )
  }

  override def serializeGroupCategory(
      category:    FullNodeGroupCategory,
      parent:      NodeGroupCategoryId,
      detailLevel: DetailLevel,
      apiVersion:  ApiVersion
  ): JValue = {
    val groupList = category.ownGroups.values.toSeq.sortBy(_.nodeGroup.id.serialize)
    val subCat    = category.subCategories.sortBy(_.id.value)

    def serializeTarget(target: FullRuleTargetInfo): JValue = {
      (("id"           -> target.target.target.target)
      ~ ("displayName" -> target.name)
      ~ ("description" -> target.description)
      ~ ("enabled"     -> target.isEnabled)
      ~ ("target"      -> target.target.target.target))
    }
    val otherTargets = category.allTargets.collect {
      case (AllTargetExceptPolicyServers | AllPolicyServers | PolicyServerTarget(_) | AllTarget, v) => serializeTarget(v)
    }

    val (groups, categories): (Seq[JValue], Seq[JValue]) = detailLevel match {
      case FullDetails    =>
        (
          groupList.map(fullGroup => serializeGroup(fullGroup.nodeGroup, Some(category.id), None)),
          subCat.map(serializeGroupCategory(_, category.id, detailLevel, apiVersion))
        )
      case MinimalDetails =>
        (groupList.map(g => JString(g.nodeGroup.id.serialize)), subCat.map(cat => JString(cat.id.value)))
    }
    (("id" -> category.id.value)
    ~ ("name"        -> category.name)
    ~ ("description" -> category.description)
    ~ ("parent"      -> parent.value)
    ~ ("categories"  -> categories)
    ~ ("groups"      -> groups)
    ~ ("targets"     -> otherTargets))
  }

  def serializeSectionVal(sv: SectionVal, sectionName: String = SectionVal.ROOT_SECTION_NAME): JValue = {
    val variables = {
      sv.variables.toSeq.sortBy(_._1).map {
        case (variable, value) =>
          ("var"     ->
          ("name"    -> variable)
          ~ ("value" -> value))
      }
    }
    val section   = {
      for {
        (sectionName, sectionIterations) <- sv.sections.toSeq.sortBy(_._1)
        sectionValue                     <- sectionIterations
      } yield {
        serializeSectionVal(sectionValue, sectionName)
      }
    }

    ("section"    ->
    ("name"       -> sectionName)
    ~ ("vars"     -> (if (variables.isEmpty) None else Some(variables)))
    ~ ("sections" -> (if (section.isEmpty) None else Some(section))))
  }

  def serializeDirective(technique: Technique, directive: Directive, crId: Option[ChangeRequestId]): JValue = {
    val sectionVal = serializeSectionVal(SectionVal.directiveValToSectionVal(technique.rootSection, directive.parameters))
    (("changeRequestId"   -> crId.map(_.value.toString))
    ~ ("id"               -> directive.id.uid.value)
    ~ ("revision"         -> directive.id.rev.toOptionString)
    ~ ("displayName"      -> directive.name)
    ~ ("shortDescription" -> directive.shortDescription)
    ~ ("longDescription"  -> directive.longDescription)
    ~ ("techniqueName"    -> technique.id.name.value)
    // we want to keep technique version and revision together to have meaning full diff
    ~ ("techniqueVersion" -> directive.techniqueVersion.version.toVersionString)
    ~ ("parameters"       -> sectionVal)
    ~ ("priority"         -> directive.priority)
    ~ ("enabled"          -> directive.isEnabled)
    ~ ("system"           -> directive.isSystem)
    ~ ("policyMode"       -> directive.policyMode.map(_.name).getOrElse("default"))
    ~ ("tags"             -> JArray(
      directive.tags.tags.toList.sortBy(_.name.value).map(t => JObject(JField(t.name.value, t.value.value) :: Nil)).toList
    )))
  }

  def displaySimpleDiff[T](diff: SimpleDiff[T])(implicit convert: T => JValue): JValue = {
    (("from" -> convert(diff.oldValue))
    ~ ("to"  -> convert(diff.newValue)))
  }
  private[this] val create = "create"
  private[this] val delete = "delete"
  private[this] val modify = "modify"

  def serializeRuleChange(change: RuleChange): Box[JValue] = {

    def serializeRuleDiff(diff: ModifyRuleDiff, initialState: Rule): JValue = {
      def convertDirectives(dl: Set[DirectiveId]): JValue = dl.map(d => JString(d.serialize)).toList
      def convertTargets(t: Set[RuleTarget]):      JValue = t.map(_.target).toList

      val name:             JValue = diff.modName.map(displaySimpleDiff(_)).getOrElse(initialState.name)
      val shortDescription: JValue = diff.modShortDescription.map(displaySimpleDiff(_)).getOrElse(initialState.shortDescription)
      val longDescription:  JValue = diff.modLongDescription.map(displaySimpleDiff(_)).getOrElse(initialState.longDescription)
      val targets:          JValue =
        diff.modTarget.map(displaySimpleDiff(_)(convertTargets)).getOrElse(initialState.targets.map(_.target).toList)
      val directives:       JValue = diff.modDirectiveIds
        .map(displaySimpleDiff(_)(convertDirectives))
        .getOrElse(initialState.directiveIds.map(x => JString(x.serialize)).toList)
      val enabled:          JValue = diff.modIsActivatedStatus.map(displaySimpleDiff(_)).getOrElse(initialState.isEnabled)

      (("id"                -> initialState.id.serialize)
      ~ ("displayName"      -> name)
      ~ ("shortDescription" -> shortDescription)
      ~ ("longDescription"  -> longDescription)
      ~ ("directives"       -> directives)
      ~ ("targets"          -> targets)
      ~ ("enabled"          -> enabled))
    }

    for {
      item <- change.change
      diff  = item.diff
    } yield {
      diff match {
        case AddRuleDiff(rule) =>
          val change = serializeRule(rule, None)
          (("action"  -> create)
          ~ ("change" -> change))

        case DeleteRuleDiff(rule) =>
          val change = serializeRule(rule, None)
          (("action"  -> delete)
          ~ ("change" -> change))

        case ModifyToRuleDiff(rule) =>
          val result = change.initialState match {
            case Some(init) =>
              val diff = diffService.diffRule(init, rule)
              serializeRuleDiff(diff, init)
            case None       => JString(s"Error while fetching initial state of change request.")

          }
          (("action"  -> modify)
          ~ ("change" -> result))

      }
    }
  }

  def serializeGlobalParameterChange(change: GlobalParameterChange): Box[JValue] = {

    def serializeGlobalParameterDiff(diff: ModifyGlobalParameterDiff, initialState: GlobalParameter): JValue = {
      val description: JValue = diff.modDescription.map(displaySimpleDiff(_)).getOrElse(initialState.description)
      val value:       JValue = diff.modValue
        .map(displaySimpleDiff(_)(x => JString(GenericProperty.serializeToHocon(x))))
        .getOrElse(GenericProperty.serializeToHocon(initialState.value))

      (("name"         -> initialState.name)
      ~ ("value"       -> value)
      ~ ("description" -> description))
    }

    for {
      item <- change.change
      diff  = item.diff
    } yield {
      diff match {
        case AddGlobalParameterDiff(parameter) =>
          val change = serializeParameter(parameter, None)
          (("action"  -> create)
          ~ ("change" -> change))

        case DeleteGlobalParameterDiff(parameter) =>
          val change = serializeParameter(parameter, None)
          (("action"  -> delete)
          ~ ("change" -> change))

        case ModifyToGlobalParameterDiff(parameter) =>
          val result = change.initialState match {
            case Some(init) =>
              val diff = diffService.diffGlobalParameter(init, parameter)
              serializeGlobalParameterDiff(diff, init)
            case None       => JString(s"Error while fetching initial state of change request.")

          }
          (("action"  -> modify)
          ~ ("change" -> result))

      }
    }
  }

  def serializeGroupChange(change: NodeGroupChange, apiVersion: ApiVersion): Box[JValue] = {

    def serializeNodeGroupDiff(diff: ModifyNodeGroupDiff, initialState: NodeGroup): JValue = {
      implicit def convert[T](value: GroupProperty): JValue = value.toJson
      def convertNodeList(nl: Set[NodeId]):          JValue = nl.map(_.value).toList
      def convertQuery(q: Option[Query]):            JValue = q.map(_.toString)

      val name:        JValue = diff.modName.map(displaySimpleDiff(_)).getOrElse(initialState.name)
      val description: JValue = diff.modDescription.map(displaySimpleDiff(_)).getOrElse(initialState.description)
      val query:       JValue = diff.modQuery.map(displaySimpleDiff(_)(convertQuery)).getOrElse(initialState.query.map(_.toString))
      val serverList:  JValue =
        diff.modNodeList.map(displaySimpleDiff(_)(convertNodeList)).getOrElse(initialState.serverList.map(v => (v.value)).toList)
      val dynamic:     JValue = diff.modIsDynamic.map(displaySimpleDiff(_)).getOrElse(initialState.isDynamic)
      val enabled:     JValue = diff.modIsActivated.map(displaySimpleDiff(_)).getOrElse(initialState.isEnabled)
      val properties:  JValue = diff.modProperties.map(displaySimpleDiff(_)).getOrElse(initialState.properties.toApiJson)
      val category:    JValue = diff.modCategory.map(displaySimpleDiff(_)(_.value))
      (("id"           -> initialState.id.serialize)
      ~ ("displayName" -> name)
      ~ ("description" -> description)
      ~ ("category"    -> category)
      ~ ("query"       -> query)
      ~ ("properties"  -> properties)
      ~ ("nodeIds"     -> serverList)
      ~ ("dynamic"     -> dynamic)
      ~ ("enabled"     -> enabled))
    }

    for {
      item <- change.change
      diff  = item.diff
    } yield {
      diff match {
        case AddNodeGroupDiff(group)    =>
          val change = serializeGroup(group, None, None)
          (("action"  -> create)
          ~ ("change" -> change))
        case DeleteNodeGroupDiff(group) =>
          val change = serializeGroup(group, None, None)
          (("action"  -> delete)
          ~ ("change" -> change))

        case ModifyToNodeGroupDiff(group) =>
          val result = change.initialState match {
            case Some(init) =>
              val diff = diffService.diffNodeGroup(init, group)
              serializeNodeGroupDiff(diff, init)
            case None       => JString(s"Error while fetching initial state of change request.")
          }
          logger.info(result)
          (("action" -> modify)
          ~ ("change" -> result))

      }
    }
  }

  def serializeDirectiveChange(change: DirectiveChange): Box[JValue] = {
    def serializeDirectiveDiff(
        diff:               ModifyDirectiveDiff,
        initialState:       Directive,
        technique:          Technique,
        initialRootSection: SectionSpec
    ): Box[JValue] = {
      // This is in a try/catch because directiveValToSectionVal may fail (it can throw exceptions, so we need to catch them)
      try {
        def convertParameters(sv: SectionVal): JValue = serializeSectionVal(sv)
        val name:                              JValue = diff.modName.map(displaySimpleDiff(_)).getOrElse(initialState.name)
        val shortDescription:                  JValue = diff.modShortDescription.map(displaySimpleDiff(_)).getOrElse(initialState.shortDescription)
        val longDescription:                   JValue = diff.modLongDescription.map(displaySimpleDiff(_)).getOrElse(initialState.longDescription)
        val techniqueVersion:                  JValue =
          diff.modTechniqueVersion.map(displaySimpleDiff(_)(_.serialize)).getOrElse(initialState.techniqueVersion.serialize)
        val priority:                          JValue = diff.modPriority.map(displaySimpleDiff(_)).getOrElse(initialState.priority)
        val enabled:                           JValue = diff.modIsActivated.map(displaySimpleDiff(_)).getOrElse(initialState.isEnabled)
        val initialParams:                     JValue = serializeSectionVal(
          SectionVal.directiveValToSectionVal(initialRootSection, initialState.parameters)
        )
        val parameters:                        JValue = diff.modParameters.map(displaySimpleDiff(_)(convertParameters)).getOrElse(initialParams)
        Full(
          ("id"                 -> initialState.id.serialize)
          ~ ("displayName"      -> name)
          ~ ("shortDescription" -> shortDescription)
          ~ ("longDescription"  -> longDescription)
          ~ ("techniqueName"    -> technique.id.name.value)
          ~ ("techniqueVersion" -> techniqueVersion)
          ~ ("parameters"       -> parameters)
          ~ ("priority"         -> priority)
          ~ ("enabled"          -> enabled)
          ~ ("system"           -> initialState.isSystem)
        )
      } catch {
        case e: Exception =>
          val errorMsg = "Error while trying to serialize Directive Diff. cause is: " + e.getMessage()
          logger.error(errorMsg)
          Failure(errorMsg)
      }
    }

    for {
      item <- change.change
      diff  = item.diff
    } yield {
      diff match {
        case AddDirectiveDiff(techniqueName, directive) =>
          val technique = readTechnique.get(TechniqueId(techniqueName, directive.techniqueVersion))
          val change    = technique
            .map(serializeDirective(_, directive, None))
            .getOrElse(JString(s"Error while fetchg technique ${techniqueName.value}"))
          (("action"  -> create)
          ~ ("change" -> change))

        case DeleteDirectiveDiff(techniqueName, directive)                =>
          val technique = readTechnique.get(TechniqueId(techniqueName, directive.techniqueVersion))
          val change    = technique
            .map(serializeDirective(_, directive, None))
            .getOrElse(JString(s"Error while fetchg technique ${techniqueName.value}"))
          (("action"  -> delete)
          ~ ("change" -> change))
        case ModifyToDirectiveDiff(techniqueName, directive, rootSection) =>
          val technique = readTechnique.get(TechniqueId(techniqueName, directive.techniqueVersion))

          val result = change.initialState match {
            case Some((techniqueName, initialState, initialRootSection)) =>
              val diff = diffService.diffDirective(initialState, initialRootSection, directive, rootSection, techniqueName)
              technique
                .flatMap(t =>
                  initialRootSection.flatMap(rootSection => serializeDirectiveDiff(diff, initialState, t, rootSection))
                )
                .getOrElse(JString("Error while fetching technique"))
            case None                                                    => JString(s"Error while fetching initial state of change request.")
          }
          (("action" -> modify)
          ~ ("change" -> result))

      }
    }
  }

  override def serializeCR(
      changeRequest: ChangeRequest,
      status:        WorkflowNodeId,
      isAcceptable:  Boolean,
      apiVersion:    ApiVersion
  ): JObject = {

    val changes: JValue = changeRequest match {
      case cr: ConfigurationChangeRequest =>
        val directives = cr.directives.values.map(ch => {
          serializeDirectiveChange(ch.changes).getOrElse(
            JString(s"Error while serializing directives from CR ${changeRequest.id.value}")
          )
        })
        val groups     = cr.nodeGroups.values.map(ch => {
          serializeGroupChange(ch.changes, apiVersion).getOrElse(
            JString(s"Error while serializing groups from CR ${changeRequest.id.value}")
          )
        })
        val parameters = cr.globalParams.values.map(ch => {
          serializeGlobalParameterChange(ch.changes).getOrElse(
            JString(s"Error while serializing Parameters from CR ${changeRequest.id.value}")
          )
        })
        val rules      = cr.rules.values.map(ch =>
          serializeRuleChange(ch.changes).getOrElse(JString(s"Error while serializing Rules from CR ${changeRequest.id.value}"))
        )
        (("directives"  -> directives)
        ~ ("rules"      -> rules)
        ~ ("groups"     -> groups)
        ~ ("parameters" -> parameters))
      case _ => JNothing
    }
    (("id" -> changeRequest.id.value)
    ~ ("displayName" -> changeRequest.info.name)
    ~ ("status"      -> status.value)
    ~ ("created by"  -> changeRequest.owner)
    ~ ("acceptable"  -> isAcceptable)
    ~ ("description" -> changeRequest.info.description)
    ~ ("changes"     -> changes))
  }

  def serializeTechnique(technique: FullActiveTechnique): JValue  = {
    (("name"      -> technique.techniqueName.value)
    ~ ("versions" -> technique.techniques.map(_._1.serialize)))
  }
<<<<<<< HEAD
  def serializeTechnique(technique: Technique) = {
    zio.json.ast.Json(
      ("name"    -> Str(technique.name)),
      ("id"      -> Str(technique.id.name.value)),
      ("version" -> Str(technique.id.version.serialize)),
      ("source"  -> Str("built-in"))
    )
=======
  def serializeTechnique(technique: Technique):           JObject = {
    (("name"     -> technique.name)
    ~ ("id"      -> technique.id.name.value)
    ~ ("version" -> technique.id.version.serialize))
>>>>>>> c81b0160
  }

  def serializeHealthcheckResult(check: HealthcheckResult): JValue = {
    val status = check match {
      case _: Critical => "Critical"
      case _: Ok       => "Ok"
      case _: Warning  => "Warning"
    }
    (("name" -> check.name.value)
    ~ ("msg"    -> check.msg)
    ~ ("status" -> status))
  }
}

/*
 * ACL
 * Between front and backend, we exchange a JsonAcl list, where JsonAcl are *just*
 * one path and one verb. The grouping is done in extractor
 */
final case class JsonApiAcl(path: String, verb: String)

object ApiAccountSerialisation {

  implicit val formats: Formats = DefaultFormats

  implicit class Json(val account: ApiAccount) extends AnyVal {
    def toJson: JObject = {
      val (expirationDate, authzType, acl): (Option[String], Option[String], Option[List[JsonApiAcl]]) = {
        account.kind match {
          case User | System                           => (None, None, None)
          case PublicApiAccount(authz, expirationDate) =>
            val acl = authz match {
              case NoAccess | RO | RW => None
              case ACL(acls)          => Some(acls.flatMap(x => x.actions.map(a => JsonApiAcl(x.path.value, a.name))))
            }
            (expirationDate.map(DateFormaterService.getDisplayDateTimePicker), Some(authz.kind.name), acl)
        }
      }
      ("id" -> account.id.value) ~
      ("name"                  -> account.name.value) ~
      ("token"                 -> account.token.value) ~
      ("tokenGenerationDate"   -> DateFormaterService.serialize(account.tokenGenerationDate)) ~
      ("kind"                  -> account.kind.kind.name) ~
      ("description"           -> account.description) ~
      ("creationDate"          -> DateFormaterService.serialize(account.creationDate)) ~
      ("enabled"               -> account.isEnabled) ~
      ("expirationDate"        -> expirationDate) ~
      ("expirationDateDefined" -> expirationDate.isDefined) ~
      ("authorizationType"     -> authzType) ~
      ("acl"                   -> acl.map(x => Extraction.decompose(x)))
    }
  }
}<|MERGE_RESOLUTION|>--- conflicted
+++ resolved
@@ -634,24 +634,18 @@
     ~ ("changes"     -> changes))
   }
 
-  def serializeTechnique(technique: FullActiveTechnique): JValue  = {
+  def serializeTechnique(technique: FullActiveTechnique): JValue = {
     (("name"      -> technique.techniqueName.value)
     ~ ("versions" -> technique.techniques.map(_._1.serialize)))
   }
-<<<<<<< HEAD
-  def serializeTechnique(technique: Technique) = {
+
+  def serializeTechnique(technique: Technique): Json = {
     zio.json.ast.Json(
       ("name"    -> Str(technique.name)),
       ("id"      -> Str(technique.id.name.value)),
       ("version" -> Str(technique.id.version.serialize)),
       ("source"  -> Str("built-in"))
     )
-=======
-  def serializeTechnique(technique: Technique):           JObject = {
-    (("name"     -> technique.name)
-    ~ ("id"      -> technique.id.name.value)
-    ~ ("version" -> technique.id.version.serialize))
->>>>>>> c81b0160
   }
 
   def serializeHealthcheckResult(check: HealthcheckResult): JValue = {
