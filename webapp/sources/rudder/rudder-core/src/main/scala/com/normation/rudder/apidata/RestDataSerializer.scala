--- conflicted
+++ resolved
@@ -239,13 +239,8 @@
       ~ ("nodeIds"         -> group.serverList.toSeq.map(_.value).sorted)
       ~ ("dynamic"         -> group.isDynamic)
       ~ ("enabled"         -> group.isEnabled)
-<<<<<<< HEAD
       ~ ("groupClass"      -> List(group.id.serialize, group.name).map(RuleTarget.toCFEngineClassName _).sorted)
-      ~ ("properties"      -> group.properties.toApiJson)
-=======
-      ~ ("groupClass"      -> List(group.id.value, group.name).map(RuleTarget.toCFEngineClassName _).sorted)
       ~ ("properties"      -> group.properties.sortBy(_.name).toApiJson)
->>>>>>> d0e72732
       ~ ("system"          -> group.isSystem)
       ~ ("target"          -> GroupTarget(group.id).target)
     )
