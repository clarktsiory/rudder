/*
 *************************************************************************************
 * Copyright 2011 Normation SAS
 *************************************************************************************
 *
 * This file is part of Rudder.
 *
 * Rudder is free software: you can redistribute it and/or modify
 * it under the terms of the GNU General Public License as published by
 * the Free Software Foundation, either version 3 of the License, or
 * (at your option) any later version.
 *
 * In accordance with the terms of section 7 (7. Additional Terms.) of
 * the GNU General Public License version 3, the copyright holders add
 * the following Additional permissions:
 * Notwithstanding to the terms of section 5 (5. Conveying Modified Source
 * Versions) and 6 (6. Conveying Non-Source Forms.) of the GNU General
 * Public License version 3, when you create a Related Module, this
 * Related Module is not considered as a part of the work and may be
 * distributed under the license agreement of your choice.
 * A "Related Module" means a set of sources files including their
 * documentation that, without modification of the Source Code, enables
 * supplementary functions or services in addition to those offered by
 * the Software.
 *
 * Rudder is distributed in the hope that it will be useful,
 * but WITHOUT ANY WARRANTY; without even the implied warranty of
 * MERCHANTABILITY or FITNESS FOR A PARTICULAR PURPOSE.  See the
 * GNU General Public License for more details.
 *
 * You should have received a copy of the GNU General Public License
 * along with Rudder.  If not, see <http://www.gnu.org/licenses/>.

 *
 *************************************************************************************
 */

package com.normation.rudder.services.servers

import com.normation.box.*
import com.normation.errors.IOResult
<<<<<<< HEAD
import com.normation.inventory.domain._
=======
import com.normation.inventory.domain.*
import com.normation.inventory.ldap.core.InventoryDit
>>>>>>> 8d6c265f
import com.normation.inventory.ldap.core.InventoryDitService
import com.normation.ldap.sdk.*
import com.normation.rudder.domain.servers.Srv
import net.liftweb.common.*
import zio.*

trait NodeSummaryService {

  /**
   * Retrieve minimal information about the server
   */
  def find(status: InventoryStatus, id: NodeId*): Box[Seq[Srv]]
}

import com.normation.inventory.ldap.core.*
import com.normation.rudder.domain.RudderLDAPConstants.*
import org.joda.time.DateTime

class NodeSummaryServiceImpl(
    inventoryDitService: InventoryDitService,
    inventoryMapper:     InventoryMapper,
    ldap:                LDAPConnectionProvider[RoLDAPConnection]
) extends NodeSummaryService with Loggable {

  /**
   * build a Srv from an LDAP Entry, using a node inventory
   * for the mapping part
   */
  def makeSrv(e: LDAPEntry): IOResult[Srv] = {

    for {
      node <- inventoryMapper.nodeFromEntry(e)
    } yield {
      // fetch the creation datetime of the object
      val dateTime = {
        e(A_OBJECT_CREATION_DATE) match {
          case None       => DateTime.now()
          case Some(date) =>
            GeneralizedTime.parse(date) match {
              case Some(value) => value.dateTime
              case None        => DateTime.now()
            }
        }
      }

      Srv(
        id = node.main.id,
        status = node.main.status,
        hostname = node.main.hostname,
        osType = node.main.osDetails.os.kernelName,
        osName = node.main.osDetails.os.name,
        osFullName = node.main.osDetails.fullName,
        ips = node.serverIps.toList,
        creationDate = dateTime,
        isPolicyServer = e.isA(OC_POLICY_SERVER_NODE)
      )
    }
  }

  override def find(status: InventoryStatus, ids: NodeId*): Box[Seq[Srv]] = {
    for {
      con        <- ldap
<<<<<<< HEAD
      dit         = inventoryDitService.getDit(status)
      optEntries <- ZIO.foreach(ids)(id => con.get(dit.NODES.NODE.dn(id), Srv.ldapAttributes.toSeq: _*))
=======
      optEntries <- ZIO.foreach(ids)(id => con.get(dit.NODES.NODE.dn(id), Srv.ldapAttributes.toSeq*))
>>>>>>> 8d6c265f
      srvs       <- ZIO.foreach(optEntries.flatten)(e => makeSrv(e))
    } yield {
      srvs
    }
  }.toBox

}<|MERGE_RESOLUTION|>--- conflicted
+++ resolved
@@ -39,12 +39,7 @@
 
 import com.normation.box.*
 import com.normation.errors.IOResult
-<<<<<<< HEAD
-import com.normation.inventory.domain._
-=======
 import com.normation.inventory.domain.*
-import com.normation.inventory.ldap.core.InventoryDit
->>>>>>> 8d6c265f
 import com.normation.inventory.ldap.core.InventoryDitService
 import com.normation.ldap.sdk.*
 import com.normation.rudder.domain.servers.Srv
@@ -107,12 +102,8 @@
   override def find(status: InventoryStatus, ids: NodeId*): Box[Seq[Srv]] = {
     for {
       con        <- ldap
-<<<<<<< HEAD
       dit         = inventoryDitService.getDit(status)
-      optEntries <- ZIO.foreach(ids)(id => con.get(dit.NODES.NODE.dn(id), Srv.ldapAttributes.toSeq: _*))
-=======
       optEntries <- ZIO.foreach(ids)(id => con.get(dit.NODES.NODE.dn(id), Srv.ldapAttributes.toSeq*))
->>>>>>> 8d6c265f
       srvs       <- ZIO.foreach(optEntries.flatten)(e => makeSrv(e))
     } yield {
       srvs
