/*
*************************************************************************************
* Copyright 2011 Normation SAS
*************************************************************************************
*
* This file is part of Rudder.
*
* Rudder is free software: you can redistribute it and/or modify
* it under the terms of the GNU General Public License as published by
* the Free Software Foundation, either version 3 of the License, or
* (at your option) any later version.
*
* In accordance with the terms of section 7 (7. Additional Terms.) of
* the GNU General Public License version 3, the copyright holders add
* the following Additional permissions:
* Notwithstanding to the terms of section 5 (5. Conveying Modified Source
* Versions) and 6 (6. Conveying Non-Source Forms.) of the GNU General
* Public License version 3, when you create a Related Module, this
* Related Module is not considered as a part of the work and may be
* distributed under the license agreement of your choice.
* A "Related Module" means a set of sources files including their
* documentation that, without modification of the Source Code, enables
* supplementary functions or services in addition to those offered by
* the Software.
*
* Rudder is distributed in the hope that it will be useful,
* but WITHOUT ANY WARRANTY; without even the implied warranty of
* MERCHANTABILITY or FITNESS FOR A PARTICULAR PURPOSE.  See the
* GNU General Public License for more details.
*
* You should have received a copy of the GNU General Public License
* along with Rudder.  If not, see <http://www.gnu.org/licenses/>.

*
*************************************************************************************
*/

package com.normation.rudder.services.policies

import com.normation.box._
import com.normation.cfclerk.domain.SystemVariable
import com.normation.cfclerk.domain.SystemVariableSpec
import com.normation.cfclerk.domain.Variable
import com.normation.cfclerk.services.MissingSystemVariable
import com.normation.cfclerk.services.SystemVariableSpecService
import com.normation.inventory.domain.AgentType
import com.normation.inventory.domain.Certificate
import com.normation.inventory.domain.NodeId
import com.normation.inventory.domain.ServerRole
import com.normation.rudder.domain.logger.ApplicationLogger
import com.normation.rudder.domain.nodes.NodeInfo
import com.normation.rudder.domain.policies.GroupTarget
import com.normation.rudder.domain.policies.RuleTarget
import com.normation.rudder.reports._
import com.normation.rudder.repository.FullNodeGroupCategory
import com.normation.rudder.services.servers.PolicyServerManagementService
import com.normation.rudder.services.servers.RelaySynchronizationMethod
import com.normation.zio._
import net.liftweb.common.Box
import net.liftweb.common.Empty
import net.liftweb.common.EmptyBox
import net.liftweb.common.Failure
import net.liftweb.common.Full
import net.liftweb.common.Loggable

trait SystemVariableService {
  def getGlobalSystemVariables(globalAgentRun: AgentRunInterval):  Box[Map[String, Variable]]

  def getSystemVariables(
      nodeInfo              : NodeInfo
    , allNodeInfos          : Map[NodeId, NodeInfo]
    , allGroups             : FullNodeGroupCategory
    , globalSystemVariables : Map[String, Variable]
    , globalAgentRun        : AgentRunInterval
    , globalComplianceMode  : ComplianceMode  ) : Box[Map[String, Variable]]
}

final case class RudderServerRole(
    val name       : String
  , val configValue: String
)

final case class ResolvedRudderServerRole(
    val name       : String
  , val configValue: Option[Iterable[String]]
)

object SystemVariableService {

  // we use that variable to take care of an unexpected missing variable.
  implicit class MissingSystemVariableCatch(optVar: Either[MissingSystemVariable, SystemVariableSpec]) {
    def toVariable(initValues: Seq[String] = Seq()): SystemVariable = (optVar match {
      case Left(MissingSystemVariable(name)) =>
        ApplicationLogger.error(s"System variable '${name}' is missing. This is most likely denote a desynchronisation between your system variable and " +
                                s"your Rudder version. Please check that both are well synchronized. If it's the case, please report that problem.")
        SystemVariableSpec(name, "THIS IS DEFAULT GENERATED VARIABLE SPEC. THE CORRECT ONE WAS NOT FOUND. PLEASE SEE YOUR RUDDER LOG.")

      case Right(spec) => spec
    }).toVariable(initValues)
  }
}

class SystemVariableServiceImpl(
    systemVariableSpecService    : SystemVariableSpecService
  , policyServerManagementService: PolicyServerManagementService
  // Variables definitions
  , toolsFolder              : String
  , cmdbEndPoint             : String
  , communityPort            : Int
  , sharedFilesFolder        : String
  , webdavUser               : String
  , webdavPassword           : String
  , reportsDbUri             : String
  , reportsDbUser            : String
  , syslogPort               : Int
  , configurationRepository  : String
  , serverRoles              : Seq[RudderServerRole]
  , serverVersion            : String
  //denybadclocks is runtime property
  , getDenyBadClocks: () => Box[Boolean]
  // relay synchronisation method
  , getSyncMethod            : () => Box[RelaySynchronizationMethod]
  , getSyncPromises          : () => Box[Boolean]
  , getSyncSharedFiles       : () => Box[Boolean]
  // TTLs are runtime properties too
  , getModifiedFilesTtl             : () => Box[Int]
  , getCfengineOutputsTtl           : () => Box[Int]
  , getStoreAllCentralizedLogsInFile: () => Box[Boolean]
  , getSendMetrics                  : () => Box[Option[Boolean]]
  , getSyslogProtocol               : () => Box[SyslogProtocol]
  , getSyslogProtocolDisabled       : () => Box[Boolean]
  , getReportProtocolDefault        : () => Box[AgentReportingProtocol]
) extends SystemVariableService with Loggable {

  import SystemVariableService._

  //get the Rudder reports DB (postgres) database name from URI
  val reportsDbName = {
    reportsDbUri.split("""/""").toSeq.lastOption.getOrElse(throw new IllegalArgumentException(
        s"The JDBC URI configure for property 'rudder.jdbc.url' is malformed and should ends by /BASENAME: ${reportsDbUri}")
    )
  }


  val varToolsFolder                = systemVariableSpecService.get("TOOLS_FOLDER"                   ).toVariable(Seq(toolsFolder))
  val varCmdbEndpoint               = systemVariableSpecService.get("CMDBENDPOINT"                   ).toVariable(Seq(cmdbEndPoint))
  val varWebdavUser                 = systemVariableSpecService.get("DAVUSER"                        ).toVariable(Seq(webdavUser))
  val varWebdavPassword             = systemVariableSpecService.get("DAVPASSWORD"                    ).toVariable(Seq(webdavPassword))
  val varSharedFilesFolder          = systemVariableSpecService.get("SHARED_FILES_FOLDER"            ).toVariable(Seq(sharedFilesFolder))
  val varCommunityPort              = systemVariableSpecService.get("COMMUNITYPORT"                  ).toVariable(Seq(communityPort.toString))
  val syslogPortConfig              = systemVariableSpecService.get("SYSLOGPORT"                     ).toVariable(Seq(syslogPort.toString))
  val configurationRepositoryFolder = systemVariableSpecService.get("CONFIGURATION_REPOSITORY_FOLDER").toVariable(Seq(configurationRepository))

  // Compute the values for rudderServerRoleLdap, rudderServerRoleDb and rudderServerRoleRelayTop
  // if autodetect, then it is not defined, otherwise we parse it
  val AUTODETECT_KEYWORD="autodetect"
  def parseRoleContent(value: String) : Option[Iterable[String]] = {
    value match {
      case AUTODETECT_KEYWORD => None
      case _ => Some(value.split(","))
    }
  }

  lazy val defaultServerRoles = serverRoles.map( x => ResolvedRudderServerRole(x.name, parseRoleContent(x.configValue)))

  // compute all the global system variable (so that need to be computed only once in a deployment)

  def getGlobalSystemVariables(globalAgentRun: AgentRunInterval):  Box[Map[String, Variable]] = {
    logger.trace("Preparing the global system variables")
    val denyBadClocks        = getProp("DENYBADCLOCKS"         , getDenyBadClocks)

    // To prevent breaking everything if technique still announce SKIPIDENTIFY, we set the default value
    val skipIdentify         = getProp("SKIPIDENTIFY"          , () => Full(false))

    val modifiedFilesTtl     = getProp("MODIFIED_FILES_TTL"    , getModifiedFilesTtl)
    val cfengineOutputsTtl   = getProp("CFENGINE_OUTPUTS_TTL"  , getCfengineOutputsTtl)
    val reportProtocol       = getProp("RUDDER_SYSLOG_PROTOCOL", () => getSyslogProtocol().map(_.value))

    val relaySyncMethod      = getProp("RELAY_SYNC_METHOD"     , () => getSyncMethod().map(_.value))
    val relaySyncPromises    = getProp("RELAY_SYNC_PROMISES"   , getSyncPromises)
    val relaySyncSharedFiles = getProp("RELAY_SYNC_SHAREDFILES", getSyncSharedFiles)

    val syslogProtocolDisabled = getProp("SYSLOG_PROTOCOL_DISABLED", getSyslogProtocolDisabled)

    val varServerVersion = systemVariableSpecService.get("SERVER_VERSION").toVariable(Seq(serverVersion))

    val sendMetricsValue = if (getSendMetrics().getOrElse(None).getOrElse(false)) {
      "yes"
    } else {
      "no"
    }
    val varSendMetrics = systemVariableSpecService.get("SEND_METRICS").toVariable(Seq(sendMetricsValue))

    val storeAllCentralizedLogsInFile = getProp("STORE_ALL_CENTRALIZED_LOGS_IN_FILE", getStoreAllCentralizedLogsInFile)

    for {
      schedule       <- ComputeSchedule.computeSchedule(globalAgentRun.startHour, globalAgentRun.startMinute, globalAgentRun.interval) ?~! "Could not compute the run schedule"
    } yield {
      val varAgentRunInterval  = systemVariableSpecService.get("AGENT_RUN_INTERVAL").toVariable(Seq(globalAgentRun.interval.toString))
      val varAgentRunSplayTime = systemVariableSpecService.get("AGENT_RUN_SPLAYTIME").toVariable(Seq(globalAgentRun.splaytime.toString))
      val varAgentRunSchedule = systemVariableSpecService.get("AGENT_RUN_SCHEDULE").toVariable(Seq(schedule))
      logger.trace("Global system variables done")
      val vars =
        varToolsFolder ::
        varCmdbEndpoint ::
        varSharedFilesFolder ::
        varCommunityPort ::
        varWebdavUser  ::
        varWebdavPassword ::
        syslogPortConfig ::
        configurationRepositoryFolder ::
        denyBadClocks ::
        skipIdentify ::
        relaySyncMethod ::
        relaySyncPromises ::
        relaySyncSharedFiles ::
        varAgentRunInterval ::
        varAgentRunSchedule ::
        varAgentRunSplayTime  ::
        modifiedFilesTtl ::
        cfengineOutputsTtl ::
        storeAllCentralizedLogsInFile ::
        varSendMetrics ::
        syslogProtocolDisabled ::
        reportProtocol ::
        varServerVersion ::
        Nil
      vars.map(v => (v.spec.name,v)).toMap
    }
  }

  // allNodeInfos has to contain ALL the node info (those of every node within Rudder)
  // for this method to work properly

  // The global system variables are computed before (in the method up there), and
  // can be overriden by some node specific parameters (especially, the schedule for
  // policy servers)
  def getSystemVariables(
        nodeInfo              : NodeInfo
      , allNodeInfos          : Map[NodeId, NodeInfo]
      , allGroups             : FullNodeGroupCategory
      , globalSystemVariables : Map[String, Variable]
      , globalAgentRun        : AgentRunInterval
      , globalComplianceMode  : ComplianceMode
  ): Box[Map[String, Variable]] = {

    logger.trace("Preparing the system variables for node %s".format(nodeInfo.id.value))

    // Set the roles of the nodes
    val nodeConfigurationRoles = collection.mutable.Set[ServerRole]() ++ nodeInfo.serverRoles

    // Define the mapping of roles/hostnames, only if the node has a role
    val varRoleMappingValue = if (nodeConfigurationRoles.size > 0) {
      val allNodeInfosSet = allNodeInfos.values.toSet

      val roles = defaultServerRoles.map { case ResolvedRudderServerRole(name, optValue) =>
        val nodeValue = optValue match {
          case Some(seq) => seq
          case None      => getNodesWithRole(allNodeInfosSet, ServerRole(name))
        }
        writeNodesWithRole(nodeValue, name)
      }

      //build the final string
      (""/:roles) { (x,y) => x + y }
    } else {
      ""
    }

    val varRudderServerRole = systemVariableSpecService.get("RUDDER_SERVER_ROLES").toVariable(Seq(varRoleMappingValue))

    // we need to know the mapping between policy servers and their children - do it one time for all nodes.
    val childrenByPolicyServer = allNodeInfos.values.toList.groupBy( _.policyServerId )

    if (nodeInfo.isPolicyServer) {
      nodeConfigurationRoles.add(ServerRole("policy_server"))
      if (nodeInfo.id == nodeInfo.policyServerId) {
        nodeConfigurationRoles.add(ServerRole("root_server"))
      }
    }

    val varNodeRoleValue = if (nodeConfigurationRoles.size > 0) {
      "  classes: \n" + nodeConfigurationRoles.map(x => "    \"" + x.value + "\" expression => \"any\";").mkString("\n")
    } else {
      "# This node doesn't have any specific role"
    }

    val varNodeRole = systemVariableSpecService.get("NODEROLE").toVariable(Seq(varNodeRoleValue))

    val authorizedNetworks = policyServerManagementService.getAuthorizedNetworks(nodeInfo.id) match {
      case eb:EmptyBox =>
        //log ?
        Seq()
      case Full(nets) => nets
    }

    val varAllowedNetworks = systemVariableSpecService.get("AUTHORIZED_NETWORKS").toVariable(authorizedNetworks)

    val agentRunParams =
      if (nodeInfo.isPolicyServer) {
        val policyServerSchedule = """ "Min00", "Min05", "Min10", "Min15", "Min20", "Min25", "Min30", "Min35", "Min40", "Min45", "Min50", "Min55" """
        Full((AgentRunInterval(Some(false), 5, 0, 0, 0), policyServerSchedule))
      } else {
        val runInterval = nodeInfo.nodeReportingConfiguration.agentRunInterval match {
          case Some(nodeRunInterval)  if nodeRunInterval.overrides.getOrElse(false) =>
            nodeRunInterval
          case _ =>
            globalAgentRun
        }
        for {
          schedule <- ComputeSchedule.computeSchedule(
                              runInterval.startHour
                            , runInterval.startMinute
                            , runInterval.interval
                          ) ?~! s"Could not compute the run schedule for node ${nodeInfo.id.value}"
            } yield {
              ( runInterval, schedule )
        }
      }

    val heartBeatFrequency = {
      if (nodeInfo.isPolicyServer) {
        // A policy server is always sending heartbeat
        1
      } else {
        globalComplianceMode.mode match {
          case ChangesOnly =>
            nodeInfo.nodeReportingConfiguration.heartbeatConfiguration match {
              // It overrides! use it to compute the new heartbeatInterval
              case Some(heartbeatConf) if heartbeatConf.overrides =>
                heartbeatConf.heartbeatPeriod
              case _ =>
                globalComplianceMode.heartbeatPeriod
            }
          case _ =>
            1
        }
      }
    }

    val AgentRunVariables = ( agentRunParams.map {
      case (runInterval,schedule) =>

        // The heartbeat should be strictly shorter than the run execution, otherwise they may be skipped
        val heartbeat = runInterval.interval * heartBeatFrequency - 1
        val vars = {
          systemVariableSpecService.get("AGENT_RUN_INTERVAL").toVariable(Seq(runInterval.interval.toString)) ::
          systemVariableSpecService.get("AGENT_RUN_SPLAYTIME").toVariable(Seq(runInterval.splaytime.toString))  ::
          systemVariableSpecService.get("AGENT_RUN_SCHEDULE").toVariable(Seq(schedule)) ::
          systemVariableSpecService.get("RUDDER_HEARTBEAT_INTERVAL").toVariable(Seq(heartbeat.toString)) ::
          systemVariableSpecService.get("RUDDER_REPORT_MODE").toVariable(Seq(globalComplianceMode.name)) ::
          Nil
        }
        vars.map(v => v.spec.name -> v ).toMap
    } )

    // If we are facing a policy server, we have to allow each child to connect, plus the policy parent,
    // else it's only the policy server
    val policyServerVars = if (nodeInfo.isPolicyServer) {

      // Find the "policy children" of this policy server
      // thanks to the allNodeInfos, this is super easy
      //IT IS VERY IMPORTANT TO SORT SYSTEM VARIABLE HERE: see ticket #4859
      val children = childrenByPolicyServer.getOrElse(nodeInfo.id, Nil).sortBy( _.id.value )


      // Sort these children by agent
      // Each node may have several agent type, so we need to "unfold" agents per children
      val childerNodesList = children.map(node => (node.agentsName.map(agent => agent -> node))).flatten

      // we need to split nodes based on the way they get their policies. If they use cf-serverd,
      // we need to set some system variable to managed authentication.
      // The distribution is chosen based on agent type.
      val (nodesAgentWithCfserverDistrib, nodesAgentWithHttpDistrib) = childerNodesList.partition(x => x._1.agentType match {
          case AgentType.CfeCommunity | AgentType.CfeEnterprise => true
          case _                                                => false
        }
      )

      //IT IS VERY IMPORTANT TO SORT SYSTEM VARIABLE HERE: see ticket #4859
      val nodesWithCFEKey = nodesAgentWithCfserverDistrib.map(_._2).sortBy( _.id.value )

      val varManagedNodes      = systemVariableSpecService.get("MANAGED_NODES_NAME" ).toVariable(nodesWithCFEKey.map(_.hostname))
      val varManagedNodesId    = systemVariableSpecService.get("MANAGED_NODES_ID"   ).toVariable(nodesWithCFEKey.map(_.id.value))
      val varManagedNodesKey   = systemVariableSpecService.get("MANAGED_NODES_KEY"  ).toVariable(nodesWithCFEKey.map(_.securityTokenHash))
      //IT IS VERY IMPORTANT TO SORT SYSTEM VARIABLE HERE: see ticket #4859
      val varManagedNodesAdmin = systemVariableSpecService.get("MANAGED_NODES_ADMIN").toVariable(nodesWithCFEKey.map(_.localAdministratorAccountName).distinct.sorted)

      //IT IS VERY IMPORTANT TO SORT SYSTEM VARIABLE HERE: see ticket #4859
      val varManagedNodesIp = systemVariableSpecService.get("MANAGED_NODES_IP"      ).toVariable(nodesWithCFEKey.flatMap(_.ips).distinct.sorted)

      // same kind of variable but for ALL childrens, not only direct one:
      val allChildren = {
         //utility to add children of a list of nodes
        def addWithSubChildren(nodes: List[NodeInfo]): List[NodeInfo] = {
          nodes.flatMap(n =>
            n :: {
              childrenByPolicyServer.get(n.id) match {
                case None           => Nil
                case Some(children) =>
                  // If the node 'n' is the same node of the policy server we are generating variables, do not go to childs level, they will be treated by the upper level call
                  if (n.id == nodeInfo.id) {
                    Nil
                  } else {
                    addWithSubChildren(children)
                  }
              }
            }
          )
        }
        addWithSubChildren(children)
      }

      // Each node may have several agent type, so we need to "unfold" agents per children
      val subNodesList = allChildren.map(node => (node.agentsName.map(agent => agent -> node))).flatten

      val varSubNodesName    = systemVariableSpecService.get("SUB_NODES_NAME"   ).toVariable(subNodesList.map(_._2.hostname))
      val varSubNodesId      = systemVariableSpecService.get("SUB_NODES_ID"     ).toVariable(subNodesList.map(_._2.id.value))
      val varSubNodesServer  = systemVariableSpecService.get("SUB_NODES_SERVER" ).toVariable(subNodesList.map(_._2.policyServerId.value))
      val varSubNodesKeyhash = systemVariableSpecService.get("SUB_NODES_KEYHASH").toVariable(subNodesList.map(n => s"sha256:${n._2.sha256KeyHash}"))


      // Construct the system variables for nodes with certificates
      val nodesWithCertificate = nodesAgentWithHttpDistrib.flatMap {case (agent, node) =>
        agent.securityToken match {
          // A certificat, we return it
          case cert:Certificate =>
            // for the certificate part, we exec the IO. If we have failure, log it and return "None"
            val parsedCert = cert.cert.either.runNow match {
              case Left(err) =>
                logger.error(s"Error when parsing certificate for node '${node.hostname}' [${node.id.value}]: ${err.fullMsg}")
                None
              case Right(x) =>
                Some(x)
            }
            Some((node, cert, parsedCert))
          case _                =>
            None
        }
      }
      val varManagedNodesCertificate = systemVariableSpecService.get("MANAGED_NODES_CERT_PEM").toVariable(nodesWithCertificate.map(_._2.value))

      val varManagedNodesCertDN = systemVariableSpecService.get("MANAGED_NODES_CERT_DN").toVariable(nodesWithCertificate.map(_._3.map(_.getSubject.toString).getOrElse("")))

      // get the CN, based on https://stackoverflow.com/questions/2914521/how-to-extract-cn-from-x509certificate-in-java
      val varManagedNodesCertCN = systemVariableSpecService.get("MANAGED_NODES_CERT_CN").toVariable(nodesWithCertificate.map(_._3.map(_.getSubject.getRDNs().apply(0).getFirst().getValue().toString).getOrElse("")))

      val varManagedNodesCertUUID = systemVariableSpecService.get("MANAGED_NODES_CERT_UUID").toVariable(nodesWithCertificate.map(_._1.id.value))

      //Reports DB (postgres) DB name and DB user
      val varReportsDBname = systemVariableSpecService.get("RUDDER_REPORTS_DB_NAME").toVariable(Seq(reportsDbName))
      val varReportsDBuser = systemVariableSpecService.get("RUDDER_REPORTS_DB_USER").toVariable(Seq(reportsDbUser))

      // the schedule must be the default one for policy server

      Seq(
          varManagedNodes
        , varManagedNodesId
        , varManagedNodesAdmin
        , varManagedNodesIp
        , varManagedNodesKey
        , varReportsDBname
        , varReportsDBuser
        , varSubNodesName
        , varSubNodesId
        , varSubNodesServer
        , varSubNodesKeyhash
        , varManagedNodesCertificate
        , varManagedNodesCertDN
        , varManagedNodesCertCN
        , varManagedNodesCertUUID
      ) map (x => (x.spec.name, x))
    } else {
      Map()
    }

    logger.trace("System variables for node %s done".format(nodeInfo.id.value))

    /*
     * RUDDER_NODE_CONFIG_ID is a very special system variable:
     * it must not be used to assess node config stability from
     * run to run.
     * So we set it to a default value and handle it specialy in
     * PolicyWriterServiceImpl#prepareRulesForAgents
     */
    val varNodeConfigVersion = systemVariableSpecService.get("RUDDER_NODE_CONFIG_ID").toVariable(Seq("DUMMY NODE CONFIG VERSION"))

    /*
     * RUDDER_NODE_GROUPS_VAR is an array of group_uuid -> group_name for the node
     * RUDDER_NODE_GROUPS_CLASSE are pairs of group_UUID, group_NORMALIZED_NAME,
     * for ex if node belongs to group:
     * (id: 64f85ba8-39c7-418a-a099-24c2c2909dfd ; name: "Serveurs pre-prod")
     * we will have the following classes:
     *   - group_64f85ba8_39c7_418a_a099_24c2c2909dfd
     *   - group_serveurs_pre_prod
     * and vars:
     *   - "by_uuid[64f85ba8-39c7-418a-a099-24c2c2909dfd]" string => "Serveurs pre-prod"
     *     with a meta: { "inventory", "attribute_name=rudder_groups" }
     */
    //build the list of nodeId -> names, taking care of special nodeIds for special target
    val nodeGroups = allGroups.getTarget(nodeInfo).map { case(target, info) =>
      val id = info.target.target match {
        case GroupTarget(id) => id.value
        case t => t.target
      }
      (id, info.name)
    }
    val nodeMaxString = if(nodeGroups.isEmpty) 0 else nodeGroups.flatMap { case (a,b) => a.size :: b.size :: Nil }.max
    val stringNodeGroupsVars = if(nodeGroups.isEmpty) {
      ""
    } else {
      nodeGroups.map { case (id, name) =>
        s""""by_uuid[${id}]" ${" "*(nodeMaxString-id.size)} string => "${name.replace("\"", "\\\"")}",\n""" +
        s"""            ${" "*(nodeMaxString)        }   meta => { "inventory", "attribute_name=rudder_groups" };"""
      }.mkString("\n")
    }
    val stringNodeGroupsClasses = if(nodeGroups.isEmpty) {
      ""
    } else {
      nodeGroups.flatMap { case (id, name) =>
        (  s""""${RuleTarget.toCFEngineClassName(id  )}" ${" "*(nodeMaxString-  id.size)} expression => "any",\n""" +
           s"""             ${" "*(nodeMaxString)}   meta => { "inventory", "attribute_name=rudder_groups" };"""
        :: s""""${RuleTarget.toCFEngineClassName(name)}" ${" "*(nodeMaxString-name.size)} expression => "any",\n""" +
           s"""             ${" "*(nodeMaxString)}   meta => { "inventory", "attribute_name=rudder_groups" };"""
        :: Nil
        )
      }.mkString("\n")
    }
    val varNodeGroups = systemVariableSpecService.get("RUDDER_NODE_GROUPS_VARS").toVariable(Seq(stringNodeGroupsVars))
    val varNodeGroupsClasses = systemVariableSpecService.get("RUDDER_NODE_GROUPS_CLASSES").toVariable(Seq(stringNodeGroupsClasses))

<<<<<<< HEAD
    // If Syslog is disabled, we force HTTPS
    val varNodeReportingProtocol = getSyslogProtocolDisabled() match {
      case Full(true)  => systemVariableSpecService.get("REPORTING_PROTOCOL").toVariable(Seq(AgentReportingHTTPS.value))
      case Full(false) => nodeInfo.nodeReportingConfiguration.agentReportingProtocol match {
                            case Some(protocol) => systemVariableSpecService.get("REPORTING_PROTOCOL").toVariable(Seq(protocol.value))
                            case _              => getProp("REPORTING_PROTOCOL", () =>  getReportProtocolDefault().map(_.value))
                          }
      case eb:EmptyBox =>
        val e = eb ?~! s"Failed to get information on syslog protocol global status, fallbacking to default value."
        logger.error( e.messageChain )
        getProp("REPORTING_PROTOCOL", () => getReportProtocolDefault().map(_.value))
    }

=======

    import  net.liftweb.json.{prettyRender,JObject,JString,JField}
    // Utilitaty method to convert NodeInfo to JSON
    def nodeInfoToJson(nodeInfo: NodeInfo) : List[JField] = {
      JField("hostname", JString(nodeInfo.hostname)) ::
      JField("policyServerId", JString(nodeInfo.policyServerId.value)) ::
      JField("localAdministratorAccountName", JString(nodeInfo.localAdministratorAccountName)) ::
      JField("archDescription", JString(nodeInfo.archDescription.getOrElse(""))) ::
      JField("ram", JString(nodeInfo.ram.map(_.size).getOrElse(0L).toString)) ::
      JField("timezone", JString(nodeInfo.timezone.map(_.name).getOrElse(""))) ::
      JField("os", JObject(
                     JField("name", JString(nodeInfo.osDetails.os.name)) ::
                     JField("fullName", JString(nodeInfo.osDetails.fullName)) ::
                     JField("version", JString(nodeInfo.osDetails.version.value)) ::
                     JField("kernelVersion", JString(nodeInfo.osDetails.kernelVersion.value)) ::
                     JField("servicePack", JString(nodeInfo.osDetails.servicePack.getOrElse(""))) ::
                     Nil))  ::
      JField("machine", JObject(
                     JField("machineType", JString(nodeInfo.machine.map(_.machineType.toString).getOrElse(""))) ::
                     JField("manufacturer", JString(nodeInfo.machine.flatMap(_.manufacturer.map(_.name)).getOrElse(""))) ::
                     Nil))  :: Nil
    }
    val varRudderInventoryVariables = systemVariableSpecService.get("RUDDER_INVENTORY_VARS").toVariable(Seq(prettyRender(JObject(nodeInfoToJson(nodeInfo)))))
>>>>>>> 7345ede6
    val baseVariables = {
      Seq(
          varNodeRole
        , varAllowedNetworks
        , varRudderServerRole
        , varNodeConfigVersion
        , varNodeGroups
        , varNodeGroupsClasses
<<<<<<< HEAD
        , varNodeReportingProtocol
=======
        , varRudderInventoryVariables
>>>>>>> 7345ede6
      ) map (x => (x.spec.name, x))
    }

    val variables = globalSystemVariables ++ baseVariables ++ policyServerVars

    AgentRunVariables match {
      case Full(runValues)  =>
        Full(variables ++ runValues)
      case Empty =>
        Full(variables)
      case fail: Failure =>
        fail
    }

  }

  // Fetch the Set of node hostnames having specific role
  private[this] def getNodesWithRole(
      allNodeInfos  : Set[NodeInfo]
    , role          : ServerRole
  ) : Set[String] = {
    allNodeInfos.filter(x => x.serverRoles.contains(role)).map(_.hostname)
  }

  // Formating of the roles
  private[this] def writeNodesWithRole(
      nodesWithRole: Iterable[String]
    , roleName     : String
  ) : String = {
    nodesWithRole.size match {
      case 0 => "" // no string, no role
      case _ => s"${roleName}:${nodesWithRole.mkString(",")}\n"
    }
  }

  //obtaining variable values from (failable) properties
  private[this] def getProp[T](specName: String, getter: () => Box[T]): SystemVariable = {
      //try to get the user configured value, else log an error and use the default value.
      val variable = systemVariableSpecService.get(specName).toVariable()

      getter().flatMap(value => variable.copyWithSavedValue(value.toString).toBox) match {
        case Full(v) =>
          v
        case eb: EmptyBox =>
          val e = eb ?~! s"Error when trying to get the value configured by the user for system variable '${specName}'"
          logger.error(e.messageChain)
          e.rootExceptionCause.foreach { ex =>
            logger.error("Root exception cause was:", ex)
          }
          variable
      }
    }
}

object ComputeSchedule {
  def computeSchedule(
      startHour        : Int
    , startMinute      : Int
    , executionInterval: Int
  ): Box[String] = {

    val minutesFreq = executionInterval % 60
    val hoursFreq: Int = executionInterval / 60

    (minutesFreq, hoursFreq) match {
      case (m, h) if m > 0 && h > 0 => Failure(s"Agent execution interval can only be defined as minutes (less than 60) or complete hours, (${h} hours ${m} minutes is not supported)")
      case (m, h) if h == 0 =>
        // two cases, hour is 0, then only minutes

        // let's modulate startMinutes by minutes
        val actualStartMinute = startMinute % minutesFreq
        val mins = Range(actualStartMinute, 60, minutesFreq) // range doesn't return the end range
        //val mins = for ( min <- 0 to 59; if ((min%minutesFreq) == actualStartMinute) ) yield { min }
        Full(mins.map("\"Min" + "%02d".format(_) + "\"").mkString(", "))

      case _ =>
        // hour is not 0, then we don't have minutes
        val actualStartHour = startHour % hoursFreq
        val hours = Range(actualStartHour, 24, hoursFreq)
        val minutesFormat = "Min" + "%02d".format(startMinute)
        Full(hours.map("\"Hr" + "%02d".format(_) + "." + minutesFormat + "\"").mkString(", "))
    }

  }

}<|MERGE_RESOLUTION|>--- conflicted
+++ resolved
@@ -529,7 +529,6 @@
     val varNodeGroups = systemVariableSpecService.get("RUDDER_NODE_GROUPS_VARS").toVariable(Seq(stringNodeGroupsVars))
     val varNodeGroupsClasses = systemVariableSpecService.get("RUDDER_NODE_GROUPS_CLASSES").toVariable(Seq(stringNodeGroupsClasses))
 
-<<<<<<< HEAD
     // If Syslog is disabled, we force HTTPS
     val varNodeReportingProtocol = getSyslogProtocolDisabled() match {
       case Full(true)  => systemVariableSpecService.get("REPORTING_PROTOCOL").toVariable(Seq(AgentReportingHTTPS.value))
@@ -542,8 +541,6 @@
         logger.error( e.messageChain )
         getProp("REPORTING_PROTOCOL", () => getReportProtocolDefault().map(_.value))
     }
-
-=======
 
     import  net.liftweb.json.{prettyRender,JObject,JString,JField}
     // Utilitaty method to convert NodeInfo to JSON
@@ -567,7 +564,7 @@
                      Nil))  :: Nil
     }
     val varRudderInventoryVariables = systemVariableSpecService.get("RUDDER_INVENTORY_VARS").toVariable(Seq(prettyRender(JObject(nodeInfoToJson(nodeInfo)))))
->>>>>>> 7345ede6
+
     val baseVariables = {
       Seq(
           varNodeRole
@@ -576,11 +573,8 @@
         , varNodeConfigVersion
         , varNodeGroups
         , varNodeGroupsClasses
-<<<<<<< HEAD
         , varNodeReportingProtocol
-=======
         , varRudderInventoryVariables
->>>>>>> 7345ede6
       ) map (x => (x.spec.name, x))
     }
 
