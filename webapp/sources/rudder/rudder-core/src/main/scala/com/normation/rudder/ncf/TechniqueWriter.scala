/*
*************************************************************************************
* Copyright 2017 Normation SAS
*************************************************************************************
*
* This file is part of Rudder.
*
* Rudder is free software: you can redistribute it and/or modify
* it under the terms of the GNU General Public License as published by
* the Free Software Foundation, either version 3 of the License, or
* (at your option) any later version.
*
* In accordance with the terms of section 7 (7. Additional Terms.) of
* the GNU General Public License version 3, the copyright holders add
* the following Additional permissions:
* Notwithstanding to the terms of section 5 (5. Conveying Modified Source
* Versions) and 6 (6. Conveying Non-Source Forms.) of the GNU General
* Public License version 3, when you create a Related Module, this
* Related Module is not considered as a part of the work and may be
* distributed under the license agreement of your choice.
* A "Related Module" means a set of sources files including their
* documentation that, without modification of the Source Code, enables
* supplementary functions or services in addition to those offered by
* the Software.
*
* Rudder is distributed in the hope that it will be useful,
* but WITHOUT ANY WARRANTY; without even the implied warranty of
* MERCHANTABILITY or FITNESS FOR A PARTICULAR PURPOSE.  See the
* GNU General Public License for more details.
*
* You should have received a copy of the GNU General Public License
* along with Rudder.  If not, see <http://www.gnu.org/licenses/>.

*
*************************************************************************************
*/

package com.normation.rudder.ncf


import cats.implicits._

import com.normation.errors._
import com.normation.eventlog.EventActor
import com.normation.eventlog.ModificationId

import java.nio.charset.StandardCharsets
import com.normation.inventory.domain.AgentType
import com.normation.rudder.repository.GitModificationRepository

import java.nio.file.Files
import java.nio.file.Paths
import better.files.File
import better.files.File.root
import com.normation.cfclerk.domain.SectionSpec
import com.normation.cfclerk.domain.TechniqueId
import com.normation.cfclerk.domain.TechniqueName
import com.normation.cfclerk.domain.TechniqueVersion
import com.normation.cfclerk.services.TechniqueRepository
import com.normation.cfclerk.services.UpdateTechniqueLibrary

import com.normation.errors.IOResult
import com.normation.rudder.domain.policies.DeleteDirectiveDiff
import com.normation.rudder.domain.policies.Directive
import com.normation.rudder.domain.workflows.ConfigurationChangeRequest
import com.normation.rudder.ncf.ParameterType.ParameterTypeService
import com.normation.rudder.repository.RoDirectiveRepository
import com.normation.rudder.repository.xml.RudderPrettyPrinter
import com.normation.rudder.services.user.PersonIdentService

import net.liftweb.common.Full

import zio._
import zio.syntax._
import scala.xml.NodeSeq
import scala.xml.{Node => XmlNode}
import com.normation.rudder.services.policies.InterpolatedValueCompiler
import com.normation.rudder.services.workflows.ChangeRequestService
import com.normation.rudder.services.workflows.WorkflowLevelService
import com.normation.utils.Control

import net.liftweb.common.Box
import net.liftweb.common.EmptyBox
import com.normation.rudder.hooks.Cmd
import com.normation.rudder.hooks.RunNuCommand

import com.normation.errors.RudderError
import com.normation.rudder.domain.logger.ApplicationLoggerPure
import com.normation.rudder.repository.WoDirectiveRepository

import com.normation.box._
import org.joda.time.DateTime
import com.normation.rudder.domain.logger.TimingDebugLoggerPure
import com.normation.rudder.git.GitConfigItemRepository
import com.normation.rudder.git.GitRepositoryProvider
import com.normation.rudder.repository.xml.XmlArchiverUtils

import com.normation.zio.currentTimeMillis

trait NcfError extends RudderError {
  def message : String
  def exception : Option[Throwable]
  def msg = message
}

final case class IOError(message : String, exception : Option[Throwable]) extends NcfError
final case class TechniqueUpdateError(message : String, exception : Option[Throwable]) extends NcfError
final case class MethodNotFound(message : String, exception : Option[Throwable]) extends NcfError

class RudderCRunner (
    configFilePath : String
  , rudderCPath    : String
  , outputPath     : String
)  {
  def compileTechnique(technique : EditorTechnique) = {
    for {
      time_0 <- currentTimeMillis
      r      <- RunNuCommand.run(Cmd(rudderCPath, "save" :: "-j" :: "-i" :: s"""${outputPath}/${technique.path}/technique.json""" :: s"--config-file=${configFilePath}" :: Nil, Map.empty))
      res    <- r.await
      _      <- ZIO.when(res.code != 0) {
                  Inconsistency(
                    s"An error occurred when translating technique.json file into Rudder language\n code: ${res.code}\n stderr: ${res.stderr}\n stdout: ${res.stdout}"
                  ).fail
                }
      time_1 <- currentTimeMillis
      _      <- TimingDebugLoggerPure.trace(s"compîleTechnique: saving technique '${technique.name}' took ${time_1 - time_0}ms")

      r      <- RunNuCommand.run(Cmd(rudderCPath, "compile" :: "-j" :: "-f" :: "cf" :: "-i" :: s"""${outputPath}/${technique.path}/technique.rd""" :: s"--config-file=${configFilePath}" :: Nil, Map.empty))
      res    <- r.await
      _      <- ZIO.when(res.code != 0) {
                  Inconsistency(
                    s"An error occurred when compiling technique.rd file into cfengine\n code: ${res.code}\n stderr: ${res.stderr}\n stdout: ${res.stdout}"
                  ).fail
                }
      time_2 <- currentTimeMillis
      _      <- TimingDebugLoggerPure.trace(s"compîleTechnique: compiling technique for cf '${technique.name}' took ${time_2 - time_1}ms")

      r      <- RunNuCommand.run(Cmd(rudderCPath, "compile" :: "-j" :: "-f" :: "dsc" :: "-i" :: s"""${outputPath}/${technique.path}/technique.rd""" :: s"--config-file=${configFilePath}" :: Nil, Map.empty))
      res    <- r.await
      _      <- ZIO.when(res.code != 0) {
                  Inconsistency(
                    s"An error occurred when compiling technique.rd file into dsc\n code: ${res.code}\n stderr: ${res.stderr}\n stdout: ${res.stdout}"
                  ).fail
                }
      time_3 <- currentTimeMillis
      _      <- TimingDebugLoggerPure.trace(s"compîleTechnique: compiling technique for dsc '${technique.name}' took ${time_3 - time_2}ms")
    } yield {
      ()
    }
  }
}

class TechniqueWriter (
    archiver            : TechniqueArchiver
  , techLibUpdate       : UpdateTechniqueLibrary
  , translater          : InterpolatedValueCompiler
  , readDirectives      : RoDirectiveRepository
  , writeDirectives     : WoDirectiveRepository
  , techniqueRepository : TechniqueRepository
  , workflowLevelService: WorkflowLevelService
  , xmlPrettyPrinter    : RudderPrettyPrinter
  , basePath            : String
  , parameterTypeService: ParameterTypeService
  , techniqueSerializer : TechniqueSerializer
  , compiler            : RudderCRunner
  , errorLogPath        : String
) {

  private[this] val agentSpecific = new ClassicTechniqueWriter(basePath, parameterTypeService) :: new DSCTechniqueWriter(basePath, translater, parameterTypeService) :: Nil

  def deleteTechnique(techniqueName : String, techniqueVersion : String, deleteDirective : Boolean, modId : ModificationId, committer : EventActor) : IOResult[Unit] ={

    def createCr(directive : Directive, rootSection : SectionSpec ) ={
        val diff = DeleteDirectiveDiff(TechniqueName(techniqueName), directive)
        ChangeRequestService.createChangeRequestFromDirective(
          s"Deleting technique ${techniqueName}/${techniqueVersion}"
          , ""
<<<<<<< HEAD
          , TechniqueName(techniqueName)
          , rootSection
=======
          , techniqueId.name
          , Some(rootSection)
>>>>>>> 61cbe59e
          , directive.id
          , Some(directive)
          , diff
          , committer
          , None
        )
    }

    def mergeCrs(cr1 : ConfigurationChangeRequest, cr2 : ConfigurationChangeRequest) = {
      cr1.copy(directives = cr1.directives ++ cr2.directives)
    }

    for {
      techVers   <- ZIO.fromEither(TechniqueVersion.parse(techniqueVersion)).mapError(Unexpected)
      techniqueId = TechniqueId(TechniqueName(techniqueName), techVers)
      directives <- readDirectives.getFullDirectiveLibrary().map(_.allActiveTechniques.values.filter(_.techniqueName.value == techniqueId.name.value).flatMap(_.directives).filter(_.techniqueVersion == techniqueId.version))

      technique  <- techniqueRepository.get(techniqueId).notOptional(s"No Technique with ID '${techniqueId.debugString}' found in reference library.")
      category   <- techniqueRepository.getParentTechniqueCategory_forTechnique(techniqueId)

      // Check if we have directives, and either, make an error, if we don't force deletion, or delete them all, creating a change request
      _          <-  directives match {
                       case Nil => UIO.unit
                       case _ =>
                         if (deleteDirective) {
                           val wf = workflowLevelService.getWorkflowService()
                           for {
                             cr <- directives.map(createCr(_,technique.rootSection)).reduceOption(mergeCrs).notOptional(s"Could not create a change request to delete ${techniqueName}/${techniqueVersion} directives")
                             _  <- wf.startWorkflow(cr, committer, Some(s"Deleting technique ${techniqueName}/${techniqueVersion}")).toIO
                            } yield {
                             ()
                            }
                         } else
                           Unexpected(s"${directives.size} directives are defined for ${techniqueName}/${techniqueVersion} please delete them, or force deletion").fail
                     }

      activeTech <- readDirectives.getActiveTechnique(TechniqueName(technique.name))
      _          <- activeTech match {
                      case None =>
                        // No active technique found, let's delete it
                        ().succeed
                      case Some(activeTechnique) =>
                        writeDirectives.deleteActiveTechnique(activeTechnique.id, modId, committer, Some(s"Deleting active technique ${techniqueName}"))
                    }
      _          <- archiver.deleteTechnique(techniqueName,techniqueVersion, category.id.name.value, modId,committer, s"Deleting technique ${techniqueName}/${techniqueVersion}")

      _          <- techLibUpdate.update(modId, committer, Some(s"Update Technique library after deletion of Technique ${techniqueName}")).toIO.chainError(
                      s"An error occurred during technique update after deletion of Technique ${techniqueName}"
                    )
    } yield {
      ()
    }
  }

  def techniqueMetadataContent(technique : EditorTechnique, methods: Map[BundleName, GenericMethod]) : PureResult[XmlNode] = {

    def reportingValuePerBlock (component: String, calls :Seq[MethodBlock]) : PureResult[Seq[XmlNode]] = {

      for {
        res <- calls.toList.traverse(block =>
          for {
            childs <- reportingSections(block.calls)
          } yield {
            val reportingLogic = block.reportingLogic.value
            <SECTION component="true" multivalued="true" name={component} reporting={reportingLogic}>
                {childs}
            </SECTION>
          })
      } yield {
        res
      }
    }

    def reportingValuePerMethod (component: String, calls :Seq[MethodCall]) : PureResult[Seq[XmlNode]] = {
      for {
        spec <- calls.toList.traverse ( call =>
          for {
            method <- methods.get(call.methodId) match {
              case None => Left(MethodNotFound(s"Cannot find method ${call.methodId.value} when writing a method call of Technique '${technique.bundleName.value}'", None))
              case Some(m) => Right(m)
            }
            class_param <- call.parameters.find(_._1 == method.classParameter) match {
              case None => Left(MethodNotFound(s"Cannot find call parameter of ${call.methodId.value} when writing a method call of Technique '${technique.bundleName.value}'", None))
              case Some(m) => Right(m._2)
            }

          } yield {
            <VALUE>{class_param}</VALUE>
          }

        )
      } yield {

        <SECTION component="true" multivalued="true" name={component}>
          <REPORTKEYS>
            {spec}
          </REPORTKEYS>
        </SECTION>

      }
    }

    def reportingSections(sections : List[MethodElem]) = {
      val expectedReportingMethodsWithValues =
        for {
          (component, methodCalls) <- sections.collect{case m : MethodCall => m }.filterNot(m => m.disabledReporting || m.methodId.value.startsWith("_")).groupBy(_.component).toList.sortBy(_._1)
        } yield {
          (component, methodCalls)
        }
      val expectedGroupReportingMethodsWithValues =
        for {
          (component, methodCalls) <- sections.collect{case m : MethodBlock => m }.groupBy(_.component).toList.sortBy(_._1)
        } yield {
          (component, methodCalls)
        }

      for {
        uniqueSection <- expectedReportingMethodsWithValues.traverse((reportingValuePerMethod _).tupled)
        groupSection <- expectedGroupReportingMethodsWithValues.traverse((reportingValuePerBlock _).tupled)
      } yield {
        groupSection ::: uniqueSection
      }
    }
    def parameterSection(parameter : TechniqueParameter) : Seq[XmlNode] = {
      // Here we translate technique parameters into Rudder variables
      // ncf technique parameters ( having an id and a name, which is used inside the technique) were translated into Rudder variables spec
      // (having a name, which acts as an id, and allow to do templating on techniques, and a description which is presented to users) with the following Rule
      //  ncf Parameter | Rudder variable
      //      id        |      name
      //     name       |   description
      <INPUT>
        <NAME>{parameter.id.value.toUpperCase()}</NAME>
        <DESCRIPTION>{parameter.name.value}</DESCRIPTION>
        <LONGDESCRIPTION>{parameter.description}</LONGDESCRIPTION>
        <CONSTRAINT>
          <TYPE>textarea</TYPE>
          <MAYBEEMPTY>{parameter.mayBeEmpty}</MAYBEEMPTY>
        </CONSTRAINT>
      </INPUT>
    }
    // Regroup method calls from which we expect a reporting
    // We filter those starting by _, which are internal methods

    for {
      reportingSection <- reportingSections(technique.methodCalls.toList)
      agentSpecificSection <- agentSpecific.traverse(_.agentMetadata(technique, methods))
    } yield {
      <TECHNIQUE name={technique.name}>
        { if (technique.parameters.nonEmpty) {
            <POLICYGENERATION>separated-with-parameters</POLICYGENERATION>
            <MULTIINSTANCE>true</MULTIINSTANCE>
          }
        }
        <DESCRIPTION>{technique.description}</DESCRIPTION>
        <USEMETHODREPORTING>true</USEMETHODREPORTING>
        {agentSpecificSection}
        <SECTIONS>
          {reportingSection}
          { if (technique.parameters.nonEmpty) {
              <SECTION name="Technique parameters">
                { technique.parameters.map(parameterSection) }
              </SECTION>
            }

          }
        </SECTIONS>
      </TECHNIQUE>
    }
  }

  def writeTechniqueAndUpdateLib(technique : EditorTechnique, methods: Map[BundleName, GenericMethod], modId : ModificationId, committer : EventActor) : IOResult[EditorTechnique] = {
    for {
      updatedTechnique <- writeTechnique(technique,methods,modId,committer)
      libUpdate  <- techLibUpdate.update(modId, committer, Some(s"Update Technique library after creating files for ncf Technique ${technique.name}")).
                      toIO.chainError(s"An error occured during technique update after files were created for ncf Technique ${technique.name}")
    } yield {
      updatedTechnique
    }
  }

  // Write and commit all techniques files
  def writeTechnique(technique : EditorTechnique, methods: Map[BundleName, GenericMethod], modId : ModificationId, committer : EventActor) : IOResult[EditorTechnique] = {
    for {
      time_0     <- currentTimeMillis
      metadata   <- writeMetadata(technique, methods, modId, committer)
      time_1     <- currentTimeMillis
      _          <- TimingDebugLoggerPure.trace(s"writeTechnique: generating metadata for technique '${technique.name}' took ${time_1 - time_0}ms")

      // Before writing down technique, set all resources to Untouched state, and remove Delete resources, was the cause of #17750
      updateResources = technique.ressources.collect{case r if r.state != ResourceFileState.Deleted => r.copy(state = ResourceFileState.Untouched) }
                         techniqueWithResourceUpdated = technique.copy(ressources = updateResources)
      json       <- writeJson(techniqueWithResourceUpdated, methods)
      time_2     <- currentTimeMillis
      _          <- TimingDebugLoggerPure.trace(s"writeTechnique: writing json for technique '${technique.name}' took ${time_2 - time_1}ms")

      agentFiles <- compiler.compileTechnique(technique).catchAll { e =>
        val errorPath : File = root / errorLogPath /  "rudderc" / "failures" / s"${DateTime.now()}_${technique.bundleName.value}.log"
        for {
          _ <- ApplicationLoggerPure.error(s"An error occurred when compiling technique '${technique.name}' (id : '${technique.bundleName}') with rudderc, error details in ${errorPath}, falling back to old saving process")
          _ <- IOResult.effect {
                errorPath.createFileIfNotExists(true)
                errorPath.write(
                  s"""
                  |error =>
                  |  ${e.fullMsg}
                  |technique data =>
                  |  ${net.liftweb.json.prettyRender(techniqueSerializer.serializeTechniqueMetadata(technique,methods))}""".stripMargin)
               }.catchAll(e2 =>
                   ApplicationLoggerPure.error(s"Error when writing error log of '${technique.name}' (id : '${technique.bundleName}') in in ${errorPath}: ${e2.fullMsg}") *>
                   ApplicationLoggerPure.error(s"Error when compiling '${technique.name}' (id : '${technique.bundleName}') with rudderc was: ${e.fullMsg}")
               )
          _   <- writeAgentFiles(technique, methods, modId, committer)
        } yield {
          ()
        }
      }
      time_3     <- currentTimeMillis
      _          <- TimingDebugLoggerPure.trace(s"writeTechnique: writing agent files for technique '${technique.name}' took ${time_3 - time_2}ms")

      commit     <- archiver.commitTechnique(technique, modId, committer, s"Committing technique ${technique.name}")
      time_4     <- currentTimeMillis
      _          <- TimingDebugLoggerPure.trace(s"writeTechnique: commiting technique '${technique.name}' took ${time_4 - time_3}ms")
      _          <- TimingDebugLoggerPure.debug(s"writeTechnique: writing technique '${technique.name}' took ${time_4 - time_0}ms")

    } yield {
      techniqueWithResourceUpdated
    }
  }

  def writeAgentFiles(technique : EditorTechnique, methods: Map[BundleName, GenericMethod], modId : ModificationId, commiter : EventActor) : IOResult[Seq[String]] = {
    for {
      // Create/update agent files, filter None by flattening to list
      files  <- ZIO.foreach(agentSpecific)(_.writeAgentFiles(technique, methods)).map(_.flatten)
    } yield {
      files
    }
  }

  def writeMetadata(technique : EditorTechnique, methods: Map[BundleName, GenericMethod], modId : ModificationId, commiter : EventActor) : IOResult[String] = {

    val metadataPath = s"techniques/${technique.category}/${technique.bundleName.value}/${technique.version.value}/metadata.xml"

    val path = s"${basePath}/${metadataPath}"
    for {
      content <- techniqueMetadataContent(technique, methods).map(n => xmlPrettyPrinter.format(n)).toIO
      _       <- IOResult.effect(s"An error occurred while creating metadata file for Technique '${technique.name}'") {
                   implicit val charSet = StandardCharsets.UTF_8
                   val file = File (path).createFileIfNotExists (true)
                   file.write (content)
                 }
    } yield {
      metadataPath
    }
  }

  def writeJson(technique: EditorTechnique, methods: Map[BundleName, GenericMethod]) = {
    val metadataPath = s"${technique.path}/technique.json"

    val path = s"${basePath}/${metadataPath}"

    val content = techniqueSerializer.serializeTechniqueMetadata(technique, methods)
    for {
      _       <- IOResult.effect(s"An error occurred while creating json file for Technique '${technique.name}'") {
        implicit val charSet = StandardCharsets.UTF_8
        val file = File (path).createFileIfNotExists (true)
        file.write (net.liftweb.json.prettyRender(content))
      }
    } yield {
      metadataPath
    }
  }
}

trait AgentSpecificTechniqueWriter {

  def writeAgentFiles( technique : EditorTechnique, methods : Map[BundleName, GenericMethod] ) : IOResult[Seq[String]]

  def agentMetadata ( technique : EditorTechnique, methods : Map[BundleName, GenericMethod] ) : PureResult[NodeSeq]
}

class ClassicTechniqueWriter(basePath : String, parameterTypeService: ParameterTypeService) extends AgentSpecificTechniqueWriter {

  // We need to add a reporting bundle for this method to generate a na report for any method with a condition != any/cfengine (which ~= true
  def truthyCondition(condition : String) = condition.isEmpty || condition == "any" || condition == "cfengine-community"
  def methodCallNeedReporting(methods : Map[BundleName, GenericMethod], parentBlock : List[MethodBlock])(call : MethodCall) : Boolean = {
    val condition =formatCondition(call, parentBlock)
    methods.get(call.methodId).map(m =>  ! m.agentSupport.contains(AgentType.CfeCommunity) || ! truthyCondition(condition)).getOrElse(true)
  }


  def elemNeedReportingBundle(methods : Map[BundleName, GenericMethod], parentBlock : List[MethodBlock])(elem : MethodElem): Boolean = {
    elem match {
      case c: MethodCall => methodCallNeedReporting(methods, parentBlock)(c)
      case b: MethodBlock => !truthyCondition(b.condition) || b.calls.exists(elemNeedReportingBundle(methods, b :: parentBlock))
    }
  }

  def formatCondition(methodCall: MethodCall, parentBlock : List[MethodBlock]) =  {
    (parentBlock.map(_.condition).filterNot(truthyCondition), truthyCondition(methodCall.condition)) match {
      case (Nil, true) => "any"
      case (list, true) => list.mkString("(",").(",")")
      case (Nil, false) => methodCall.condition
      case (list, false) => list.mkString("(", ").(", s".${methodCall.condition})")
    }
  }

  def needReportingBundle(technique : EditorTechnique, methods : Map[BundleName, GenericMethod]) = technique.methodCalls.exists(elemNeedReportingBundle(methods, Nil))

  def canonifyCondition(methodCall: MethodCall, parentBlock : List[MethodBlock]) = {
    formatCondition(methodCall,parentBlock).replaceAll("""(\$\{[^\}]*})""","""",canonify("$1"),"""")
  }

  // regex to match double quote characters not preceded by a backslash, and backslash not preceded by backslash or not followed by a backslash or a quote (simple or double)
  def escapeCFEngineString(value : String ) = value.replaceAll("""\\""", """\\\\""").replaceAll(""""""" , """\\"""" )
  def reportingContext(methodCall: MethodCall, classParameterValue: String ) = {
    val component  = escapeCFEngineString(methodCall.component)
    val value = escapeCFEngineString(classParameterValue)
    s"""_method_reporting_context("${component}", "${value}")"""
  }



  def writeAgentFiles( technique : EditorTechnique, methods : Map[BundleName, GenericMethod] )  : IOResult[Seq[String]] = {

    val bundleParams = if (technique.parameters.nonEmpty) technique.parameters.map(_.name.canonify).mkString("(",",",")") else ""

    def bundleMethodCall( parentBlocks : List[MethodBlock])(method : MethodElem) : List[String] = {
      method match {
        case call : MethodCall =>
          (for {
            method_info <- methods.get(call.methodId)
            (_, classParameterValue) <- call.parameters.find( _._1 == method_info.classParameter)

            params <- Control.sequence(method_info.parameters) {
              p =>
                for {
                  (_,value) <- Box(call.parameters.find(_._1 == p.id))
                  escaped   <- parameterTypeService.translate(value, p.parameterType, AgentType.CfeCommunity).toBox
                } yield {
                  escaped
                }
            }
          }  yield {
            val condition = canonifyCondition(call, parentBlocks)
            val promiser = call.id
            // Check constraint and missing value
            val args = params.mkString(", ")
            val bundleCall =
            s"""    "${promiser}" usebundle => ${reportingContext(call, classParameterValue)},
               |     ${promiser.map(_ => ' ')}         if => concat("${condition}");
               |    "${promiser}" usebundle => ${call.methodId.value}(${args}),
               |     ${promiser.map(_ => ' ')}         if => concat("${condition}");
               |""".stripMargin('|')

            if (call.disabledReporting) {
              s"""    "${promiser}" usebundle => disable_reporting,
                 |     ${promiser.map(_ => ' ')}         if => concat("${condition}");
                 |""" ++
                 bundleCall ++
              s"""    "${promiser}" usebundle => enable_reporting,
                 |     ${promiser.map(_ => ' ')}         if => concat("${condition}");
                 |""".stripMargin('|')
            } else {
              bundleCall
            }


          }).toList
        case block : MethodBlock =>
          block.calls.flatMap(bundleMethodCall(block :: parentBlocks))
      }
    }
    val methodCalls = technique.methodCalls.flatMap(bundleMethodCall(Nil)).mkString("")

    val content = {
      import net.liftweb.json._
      import net.liftweb.json.JsonDSL._

      s"""# @name ${technique.name}
         |# @description ${technique.description.replaceAll("\\R", "\n# ")}
         |# @version ${technique.version.value}
         |${technique.parameters.map { p =>
            val param = ("name" -> p.name.value) ~ ("id" -> p.id.value) ~ ("description" -> p.description.replaceAll("\\R", "£# ") )
            // for historical reason, we want to have real \n in the string, and not the char \n (because of how liftweb print them)
            s"""# @parameter ${compactRender(param).replaceAll("£#","\n#")}""" }.mkString("\n")}
         |
         |bundle agent ${technique.bundleName.value}${bundleParams}
         |{
         |  vars:
         |    "resources_dir" string => "$${this.promise_dirname}/resources";
         |  methods:
         |${methodCalls}
         |}""".stripMargin('|')
    }

    implicit val charset = StandardCharsets.UTF_8
    val techFile = File(basePath) / "techniques"/ technique.category / technique.bundleName.value / technique.version.value / "technique.cf"
    val t = IOResult.effect(s"Could not write na reporting Technique file '${technique.name}' in path ${techFile.path.toString}") {
      techFile.createFileIfNotExists(true).write(content.stripMargin('|'))
      File(basePath).relativize(techFile.path).toString
    }



    val t2 = if ( ! needReportingBundle(technique, methods)) {
      ZIO.succeed(Nil)
    } else {

      val bundleParams = if (technique.parameters.nonEmpty) technique.parameters.map(_.name.canonify).mkString("(",",",")") else ""
      val args = technique.parameters.map(p => s"$${${p.name.canonify}}").mkString(", ")

      def bundleMethodCall( parentBlocks : List[MethodBlock])(method : MethodElem) : List[String] = {
        method match {
          case call : MethodCall =>
            (for {
              method_info <- methods.get(call.methodId)
              // Skip that method if name starts with _
              if ! call.methodId.value.startsWith("_")
              (_, classParameterValue) <- call.parameters.find( _._1 == method_info.classParameter)

              escapedClassParameterValue = escapeCFEngineString(classParameterValue)
              classPrefix = s"$${class_prefix}_${method_info.classPrefix}_${escapedClassParameterValue}"

            }  yield {
              val promiser = call.id
              def naReport(condition : String, message : String) = {
                val bundleCall =
                s"""    "${promiser}" usebundle => ${reportingContext(call, classParameterValue)},
                   |     ${promiser.map(_ => ' ')}     unless => ${condition};
                   |    "${promiser}" usebundle => log_na_rudder("${message}", "${escapedClassParameterValue}", "${classPrefix}", @{args}),
                   |     ${promiser.map(_ => ' ')}     unless => ${condition};""".stripMargin('|')

                if (call.disabledReporting) {
                  s"""    "${promiser}" usebundle => disable_reporting,
                     |     ${promiser.map(_ => ' ')}         if => concat("${condition}");
                     |${bundleCall}
                     |    "${promiser}" usebundle => enable_reporting,
                     |     ${promiser.map(_ => ' ')}         if => concat("${condition}");""".stripMargin('|')
                } else {
                  bundleCall
                }
              }


              // Write report if the method does not support CFEngine ...
              (if (! method_info.agentSupport.contains(AgentType.CfeCommunity)) {
                val message = s"""'${method_info.name}' method is not available on classic Rudder agent, skip"""
                val condition = "\"false\""
                Some((condition,message))
              } else {
                // ... or if the condition needs rudder_reporting
                if (methodCallNeedReporting(methods, parentBlocks)(call)) {
                  val message = s"""Skipping method '${method_info.name}' with key parameter '${escapedClassParameterValue}' since condition '${call.condition}' is not reached"""
                  val condition = s"""concat("${canonifyCondition(call, parentBlocks)}")"""
                  Some((condition, message))
                } else {
                  None
                }
              }).map((naReport _).tupled)
            }).toList.flatten
          case block : MethodBlock =>
            block.calls.flatMap(bundleMethodCall(block :: parentBlocks))
        }
      }
      val methodsReporting = technique.methodCalls.flatMap(bundleMethodCall(Nil)).mkString("\n")
      val content =
        s"""bundle agent ${technique.bundleName.value}_rudder_reporting${bundleParams}
           |{
           |  vars:
           |    "args"               slist => { ${args} };
           |    "report_param"      string => join("_", args);
           |    "full_class_prefix" string => canonify("${technique.bundleName.value}_rudder_reporting_$${report_param}");
           |    "class_prefix"      string => string_head("$${full_class_prefix}", "1000");
           |
           |  methods:
           |${methodsReporting}
           |}"""

      val reportingFile = File(basePath) / "techniques"/ technique.category / technique.bundleName.value / technique.version.value / "rudder_reporting.cf"
      IOResult.effect(s"Could not write na reporting Technique file '${technique.name}' in path ${reportingFile.path.toString}") {
        reportingFile.createFileIfNotExists(true).write(content.stripMargin('|'))
        Seq(File(basePath).relativize(reportingFile.path).toString)
      }
    }

    for {
      tech <- t
      repo <- t2
    } yield {
      tech +: repo
    }
  }

  def agentMetadata ( technique : EditorTechnique, methods : Map[BundleName, GenericMethod] )  : PureResult[NodeSeq] = {

    val needReporting = needReportingBundle(technique, methods)
    val xml = <AGENT type="cfengine-community,cfengine-nova">
      <BUNDLES>
        <NAME>{technique.bundleName.value}</NAME>
        {if (needReporting) <NAME>{technique.bundleName.value}_rudder_reporting</NAME>}
      </BUNDLES>
      <FILES>
        <FILE name={s"RUDDER_CONFIGURATION_REPOSITORY/techniques/${technique.category}/${technique.bundleName.value}/${technique.version.value}/technique.cf"}>
          <INCLUDED>true</INCLUDED>
        </FILE>
        { if (needReporting)
          <FILE name={s"RUDDER_CONFIGURATION_REPOSITORY/techniques/${technique.category}/${technique.bundleName.value}/${technique.version.value}/rudder_reporting.cf"}>
            <INCLUDED>true</INCLUDED>
          </FILE>
        }
        { for {
            resource <- technique.ressources
            if resource.state != ResourceFileState.Deleted
          } yield {
            <FILE name={s"RUDDER_CONFIGURATION_REPOSITORY/techniques/${technique.category}/${technique.bundleName.value}/${technique.version.value}/resources/${resource.path}"}>
              <INCLUDED>false</INCLUDED>
              <OUTPATH>{technique.bundleName.value}/{technique.version.value}/resources/{resource.path}</OUTPATH>
            </FILE>
          }
        }
      </FILES>
    </AGENT>
    Right(xml)
  }

}

import ParameterType.ParameterTypeService
class DSCTechniqueWriter(
    basePath   : String
  , translater : InterpolatedValueCompiler
  , parameterTypeService : ParameterTypeService
) extends AgentSpecificTechniqueWriter{

  val genericParams =
    "-reportId $reportId -techniqueName $techniqueName -auditOnly:$auditOnly"

  def computeTechniqueFilePath(technique : EditorTechnique) =
    s"techniques/${technique.category}/${technique.bundleName.value}/${technique.version.value}/technique.ps1"

  def writeAgentFiles(technique : EditorTechnique, methods : Map[BundleName, GenericMethod] ): IOResult[Seq[String]] = {

    def toDscFormat(parentBlocks: List[MethodBlock])(method : MethodElem) : PureResult[List[String]] = {
      method match {
        case call : MethodCall =>
          if (call.methodId.value.startsWith("_")) {
            Right(Nil)
          } else {
            val componentName = s"""-componentName "${call.component.replaceAll("\"", "`\"")}""""


            def canonifyCondition(methodCall: MethodCall) = {
               methodCall.condition.replaceAll("""(\$\{[^\}]*})""","""" + \$(Canonify-Class $1) + """")
            }

            def naReport(method : GenericMethod, expectedReportingValue : String) =
              s"""_rudder_common_report_na ${componentName} -componentKey ${expectedReportingValue} -message "Not applicable" ${genericParams}"""
            for {

              // First translate parameters to Dsc values
              params    <- ((call.parameters.toList).traverse {
                              case (id, arg) =>
                                translater.translateToAgent(arg, AgentType.Dsc) match {
                                  case Full(dscValue) =>
                                    parameterTypeService.translate(dscValue, methods.get(call.methodId).flatMap(_.parameters.find(_.id == id)).map(_.parameterType).getOrElse(ParameterType.StringParameter), AgentType.Dsc).map(dscValue => (id,dscValue))

                                  case eb : EmptyBox =>
                                    val fail = eb ?~! s"Error when translating parameter '${arg}' of technique of method ${call.methodId} of technique ${technique.name}"
                                    Left(IOError(fail.messageChain,None))
                                }
                           }).map(_.toMap)

              // Translate condition
              condition <- translater.translateToAgent(canonifyCondition(call), AgentType.Dsc) match {
                             case Full(c) => Right(c)
                             case eb : EmptyBox =>
                               val fail = eb ?~! s"Error when translating condition '${call.condition}' of technique of method ${call.methodId} of technique ${technique.name}"
                               Left(IOError(fail.messageChain,None))
                           }

              methodParams =
                ( for {
                  (id, arg) <- params
                } yield {
                s"""-${id.validDscName} ${arg}"""
                }).mkString(" ")

              effectiveCall =
                s"""$$local_classes = Merge-ClassContext $$local_classes $$(${call.methodId.validDscName} ${methodParams} ${componentName} ${genericParams}).get_item("classes")"""

              // Check if method exists
              method <- methods.get(call.methodId) match {
                          case Some(method) =>
                            Right(method)
                          case None =>
                            Left(MethodNotFound(s"Method '${call.methodId.value}' not found when writing dsc Technique '${technique.name}' methods calls", None))
                        }
              // Check if class parameter is correctly defined
              classParameter <- params.get(method.classParameter) match {
                                  case Some(classParameter) =>
                                    Right(classParameter)
                                  case None =>
                                    Left(MethodNotFound(s"Parameter '${method.classParameter.value}' for method '${method.id.value}' not found when writing dsc Technique '${technique.name}' methods calls",None))
                                }

            } yield {
              if (method.agentSupport.contains(AgentType.Dsc)) {
                if (condition == "any" ) {
                  s"  ${effectiveCall}" :: Nil
                } else {
                  s"""|  $$class = "${condition}"
                      |  if (Evaluate-Class $$class $$local_classes $$system_classes) {
                      |    ${effectiveCall}
                      |  } else {
                      |    ${naReport(method,classParameter)}
                      |  }""".stripMargin('|') :: Nil
                }
              } else {
                s"  ${naReport(method,classParameter)}" :: Nil
              }
           }
         }

      case block : MethodBlock =>
        block.calls.flatTraverse(toDscFormat(block :: parentBlocks))
      }
    }


    val parameters = technique.parameters match {
      case Nil => ""
      case params =>
        params.map( p =>
          s"""      [parameter(Mandatory=$$true)]
             |      [string]$$${p.name.validDscName},"""
        ).mkString("\n","\n","").stripMargin('|')
    }

    val techniquePath = computeTechniqueFilePath(technique)

    for {

      calls <- technique.methodCalls.toList.flatTraverse(toDscFormat(Nil)).toIO

      content =
        s"""|function ${technique.bundleName.validDscName} {
            |  [CmdletBinding()]
            |  param (
            |      [parameter(Mandatory=$$true)]
            |      [string]$$reportId,
            |      [parameter(Mandatory=$$true)]
            |      [string]$$techniqueName,${parameters}
            |      [switch]$$auditOnly
            |  )
            |
            |  $$local_classes = New-ClassContext
            |  $$resources_dir = $$PSScriptRoot + "\\resources"
            |
            |${calls.mkString("\n\n")}
            |
            |}""".stripMargin('|')

      path  <-  IOResult.effect(s"Could not find dsc Technique '${technique.name}' in path ${basePath}/${techniquePath}") (
                  Paths.get(s"${basePath}/${techniquePath}")
                )
      // Powershell files needs to have a BOM added at the beginning of all files when using UTF8 enoding
      // See https://docs.microsoft.com/en-us/windows/desktop/intl/using-byte-order-marks
      contentWithBom : List[Byte] =
        // Bom, three bytes: EF BB BF https://en.wikipedia.org/wiki/Byte_order_mark
        239.toByte :: 187.toByte :: 191.toByte  ::
        content.getBytes(StandardCharsets.UTF_8).toList

      files <-  IOResult.effect(s"Could not write dsc Technique file '${technique.name}' in path ${basePath}/${techniquePath}") {
                  Files.createDirectories(path.getParent)
                  Files.write(path, contentWithBom.toArray)
                }
    } yield {
      techniquePath :: Nil
    }
  }

  def agentMetadata(technique : EditorTechnique, methods : Map[BundleName, GenericMethod] ) = {
    val xml = <AGENT type="dsc">
      <BUNDLES>
        <NAME>{technique.bundleName.validDscName}</NAME>
      </BUNDLES>
      <FILES>
        <FILE name={s"RUDDER_CONFIGURATION_REPOSITORY/${computeTechniqueFilePath(technique)}"}>
          <INCLUDED>true</INCLUDED>
        </FILE> {
          for {
            resource <- technique.ressources
            if resource.state != ResourceFileState.Deleted
          } yield {
            <FILE name={s"RUDDER_CONFIGURATION_REPOSITORY/techniques/${technique.category}/${technique.bundleName.value}/${technique.version.value}/resources/${resource.path}"}>
              <INCLUDED>false</INCLUDED>
              <OUTPATH>{technique.bundleName.value}/{technique.version.value}/resources/{resource.path}</OUTPATH>
            </FILE>
          }
        }
      </FILES>
    </AGENT>
    Right(xml)
  }

}

trait TechniqueArchiver {
  def deleteTechnique(techniqueName : String, techniqueVersion : String, category : String, modId: ModificationId, commiter:  EventActor, msg : String) : IOResult[Unit]
  def commitTechnique(technique : EditorTechnique, modId: ModificationId, commiter:  EventActor, msg : String) : IOResult[Unit]
}

class TechniqueArchiverImpl (
    override val gitRepo                   : GitRepositoryProvider
  , override val xmlPrettyPrinter          : RudderPrettyPrinter
  , override val gitModificationRepository : GitModificationRepository
  , personIdentservice                     : PersonIdentService
  , override val groupOwner                : String
) extends GitConfigItemRepository with XmlArchiverUtils with TechniqueArchiver {

  override val encoding : String = "UTF-8"

  // we can't use "techniques" for relative path because of ncf and dsc files. This is an architecture smell, we need to clean it.
  override val relativePath = "/"

  def deleteTechnique(techniqueName : String, techniqueVersion : String, category : String,  modId: ModificationId, commiter:  EventActor, msg : String) : IOResult[Unit] = {
    (for {
      ident   <- personIdentservice.getPersonIdentOrDefault(commiter.name)
      rm      <- IOResult.effect(gitRepo.git.rm.addFilepattern(s"techniques/${category}/${techniqueName}/${techniqueVersion}").call())

      commit  <- IOResult.effect(gitRepo.git.commit.setCommitter(ident).setMessage(msg).call())
    } yield {
      s"techniques/${category}/${techniqueName}/${techniqueVersion}"
    }).chainError(s"error when deleting and committing Technique '${techniqueName}/${techniqueVersion}").unit
  }

  def commitTechnique(technique : EditorTechnique, modId: ModificationId, commiter:  EventActor, msg : String) : IOResult[Unit] = {

    val techniqueGitPath = s"techniques/${technique.category}/${technique.bundleName.value}/${technique.version.value}"
    val filesToAdd = (
      "metadata.xml" +:
      "rudder_reporting.cf" +:
      "technique.cf" +:
      "technique.ps1" +:
      "technique.json" +:
      "technique.rd" +:
      technique.ressources.collect {
      case ResourceFile(path, action) if action == ResourceFileState.New | action == ResourceFileState.Modified =>
        s"resources/${path}"
      }
    ).map(file =>  s"${techniqueGitPath}/$file")

    // appart resources, additionnal files to delete are for migration purpose.
    val filesToDelete =
      s"ncf/50_techniques/${technique.bundleName.value}" +:
      s"dsc/ncf/50_techniques/${technique.bundleName.value}" +:
      technique.ressources.collect {
        case ResourceFile(path, ResourceFileState.Deleted) =>
          s"${techniqueGitPath}/resources/${path}"
      }
    (for {
      ident   <- personIdentservice.getPersonIdentOrDefault(commiter.name)

      added <- ZIO.foreach(filesToAdd) { f =>
        IOResult.effect(gitRepo.git.add.addFilepattern(f).call())
      }
      removed <- ZIO.foreach(filesToDelete) { f =>
        IOResult.effect(gitRepo.git.rm.addFilepattern(f).call())
      }
      commit  <- IOResult.effect(gitRepo.git.commit.setCommitter(ident).setMessage(msg).call())
    } yield ()).chainError(s"error when committing Technique '${technique.name}/${technique.version}").unit
  }

}<|MERGE_RESOLUTION|>--- conflicted
+++ resolved
@@ -175,13 +175,8 @@
         ChangeRequestService.createChangeRequestFromDirective(
           s"Deleting technique ${techniqueName}/${techniqueVersion}"
           , ""
-<<<<<<< HEAD
           , TechniqueName(techniqueName)
-          , rootSection
-=======
-          , techniqueId.name
           , Some(rootSection)
->>>>>>> 61cbe59e
           , directive.id
           , Some(directive)
           , diff
