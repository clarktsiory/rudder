/*
*************************************************************************************
* Copyright 2017 Normation SAS
*************************************************************************************
*
* This file is part of Rudder.
*
* Rudder is free software: you can redistribute it and/or modify
* it under the terms of the GNU General Public License as published by
* the Free Software Foundation, either version 3 of the License, or
* (at your option) any later version.
*
* In accordance with the terms of section 7 (7. Additional Terms.) of
* the GNU General Public License version 3, the copyright holders add
* the following Additional permissions:
* Notwithstanding to the terms of section 5 (5. Conveying Modified Source
* Versions) and 6 (6. Conveying Non-Source Forms.) of the GNU General
* Public License version 3, when you create a Related Module, this
* Related Module is not considered as a part of the work and may be
* distributed under the license agreement of your choice.
* A "Related Module" means a set of sources files including their
* documentation that, without modification of the Source Code, enables
* supplementary functions or services in addition to those offered by
* the Software.
*
* Rudder is distributed in the hope that it will be useful,
* but WITHOUT ANY WARRANTY; without even the implied warranty of
* MERCHANTABILITY or FITNESS FOR A PARTICULAR PURPOSE.  See the
* GNU General Public License for more details.
*
* You should have received a copy of the GNU General Public License
* along with Rudder.  If not, see <http://www.gnu.org/licenses/>.

*
*************************************************************************************
*/

package com.normation.rudder.ncf


import cats.implicits._
import com.normation.errors._
import com.normation.eventlog.EventActor
import com.normation.eventlog.ModificationId

import java.nio.charset.StandardCharsets
import com.normation.inventory.domain.AgentType
import com.normation.rudder.repository.GitModificationRepository
<<<<<<< HEAD

import java.nio.file.Files
import java.nio.file.Paths
import better.files.File
import better.files.File.root
=======
import com.normation.rudder.repository.xml.GitArchiverUtils
import com.normation.cfclerk.services.GitRepositoryProvider

import java.io.{File => JFile}
import java.nio.file.Files
import java.nio.file.Paths
import better.files.File
import com.normation.cfclerk.domain
>>>>>>> e668515d
import com.normation.cfclerk.domain.SectionSpec
import com.normation.cfclerk.domain.TechniqueId
import com.normation.cfclerk.domain.TechniqueName
import com.normation.cfclerk.domain.TechniqueVersion
import com.normation.cfclerk.services.TechniqueRepository
import com.normation.cfclerk.services.UpdateTechniqueLibrary
import com.normation.inventory.domain.RuddercTarget
import com.normation.errors.IOResult
import com.normation.rudder.domain.policies.DeleteDirectiveDiff
import com.normation.rudder.domain.policies.Directive
import com.normation.rudder.domain.workflows.ConfigurationChangeRequest
import com.normation.rudder.ncf.ParameterType.ParameterTypeService
import com.normation.rudder.repository.RoDirectiveRepository
import com.normation.rudder.repository.xml.RudderPrettyPrinter
import com.normation.rudder.services.user.PersonIdentService
import net.liftweb.common.Full
import zio._
import zio.syntax._

import scala.xml.NodeSeq
import scala.xml.{Node => XmlNode}
import com.normation.rudder.services.policies.InterpolatedValueCompiler
import com.normation.rudder.services.workflows.ChangeRequestService
import com.normation.rudder.services.workflows.WorkflowLevelService
import com.normation.utils.Control
import net.liftweb.common.Box
import net.liftweb.common.EmptyBox
import com.normation.rudder.hooks.Cmd
import com.normation.rudder.hooks.RunNuCommand
import com.normation.errors.RudderError
import com.normation.rudder.domain.logger.TechniqueWriterLoggerPure
import com.normation.rudder.domain.logger.TimingDebugLoggerPure
import com.normation.rudder.repository.WoDirectiveRepository
import com.normation.box._
import org.joda.time.DateTime
import com.normation.rudder.git.GitConfigItemRepository
import com.normation.rudder.git.GitRepositoryProvider
import com.normation.rudder.repository.xml.XmlArchiverUtils
import com.normation.zio.currentTimeMillis

sealed trait NcfError extends RudderError {
  def message : String
  def exception : Option[Throwable]
  def msg = message
}

final case class IOError(message : String, exception : Option[Throwable]) extends NcfError
final case class TechniqueUpdateError(message : String, exception : Option[Throwable]) extends NcfError
final case class MethodNotFound(message : String, exception : Option[Throwable]) extends NcfError

/*
 * get the full line of arguments for rudderc for the given kind of target,
 * with the given input file and config file
 */
trait RuddercOptionsForTarget[T <: RuddercTarget] {
  def options(techniquePath: String)(implicit ruddercConfig: RuddercConfig): List[String]
  def targetName: String
}

object RuddercOptionsForTarget {
  // the compile line is common to both target, only the file extension type for agent changes
  def buildOptions(extension: String, techniquePath: String)(implicit ruddercConfig: RuddercConfig) = {
    "compile" :: "--json-logs" :: "--format" :: extension ::
    "--input" :: s"""${ruddercConfig.outputPath}/${techniquePath}/technique.rd""" ::
    s"--config-file=${ruddercConfig.configFilePath}" :: Nil
  }

  implicit val cfengineRuddercOption = new RuddercOptionsForTarget[RuddercTarget.CFEngine.type] {
    override def options(techniquePath: String)(implicit ruddercConfig: RuddercConfig): List[String] = {
      buildOptions("cf", techniquePath)
    }
    override def targetName: String = "CFEngine"
  }

  implicit val dscRuddercOption = new RuddercOptionsForTarget[RuddercTarget.DSC.type] {
    override def options(techniquePath: String)(implicit ruddercConfig: RuddercConfig): List[String] = {
      buildOptions("dsc", techniquePath)
    }
    override def targetName: String = "DSC"
  }
}

object RuddercOptionForSave {
  def options(techniquePath: String)(implicit ruddercConfig: RuddercConfig): List[String] = {
    "save" :: "--json-logs" ::
    "--input" :: s"""${ruddercConfig.outputPath}/${techniquePath}/technique.json""" ::
    s"--config-file=${ruddercConfig.configFilePath}" :: Nil
  }
}

final case class RuddercConfig(
    configFilePath : String
  , rudderCPath    : String
  , outputPath     : String
)

class RudderCRunner(
    configFilePath : String
  , rudderCPath    : String
  , outputPath     : String
) {

  implicit val config = RuddercConfig(configFilePath, rudderCPath, outputPath)
  import RuddercOptionsForTarget._

  /*
   * `techniquePath` is the relative path of the technique.
   */
  def compileForTarget[T <: RuddercTarget](techniquePath: String)(implicit ruddercOptionsForTarget: RuddercOptionsForTarget[T]) = {
    for {
      time_1 <- currentTimeMillis
      r      <- RunNuCommand.run(Cmd(rudderCPath, ruddercOptionsForTarget.options(techniquePath), Map.empty))
      res    <- r.await
      _      <- ZIO.when(res.code != 0) {
                  Inconsistency(
                    s"An error occurred when compiling technique.rd file into ${ruddercOptionsForTarget.targetName}\n code: ${res.code}\n stderr: ${res.stderr}\n stdout: ${res.stdout}"
                  ).fail
                }
      time_2 <- currentTimeMillis
      _      <- TimingDebugLoggerPure.trace(s"compileTechnique: compiling technique '${techniquePath}' into ${ruddercOptionsForTarget.targetName} took ${time_2 - time_1}ms")
    } yield ()
  }

  // returns whether the fallback was applied
  def writeOne[T <: RuddercTarget](target: T, ruddercTargets: Set[RuddercTarget], technique: EditorTechnique,
                                   methods: Map[BundleName, GenericMethod], fallback: AgentSpecificTechniqueWriter,
                                   outputPath: String, configFilePath: String): ZIO[Any, RudderError, Boolean] = {
    if(ruddercTargets.contains(target)) {
      TechniqueWriterLoggerPure.debug(s"Using rudderc for target '${target.name}' for technique '${technique.path}'") *> {
        target match {
          case RuddercTarget.DSC      => compileForTarget[RuddercTarget.DSC.type](technique.path)
          // no need for na reporting file when succeeds
          case RuddercTarget.CFEngine => compileForTarget[RuddercTarget.CFEngine.type](technique.path)
        }
      }.map(_ => false)
    } else {
      for {
        _ <- TechniqueWriterLoggerPure.debug(s"Using fallback technique generation in place of rudderc for technique '${technique.path}' because target '${target.name}' not enabled in settings")
        _ <- fallback.writeAgentFiles(technique, methods)
      } yield {
        true
      }
    }
  }

  def compileTechnique(technique : EditorTechnique, targets: Set[RuddercTarget], methods: Map[BundleName, GenericMethod],
                       cfengineFallback: AgentSpecificTechniqueWriter, dscFallback: AgentSpecificTechniqueWriter) = {

    for {
      time_0 <- currentTimeMillis
      r      <- RunNuCommand.run(Cmd(rudderCPath, RuddercOptionForSave.options(technique.path), Map.empty))
      res    <- r.await
      _      <- ZIO.when(res.code != 0) {
                  Inconsistency(
                    s"An error occurred when translating ${technique.path}/technique.json file into Rudder language\n code: ${res.code}\n stderr: ${res.stderr}\n stdout: ${res.stdout}"
                  ).fail
                }
      time_1 <- currentTimeMillis
      _      <- TimingDebugLoggerPure.trace(s"compileTechnique: saving technique '${technique.name}' took ${time_1 - time_0}ms")

      writtenByRudderWebapp <- writeOne(RuddercTarget.CFEngine, targets, technique, methods, cfengineFallback, outputPath, configFilePath)

      _                     <- writeOne(RuddercTarget.DSC     , targets, technique, methods, dscFallback     , outputPath, configFilePath)

    } yield {
      writtenByRudderWebapp
    }
  }
}

class TechniqueWriter (
    archiver            : TechniqueArchiver
  , techLibUpdate       : UpdateTechniqueLibrary
  , translater          : InterpolatedValueCompiler
  , readDirectives      : RoDirectiveRepository
  , writeDirectives     : WoDirectiveRepository
  , techniqueRepository : TechniqueRepository
  , workflowLevelService: WorkflowLevelService
  , xmlPrettyPrinter    : RudderPrettyPrinter
  , basePath            : String
  , parameterTypeService: ParameterTypeService
  , techniqueSerializer : TechniqueSerializer
  , compiler            : RudderCRunner
  , errorLogPath        : String
  , ruddercTargets      : IOResult[Set[RuddercTarget]]
) {

  /*
   * This is the pre-rudderc writers. Still used as a fallback when rudderc is not configured for a target,
   * or as a fallback on error.
   * Plus, as of Rudder 7.0, rudderc does not know how to write metadata yet.
   */
  private[this] val cfengineFallbackTechniqueWriter = new ClassicTechniqueWriter(basePath, parameterTypeService)
  private[this] val dscFallbackTechniqueWriter = new DSCTechniqueWriter(basePath, translater, parameterTypeService)
  private[this] val agentSpecific = cfengineFallbackTechniqueWriter :: dscFallbackTechniqueWriter :: Nil

  def deleteTechnique(techniqueName : String, techniqueVersion : String, deleteDirective : Boolean, modId : ModificationId, committer : EventActor) : IOResult[Unit] ={

    def createCr(directive : Directive, rootSection : SectionSpec ) ={
        val diff = DeleteDirectiveDiff(TechniqueName(techniqueName), directive)
        ChangeRequestService.createChangeRequestFromDirective(
          s"Deleting technique ${techniqueName}/${techniqueVersion}"
          , ""
          , TechniqueName(techniqueName)
          , Some(rootSection)
          , directive.id
          , Some(directive)
          , diff
          , committer
          , None
        )
    }

    def mergeCrs(cr1 : ConfigurationChangeRequest, cr2 : ConfigurationChangeRequest) = {
      cr1.copy(directives = cr1.directives ++ cr2.directives)
    }

<<<<<<< HEAD
    for {
      techVers   <- ZIO.fromEither(TechniqueVersion.parse(techniqueVersion)).mapError(Unexpected)
      techniqueId = TechniqueId(TechniqueName(techniqueName), techVers)
      directives <- readDirectives.getFullDirectiveLibrary().map(_.allActiveTechniques.values.filter(_.techniqueName.value == techniqueId.name.value).flatMap(_.directives).filter(_.techniqueVersion == techniqueId.version))

      technique  <- techniqueRepository.get(techniqueId).notOptional(s"No Technique with ID '${techniqueId.debugString}' found in reference library.")
      categories <- techniqueRepository.getTechniqueCategoriesBreadCrump(techniqueId)

      // Check if we have directives, and either, make an error, if we don't force deletion, or delete them all, creating a change request
      _          <-  directives match {
                       case Nil => UIO.unit
                       case _ =>
                         if (deleteDirective) {
                           val wf = workflowLevelService.getWorkflowService()
                           for {
                             cr <- directives.map(createCr(_,technique.rootSection)).reduceOption(mergeCrs).notOptional(s"Could not create a change request to delete ${techniqueName}/${techniqueVersion} directives")
                             _  <- wf.startWorkflow(cr, committer, Some(s"Deleting technique ${techniqueName}/${techniqueVersion}")).toIO
                            } yield {
                             ()
                            }
                         } else
                           Unexpected(s"${directives.size} directives are defined for ${techniqueName}/${techniqueVersion} please delete them, or force deletion").fail
                     }
      activeTech <- readDirectives.getActiveTechnique(TechniqueName(technique.name))
      _          <- activeTech match {
                      case None =>
                        // No active technique found, let's delete it
                        ().succeed
                      case Some(activeTechnique) =>
                        writeDirectives.deleteActiveTechnique(activeTechnique.id, modId, committer, Some(s"Deleting active technique ${techniqueName}"))
                    }
      _          <- archiver.deleteTechnique(techniqueName,techniqueVersion, categories.map(_.id.name.value), modId,committer, s"Deleting technique ${techniqueName}/${techniqueVersion}")
      _          <- techLibUpdate.update(modId, committer, Some(s"Update Technique library after deletion of Technique ${techniqueName}")).toIO.chainError(
                      s"An error occurred during technique update after deletion of Technique ${techniqueName}"
                    )
    } yield {
      ()
=======
    def removeTechnique(techniqueId: TechniqueId, technique: domain.Technique): IOResult[Unit] = {
      for {
        directives <- readDirectives.getFullDirectiveLibrary().map(_.allActiveTechniques.values.filter(_.techniqueName.value == techniqueId.name.value).flatMap(_.directives).filter(_.techniqueVersion == techniqueId.version))
        categories <- techniqueRepository.getTechniqueCategoriesBreadCrump(techniqueId)
        // Check if we have directives, and either, make an error, if we don't force deletion, or delete them all, creating a change request
        _          <-  directives match {
                         case Nil => UIO.unit
                         case _ =>
                           if (deleteDirective) {
                             val wf = workflowLevelService.getWorkflowService()
                             for {
                               cr <- directives.map(createCr(_,technique.rootSection)).reduceOption(mergeCrs).notOptional(s"Could not create a change request to delete ${technique.name}/${techniqueVersion} directives")
                               _  <- wf.startWorkflow(cr, committer, Some(s"Deleting technique ${technique.name}/${techniqueVersion}")).toIO
                             } yield ()
                           } else
                             Unexpected(s"${directives.size} directives are defined for ${technique.name}/${techniqueVersion} please delete them, or force deletion").fail
                       }
        activeTech <- readDirectives.getActiveTechnique(TechniqueName(technique.name))
        _          <- activeTech match {
                        case None =>
                          // No active technique found, let's delete it
                          ().succeed
                        case Some(activeTechnique) =>
                          writeDirectives.deleteActiveTechnique(activeTechnique.id, modId, committer, Some(s"Deleting active technique ${techniqueName}"))
                      }
        _          <- archiver.deleteTechnique(technique.name, techniqueVersion, categories.map(_.id.name.value), modId,committer, s"Deleting technique ${technique.name}/${techniqueVersion}")
        _          <- techLibUpdate.update(modId, committer, Some(s"Update Technique library after deletion of Technique ${technique.name}")).toIO.chainError(
                        s"An error occurred during technique update after deletion of Technique ${technique.name}"
                      )
      } yield {
        ()
      }
    }

    def removeInvalidTechnique(basePath: String, techniqueName: String): IOResult[Unit] = {
      val unknownTechniquesDir = File(s"${basePath}/techniques/").listRecursively.filter(_.isDirectory).filter(_.name == techniqueName).toList
      unknownTechniquesDir.length match {
        case 0 =>
          ApplicationLogger.info(s"No technique `${techniqueName}` found to delete").succeed
        case _ =>
          for {
            _ <- ZIO.foreach(unknownTechniquesDir) { f =>
                   val cat = f.pathAsString.substring(s"${basePath}/techniques/".length).split("/").filter(s => s != techniqueName && s != techniqueVersion).toList
                   for {
                     _ <-  archiver.deleteTechnique(techniqueName, techniqueVersion, cat, modId, committer, s"Deleting invalid technique ${techniqueName}/${techniqueVersion}").chainError(
                       s"Error when trying to delete invalids techniques, you can manually delete them by running these commands in /var/rudder/configuration-repository/techniques: `rm -rf ${f.pathAsString} && git commit -m 'Deleting invalid technique ${f.pathAsString}' && reload-techniques"
                     )
                     _ <- techLibUpdate.update(modId, committer, Some(s"Update Technique library after deletion of invalid Technique ${techniqueName}")).toIO.chainError(
                       s"An error occurred during technique update after deletion of Technique ${techniqueName}"
                     )
                   } yield ()
                 }
          } yield ()

      }
    }

    techniqueRepository.get(techniqueId) match {
      case Some(technique) => removeTechnique(techniqueId, technique)
      case None            => removeInvalidTechnique(basePath, techniqueName)
>>>>>>> e668515d
    }
  }

  def techniqueMetadataContent(technique : EditorTechnique, methods : Map[BundleName, GenericMethod], writtenByRudderWebapp : Boolean) : PureResult[XmlNode] = {

    def reportingValuePerBlock (component : String, calls : Seq[MethodBlock]) : PureResult[List[NodeSeq]] = {

      for {
        res <- calls.toList.traverse(block =>
          for {
            childs <- reportingSections(block.calls)
          } yield {
            if (childs.isEmpty) {
              NodeSeq.Empty
            } else {
              val reportingLogic = block.reportingLogic.value
              <SECTION component="true" multivalued="true" name={component} reporting={reportingLogic}>
                {childs}
              </SECTION>
            }
          })
      } yield {
        res
      }
    }

    def reportingValuePerMethod (component: String, calls :Seq[MethodCall]) : PureResult[Seq[XmlNode]] = {
      for {
        spec <- calls.toList.traverse ( call =>
          for {
            method <- methods.get(call.methodId) match {
              case None => Left(MethodNotFound(s"Cannot find method ${call.methodId.value} when writing a method call of Technique '${technique.bundleName.value}'", None))
              case Some(m) => Right(m)
            }
            class_param <- call.parameters.find(_._1 == method.classParameter) match {
              case None => Left(MethodNotFound(s"Cannot find call parameter of ${call.methodId.value} when writing a method call of Technique '${technique.bundleName.value}'", None))
              case Some(m) => Right(m._2)
            }

          } yield {
            <VALUE>{class_param}</VALUE>
          }

        )
      } yield {

        <SECTION component="true" multivalued="true" name={component}>
          <REPORTKEYS>
            {spec}
          </REPORTKEYS>
        </SECTION>

      }
    }

    def reportingSections(sections : List[MethodElem]) = {
      val expectedReportingMethodsWithValues =
        for {
          (component, methodCalls) <- sections.collect{case m : MethodCall => m }.filterNot(m => m.disabledReporting || m.methodId.value.startsWith("_")).groupBy(_.component).toList.sortBy(_._1)
        } yield {
          (component, methodCalls)
        }
      val expectedGroupReportingMethodsWithValues =
        for {
          (component, methodCalls) <- sections.collect{case m : MethodBlock => m }.groupBy(_.component).toList.sortBy(_._1)
        } yield {
          (component, methodCalls)
        }

      for {
        uniqueSection <- expectedReportingMethodsWithValues.traverse((reportingValuePerMethod _).tupled)
        groupSection <- expectedGroupReportingMethodsWithValues.traverse((reportingValuePerBlock _).tupled)
      } yield {
        groupSection ::: uniqueSection
      }
    }
    def parameterSection(parameter : TechniqueParameter) : Seq[XmlNode] = {
      // Here we translate technique parameters into Rudder variables
      // ncf technique parameters ( having an id and a name, which is used inside the technique) were translated into Rudder variables spec
      // (having a name, which acts as an id, and allow to do templating on techniques, and a description which is presented to users) with the following Rule
      //  ncf Parameter | Rudder variable
      //      id        |      name
      //     name       |   description
      <INPUT>
        <NAME>{parameter.id.value.toUpperCase()}</NAME>
        <DESCRIPTION>{parameter.name.value}</DESCRIPTION>
        <LONGDESCRIPTION>{parameter.description}</LONGDESCRIPTION>
        <CONSTRAINT>
          <TYPE>textarea</TYPE>
          <MAYBEEMPTY>{parameter.mayBeEmpty}</MAYBEEMPTY>
        </CONSTRAINT>
      </INPUT>
    }
    // Regroup method calls from which we expect a reporting
    // We filter those starting by _, which are internal methods

    for {
      reportingSection <- reportingSections(technique.methodCalls.toList)
      agentSpecificSection <- agentSpecific.traverse(_.agentMetadata(technique, methods, writtenByRudderWebapp))
    } yield {
      <TECHNIQUE name={technique.name}>
        { if (technique.parameters.nonEmpty) {
            <POLICYGENERATION>separated-with-parameters</POLICYGENERATION>
            <MULTIINSTANCE>true</MULTIINSTANCE>
          }
        }
        <DESCRIPTION>{technique.description}</DESCRIPTION>
        <USEMETHODREPORTING>true</USEMETHODREPORTING>
        {agentSpecificSection}
        <SECTIONS>
          {reportingSection}
          { if (technique.parameters.nonEmpty) {
              <SECTION name="Technique parameters">
                { technique.parameters.map(parameterSection) }
              </SECTION>
            }

          }
        </SECTIONS>
      </TECHNIQUE>
    }
  }

  def writeTechniqueAndUpdateLib(technique : EditorTechnique, methods: Map[BundleName, GenericMethod], modId : ModificationId, committer : EventActor) : IOResult[EditorTechnique] = {
    for {
      updatedTechnique <- writeTechnique(technique,methods,modId,committer)
      libUpdate        <- techLibUpdate.update(modId, committer, Some(s"Update Technique library after creating files for ncf Technique ${technique.name}")).
                            toIO.chainError(s"An error occurred during technique update after files were created for ncf Technique ${technique.name}")
    } yield {
      updatedTechnique
    }
  }

  // Write and commit all techniques files
  def writeTechnique(technique : EditorTechnique, methods: Map[BundleName, GenericMethod], modId : ModificationId, committer : EventActor) : IOResult[EditorTechnique] = {
    for {
      time_0     <- currentTimeMillis
      _          <- TechniqueWriterLoggerPure.debug(s"Writing technique ${technique.name}")
      // Before writing down technique, set all resources to Untouched state, and remove Delete resources, was the cause of #17750
      updateResources              = technique.ressources.collect{case r if r.state != ResourceFileState.Deleted => r.copy(state = ResourceFileState.Untouched) }
      techniqueWithResourceUpdated = technique.copy(ressources = updateResources)

      json       <- writeJson(techniqueWithResourceUpdated, methods)
      time_1     <- currentTimeMillis
      _          <- TimingDebugLoggerPure.trace(s"writeTechnique: writing json for technique '${technique.name}' took ${time_1 - time_0}ms")
      targets    <- ruddercTargets
      _          <- TechniqueWriterLoggerPure.debug(s"Targets for technique ${technique.name} are ${targets.map(_.name).mkString(",")}")
      writtenByRudderWebapp <- if (targets.nonEmpty) {
            // if we have some rudderc target, use them
            compiler.compileTechnique(technique, targets, methods, cfengineFallbackTechniqueWriter, dscFallbackTechniqueWriter).catchAll { e =>
              val errorPath: File = root / errorLogPath / "rudderc" / "failures" / s"${DateTime.now()}_${technique.bundleName.value}.log"
              for {
                _ <- TechniqueWriterLoggerPure.error(s"An error occurred when compiling technique '${technique.name}' (id : '${technique.bundleName}') with rudderc, error details in ${errorPath}, falling back to old saving process")
                _ <- IOResult.effect {
                  errorPath.createFileIfNotExists(true)
                  errorPath.write(
                    s"""
                    |error =>
                    |  ${e.fullMsg}
                    |technique data =>
                    |  ${net.liftweb.json.prettyRender(techniqueSerializer.serializeTechniqueMetadata(technique,methods))}""".stripMargin)
                   }.catchAll(e2 =>
                       TechniqueWriterLoggerPure.error(s"Error when writing error log of '${technique.name}' (id : '${technique.bundleName}') in in ${errorPath}: ${e2.fullMsg}") *>
                       TechniqueWriterLoggerPure.error(s"Error when compiling '${technique.name}' (id : '${technique.bundleName}') with rudderc was: ${e.fullMsg}")
                   )
              _   <- writeAgentFiles(technique, methods, modId, committer)
            } yield {
              true
            }
          }
        } else {
          for {
            _   <- writeAgentFiles(technique, methods, modId, committer)
          } yield {
            true
          }
        }
      _          <- TechniqueWriterLoggerPure.debug(s"Result of writtenByRudderWebapp for ${technique.name} is ${writtenByRudderWebapp}")
      time_2     <- currentTimeMillis
      _          <- TimingDebugLoggerPure.trace(s"writeTechnique: writing agent files for technique '${technique.name}' took ${time_2 - time_1}ms")

      metadata   <- writeMetadata(technique, methods, writtenByRudderWebapp)
      time_3     <- currentTimeMillis
      _          <- TimingDebugLoggerPure.trace(s"writeTechnique: generating metadata for technique '${technique.name}' took ${time_3 - time_2}ms")
      commit     <- archiver.commitTechnique(technique, modId, committer, s"Committing technique ${technique.name}")
      time_4     <- currentTimeMillis
      _          <- TimingDebugLoggerPure.trace(s"writeTechnique: committing technique '${technique.name}' took ${time_4 - time_3}ms")
      _          <- TimingDebugLoggerPure.debug(s"writeTechnique: writing technique '${technique.name}' took ${time_4 - time_0}ms")

    } yield {
      techniqueWithResourceUpdated
    }
  }

  def writeAgentFiles(technique : EditorTechnique, methods: Map[BundleName, GenericMethod], modId : ModificationId, commiter : EventActor) : IOResult[Seq[String]] = {
    for {
      // Create/update agent files, filter None by flattening to list
      files  <- ZIO.foreach(agentSpecific)(_.writeAgentFiles(technique, methods)).map(_.flatten)
      _      <- TechniqueWriterLoggerPure.debug(s"writeAgentFiles for technique ${technique.name} is ${files.mkString("\n")}")
    } yield {
      files
    }
  }

  def writeMetadata(technique : EditorTechnique, methods: Map[BundleName, GenericMethod], writtenByRudderWebapp : Boolean) : IOResult[String] = {

    val metadataPath = s"techniques/${technique.category}/${technique.bundleName.value}/${technique.version.value}/metadata.xml"

    val path = s"${basePath}/${metadataPath}"
    for {
      content <- techniqueMetadataContent(technique, methods, writtenByRudderWebapp).map(n => xmlPrettyPrinter.format(n)).toIO
      _       <- IOResult.effect(s"An error occurred while creating metadata file for Technique '${technique.name}'") {
                   implicit val charSet = StandardCharsets.UTF_8
                   val file = File (path).createFileIfNotExists (true)
                   file.write (content)
                 }
    } yield {
      metadataPath
    }
  }

  def writeJson(technique: EditorTechnique, methods: Map[BundleName, GenericMethod]) = {
    val metadataPath = s"${technique.path}/technique.json"

    val path = s"${basePath}/${metadataPath}"

    val content = techniqueSerializer.serializeTechniqueMetadata(technique, methods)
    for {
      _       <- IOResult.effect(s"An error occurred while creating json file for Technique '${technique.name}'") {
        implicit val charSet = StandardCharsets.UTF_8
        val file = File (path).createFileIfNotExists (true)
        file.write (net.liftweb.json.prettyRender(content))
      }
    } yield {
      metadataPath
    }
  }
}

trait AgentSpecificTechniqueWriter {

  def writeAgentFiles( technique : EditorTechnique, methods : Map[BundleName, GenericMethod] ) : IOResult[Seq[String]]

  def agentMetadata ( technique : EditorTechnique, methods : Map[BundleName, GenericMethod], writtenByRudderWebapp : Boolean ) : PureResult[NodeSeq]
}

class ClassicTechniqueWriter(basePath : String, parameterTypeService: ParameterTypeService) extends AgentSpecificTechniqueWriter {

  // We need to add a reporting bundle for this method to generate a na report for any method with a condition != any/cfengine (which ~= true
  def truthyCondition(condition : String) = condition.isEmpty || condition == "any" || condition == "cfengine-community"
  def methodCallNeedReporting(methods : Map[BundleName, GenericMethod], parentBlock : List[MethodBlock])(call : MethodCall) : Boolean = {
    val condition =formatCondition(call, parentBlock)
    methods.get(call.methodId).map(m =>  ! m.agentSupport.contains(AgentType.CfeCommunity) || ! truthyCondition(condition)).getOrElse(true)
  }


  def elemNeedReportingBundle(methods : Map[BundleName, GenericMethod], parentBlock : List[MethodBlock])(elem : MethodElem): Boolean = {
    elem match {
      case c: MethodCall => methodCallNeedReporting(methods, parentBlock)(c)
      case b: MethodBlock => !truthyCondition(b.condition) || b.calls.exists(elemNeedReportingBundle(methods, b :: parentBlock))
    }
  }

  def formatCondition(methodCall: MethodCall, parentBlock : List[MethodBlock]) =  {
    (parentBlock.map(_.condition).filterNot(truthyCondition), truthyCondition(methodCall.condition)) match {
      case (Nil, true) => "any"
      case (list, true) => list.mkString("(",").(",")")
      case (Nil, false) => methodCall.condition
      case (list, false) => list.mkString("(", ").(", s".${methodCall.condition})")
    }
  }

  def needReportingBundle(technique : EditorTechnique, methods : Map[BundleName, GenericMethod]) = technique.methodCalls.exists(elemNeedReportingBundle(methods, Nil))

  def canonifyCondition(methodCall: MethodCall, parentBlock : List[MethodBlock]) = {
    formatCondition(methodCall,parentBlock).replaceAll("""(\$\{[^\}]*})""","""",canonify("$1"),"""")
  }

  // regex to match double quote characters not preceded by a backslash, and backslash not preceded by backslash or not followed by a backslash or a quote (simple or double)
  def escapeCFEngineString(value : String ) = value.replaceAll("""\\""", """\\\\""").replaceAll(""""""" , """\\"""" )
  def reportingContext(methodCall: MethodCall, classParameterValue: String ) = {
    val component  = escapeCFEngineString(methodCall.component)
    val value = escapeCFEngineString(classParameterValue)
    s"""_method_reporting_context("${component}", "${value}")"""
  }



  def writeAgentFiles( technique : EditorTechnique, methods : Map[BundleName, GenericMethod] )  : IOResult[Seq[String]] = {

    val bundleParams = if (technique.parameters.nonEmpty) technique.parameters.map(_.name.canonify).mkString("(",",",")") else ""

    def bundleMethodCall( parentBlocks : List[MethodBlock])(method : MethodElem) : List[String] = {
      method match {
        case call : MethodCall =>
          (for {
            method_info <- methods.get(call.methodId)
            (_, classParameterValue) <- call.parameters.find( _._1 == method_info.classParameter)

            params <- Control.sequence(method_info.parameters) {
              p =>
                for {
                  (_,value) <- Box(call.parameters.find(_._1 == p.id))
                  escaped   <- parameterTypeService.translate(value, p.parameterType, AgentType.CfeCommunity).toBox
                } yield {
                  escaped
                }
            }
          }  yield {
            val condition = canonifyCondition(call, parentBlocks)
            val promiser = call.id
            // Check constraint and missing value
            val args = params.mkString(", ")
            val bundleCall =
            s"""    "${promiser}" usebundle => ${reportingContext(call, classParameterValue)},
               |     ${promiser.map(_ => ' ')}         if => concat("${condition}");
               |    "${promiser}" usebundle => ${call.methodId.value}(${args}),
               |     ${promiser.map(_ => ' ')}         if => concat("${condition}");
               |""".stripMargin('|')

            if (call.disabledReporting) {
              s"""    "${promiser}" usebundle => disable_reporting,
                 |     ${promiser.map(_ => ' ')}         if => concat("${condition}");
                 |""" ++
                 bundleCall ++
              s"""    "${promiser}" usebundle => enable_reporting,
                 |     ${promiser.map(_ => ' ')}         if => concat("${condition}");
                 |""".stripMargin('|')
            } else {
              bundleCall
            }


          }).toList
        case block : MethodBlock =>
          block.calls.flatMap(bundleMethodCall(block :: parentBlocks))
      }
    }
    val methodCalls = technique.methodCalls.flatMap(bundleMethodCall(Nil)).mkString("")

    val content = {
      import net.liftweb.json._
      import net.liftweb.json.JsonDSL._

      s"""# @name ${technique.name}
         |# @description ${technique.description.replaceAll("\\R", "\n# ")}
         |# @version ${technique.version.value}
         |${technique.parameters.map { p =>
            val param = ("name" -> p.name.value) ~ ("id" -> p.id.value) ~ ("description" -> p.description.replaceAll("\\R", "£# ") )
            // for historical reason, we want to have real \n in the string, and not the char \n (because of how liftweb print them)
            s"""# @parameter ${compactRender(param).replaceAll("£#","\n#")}""" }.mkString("\n")}
         |
         |bundle agent ${technique.bundleName.value}${bundleParams}
         |{
         |  vars:
         |    "resources_dir" string => "$${this.promise_dirname}/resources";
         |  methods:
         |${methodCalls}
         |}""".stripMargin('|')
    }

    implicit val charset = StandardCharsets.UTF_8
    val techFile = File(basePath) / "techniques"/ technique.category / technique.bundleName.value / technique.version.value / "technique.cf"
    val t = IOResult.effect(s"Could not write na reporting Technique file '${technique.name}' in path ${techFile.path.toString}") {
      techFile.createFileIfNotExists(true).write(content.stripMargin('|'))
      File(basePath).relativize(techFile.path).toString
    }



    val t2 = if ( ! needReportingBundle(technique, methods)) {
      ZIO.succeed(Nil)
    } else {

      val bundleParams = if (technique.parameters.nonEmpty) technique.parameters.map(_.name.canonify).mkString("(",",",")") else ""
      val args = technique.parameters.map(p => s"$${${p.name.canonify}}").mkString(", ")

      def bundleMethodCall( parentBlocks : List[MethodBlock])(method : MethodElem) : List[String] = {
        method match {
          case call : MethodCall =>
            (for {
              method_info <- methods.get(call.methodId)
              // Skip that method if name starts with _
              if ! call.methodId.value.startsWith("_")
              (_, classParameterValue) <- call.parameters.find( _._1 == method_info.classParameter)

              escapedClassParameterValue = escapeCFEngineString(classParameterValue)
              classPrefix = s"$${class_prefix}_${method_info.classPrefix}_${escapedClassParameterValue}"

            }  yield {
              val promiser = call.id
              def naReport(condition : String, message : String) = {
                val bundleCall =
                s"""    "${promiser}" usebundle => ${reportingContext(call, classParameterValue)},
                   |     ${promiser.map(_ => ' ')}     unless => concat("${condition}");
                   |    "${promiser}" usebundle => log_na_rudder("${message}", "${escapedClassParameterValue}", "${classPrefix}", @{args}),
                   |     ${promiser.map(_ => ' ')}     unless => concat("${condition}");""".stripMargin('|')

                if (call.disabledReporting) {
                  s"""    "${promiser}" usebundle => disable_reporting,
                     |     ${promiser.map(_ => ' ')}     unless => concat("${condition}");
                     |${bundleCall}
                     |    "${promiser}" usebundle => enable_reporting,
                     |     ${promiser.map(_ => ' ')}     unless => concat("${condition}");""".stripMargin('|')
                } else {
                  bundleCall
                }
              }


              // Write report if the method does not support CFEngine ...
              (if (! method_info.agentSupport.contains(AgentType.CfeCommunity)) {
                val message = s"""'${method_info.name}' method is not available on classic Rudder agent, skip"""
                val condition = "\"false\""
                Some((condition,message))
              } else {
                // ... or if the condition needs rudder_reporting
                if (methodCallNeedReporting(methods, parentBlocks)(call)) {
                  val message = s"""Skipping method '${method_info.name}' with key parameter '${escapedClassParameterValue}' since condition '${call.condition}' is not reached"""
                  val condition = s"${canonifyCondition(call, parentBlocks)}"
                  Some((condition, message))
                } else {
                  None
                }
              }).map((naReport _).tupled)
            }).toList.flatten
          case block : MethodBlock =>
            block.calls.flatMap(bundleMethodCall(block :: parentBlocks))
        }
      }
      val methodsReporting = technique.methodCalls.flatMap(bundleMethodCall(Nil)).mkString("\n")
      val content =
        s"""bundle agent ${technique.bundleName.value}_rudder_reporting${bundleParams}
           |{
           |  vars:
           |    "args"               slist => { ${args} };
           |    "report_param"      string => join("_", args);
           |    "full_class_prefix" string => canonify("${technique.bundleName.value}_rudder_reporting_$${report_param}");
           |    "class_prefix"      string => string_head("$${full_class_prefix}", "1000");
           |
           |  methods:
           |${methodsReporting}
           |}"""

      val reportingFile = File(basePath) / "techniques"/ technique.category / technique.bundleName.value / technique.version.value / "rudder_reporting.cf"
      IOResult.effect(s"Could not write na reporting Technique file '${technique.name}' in path ${reportingFile.path.toString}") {
        reportingFile.createFileIfNotExists(true).write(content.stripMargin('|'))
        Seq(File(basePath).relativize(reportingFile.path).toString)
      }
    }

    for {
      tech <- t
      repo <- t2
    } yield {
      tech +: repo
    }
  }

  def agentMetadata ( technique : EditorTechnique, methods : Map[BundleName, GenericMethod], writtenByRudderWebapp : Boolean )  : PureResult[NodeSeq] = {

    // Rudderc manages directly na reporting in bundle. so we only need to do rudder reporting only if it was written by Rudder
    val needReporting =  writtenByRudderWebapp && needReportingBundle(technique, methods)
    val xml = <AGENT type="cfengine-community,cfengine-nova">
      <BUNDLES>
        <NAME>{technique.bundleName.value}</NAME>
        {if (needReporting) <NAME>{technique.bundleName.value}_rudder_reporting</NAME>}
      </BUNDLES>
      <FILES>
        <FILE name={s"RUDDER_CONFIGURATION_REPOSITORY/techniques/${technique.category}/${technique.bundleName.value}/${technique.version.value}/technique.cf"}>
          <INCLUDED>true</INCLUDED>
        </FILE>
        { if (needReporting)
          <FILE name={s"RUDDER_CONFIGURATION_REPOSITORY/techniques/${technique.category}/${technique.bundleName.value}/${technique.version.value}/rudder_reporting.cf"}>
            <INCLUDED>true</INCLUDED>
          </FILE>
        }
        { for {
            resource <- technique.ressources
            if resource.state != ResourceFileState.Deleted
          } yield {
            <FILE name={s"RUDDER_CONFIGURATION_REPOSITORY/techniques/${technique.category}/${technique.bundleName.value}/${technique.version.value}/resources/${resource.path}"}>
              <INCLUDED>false</INCLUDED>
              <OUTPATH>{technique.bundleName.value}/{technique.version.value}/resources/{resource.path}</OUTPATH>
            </FILE>
          }
        }
      </FILES>
    </AGENT>
    Right(xml)
  }

}

import ParameterType.ParameterTypeService
class DSCTechniqueWriter(
    basePath   : String
  , translater : InterpolatedValueCompiler
  , parameterTypeService : ParameterTypeService
) extends AgentSpecificTechniqueWriter{

  val genericParams =
    "-reportId $reportId -techniqueName $techniqueName -auditOnly:$auditOnly"

  def computeTechniqueFilePath(technique : EditorTechnique) =
    s"techniques/${technique.category}/${technique.bundleName.value}/${technique.version.value}/technique.ps1"

  def writeAgentFiles(technique : EditorTechnique, methods : Map[BundleName, GenericMethod] ): IOResult[Seq[String]] = {

    def toDscFormat(parentBlocks: List[MethodBlock])(method : MethodElem) : PureResult[List[String]] = {
      method match {
        case call : MethodCall =>
          if (call.methodId.value.startsWith("_")) {
            Right(Nil)
          } else {
            val componentName = s"""-componentName "${call.component.replaceAll("\"", "`\"")}""""
            val disableReporting =
              s"""-Report:$$${if (call.disabledReporting) {"false" } else { "true" }}"""


            def truthyCondition(condition : String) = condition.isEmpty || condition == "any"
            def formatCondition(methodCall: MethodCall, parentBlock : List[MethodBlock]) =  {
              (parentBlock.map(_.condition).filterNot(truthyCondition), truthyCondition(methodCall.condition)) match {
                case (Nil, true) => "any"
                case (list, true) => list.mkString("(",").(",")")
                case (Nil, false) => methodCall.condition
                case (list, false) => list.mkString("(", ").(", s".${methodCall.condition})")
              }
            }
            def canonifyCondition(methodCall: MethodCall) = {
              formatCondition(methodCall, parentBlocks).replaceAll("""(\$\{[^\}]*})""","""" + \$(Canonify-Class $1) + """")
            }

            def naReport(method : GenericMethod, expectedReportingValue : String) =
              s"""_rudder_common_report_na ${componentName} -componentKey ${expectedReportingValue} -message "Not applicable" ${disableReporting} ${genericParams}"""
            for {

              // First translate parameters to Dsc values
              params    <- ((call.parameters.toList).traverse {
                              case (id, arg) =>
                                translater.translateToAgent(arg, AgentType.Dsc) match {
                                  case Full(dscValue) =>
                                    parameterTypeService.translate(dscValue, methods.get(call.methodId).flatMap(_.parameters.find(_.id == id)).map(_.parameterType).getOrElse(ParameterType.StringParameter), AgentType.Dsc).map(dscValue => (id,dscValue))

                                  case eb : EmptyBox =>
                                    val fail = eb ?~! s"Error when translating parameter '${arg}' of technique of method ${call.methodId} of technique ${technique.name}"
                                    Left(IOError(fail.messageChain,None))
                                }
                           }).map(_.toMap)

              // Translate condition
              condition <- translater.translateToAgent(canonifyCondition(call), AgentType.Dsc) match {
                             case Full(c) => Right(c)
                             case eb : EmptyBox =>
                               val fail = eb ?~! s"Error when translating condition '${call.condition}' of technique of method ${call.methodId} of technique ${technique.name}"
                               Left(IOError(fail.messageChain,None))
                           }

              methodParams =
                ( for {
                  (id, arg) <- params
                } yield {
                s"""-${id.validDscName} ${arg}"""
                }).mkString(" ")

              effectiveCall =
                s"""$$local_classes = Merge-ClassContext $$local_classes $$(${call.methodId.validDscName} ${methodParams} ${componentName} ${disableReporting} ${genericParams}).get_item("classes")"""

              // Check if method exists
              method <- methods.get(call.methodId) match {
                          case Some(method) =>
                            Right(method)
                          case None =>
                            Left(MethodNotFound(s"Method '${call.methodId.value}' not found when writing dsc Technique '${technique.name}' methods calls", None))
                        }
              // Check if class parameter is correctly defined
              classParameter <- params.get(method.classParameter) match {
                                  case Some(classParameter) =>
                                    Right(classParameter)
                                  case None =>
                                    Left(MethodNotFound(s"Parameter '${method.classParameter.value}' for method '${method.id.value}' not found when writing dsc Technique '${technique.name}' methods calls",None))
                                }

            } yield {
              if (method.agentSupport.contains(AgentType.Dsc)) {
                if (condition == "any" ) {
                  s"  ${effectiveCall}" :: Nil
                } else {
                  s"""|  $$class = "${condition}"
                      |  if (Evaluate-Class $$class $$local_classes $$system_classes) {
                      |    ${effectiveCall}
                      |  } else {
                      |    ${naReport(method,classParameter)}
                      |  }""".stripMargin('|') :: Nil
                }
              } else {
                s"  ${naReport(method,classParameter)}" :: Nil
              }
           }
         }

      case block : MethodBlock =>
        block.calls.flatTraverse(toDscFormat(block :: parentBlocks))
      }
    }


    val parameters = technique.parameters match {
      case Nil => ""
      case params =>
        params.map( p =>
          s"""      [parameter(Mandatory=$$true)]
             |      [string]$$${p.name.validDscName},"""
        ).mkString("\n","\n","").stripMargin('|')
    }

    val techniquePath = computeTechniqueFilePath(technique)

    for {

      calls <- technique.methodCalls.toList.flatTraverse(toDscFormat(Nil)).toIO

      content =
        s"""|function ${technique.bundleName.validDscName} {
            |  [CmdletBinding()]
            |  param (
            |      [parameter(Mandatory=$$true)]
            |      [string]$$reportId,
            |      [parameter(Mandatory=$$true)]
            |      [string]$$techniqueName,${parameters}
            |      [switch]$$auditOnly
            |  )
            |
            |  $$local_classes = New-ClassContext
            |  $$resources_dir = $$PSScriptRoot + "\\resources"
            |
            |${calls.mkString("\n\n")}
            |
            |}""".stripMargin('|')

      path  <-  IOResult.effect(s"Could not find dsc Technique '${technique.name}' in path ${basePath}/${techniquePath}") (
                  Paths.get(s"${basePath}/${techniquePath}")
                )
      // Powershell files needs to have a BOM added at the beginning of all files when using UTF8 enoding
      // See https://docs.microsoft.com/en-us/windows/desktop/intl/using-byte-order-marks
      contentWithBom : List[Byte] =
        // Bom, three bytes: EF BB BF https://en.wikipedia.org/wiki/Byte_order_mark
        239.toByte :: 187.toByte :: 191.toByte  ::
        content.getBytes(StandardCharsets.UTF_8).toList

      files <-  IOResult.effect(s"Could not write dsc Technique file '${technique.name}' in path ${basePath}/${techniquePath}") {
                  Files.createDirectories(path.getParent)
                  Files.write(path, contentWithBom.toArray)
                }
    } yield {
      techniquePath :: Nil
    }
  }

  def agentMetadata(technique : EditorTechnique, methods : Map[BundleName, GenericMethod], writtenByRudderWebapp : Boolean ) = {
    val xml = <AGENT type="dsc">
      <BUNDLES>
        <NAME>{technique.bundleName.validDscName}</NAME>
      </BUNDLES>
      <FILES>
        <FILE name={s"RUDDER_CONFIGURATION_REPOSITORY/${computeTechniqueFilePath(technique)}"}>
          <INCLUDED>true</INCLUDED>
        </FILE> {
          for {
            resource <- technique.ressources
            if resource.state != ResourceFileState.Deleted
          } yield {
            <FILE name={s"RUDDER_CONFIGURATION_REPOSITORY/techniques/${technique.category}/${technique.bundleName.value}/${technique.version.value}/resources/${resource.path}"}>
              <INCLUDED>false</INCLUDED>
              <OUTPATH>{technique.bundleName.value}/{technique.version.value}/resources/{resource.path}</OUTPATH>
            </FILE>
          }
        }
      </FILES>
    </AGENT>
    Right(xml)
  }

}

trait TechniqueArchiver {
  def deleteTechnique(techniqueName : String, techniqueVersion : String, categories : Seq[String], modId: ModificationId, commiter:  EventActor, msg : String) : IOResult[Unit]
  def commitTechnique(technique : EditorTechnique, modId: ModificationId, commiter:  EventActor, msg : String) : IOResult[Unit]
}

class TechniqueArchiverImpl (
    override val gitRepo                   : GitRepositoryProvider
  , override val xmlPrettyPrinter          : RudderPrettyPrinter
  , override val gitModificationRepository : GitModificationRepository
  , personIdentservice                     : PersonIdentService
  , override val groupOwner                : String
) extends GitConfigItemRepository with XmlArchiverUtils with TechniqueArchiver {

  override val encoding : String = "UTF-8"

  // we can't use "techniques" for relative path because of ncf and dsc files. This is an architecture smell, we need to clean it.
  override val relativePath = "/"

  def deleteTechnique(techniqueName : String, techniqueVersion : String, categories : Seq[String],  modId: ModificationId, commiter:  EventActor, msg : String) : IOResult[Unit] = {
    (for {
      ident   <- personIdentservice.getPersonIdentOrDefault(commiter.name)
      // construct the path to the technique. Root category is "/", so we filter out all / to be sure
      categoryPath <- categories.filter(_ != "/").mkString("/").succeed
      rm      <- IOResult.effect(gitRepo.git.rm.addFilepattern(s"techniques/${categoryPath}/${techniqueName}/${techniqueVersion}").call())

      commit  <- IOResult.effect(gitRepo.git.commit.setCommitter(ident).setMessage(msg).call())
    } yield {
      s"techniques/${categoryPath}/${techniqueName}/${techniqueVersion}"
    }).chainError(s"error when deleting and committing Technique '${techniqueName}/${techniqueVersion}").unit
  }

  def commitTechnique(technique : EditorTechnique, modId: ModificationId, commiter:  EventActor, msg : String) : IOResult[Unit] = {

    val techniqueGitPath = s"techniques/${technique.category}/${technique.bundleName.value}/${technique.version.value}"
    val filesToAdd = (
      "metadata.xml" +:
      "rudder_reporting.cf" +:
      "technique.cf" +:
      "technique.ps1" +:
      "technique.json" +:
      "technique.rd" +:
      technique.ressources.collect {
      case ResourceFile(path, action) if action == ResourceFileState.New | action == ResourceFileState.Modified =>
        s"resources/${path}"
      }
    ).map(file =>  s"${techniqueGitPath}/$file")

    // appart resources, additionnal files to delete are for migration purpose.
    val filesToDelete =
      s"ncf/50_techniques/${technique.bundleName.value}" +:
      s"dsc/ncf/50_techniques/${technique.bundleName.value}" +:
      technique.ressources.collect {
        case ResourceFile(path, ResourceFileState.Deleted) =>
          s"${techniqueGitPath}/resources/${path}"
      }
    (for {
      ident   <- personIdentservice.getPersonIdentOrDefault(commiter.name)

      added <- ZIO.foreach(filesToAdd) { f =>
        IOResult.effect(gitRepo.git.add.addFilepattern(f).call())
      }
      removed <- ZIO.foreach(filesToDelete) { f =>
        IOResult.effect(gitRepo.git.rm.addFilepattern(f).call())
      }
      commit  <- IOResult.effect(gitRepo.git.commit.setCommitter(ident).setMessage(msg).call())
    } yield ()).chainError(s"error when committing Technique '${technique.name}/${technique.version}").unit
  }

}<|MERGE_RESOLUTION|>--- conflicted
+++ resolved
@@ -38,69 +38,58 @@
 package com.normation.rudder.ncf
 
 
-import cats.implicits._
-import com.normation.errors._
-import com.normation.eventlog.EventActor
-import com.normation.eventlog.ModificationId
-
-import java.nio.charset.StandardCharsets
-import com.normation.inventory.domain.AgentType
-import com.normation.rudder.repository.GitModificationRepository
-<<<<<<< HEAD
-
-import java.nio.file.Files
-import java.nio.file.Paths
 import better.files.File
 import better.files.File.root
-=======
-import com.normation.rudder.repository.xml.GitArchiverUtils
-import com.normation.cfclerk.services.GitRepositoryProvider
-
-import java.io.{File => JFile}
-import java.nio.file.Files
-import java.nio.file.Paths
-import better.files.File
+import cats.implicits._
+import com.normation.box._
 import com.normation.cfclerk.domain
->>>>>>> e668515d
 import com.normation.cfclerk.domain.SectionSpec
 import com.normation.cfclerk.domain.TechniqueId
 import com.normation.cfclerk.domain.TechniqueName
 import com.normation.cfclerk.domain.TechniqueVersion
 import com.normation.cfclerk.services.TechniqueRepository
 import com.normation.cfclerk.services.UpdateTechniqueLibrary
+import com.normation.errors.IOResult
+import com.normation.errors.RudderError
+import com.normation.errors._
+import com.normation.eventlog.EventActor
+import com.normation.eventlog.ModificationId
+import com.normation.inventory.domain.AgentType
 import com.normation.inventory.domain.RuddercTarget
-import com.normation.errors.IOResult
+import com.normation.rudder.domain.logger.ApplicationLogger
+import com.normation.rudder.domain.logger.TechniqueWriterLoggerPure
+import com.normation.rudder.domain.logger.TimingDebugLoggerPure
 import com.normation.rudder.domain.policies.DeleteDirectiveDiff
 import com.normation.rudder.domain.policies.Directive
 import com.normation.rudder.domain.workflows.ConfigurationChangeRequest
+import com.normation.rudder.git.GitConfigItemRepository
+import com.normation.rudder.git.GitRepositoryProvider
+import com.normation.rudder.hooks.Cmd
+import com.normation.rudder.hooks.RunNuCommand
 import com.normation.rudder.ncf.ParameterType.ParameterTypeService
+import com.normation.rudder.repository.GitModificationRepository
 import com.normation.rudder.repository.RoDirectiveRepository
+import com.normation.rudder.repository.WoDirectiveRepository
 import com.normation.rudder.repository.xml.RudderPrettyPrinter
+import com.normation.rudder.repository.xml.XmlArchiverUtils
+import com.normation.rudder.services.policies.InterpolatedValueCompiler
 import com.normation.rudder.services.user.PersonIdentService
-import net.liftweb.common.Full
-import zio._
-import zio.syntax._
-
-import scala.xml.NodeSeq
-import scala.xml.{Node => XmlNode}
-import com.normation.rudder.services.policies.InterpolatedValueCompiler
 import com.normation.rudder.services.workflows.ChangeRequestService
 import com.normation.rudder.services.workflows.WorkflowLevelService
 import com.normation.utils.Control
+import com.normation.zio.currentTimeMillis
 import net.liftweb.common.Box
 import net.liftweb.common.EmptyBox
-import com.normation.rudder.hooks.Cmd
-import com.normation.rudder.hooks.RunNuCommand
-import com.normation.errors.RudderError
-import com.normation.rudder.domain.logger.TechniqueWriterLoggerPure
-import com.normation.rudder.domain.logger.TimingDebugLoggerPure
-import com.normation.rudder.repository.WoDirectiveRepository
-import com.normation.box._
+import net.liftweb.common.Full
 import org.joda.time.DateTime
-import com.normation.rudder.git.GitConfigItemRepository
-import com.normation.rudder.git.GitRepositoryProvider
-import com.normation.rudder.repository.xml.XmlArchiverUtils
-import com.normation.zio.currentTimeMillis
+import zio._
+import zio.syntax._
+
+import java.nio.charset.StandardCharsets
+import java.nio.file.Files
+import java.nio.file.Paths
+import scala.xml.NodeSeq
+import scala.xml.{Node => XmlNode}
 
 sealed trait NcfError extends RudderError {
   def message : String
@@ -279,45 +268,6 @@
       cr1.copy(directives = cr1.directives ++ cr2.directives)
     }
 
-<<<<<<< HEAD
-    for {
-      techVers   <- ZIO.fromEither(TechniqueVersion.parse(techniqueVersion)).mapError(Unexpected)
-      techniqueId = TechniqueId(TechniqueName(techniqueName), techVers)
-      directives <- readDirectives.getFullDirectiveLibrary().map(_.allActiveTechniques.values.filter(_.techniqueName.value == techniqueId.name.value).flatMap(_.directives).filter(_.techniqueVersion == techniqueId.version))
-
-      technique  <- techniqueRepository.get(techniqueId).notOptional(s"No Technique with ID '${techniqueId.debugString}' found in reference library.")
-      categories <- techniqueRepository.getTechniqueCategoriesBreadCrump(techniqueId)
-
-      // Check if we have directives, and either, make an error, if we don't force deletion, or delete them all, creating a change request
-      _          <-  directives match {
-                       case Nil => UIO.unit
-                       case _ =>
-                         if (deleteDirective) {
-                           val wf = workflowLevelService.getWorkflowService()
-                           for {
-                             cr <- directives.map(createCr(_,technique.rootSection)).reduceOption(mergeCrs).notOptional(s"Could not create a change request to delete ${techniqueName}/${techniqueVersion} directives")
-                             _  <- wf.startWorkflow(cr, committer, Some(s"Deleting technique ${techniqueName}/${techniqueVersion}")).toIO
-                            } yield {
-                             ()
-                            }
-                         } else
-                           Unexpected(s"${directives.size} directives are defined for ${techniqueName}/${techniqueVersion} please delete them, or force deletion").fail
-                     }
-      activeTech <- readDirectives.getActiveTechnique(TechniqueName(technique.name))
-      _          <- activeTech match {
-                      case None =>
-                        // No active technique found, let's delete it
-                        ().succeed
-                      case Some(activeTechnique) =>
-                        writeDirectives.deleteActiveTechnique(activeTechnique.id, modId, committer, Some(s"Deleting active technique ${techniqueName}"))
-                    }
-      _          <- archiver.deleteTechnique(techniqueName,techniqueVersion, categories.map(_.id.name.value), modId,committer, s"Deleting technique ${techniqueName}/${techniqueVersion}")
-      _          <- techLibUpdate.update(modId, committer, Some(s"Update Technique library after deletion of Technique ${techniqueName}")).toIO.chainError(
-                      s"An error occurred during technique update after deletion of Technique ${techniqueName}"
-                    )
-    } yield {
-      ()
-=======
     def removeTechnique(techniqueId: TechniqueId, technique: domain.Technique): IOResult[Unit] = {
       for {
         directives <- readDirectives.getFullDirectiveLibrary().map(_.allActiveTechniques.values.filter(_.techniqueName.value == techniqueId.name.value).flatMap(_.directives).filter(_.techniqueVersion == techniqueId.version))
@@ -347,9 +297,7 @@
         _          <- techLibUpdate.update(modId, committer, Some(s"Update Technique library after deletion of Technique ${technique.name}")).toIO.chainError(
                         s"An error occurred during technique update after deletion of Technique ${technique.name}"
                       )
-      } yield {
-        ()
-      }
+      } yield ()
     }
 
     def removeInvalidTechnique(basePath: String, techniqueName: String): IOResult[Unit] = {
@@ -371,15 +319,17 @@
                    } yield ()
                  }
           } yield ()
-
-      }
-    }
-
-    techniqueRepository.get(techniqueId) match {
-      case Some(technique) => removeTechnique(techniqueId, technique)
-      case None            => removeInvalidTechnique(basePath, techniqueName)
->>>>>>> e668515d
-    }
+      }
+    }
+
+    for {
+      techVers    <- ZIO.fromEither(TechniqueVersion.parse(techniqueVersion)).mapError(Unexpected)
+      techniqueId = TechniqueId(TechniqueName(techniqueName), techVers)
+      _           <- techniqueRepository.get(techniqueId) match {
+                       case Some(technique) => removeTechnique(techniqueId, technique)
+                       case None            => removeInvalidTechnique(basePath, techniqueName)
+                     }
+   } yield ()
   }
 
   def techniqueMetadataContent(technique : EditorTechnique, methods : Map[BundleName, GenericMethod], writtenByRudderWebapp : Boolean) : PureResult[XmlNode] = {
@@ -720,8 +670,8 @@
     val methodCalls = technique.methodCalls.flatMap(bundleMethodCall(Nil)).mkString("")
 
     val content = {
+      import net.liftweb.json.JsonDSL._
       import net.liftweb.json._
-      import net.liftweb.json.JsonDSL._
 
       s"""# @name ${technique.name}
          |# @description ${technique.description.replaceAll("\\R", "\n# ")}
@@ -872,8 +822,6 @@
   }
 
 }
-
-import ParameterType.ParameterTypeService
 class DSCTechniqueWriter(
     basePath   : String
   , translater : InterpolatedValueCompiler
