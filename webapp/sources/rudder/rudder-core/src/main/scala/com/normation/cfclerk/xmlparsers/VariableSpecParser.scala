/*
*************************************************************************************
* Copyright 2011 Normation SAS
*************************************************************************************
*
* This file is part of Rudder.
*
* Rudder is free software: you can redistribute it and/or modify
* it under the terms of the GNU General Public License as published by
* the Free Software Foundation, either version 3 of the License, or
* (at your option) any later version.
*
* In accordance with the terms of section 7 (7. Additional Terms.) of
* the GNU General Public License version 3, the copyright holders add
* the following Additional permissions:
* Notwithstanding to the terms of section 5 (5. Conveying Modified Source
* Versions) and 6 (6. Conveying Non-Source Forms.) of the GNU General
* Public License version 3, when you create a Related Module, this
* Related Module is not considered as a part of the work and may be
* distributed under the license agreement of your choice.
* A "Related Module" means a set of sources files including their
* documentation that, without modification of the Source Code, enables
* supplementary functions or services in addition to those offered by
* the Software.
*
* Rudder is distributed in the hope that it will be useful,
* but WITHOUT ANY WARRANTY; without even the implied warranty of
* MERCHANTABILITY or FITNESS FOR A PARTICULAR PURPOSE.  See the
* GNU General Public License for more details.
*
* You should have received a copy of the GNU General Public License
* along with Rudder.  If not, see <http://www.gnu.org/licenses/>.

*
*************************************************************************************
*/

package com.normation.cfclerk.xmlparsers

import com.normation.cfclerk.domain._
import CfclerkXmlConstants._
import scala.xml._
import net.liftweb.common._
import com.normation.utils.Control
import com.normation.cfclerk.domain.HashAlgoConstraint.DerivedPasswordType

object Utils {
  /**
   * Retrieve exactly one element of the given name in
   * the given node children.
   * If subtree is set to true (default to false), look
   * for all tree elements, not only direct children.
   */
<<<<<<< HEAD
  def getUniqueNode(root:Node, nodeName:String, subtree:Boolean = false) : Either[LoadTechniqueError, Node] = {
    def checkCardinality(nodes:NodeSeq) : Either[LoadTechniqueError, Node] = {
      if(nodes.size < 1) Left(LoadTechniqueError.Consistancy(s"No node found for name ${nodeName} in ${root} children with scope ${if(subtree) "subtree" else "one level"}"))
      else if(nodes.size > 1 ) Left(LoadTechniqueError.Consistancy(s"More than one node found for name ${nodeName} in ${root} children with scope ${if(subtree) "subtree" else "one level"}"))
      else Right(nodes.head)
=======
  def getUniqueNode(root:Node, nodeName:String, subtree:Boolean = false) : Box[Node] = {
    def checkCardinality(nodes:NodeSeq) : Box[Node] = {
      if(nodes.isEmpty) Failure(s"No node found for name ${nodeName} in ${root} children with scope ${if(subtree) "subtree" else "one level"}")
      else if(nodes.size > 1 ) Failure(s"More than one node found for name ${nodeName} in ${root} children with scope ${if(subtree) "subtree" else "one level"}")
      else Full(nodes.head)
>>>>>>> 895b318c
    }

    if(subtree) {
      checkCardinality((root.child:NodeSeq) \\ nodeName)
    } else {
      checkCardinality(root \ nodeName)
    }
  }

  //text version of XmlUtils.getUniqueNode with a default value
  //The default value is also applied if node exists but its text is empty
  def getUniqueNodeText(root: Node, nodeName: String, default: String) =
    getUniqueNode(root, nodeName).map(_.text.trim) match {
      case Left(_) => default
      case Right(x) => x match {
        case "" | null => default
        case text => text
      }
  }

  def getAttributeText(node: Node, name: String, default: String) = {
    val seq = node \ ("@" + name)
    if (seq.isEmpty) default else seq.head.text
  }
}

import Utils._

final case class EmptyReportKeysValue(sectionName: String) extends Exception(s"In '${sectionName}', the element ${REPORT_KEYS} must have a non empty list of provided values: <${REPORT_KEYS}><${REPORT_KEYS_VALUE}>val foo</${REPORT_KEYS_VALUE}><${REPORT_KEYS_VALUE}>...")

class VariableSpecParser extends Loggable {


  private[this] val reservedVariableName = DEFAULT_COMPONENT_KEY :: TRACKINGKEY :: Nil

  def parseTrackerVariableSpec(node:Node): Either[LoadTechniqueError, TrackerVariableSpec] = {
    if(node.label != TRACKINGVAR) {
      Left(LoadTechniqueError.Consistancy(s"Bad node: I was expecting a <${TRACKINGVAR}> and got: ${node}"))
    } else {
      Right(TrackerVariableSpec((node \ TRACKINGVAR_SIZE).headOption.map( _.text )))
    }
  }


  def parseSectionVariableSpec(parentSectionName: String, elt: Node): Either[LoadTechniqueError, (SectionVariableSpec, List[SectionVariableSpec])] = {

    val markerName = elt.label
    if (!SectionVariableSpec.isVariable(markerName)) {
      Left(LoadTechniqueError.Consistancy(s"The node '${markerName}' is not a variable specification node: it should be one of ${SectionVariableSpec.markerNames.mkString("<", ">, <", ">")}"))

    /*
     * here we have two cases:
     * - we have a REPORTKEYS. It's not a variable from the user point of view,
     *   it's the list of report keys for a given component.
     *   But internally, we use a variable, because it's the way Rudder handle reporting
     * - or we really have a variable, and in that case, well, it's a variable.
     *
     * So, we need to special case the REPORTKEYS to give them a name and a description,
     * and not allow the user to change other information about them.
     *
     */
    } else if(markerName == REPORT_KEYS) {
      //we only want the values, other tag are ignored

      val p = parseProvidedValues(elt)

      Right((SectionVariableSpec(
          varName = reportKeysVariableName(parentSectionName)
        , description = s"Expected Report key names for component ${parentSectionName}"
        , markerName = markerName
        , longDescription = ""
        , valueslabels = Nil
        , multivalued = true
        , checked = true
        , constraint = Constraint()
        , p
      ), Nil))
    } else { //normal variable

      //name and description are mandatory
      (getUniqueNodeText(elt, VAR_NAME, ""),
        getUniqueNodeText(elt, VAR_DESCRIPTION, "")) match {
          case ("", _) => Left(LoadTechniqueError.Consistancy("Name is mandatory but wasn't found for variable spec elt: " + elt))
          case (_, "") => Left(LoadTechniqueError.Consistancy("Description is mandatory but wasn't found for variable spec elt: " + elt))

          case (name, desc) =>

            for {
              _ <-            reservedVariableName.find(reserved => name == reserved) match {
                                case None    => Right("ok")
                                case Some(x) => Left(LoadTechniqueError.Consistancy(s"Name '${x}' is reserved and can not be used for a variable"))
                              }
              longDescription = getUniqueNodeText(elt, VAR_LONG_DESCRIPTION, "")
              items           = parseItems(elt)
              _               =   // we use to have a "uniqueVariable" field that is not supported anymore in Rudder 4.3
                                  // => warn if it is used in the the technique.
                                  if(getUniqueNode(elt, "UNIQUEVARIABLE").isRight) {
                                    logger.warn(s"Since Rudder 4.3, a variable can not be marked as 'UNIQUEVARIABLE' anymore and that attribute will be ignored. In place, " +
                                        "you should use a Rudder parameter to denote an unique value, or a Node Property for a value unique for a given node. To denote an " +
                                        "action unique to all directive derived from the same technique, you should use pre- or post-agent-run hooks")
                                  }
              multiValued     = getUniqueNodeText(elt, VAR_IS_MULTIVALUED, "false").toLowerCase match {
                                  case "true" => true
                                  case _ => false
                                }
              varPair        <- (elt \ VAR_CONSTRAINT).toList match {
                                              case h :: Nil => parseConstraint(name, h)
                                              case Nil      => Right((Constraint(), Nil))
                                              case _        => Left(LoadTechniqueError.Consistancy(s"Only one <${VAR_CONSTRAINT}> is authorized"))
                                            }
              checked         = "true" == getUniqueNodeText(elt, VAR_IS_CHECKED, "true").toLowerCase
            } yield {
              (SectionVariableSpec(
                  varName         = name
                , description     = desc
                , markerName      = markerName
                , longDescription = longDescription
                , valueslabels    = items
                , multivalued     = multiValued
                , checked         = checked
                , constraint      = varPair._1
                , Nil
              ), varPair._2)
            }
        }
    }
  }

  /**
   * @param constraint ex :
   * <ITEM><LABEL>IPv4 only</LABEL><VALUE>inet</VALUE></ITEM>
   * <ITEM label="IPv6 only" value="inet6"/>
   * <ITEM label="do not change" value="dontchange">
   *   <LABEL>Don't change</LABEL>
   * </ITEM>
   *
   * In the above example, for the last ENTRY, the LABEL will be "Don't change"
   * and not "do not change" because we have chosen to give a higher priority
   * to the inner markers over the attributes.
   */
  def parseItems(elt: NodeSeq): Seq[ValueLabel] = {
    for (entry <- elt \ CONSTRAINT_ITEM) yield {
      val (v, l) = (entry \ CONSTRAINT_ITEM_VALUE, entry \ CONSTRAINT_ITEM_LABEL)
      val value = if (!v.isEmpty) v else entry \ "@value"
      val label = if (!l.isEmpty) l else entry \ "@label"
      ValueLabel(value.text, label.text)
    }
  }


  /**
   * Parse provided values, they are of the form:
   * <REPORTKEYS><VALUE>val1</VALUE>...</REPORTKEYS>
   */
  def parseProvidedValues(elt: Node): Seq[String] = {
    (for {
        value <- elt \ REPORT_KEYS_VALUE
     } yield {
      value.text
     }).map( _.trim ).filter( _.nonEmpty )
  }

  def parseConstraint(varName: String, elt: Node): Either[LoadTechniqueError, (Constraint, List[SectionVariableSpec])] = {

    val passwordHashes = getUniqueNodeText(elt, CONSTRAINT_PASSWORD_HASH, "")

    val regexConstraint = getUniqueNode(elt, CONSTRAINT_REGEX) match {
      case Left(_)  => None
      case Right(x) => Some(RegexConstraint(x.text.trim, (x \ "@error").text))
    }


    val e = getUniqueNodeText(elt, CONSTRAINT_TYPE, "string")

    def regexError(vt:VTypeConstraint) = Left(LoadTechniqueError.Constraint(s"type '${vt.name}' already has a predifined regex (you can't define a regex with these types : ${VTypeConstraint.regexTypes.map( _.name).mkString(",")})."))

    val resTypeName: Either[LoadTechniqueError, VTypeConstraint] = VTypeConstraint.fromString(e, regexConstraint, parseAlgoList(passwordHashes)) match {
      case None =>  Left(LoadTechniqueError.Constraint(s"'${e}' is an invalid type.\n A type may be one of the next list : ${VTypeConstraint.allTypeNames}"))
      case Some(r:FixedRegexVType) => if(regexConstraint.isDefined) regexError(r) else Right(r)
      case Some(t) => Right(t)
    }


    val mayBeEmpty = "true" == getUniqueNodeText(elt, CONSTRAINT_MAYBEEMPTY, "false").toLowerCase

    val defaultValue: Option[String] = (elt \ CONSTRAINT_DEFAULT) match {
      case NodeSeq.Empty => None
      case s: NodeSeq => Some(s.text)
    }

    //other fields needed used by that field - for now, we have only a working case
    //for masterPassword, so we want to ensure that only that one is parsed
    //First, an utility method to build a derivedPassword field from a name and type
    def derivedPasswordVar(
        parentName  : String
      , tpe         : DerivedPasswordType
      , mayBeEmpty  : Boolean
      , defaultValue: Option[String]
    ): SectionVariableSpec = {
      val (postfix, vtype) = tpe match {
        case DerivedPasswordType.AIX   => ("AIX"  , AixDerivedPasswordVType  )
        case DerivedPasswordType.Linux => ("LINUX", LinuxDerivedPasswordVType)
      }

      SectionVariableSpec(
          varName        = s"${parentName}_${postfix}"
        , description    = s"This password field value is derived from input value from ${parentName}"
        , markerName     = INPUT
        , constraint     = Constraint(vtype, defaultValue, mayBeEmpty, Set())
        , valueslabels   = Nil
        , providedValues = Nil
      )
    }

    //then, the actual match
    for {
      typeName <- resTypeName
    } yield {
      val derivedVars = typeName match {
        case MasterPasswordVType(_) => getUniqueNodeText(elt, CONSTRAINT_PWD_AUTOSUBVARIABLES, "").split(",").flatMap { s =>
            s.toLowerCase.trim match {
              case "aix"  =>
                Some(derivedPasswordVar(varName, DerivedPasswordType.AIX,   mayBeEmpty, defaultValue))

              case "linux" =>
                Some(derivedPasswordVar(varName, DerivedPasswordType.Linux, mayBeEmpty, defaultValue))

              case _ => None
            }
          }.toList
        case _ => Nil
      }

      (Constraint(typeName, defaultValue, mayBeEmpty, derivedVars.map(_.name).toSet), derivedVars)
    }
  }

  private[this] def parseAlgoList(algos:String) : Seq[HashAlgoConstraint] = {
    if(algos.trim.isEmpty) HashAlgoConstraint.sort(HashAlgoConstraint.algorithms)
    else {
      Control.sequence(algos.split(",")) { algo =>
        HashAlgoConstraint.fromString( algo.trim )
      } match {
        case Full(seq) => seq
        case eb:EmptyBox => throw new ConstraintException( (eb ?~! s"Error when parsing the list of password hash: '${algos}'").messageChain )
      }
    }
  }

}<|MERGE_RESOLUTION|>--- conflicted
+++ resolved
@@ -51,19 +51,11 @@
    * If subtree is set to true (default to false), look
    * for all tree elements, not only direct children.
    */
-<<<<<<< HEAD
   def getUniqueNode(root:Node, nodeName:String, subtree:Boolean = false) : Either[LoadTechniqueError, Node] = {
     def checkCardinality(nodes:NodeSeq) : Either[LoadTechniqueError, Node] = {
-      if(nodes.size < 1) Left(LoadTechniqueError.Consistancy(s"No node found for name ${nodeName} in ${root} children with scope ${if(subtree) "subtree" else "one level"}"))
+      if(nodes.isEmpty) Left(LoadTechniqueError.Consistancy(s"No node found for name ${nodeName} in ${root} children with scope ${if(subtree) "subtree" else "one level"}"))
       else if(nodes.size > 1 ) Left(LoadTechniqueError.Consistancy(s"More than one node found for name ${nodeName} in ${root} children with scope ${if(subtree) "subtree" else "one level"}"))
       else Right(nodes.head)
-=======
-  def getUniqueNode(root:Node, nodeName:String, subtree:Boolean = false) : Box[Node] = {
-    def checkCardinality(nodes:NodeSeq) : Box[Node] = {
-      if(nodes.isEmpty) Failure(s"No node found for name ${nodeName} in ${root} children with scope ${if(subtree) "subtree" else "one level"}")
-      else if(nodes.size > 1 ) Failure(s"More than one node found for name ${nodeName} in ${root} children with scope ${if(subtree) "subtree" else "one level"}")
-      else Full(nodes.head)
->>>>>>> 895b318c
     }
 
     if(subtree) {
