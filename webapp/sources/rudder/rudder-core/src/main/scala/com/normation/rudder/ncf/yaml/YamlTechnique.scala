/*
 *************************************************************************************
 * Copyright 2023 Normation SAS
 *************************************************************************************
 *
 * This file is part of Rudder.
 *
 * Rudder is free software: you can redistribute it and/or modify
 * it under the terms of the GNU General Public License as published by
 * the Free Software Foundation, either version 3 of the License, or
 * (at your option) any later version.
 *
 * In accordance with the terms of section 7 (7. Additional Terms.) of
 * the GNU General Public License version 3, the copyright holders add
 * the following Additional permissions:
 * Notwithstanding to the terms of section 5 (5. Conveying Modified Source
 * Versions) and 6 (6. Conveying Non-Source Forms.) of the GNU General
 * Public License version 3, when you create a Related Module, this
 * Related Module is not considered as a part of the work and may be
 * distributed under the license agreement of your choice.
 * A "Related Module" means a set of sources files including their
 * documentation that, without modification of the Source Code, enables
 * supplementary functions or services in addition to those offered by
 * the Software.
 *
 * Rudder is distributed in the hope that it will be useful,
 * but WITHOUT ANY WARRANTY; without even the implied warranty of
 * MERCHANTABILITY or FITNESS FOR A PARTICULAR PURPOSE.  See the
 * GNU General Public License for more details.
 *
 * You should have received a copy of the GNU General Public License
 * along with Rudder.  If not, see <http://www.gnu.org/licenses/>.

 *
 *************************************************************************************
 */

package com.normation.rudder.ncf.yaml

import com.normation.cfclerk.domain.LoadTechniqueError.Consistancy
import com.normation.cfclerk.domain.ReportingLogic
import com.normation.cfclerk.domain.ReportingLogic.WeightedReport
import com.normation.errors.*
import com.normation.errors.AccumulateErrors
import com.normation.errors.Inconsistency
import com.normation.errors.IOResult
import com.normation.errors.PureResult
import com.normation.inventory.domain.Version
import com.normation.rudder.domain.policies.PolicyMode
import com.normation.rudder.ncf.*
import zio.json.*
import zio.json.ast.Json
import zio.json.yaml.*

/*
 * Here we provide the datatype used to communicate with rudderc
 * Any changes here will have some impact on rudderc usage
 * and vice versa, any change in rudderc format should also be done here
 */

case class Technique(
    id:            BundleName,
    name:          String,
    version:       Version,
    description:   Option[String],
    documentation: Option[String],
    tags:          Option[Map[String, Json]],
    category:      Option[String],
    params:        Option[List[TechniqueParameter]],
    items:         List[MethodItem]
)

case class MethodItem(
    // Common fields
<<<<<<< HEAD
    id:                   String,
    name:                 String,
    reporting:            Option[Reporting],
    condition:            Option[String],
    tags:                 Option[Map[String, String]],
=======
    id:        String,
    name:      String,
    reporting: Option[Reporting],
    condition: Option[String],
    tags:      Option[Map[String, Json]],
>>>>>>> 5e3a1223
    // Call specific fields
    method:               Option[String],
    params:               Option[Map[ParameterId, String]],
    // Block specific fields
    items:                Option[List[MethodItem]],
    policy_mode_override: Option[PolicyMode]
)

case class Reporting(
    mode: String,
    id:   Option[String]
)

case class TechniqueParameter(
    id:            ParameterId,
    name:          String,
    description:   Option[String],
    documentation: Option[String],
    constraints:   Constraints
)

object YamlTechniqueSerializer {
  implicit val encoderParameterId:        JsonEncoder[ParameterId]        = JsonEncoder[String].contramap(_.value)
  implicit val encoderFieldParameterId:   JsonFieldEncoder[ParameterId]   = JsonFieldEncoder[String].contramap(_.value)
  implicit val encoderBundleName:         JsonEncoder[BundleName]         = JsonEncoder[String].contramap(_.value)
  implicit val encoderVersion:            JsonEncoder[Version]            = JsonEncoder[String].contramap(_.value)
  implicit val encoderReporting:          JsonEncoder[Reporting]          = DeriveJsonEncoder.gen
  implicit val encoderSelectOption:       JsonEncoder[SelectOption]       = DeriveJsonEncoder.gen
  implicit val encoderConstraints:        JsonEncoder[Constraints]        = DeriveJsonEncoder.gen
  implicit val encoderPolicyMode:         JsonEncoder[PolicyMode]         = JsonEncoder[String].contramap(_.name)
  implicit lazy val encoderMethodElem:    JsonEncoder[MethodItem]         = DeriveJsonEncoder.gen
  implicit val encoderTechniqueParameter: JsonEncoder[TechniqueParameter] = DeriveJsonEncoder.gen
  implicit val encoderTechnique:          JsonEncoder[Technique]          = DeriveJsonEncoder.gen
  implicit val encoderEditorTechnique:    JsonEncoder[EditorTechnique]    = JsonEncoder[Technique].contramap(fromEditorTechnique(_))

  implicit val decoderBundleName:         JsonDecoder[BundleName]         = JsonDecoder[String].map(BundleName.apply)
  implicit val decoderParameterId:        JsonDecoder[ParameterId]        = JsonDecoder[String].map(ParameterId.apply)
  implicit val decoderFieldParameterId:   JsonFieldDecoder[ParameterId]   = JsonFieldDecoder[String].map(ParameterId.apply)
  implicit val decoderVersion:            JsonDecoder[Version]            = JsonDecoder[String].map(s => new Version(s))
  implicit val decoderReporting:          JsonDecoder[Reporting]          = DeriveJsonDecoder.gen
  implicit val decoderSelectOption:       JsonDecoder[SelectOption]       =
    JsonDecoder[String].map(SelectOption(_, None)).orElse(DeriveJsonDecoder.gen)
  implicit val decoderConstraints:        JsonDecoder[Constraints]        = DeriveJsonDecoder.gen
  implicit val decoderTechniqueParameter: JsonDecoder[TechniqueParameter] = DeriveJsonDecoder.gen
  implicit val decoderPolicyMode:         JsonDecoder[PolicyMode]         = JsonDecoder[String].mapOrFail(PolicyMode.parse(_) match {
    case Left(err) => Left(err.fullMsg)
    case Right(r)  => Right(r)
  })
  implicit lazy val decoderMethodElem:    JsonDecoder[MethodItem]         = DeriveJsonDecoder.gen
  implicit val decoderTechnique:          JsonDecoder[Technique]          = DeriveJsonDecoder.gen

  // be careful, the decoder derives values from yaml which does not know about Technique Resource - see companion class
  implicit val decoderEditorTechnique: JsonDecoder[EditorTechnique] = JsonDecoder[Technique].mapOrFail(toEditorTechnique(_))

  // ell the following methods are utilities for `decoderEditorTechnique`

  private def toEditorTechnique(technique: Technique): Either[String, EditorTechnique] = {
    (for {
      items <- technique.items.accumulatePure(toMethodElem)
    } yield {
      EditorTechnique(
        technique.id,
        technique.version,
        technique.name,
        technique.category.getOrElse("ncf_techniques"),
        items,
        technique.description.getOrElse(""),
        technique.documentation.getOrElse(""),
        technique.params.getOrElse(Nil).map(toTechniqueParameter),
        Seq(),
        technique.tags.getOrElse(Map()),
        None
      )
    }).left.map(acc => acc.fullMsg)
  }

  private def toMethodElem(item: MethodItem): PureResult[MethodElem] = {
    def toReportingLogic(reporting: Reporting): PureResult[ReportingLogic] = {
      ReportingLogic.parse(reporting.mode ++ (reporting.id.map(":" ++ _).getOrElse("")))
    }

    item.items match {
      case Some(items) =>
        for {
          reporting <- item.reporting.map(toReportingLogic).getOrElse(Right(WeightedReport))
          items     <- items.accumulatePure(toMethodElem)
        } yield {
          MethodBlock(
            item.id,
            item.name,
            reporting,
            item.condition.getOrElse(""),
            items,
            item.policy_mode_override
          )
        }
      case None        =>
        item.method match {
          case Some(method) =>
            Right(
              MethodCall(
                BundleName(method),
                item.id,
                item.params.getOrElse(Map()),
                item.condition.getOrElse(""),
                item.name,
                // boolean for "disableReporting"
                item.reporting.map(_.mode == "disabled").getOrElse(false),
                item.policy_mode_override
              )
            )
          case None         => Left(Consistancy("error"))

        }

    }
  }

  private def fromEditorTechnique(technique: EditorTechnique): Technique = {
    Technique(
      technique.id,
      technique.name,
      technique.version,
      if (technique.description.isEmpty) {
        None
      } else {
        Some(technique.description)
      },
      if (technique.documentation.isEmpty) None else Some(technique.documentation),
      if (technique.tags.isEmpty) None else Some(technique.tags),
      Some(technique.category),
      if (technique.parameters.isEmpty) {
        None
      } else {
        Some(technique.parameters.map(fromJsonParam).toList)
      },
      technique.calls.map(fromJsonMethodElem).toList
    )
  }

  private def fromJsonParam(techniqueParameter: com.normation.rudder.ncf.TechniqueParameter): TechniqueParameter = {
    TechniqueParameter(
      techniqueParameter.id,
      techniqueParameter.name,
      techniqueParameter.description,
      techniqueParameter.documentation,
      techniqueParameter.constraints
        .getOrElse(Constraints(None, None, None, None, None, None, None))
        .copy(allowEmpty = Some(techniqueParameter.mayBeEmpty))
    )
  }

  private def toTechniqueParameter(techniqueParameter: TechniqueParameter): com.normation.rudder.ncf.TechniqueParameter = {
    com.normation.rudder.ncf.TechniqueParameter(
      techniqueParameter.id,
      techniqueParameter.name,
      techniqueParameter.description,
      techniqueParameter.documentation,
      techniqueParameter.constraints.allowEmpty.getOrElse(false),
      Some(techniqueParameter.constraints)
    )
  }

  private def fromJsonMethodElem(methodElem: MethodElem): MethodItem = {
    def toReporting(logic: ReportingLogic): Reporting = {
      import ReportingLogic.*
      logic match {
        case FocusReport(component)                                           =>
          Reporting(
            FocusReport.key,
            Some(component)
          )
        case WeightedReport | WorstReportWeightedOne | WorstReportWeightedSum => Reporting(logic.value, None)
      }
    }

    methodElem match {
      case MethodBlock(id, name, reportingLogic, condition, items, policyMode)               =>
        MethodItem(
          id,
          name,
          Some(toReporting(reportingLogic)),
          if (condition.isEmpty) None else Some(condition),
          None,
          None,
          None,
          Some(items.map(fromJsonMethodElem)),
          policyMode
        )
      case MethodCall(method, id, parameters, condition, name, disableReporting, policyMode) =>
        MethodItem(
          id,
          name,
          if (disableReporting) Some(Reporting("disabled", None)) else None,
          if (condition.isEmpty) None else Some(condition),
          None,
          Some(method.value),
          Some(parameters),
          None,
          policyMode
        )
    }
  }
}

class YamlTechniqueSerializer(resourceFileService: ResourceFileService) {
  import YamlTechniqueSerializer.*

  // shortcut to avoid having to import yamlOps / toIO, but can be avoided
  def toYml(technique: Technique): IOResult[String] = technique.toYaml().toIO

  def toYml(technique: EditorTechnique): Either[String, String] = technique.toYaml()

  def fromYml(yaml: String): Either[String, Technique] = yaml.fromYaml[Technique]

  def yamlToEditorTechnique(yaml: String): IOResult[EditorTechnique] = {
    for {
      t         <- yaml.fromYaml[EditorTechnique].left.map(Inconsistency(_)).toIO
      resources <- resourceFileService.getResources(t)
    } yield t.copy(resources = resources)
  }

}<|MERGE_RESOLUTION|>--- conflicted
+++ resolved
@@ -72,19 +72,11 @@
 
 case class MethodItem(
     // Common fields
-<<<<<<< HEAD
     id:                   String,
     name:                 String,
     reporting:            Option[Reporting],
     condition:            Option[String],
-    tags:                 Option[Map[String, String]],
-=======
-    id:        String,
-    name:      String,
-    reporting: Option[Reporting],
-    condition: Option[String],
-    tags:      Option[Map[String, Json]],
->>>>>>> 5e3a1223
+    tags:                 Option[Map[String, Json]],
     // Call specific fields
     method:               Option[String],
     params:               Option[Map[ParameterId, String]],
