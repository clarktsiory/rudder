--- conflicted
+++ resolved
@@ -296,13 +296,8 @@
 
   // Get max ID before a datetime
   def getMaxIdBeforeDateTime(fromId: Long, before: DateTime): Box[Long] = {
-<<<<<<< HEAD
-    (transactRunBox(xa => (query[Long](s"select max(id) as id from RudderSysEvents where where id > ${fromId} and executionTimeStamp <  '${new Timestamp(before.getMillis)}''").
+    (transactRunBox(xa => (query[Long](s"select max(id) as id from RudderSysEvents where where id > ${fromId} and executionTimeStamp <  '${new Timestamp(before.getMillis)}'").
       option.transact(xa))) ?~! s"Could not fetch the highest id before date ${before.toString} in the database").map(_.getOrElse(fromId))
-=======
-    (query[Long](s"select max(id) as id from RudderSysEvents where where id > ${fromId} and executionTimeStamp <  '${new Timestamp(before.getMillis)}'").
-      option.transact(xa).attempt.unsafeRunSync ?~! s"Could not fetch the highest id before date ${before.toString} in the database").map(_.getOrElse(fromId))
->>>>>>> 420a811e
   }
 
   /**
