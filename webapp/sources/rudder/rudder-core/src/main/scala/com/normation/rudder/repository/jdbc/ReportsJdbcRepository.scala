--- conflicted
+++ resolved
@@ -457,19 +457,11 @@
     }, intervalMeta)._1 //tricking scalac for false positive unused warning on intervalMeta.
   }
 
-<<<<<<< HEAD
-  override def getChangeReportsOnInterval(lowestId: Long, highestId: Long): Box[Seq[ResultRepairedReport]] = {
-    transactRunBox(xa => query[ResultRepairedReport](s"""
-      ${typedQuery} and eventtype='${Reports.RESULT_REPAIRED}' and id >= ${lowestId} and id <= ${highestId}
-      order by executionTimeStamp asc
-    """).to[Vector].transact(xa))
-=======
   override def getChangeReportsOnInterval(lowestId: Long, highestId: Long): Box[Seq[ChangeForCache]] = {
-    query[ChangeForCache](
+    transactRunBox(xa => query[ChangeForCache](
       s"""select ruleid, executiontimestamp from ruddersysevents where
           eventtype='${Reports.RESULT_REPAIRED}' and id >= ${lowestId} and id <= ${highestId}
-       """).to[Vector].transact(xa).attempt.unsafeRunSync
->>>>>>> 2da49536
+       """).to[Vector].transact(xa))
   }
 
   override def getChangeReportsByRuleOnInterval(ruleId: RuleId, interval: Interval, limit: Option[Int]): Box[Seq[ResultRepairedReport]] = {
