/*
 *************************************************************************************
 * Copyright 2022 Normation SAS
 *************************************************************************************
 *
 * This file is part of Rudder.
 *
 * Rudder is free software: you can redistribute it and/or modify
 * it under the terms of the GNU General Public License as published by
 * the Free Software Foundation, either version 3 of the License, or
 * (at your option) any later version.
 *
 * In accordance with the terms of section 7 (7. Additional Terms.) of
 * the GNU General Public License version 3, the copyright holders add
 * the following Additional permissions:
 * Notwithstanding to the terms of section 5 (5. Conveying Modified Source
 * Versions) and 6 (6. Conveying Non-Source Forms.) of the GNU General
 * Public License version 3, when you create a Related Module, this
 * Related Module is not considered as a part of the work and may be
 * distributed under the license agreement of your choice.
 * A "Related Module" means a set of sources files including their
 * documentation that, without modification of the Source Code, enables
 * supplementary functions or services in addition to those offered by
 * the Software.
 *
 * Rudder is distributed in the hope that it will be useful,
 * but WITHOUT ANY WARRANTY; without even the implied warranty of
 * MERCHANTABILITY or FITNESS FOR A PARTICULAR PURPOSE.  See the
 * GNU General Public License for more details.
 *
 * You should have received a copy of the GNU General Public License
 * along with Rudder.  If not, see <http://www.gnu.org/licenses/>.

 *
 *************************************************************************************
 */

package com.normation.rudder.campaigns

import cats.implicits._
import com.normation.errors.Inconsistency
import com.normation.errors.IOResult
import com.normation.errors.RudderError
import com.normation.utils.DateFormaterService
import com.normation.utils.StringUuidGenerator
import org.joda.time.DateTime
import scala.annotation.nowarn
import zio.Duration
import zio.Queue
import zio.ZIO
import zio.syntax._

trait CampaignHandler {
  def handle(mainCampaignService: MainCampaignService, event: CampaignEvent): PartialFunction[Campaign, IOResult[CampaignEvent]]
  def delete(mainCampaignService: MainCampaignService, event: CampaignEvent): PartialFunction[Campaign, IOResult[CampaignEvent]]
}

object MainCampaignService {
  def start(mainCampaignService: MainCampaignService) = {
    for {
      campaignQueue <- Queue.unbounded[CampaignEventId]
      _             <- mainCampaignService.start(campaignQueue).forkDaemon
    } yield ()
  }
}

class MainCampaignService(
    repo:         CampaignEventRepository,
    campaignRepo: CampaignRepository,
    uuidGen:      StringUuidGenerator,
    startDelay:   Int,
    endDelay:     Int
) {

  private[this] var services: List[CampaignHandler] = Nil
  def registerService(s: CampaignHandler) = {
    services = s :: services
    init()
  }

  private[this] var inner: Option[CampaignScheduler] = None

  def deleteCampaign(c: CampaignId) = {

    inner match {
      case Some(s) =>
        for {
          _ <- s.deleteCampaign(c)
          _ <- campaignRepo.delete(c)
        } yield { () }
      case None    => CampaignLogger.debug(s"Campaign system not initialized yet, campaign ${c.value} was not deleted")
    }
  }

  def saveCampaign(c: Campaign)       = {
    for {
      _ <- campaignRepo.save(c)
      _ <- scheduleCampaignEvent(c, DateTime.now())
    } yield {
      c
    }
  }
  def queueCampaign(c: CampaignEvent) = {
    inner match {
      case Some(s) => s.queueCampaign(c)
      case None    => Inconsistency("not initialized yet").fail
    }
  }

  case class CampaignScheduler(main: MainCampaignService, queue: Queue[CampaignEventId]) {

    def deleteCampaign(c: CampaignId)   = {
      for {
        campaign <- campaignRepo.get(c)
        events   <- repo.getWithCriteria(campaignId = Some(c))
        _        <- ZIO.foreach(events) { event =>
                      ZIO
                        .foreach(services)(s => s.delete(main, event)(campaign))
                        .catchAll(_ => {
                          CampaignLogger.warn(
                            s"An error occured while cleaning campaign event ${event.id.value} during deletion of campaign ${c.value}"
                          )
                        })
                    }
        _        <- repo.deleteEvent(campaignId = Some(c))
      } yield {
        ()
      }
    }
    def queueCampaign(c: CampaignEvent) = {
      for {
        _ <- queue.offer(c.id)
      } yield {
        c
      }
    }

    def handle(eventId: CampaignEventId) = {

      def base(event: CampaignEvent): PartialFunction[Campaign, IOResult[CampaignEvent]] = { case _ => event.succeed }

      val now = DateTime.now()

      @nowarn
      def failingLog(err: RudderError) = {
        for {
          _ <- CampaignLogger.error(
                 s"An error occurred while treating campaign event ${eventId.value}, error details : ${err.fullMsg} "
               )
          _ <- err.fail
        } yield {
          ()
        }
      }

      repo
        .get(eventId)
        .flatMap {
          case None        =>
            CampaignLogger.error(
              s"An error occurred while treating campaign event ${eventId.value}, error details : Could not find campaign event details "
            )
          case Some(event) =>
            {
              for {
                campaign <- campaignRepo.get(event.campaignId)
                _        <- CampaignLogger.debug(s"Got Campaign ${event.campaignId.value} for event ${event.id.value}")

                _    <- CampaignLogger.debug(s"Start handling campaign event '${event.id.value}' state is ${event.state.value}")
                wait <-
                  event.state match {
                    case Finished | Skipped(_) =>
                      ().succeed
                    case Scheduled             =>
                      campaign.info.status match {
                        case Disabled(reason)       =>
                          val reasonMessage = if (reason.isEmpty) "" else s"Reason is '${reason}''"
                          repo.saveCampaignEvent(
                            event.copy(state = Skipped(s"Event was cancelled because campaign is disabled. ${reasonMessage}"))
                          )
                        case Archived(reason, date) =>
                          val reasonMessage = if (reason.isEmpty) "" else s"Reason is '${reason}''"
                          repo.saveCampaignEvent(
                            event.copy(state = Skipped(s"Event was cancelled because campaign is archived. ${reasonMessage}"))
                          )
                        case Enabled                =>
                          val effectiveStart = event.start.minusHours(startDelay)
                          if (effectiveStart.isAfter(now)) {
                            for {
                              _ <-
                                CampaignLogger.debug(
                                  s"Scheduled Campaign event ${event.id.value} put to sleep until it should start, on ${DateFormaterService
                                      .serialize(effectiveStart)}, ${startDelay} hour${if (startDelay > 1) "s" else ""} before official start date, to ensure policies are correctly dispatched, nothing will be applied on the node"
                                )
                              _ <- ZIO.sleep(Duration.fromMillis(effectiveStart.getMillis - now.getMillis))
                            } yield {
                              ().succeed
                            }
                          } else {
                            CampaignLogger.debug(
                              s"${event.id.value} should be treated by ${event.campaignType.value} handler for Scheduled state"
                            )
                          }
                      }
                    case Running               =>
                      val effectiveStart = event.start.minusHours(startDelay)
                      val effectiveEnd   = event.end.plusHours(endDelay)
                      if (effectiveStart.isAfter(now)) {
                        for {
                          // Campaign should be planned, not running
                          _ <-
                            CampaignLogger.warn(
                              s"Campaign event ${event.id.value} was considered Running but we are before its start date, setting state to Schedule and wait for event to start, on ${DateFormaterService
                                  .serialize(effectiveStart)}, ${startDelay} hour${if (startDelay > 1) "s" else ""} before official start date, to ensure policies are correctly dispatched, nothing will be applied on the node"
                            )
                          _ <- repo.saveCampaignEvent(event.copy(state = Scheduled))
                          _ <-
                            CampaignLogger.debug(
                              s"Scheduled Campaign event ${event.id.value} put to sleep until it should start, on ${DateFormaterService
                                  .serialize(effectiveStart)}, ${startDelay} hour${if (startDelay > 1) "s" else ""} before official start date, to ensure policies are correctly dispatched, nothing will be applied on the node"
                            )

                          _ <- ZIO.sleep(Duration.fromMillis(effectiveStart.getMillis - now.getMillis))
                        } yield {
                          ()
                        }
                      } else if (effectiveEnd.isAfter(now)) {
                        for {
                          _ <-
                            CampaignLogger.debug(
                              s"Running Campaign event ${event.id.value} put to sleep until it should end, on ${DateFormaterService
                                  .serialize(effectiveEnd)}, ${endDelay} hour${if (endDelay > 1) "s" else ""} after official end date, so that we can gather results"
                            )
                          _ <- ZIO.sleep(Duration.fromMillis(effectiveEnd.getMillis - now.getMillis))
                        } yield {
                          ()
                        }
                      } else {
                        CampaignLogger.debug(
                          s"${event.id.value} should be treated by ${event.campaignType.value} handler for Running state"
                        )
                      }
                  }

                // Get updated event and campaign, state of the event could have changed, campaign parameter also
                _    <- repo.get(event.id).flatMap {
                          case None               =>
                            CampaignLogger.warn(
                              s"Campaign event ${event.name} (id '${event.id.value}') was deleted while it was waiting to be treated, it state was ${event.state.value}, it should have run between ${DateFormaterService
                                  .getDisplayDate(event.start)} and ${DateFormaterService.getDisplayDate(event.end)}, we will ignore this event and do nothing with it"
                            )
                          case Some(updatedEvent) =>
                            for {
                              updatedCampaign <- campaignRepo.get(event.campaignId)
                              _               <- CampaignLogger.debug(s"Got Updated campaign and event for event ${event.id.value}")

                              handle       = {
                                services.map(_.handle(main, updatedEvent)).foldLeft(base(updatedEvent)) {
                                  case (base, handler) => handler orElse base
                                }
                              }
                              newCampaign <- handle.apply(updatedCampaign)

                              _    <-
                                CampaignLogger.debug(
                                  s"Campaign event ${newCampaign.id.value} update, previous state was ${event.state.value} new state${newCampaign.state.value}"
                                )
                              save <- repo.saveCampaignEvent(newCampaign)
                              post <-
                                newCampaign.state match {
                                  case Finished | Skipped(_) =>
                                    for {
                                      campaign <- campaignRepo.get(event.campaignId)
                                      up       <- scheduleCampaignEvent(campaign, newCampaign.end)
                                    } yield {
                                      up
                                    }
                                  case Scheduled | Running   =>
                                    for {
                                      _ <- queueCampaign(newCampaign)
                                    } yield {
                                      ()
                                    }
                                }
                            } yield {
                              ()
                            }
                        }
              } yield {
                ()
              }
            }.catchAll { err =>
              /*
               * When we have an error at that level, if we don't skip the event, it will be requeue and we are extremely
               * likely to get the same error, and to loop infinitely, filling the disk with logs at full speed.
               * See: https://issues.rudder.io/issues/22141
               */
              CampaignLogger.error(
                s"An error occurred while treating campaign event ${eventId.value}, skipping that event. Error details : ${err.fullMsg}"
              ) *>
              repo.saveCampaignEvent(event.copy(state = Skipped(s"An error occurred when processing event: ${err.fullMsg}")))
            }
<<<<<<< HEAD
            newCampaign <- handle.apply(updatedCampaign)

            _    <-
              CampaignLogger.debug(
                s"Campaign event ${newCampaign.id.value} update, previous state was ${event.state.value} new state${newCampaign.state.value}"
              )
            save <- repo.saveCampaignEvent(newCampaign)
            post <-
              newCampaign.state match {
                case Finished | Skipped(_) =>
                  for {
                    campaign <- campaignRepo.get(event.campaignId)
                    up       <- scheduleCampaignEvent(campaign, newCampaign.end)
                  } yield {
                    up
                  }
                case Scheduled | Running   =>
                  for {
                    _ <- queueCampaign(newCampaign)
                  } yield {
                    ()
                  }
              }
          } yield {
            ()
          }).catchAll { err =>
            /*
             * When we have an error at that level, if we don't skip the event, it will be requeue and we are extremely
             * likely to get the same error, and to loop infinitely, filling the disk with logs at full speed.
             * See: https://issues.rudder.io/issues/22141
             */
            CampaignLogger.error(
              s"An error occurred while treating campaign event ${eventId.value}, skipping that event. Error details : ${err.fullMsg}"
            ) *>
            repo.saveCampaignEvent(event.copy(state = Skipped(s"An error occurred when processing event: ${err.fullMsg}")))
          }
        })
=======
        }
        .provide(zclock)
>>>>>>> 59edca8a
        .catchAll(failingLog) // this catch all is when event the previous level does not work. It should not create loop
    }

    def loop() = {
      for {
        c <- queue.take
        _ <- handle(c).forkDaemon
      } yield {
        ()
      }
    }

    def start() = loop().forever
  }

  def scheduleCampaignEvent(campaign: Campaign, date: DateTime): IOResult[Option[CampaignEvent]] = {

    campaign.info.status match {
      case Enabled                      =>
        for {
          nbOfEvents <- repo.numberOfEventsByCampaign(campaign.info.id)
          events     <- repo.getWithCriteria(Running.value :: Nil, Nil, Some(campaign.info.id), None, None, None, None, None, None)
          _          <- repo.deleteEvent(None, Scheduled.value :: Nil, None, Some(campaign.info.id), None, None)

          lastEventDate = events match {
                            case Nil => date
                            case _   =>
                              val maxEventDate = events.maxBy(_.end.getMillis).start
                              if (maxEventDate.isAfter(date)) maxEventDate else date

                          }
          dates        <- MainCampaignScheduler.nextCampaignDate(campaign.info.schedule, lastEventDate)
          newEvent     <- dates match {
                            case Some((start, end)) =>
                              val ev = CampaignEvent(
                                CampaignEventId(uuidGen.newUuid),
                                campaign.info.id,
                                s"${campaign.info.name} #${nbOfEvents + 1}",
                                Scheduled,
                                start,
                                end,
                                campaign.campaignType
                              )
                              for {
                                _ <- repo.saveCampaignEvent(ev)
                                _ <- queueCampaign(ev)
                              } yield {
                                Some(ev)
                              }
                            case None               => None.succeed
                          }

        } yield {
          newEvent
        }
      case Disabled(_) | Archived(_, _) => None.succeed
    }
  }

  def init() = {
    inner match {
      case None    => Inconsistency("Campaign queue not initialized. campaign service was not started accordingly").fail
      case Some(s) =>
        for {
          alreadyScheduled <-
            repo.getWithCriteria(Running.value :: Scheduled.value :: Nil, Nil, None, None, None, None, None, None, None)
          _                <- CampaignLogger.debug("Got events, queue them")
          _                <- s.queue.takeAll // empty queue, we will enqueue all existing events again
          _                <- ZIO.foreach(alreadyScheduled)(ev => s.queueCampaign(ev))
          _                <- CampaignLogger.debug("queued events, check campaigns")
          campaigns        <- campaignRepo.getAll(Nil, CampaignStatusValue.Enabled :: Nil)
          _                <- CampaignLogger.debug(s"Got ${campaigns.size} campaigns, check all started")
          toStart           = campaigns.filterNot(c => alreadyScheduled.exists(_.campaignId == c.info.id))
          optNewEvents     <- ZIO.foreach(toStart)(c => scheduleCampaignEvent(c, DateTime.now()))
          newEvents         = optNewEvents.collect { case Some(ev) => ev }
          _                <- CampaignLogger.debug(s"Scheduled ${newEvents.size} new events, queue them")
          _                <- ZIO.foreach(newEvents)(ev => s.queueCampaign(ev))
          _                <- CampaignLogger.info(s"Campaign Scheduler initialized with ${alreadyScheduled.size + newEvents.size} events")
        } yield {
          ()
        }
    }
  }

  def start(initQueue: Queue[CampaignEventId]) = {
    val s = CampaignScheduler(this, initQueue)
    inner = Some(s)
    for {
      _ <- CampaignLogger.info("Starting campaign scheduler")
      _ <- s.start().forkDaemon
      _ <- CampaignLogger.debug("Starting campaign forked, now getting already created events")
      _ <- init()
    } yield {
      ()
    }
  }

}

object MainCampaignScheduler {

  def nextDateFromDayTime(date: DateTime, start: DayTime): DateTime = {
    (if (
       date.getDayOfWeek > start.day.value
       || (date.getDayOfWeek == start.day.value && date.getHourOfDay > start.realHour)
       || (date.getDayOfWeek == start.day.value && date.getHourOfDay == start.realHour && date.getMinuteOfHour > start.realMinute)
     ) {
       date.plusWeeks(1)
     } else {
       date
     })
      .withDayOfWeek(start.day.value)
      .withHourOfDay(start.realHour)
      .withMinuteOfHour(start.realMinute)
      .withSecondOfMinute(0)
      .withMillisOfSecond(0)
  }

  def nextCampaignDate(schedule: CampaignSchedule, date: DateTime): IOResult[Option[(DateTime, DateTime)]] = {
    schedule match {
      case OneShot(start, end)        =>
        if (start.isBefore(end)) {
          if (end.isAfter(date)) {
            Some((start, end)).succeed
          } else {
            None.succeed
          }
        } else {

          Inconsistency(s"Cannot schedule a one shot event if end (${DateFormaterService
              .getDisplayDate(end)}) date is before start date (${DateFormaterService.getDisplayDate(start)})").fail
        }
      case WeeklySchedule(start, end) =>
        val startDate = nextDateFromDayTime(date, start)
        val endDate   = nextDateFromDayTime(startDate, end)

        Some((startDate, endDate)).succeed

      case MonthlySchedule(position, start, end) =>
        val realHour             = start.realHour
        val realMinutes          = start.realMinute
        val day                  = start.day
        def base(date: DateTime) = (position match {
          case First      =>
            val t = date.withDayOfMonth(1).withDayOfWeek(day.value)
            if ((t.getYear == date.getYear && t.getMonthOfYear < date.getMonthOfYear) || t.getYear + 1 == date.getYear) {
              t.plusWeeks(1)
            } else {
              t
            }
          case Second     =>
            val t = date.withDayOfMonth(1).withDayOfWeek(day.value)
            if ((t.getYear == date.getYear && t.getMonthOfYear < date.getMonthOfYear) || t.getYear + 1 == date.getYear) {
              t.plusWeeks(2)
            } else {
              t.plusWeeks(1)
            }
          case Third      =>
            val t = date.withDayOfMonth(1).withDayOfWeek(day.value)
            if ((t.getYear == date.getYear && t.getMonthOfYear < date.getMonthOfYear) || t.getYear + 1 == date.getYear) {
              t.plusWeeks(3)
            } else {
              t.plusWeeks(2)
            }
          case Last       =>
            val t = date.plusMonths(1).withDayOfMonth(1).withDayOfWeek(day.value)
            if ((t.getYear == date.getYear && t.getMonthOfYear > date.getMonthOfYear) || t.getYear == date.getYear + 1) {
              t.minusWeeks(1)
            } else {
              t
            }
          case SecondLast =>
            val t = date.plusMonths(1).withDayOfMonth(1).withDayOfWeek(day.value)
            if ((t.getYear == date.getYear && t.getMonthOfYear > date.getMonthOfYear) || t.getYear == date.getYear + 1) {
              t.minusWeeks(2)
            } else {
              t.minusWeeks(1)
            }
        }).withHourOfDay(realHour).withMinuteOfHour(realMinutes).withSecondOfMinute(0).withMillisOfSecond(0)
        val currentMonthStart    = base(date)
        val startDate            = {
          if (date.isAfter(currentMonthStart)) {
            base(date.plusMonths(1))
          } else {
            currentMonthStart
          }
        }
        val endDate              = nextDateFromDayTime(startDate, end)
        Some((startDate, endDate)).succeed
    }
  }
}<|MERGE_RESOLUTION|>--- conflicted
+++ resolved
@@ -300,48 +300,7 @@
               ) *>
               repo.saveCampaignEvent(event.copy(state = Skipped(s"An error occurred when processing event: ${err.fullMsg}")))
             }
-<<<<<<< HEAD
-            newCampaign <- handle.apply(updatedCampaign)
-
-            _    <-
-              CampaignLogger.debug(
-                s"Campaign event ${newCampaign.id.value} update, previous state was ${event.state.value} new state${newCampaign.state.value}"
-              )
-            save <- repo.saveCampaignEvent(newCampaign)
-            post <-
-              newCampaign.state match {
-                case Finished | Skipped(_) =>
-                  for {
-                    campaign <- campaignRepo.get(event.campaignId)
-                    up       <- scheduleCampaignEvent(campaign, newCampaign.end)
-                  } yield {
-                    up
-                  }
-                case Scheduled | Running   =>
-                  for {
-                    _ <- queueCampaign(newCampaign)
-                  } yield {
-                    ()
-                  }
-              }
-          } yield {
-            ()
-          }).catchAll { err =>
-            /*
-             * When we have an error at that level, if we don't skip the event, it will be requeue and we are extremely
-             * likely to get the same error, and to loop infinitely, filling the disk with logs at full speed.
-             * See: https://issues.rudder.io/issues/22141
-             */
-            CampaignLogger.error(
-              s"An error occurred while treating campaign event ${eventId.value}, skipping that event. Error details : ${err.fullMsg}"
-            ) *>
-            repo.saveCampaignEvent(event.copy(state = Skipped(s"An error occurred when processing event: ${err.fullMsg}")))
-          }
-        })
-=======
-        }
-        .provide(zclock)
->>>>>>> 59edca8a
+        }
         .catchAll(failingLog) // this catch all is when event the previous level does not work. It should not create loop
     }
 
