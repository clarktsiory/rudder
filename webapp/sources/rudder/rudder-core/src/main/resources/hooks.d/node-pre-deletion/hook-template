--- conflicted
+++ resolved
@@ -1,12 +1,9 @@
 #!/bin/sh
 
-<<<<<<< HEAD
-=======
 # Use 'HOOK_WARN_TIMEOUT' or 'HOOK_KILL_TIMEOUT' to specify a time after which a warning is emitted or the hook is interrupted.
 # For example, 'HOOK_WARN_TIMEOUT' = 1 second (without quote, without text on the line after duration) will emit a warning if
 # the hook takes more than one second to run.
 
->>>>>>> 6f297ecf
 # Hooks parameter are passed by environment variable:
 #
 # - RUDDER_NODE_ID: the nodeId
