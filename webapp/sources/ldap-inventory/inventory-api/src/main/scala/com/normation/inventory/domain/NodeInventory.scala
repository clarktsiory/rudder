--- conflicted
+++ resolved
@@ -201,7 +201,6 @@
   )
 }
 
-<<<<<<< HEAD
 final case object UnknownLinuxType extends LinuxType { val name = "UnknownLinux" }
 final case object Debian           extends LinuxType { val name = "Debian"       }
 final case object Ubuntu           extends LinuxType { val name = "Ubuntu"       }
@@ -213,22 +212,8 @@
 final case object Oracle           extends LinuxType { val name = "Oracle"       }
 final case object Scientific       extends LinuxType { val name = "Scientific"   }
 final case object Slackware        extends LinuxType { val name = "Slackware"    }
-final case object Mint             extends LinuxType { val name = "Mint"    }
-=======
-case object UnknownLinuxType extends LinuxType with HashcodeCaching { val name = "UnknownLinux" }
-case object Debian           extends LinuxType with HashcodeCaching { val name = "Debian"       }
-case object Ubuntu           extends LinuxType with HashcodeCaching { val name = "Ubuntu"       }
-case object Redhat           extends LinuxType with HashcodeCaching { val name = "Redhat"       }
-case object Centos           extends LinuxType with HashcodeCaching { val name = "Centos"       }
-case object Fedora           extends LinuxType with HashcodeCaching { val name = "Fedora"       }
-case object Suse             extends LinuxType with HashcodeCaching { val name = "Suse"         }
-case object Android          extends LinuxType with HashcodeCaching { val name = "Android"      }
-case object Oracle           extends LinuxType with HashcodeCaching { val name = "Oracle"       }
-case object Scientific       extends LinuxType with HashcodeCaching { val name = "Scientific"   }
-case object Slackware        extends LinuxType with HashcodeCaching { val name = "Slackware"    }
-case object Mint             extends LinuxType with HashcodeCaching { val name = "Mint"         }
-case object AmazonLinux      extends LinuxType with HashcodeCaching { val name = "AmazonLinux"  }
->>>>>>> 25b68235
+final case object Mint             extends LinuxType { val name = "Mint"         }
+final case object AmazonLinux      extends LinuxType { val name = "AmazonLinux"  }
 
 //solaris has only one flavour for now
 //to be updated in the future with OSS verison
