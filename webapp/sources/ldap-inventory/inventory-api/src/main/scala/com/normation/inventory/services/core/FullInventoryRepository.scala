/*
*************************************************************************************
* Copyright 2011 Normation SAS
*************************************************************************************
*
* This file is part of Rudder.
*
* Rudder is free software: you can redistribute it and/or modify
* it under the terms of the GNU General Public License as published by
* the Free Software Foundation, either version 3 of the License, or
* (at your option) any later version.
*
* In accordance with the terms of section 7 (7. Additional Terms.) of
* the GNU General Public License version 3, the copyright holders add
* the following Additional permissions:
* Notwithstanding to the terms of section 5 (5. Conveying Modified Source
* Versions) and 6 (6. Conveying Non-Source Forms.) of the GNU General
* Public License version 3, when you create a Related Module, this
* Related Module is not considered as a part of the work and may be
* distributed under the license agreement of your choice.
* A "Related Module" means a set of sources files including their
* documentation that, without modification of the Source Code, enables
* supplementary functions or services in addition to those offered by
* the Software.
*
* Rudder is distributed in the hope that it will be useful,
* but WITHOUT ANY WARRANTY; without even the implied warranty of
* MERCHANTABILITY or FITNESS FOR A PARTICULAR PURPOSE.  See the
* GNU General Public License for more details.
*
* You should have received a copy of the GNU General Public License
* along with Rudder.  If not, see <http://www.gnu.org/licenses/>.

*
*************************************************************************************
*/

package com.normation.inventory.services.core

import com.normation.errors._
import com.normation.inventory.domain._

trait ReadOnlyMachineRepository {
  /**
   * Get the machine with the given ID.
   *
   * A machine could exists in several status, but
   * it should not. In that case, return the machine with the most
   * prioritary status (Accepted > Pending > Removed)
   */
<<<<<<< HEAD
  def get(id:MachineUuid) : IOResult[Option[MachineInventory]]
=======
  def getMachine(id:MachineUuid) : Box[MachineInventory]
>>>>>>> 684a1cee

}

/**
 * That trait handle write operation on the Machine Repository.
 * The R parameter is the return type of operation, which should be a diff
 * resulting from the modification, but could be the new version of the entity
 * if the store can not give better information.
 *
 *
 * Machine should be unique among all available status, so we don't have to
 * specify there status when searching for them. If they are not,
 * we always consider a priority order Accepted > Pending > Removed
 *
 */
trait WriteOnlyMachineRepository[R] {

  /**
   * Save the given machine. No verification will be made upon an
   * existing machine with same id elsewhere in the repository (so
   * that you will actually get a copy if there is already a machine
   * with a different inventoryStatus).0
   */
  def save(machine:MachineInventory) : IOResult[R]

  /**
   * Delete the corresponding machine. Does not fail if the machine does
   * not exists.
   *
   * That method should take all action needed to assure that consistency
   * is kept, especially deleting reference to that machine.
   */
  def delete(id:MachineUuid) : IOResult[R]

  /**
   * Change the status of a machine.
   * That method should take ALL action to keep consistency, especially:
   * - moving a machine to a status where the same machine exists is
   *   equivalent to DELETING the old status EVEN if the two machine are different
   * - changing the status of a machine should change all reference to the
   *   machine accordingly
   */
  def move(id:MachineUuid, into : InventoryStatus) : IOResult[R]
}

trait MachineRepository[R] extends ReadOnlyMachineRepository with WriteOnlyMachineRepository[R]

trait ReadOnlyFullInventoryRepository {
  /**
   * Retrieve a full ServerAndMachine.
   * TODO: allows to lazy-load some heavy parts, like software, machine elements, etc.
   */
  def get(id:NodeId, inventoryStatus : InventoryStatus) : IOResult[Option[FullInventory]]
  def get(id:NodeId) : IOResult[Option[FullInventory]]
  def getMachineId(id:NodeId, inventoryStatus : InventoryStatus) : IOResult[Option[(MachineUuid, InventoryStatus)]]

  def getAllInventories(inventoryStatus : InventoryStatus): IOResult[Map[NodeId, FullInventory]]

  def getAllNodeInventories(inventoryStatus : InventoryStatus): IOResult[Map[NodeId, NodeInventory]]
}

trait WriteOnlyFullInventoryRepository[R] {
  def save(serverAndMachine:FullInventory) : IOResult[R]
  def delete(id:NodeId, inventoryStatus : InventoryStatus) : IOResult[R]
  def move(id:NodeId, from: InventoryStatus, into : InventoryStatus) : IOResult[R]

  def moveNode(id:NodeId, from: InventoryStatus, into : InventoryStatus) : IOResult[R]
}

trait FullInventoryRepository[R] extends ReadOnlyFullInventoryRepository with WriteOnlyFullInventoryRepository[R]
<|MERGE_RESOLUTION|>--- conflicted
+++ resolved
@@ -48,11 +48,7 @@
    * it should not. In that case, return the machine with the most
    * prioritary status (Accepted > Pending > Removed)
    */
-<<<<<<< HEAD
-  def get(id:MachineUuid) : IOResult[Option[MachineInventory]]
-=======
-  def getMachine(id:MachineUuid) : Box[MachineInventory]
->>>>>>> 684a1cee
+  def getMachine(id:MachineUuid) : IOResult[Option[MachineInventory]]
 
 }
 
