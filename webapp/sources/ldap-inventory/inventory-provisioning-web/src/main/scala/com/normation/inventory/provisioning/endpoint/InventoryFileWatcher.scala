--- conflicted
+++ resolved
@@ -341,12 +341,11 @@
             InventoryProcessingLogger.error(s"Exception caught when processing inventory file '${file.pathAsString}': ${ex.getClass.getSimpleName} ${ex.getMessage}")
         }
       }
-<<<<<<< HEAD
 
       for {
         processed <- saveInventory(SaveInventoryInfo(inventory.name, () => inventory.newInputStream, signature.map(s => () => s.newInputStream))).either
         move      <- processed match {
-                       case Right(InventoryProcessStatus.Accepted(_)) =>
+                       case Right(InventoryProcessStatus.Accepted(_,_)) =>
                          //move to received dir
                          safeMove(signature.map(s => s.moveTo(received / s.name)(File.CopyOptions(overwrite = true)))) *>
                          safeMove(inventory.moveTo(received / inventory.name)(File.CopyOptions(overwrite = true)))
@@ -361,16 +360,6 @@
                      }
       } yield {
         ()
-=======
-      inventoryProcessor.saveInventory(() => inventory.newInputStream, inventory.name, signature.map(s => () => s.newInputStream)) match {
-        case Full(InventoryProcessStatus.Accepted(_,_)) =>
-          //move to received dir
-          safeMove(signature.map(s => s.moveTo(received / s.name, overwrite = true)))
-          safeMove(inventory.moveTo(received / inventory.name, overwrite = true))
-        case _ => // error (no need to log: already done in the processor)
-          safeMove(signature.map(s => s.moveTo(failed / s.name, overwrite = true)))
-          safeMove(inventory.moveTo(failed / inventory.name, overwrite = true))
->>>>>>> 56218817
       }
     }
 
