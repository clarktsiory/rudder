/*
*************************************************************************************
* Copyright 2011 Normation SAS
*************************************************************************************
*
* This file is part of Rudder.
*
* Rudder is free software: you can redistribute it and/or modify
* it under the terms of the GNU General Public License as published by
* the Free Software Foundation, either version 3 of the License, or
* (at your option) any later version.
*
* In accordance with the terms of section 7 (7. Additional Terms.) of
* the GNU General Public License version 3, the copyright holders add
* the following Additional permissions:
* Notwithstanding to the terms of section 5 (5. Conveying Modified Source
* Versions) and 6 (6. Conveying Non-Source Forms.) of the GNU General
* Public License version 3, when you create a Related Module, this
* Related Module is not considered as a part of the work and may be
* distributed under the license agreement of your choice.
* A "Related Module" means a set of sources files including their
* documentation that, without modification of the Source Code, enables
* supplementary functions or services in addition to those offered by
* the Software.
*
* Rudder is distributed in the hope that it will be useful,
* but WITHOUT ANY WARRANTY; without even the implied warranty of
* MERCHANTABILITY or FITNESS FOR A PARTICULAR PURPOSE.  See the
* GNU General Public License for more details.
*
* You should have received a copy of the GNU General Public License
* along with Rudder.  If not, see <http://www.gnu.org/licenses/>.

*
*************************************************************************************
*/

package com.normation.inventory.ldap.core

import java.net.InetAddress

import com.normation.errors.RudderError
import com.normation.errors._
import com.normation.inventory.domain.InetAddressUtils._
import com.normation.inventory.domain.NodeTimezone
import com.normation.inventory.domain._
import com.normation.inventory.ldap.core.InventoryMappingResult._
import com.normation.inventory.ldap.core.InventoryMappingRudderError._
import com.normation.inventory.ldap.core.LDAPConstants._
import com.normation.ldap.sdk._
import com.normation.ldap.sdk.schema.LDAPObjectClass
import com.softwaremill.quicklens._
import com.unboundid.ldap.sdk.{Version => _, _}
import net.liftweb.json._
import org.joda.time.DateTime
import zio._
import zio.syntax._


sealed trait InventoryMappingRudderError extends RudderError
object InventoryMappingRudderError {
  final case class MissingMandatoryAttribute(attribute: String, entry: LDAPEntry) extends InventoryMappingRudderError {
    def msg = s"Missing required attribute '${attribute}' in entry: ${entry}"
  }
  final case class MalformedDN(msg: String)      extends InventoryMappingRudderError
  final case class MissingMandatory(msg: String) extends InventoryMappingRudderError
  final case class UnknownElement(msg: String)   extends InventoryMappingRudderError
  final case class UnexpectedObject(msg: String) extends InventoryMappingRudderError
}

object InventoryMappingResult {

  type InventoryMappingPure[T] = Either[InventoryMappingRudderError, T]

  implicit class RequiredAttrToPure(entry: LDAPEntry) {
    def required(attribute: String): InventoryMappingPure[String] = entry(attribute) match {
      case None    => Left(MissingMandatoryAttribute(attribute, entry))
      case Some(x) => Right(x)
    }
  }

  implicit class RequiredTypedAttrToPure(entry: LDAPEntry) {
    def requiredAs[T](f: LDAPEntry => String => Option[T], attribute: String): InventoryMappingPure[T] = f(entry)(attribute) match {
      case None    => Left(MissingMandatoryAttribute(attribute, entry))
      case Some(x) => Right(x)
    }
  }

}



////////////////// Node Custom Properties /////////////////////////
object CustomPropertiesSerialization {

  import net.liftweb.json._

  /*
   * CustomProperty serialization must follow NodeProperties one:
   * {"name":"propkey","value": JVALUE}
   * with JVALUE either a simple type (string, int, etc) or a valid JSON
   */
  implicit class Serialise(val cs: CustomProperty) extends AnyVal {
    def toJson: String = {
      Serialization.write(cs)(DefaultFormats)
    }
  }

  implicit class Unserialize(val json: String) extends AnyVal {
    def toCustomProperty: Either[Throwable, CustomProperty] = {
      implicit val formats = DefaultFormats
      try {
        Right(Serialization.read[CustomProperty](json))
      } catch {
        case ex: Exception => Left(ex)
      }
    }
  }
}

class DateTimeSerializer extends Serializer[DateTime] {
  private val IntervalClass = classOf[DateTime]

  def deserialize(implicit format: Formats): PartialFunction[(TypeInfo, JValue), DateTime] = {
  case (TypeInfo(IntervalClass, _), json) => json match {
    case JObject(JField("datetime", JString(date)) :: Nil) => DateTime.parse(date)
    case x => throw new MappingException("Can't convert " + x + " to DateTime")
  } }

  def serialize(implicit format: Formats): PartialFunction[Any, JValue] = {
  case date: DateTime => JObject(JField("datetime", JString(date.toString())) :: Nil)
  }
}
class InventoryMapper(
    ditService :InventoryDitService
  , pendingDit :InventoryDit
  , acceptedDit:InventoryDit
  , removedDit :InventoryDit
) {

  implicit val formats = Serialization.formats(NoTypeHints) + new DateTimeSerializer

  ////////////////////////////////////////////////////////////
  ///////////////////////// Software /////////////////////////
  ////////////////////////////////////////////////////////////

  //software particularity : always in acceptedDit

  def entryFromSoftware(soft:Software) : LDAPEntry = {
    val e = acceptedDit.SOFTWARE.SOFT.model(soft.id)
    e.setOpt(soft.name,        A_NAME,         {x:String => x})
    e.setOpt(soft.description, A_DESCRIPTION,  {x:String => x})
    e.setOpt(soft.version,     A_SOFT_VERSION, {x:Version => x.value})
    e.setOpt(soft.editor,      A_EDITOR,       {x:SoftwareEditor => x.name})
    e.setOpt(soft.releaseDate, A_RELEASE_DATE, {x:DateTime => GeneralizedTime(x).toString})
    soft.license.foreach { lic =>
      e +=! (A_LICENSE_NAME,lic.name)
      e.setOpt(lic.description,    A_LICENSE_DESC,        {x:String => x})
      e.setOpt(lic.expirationDate, A_LICENSE_EXP,         {x:DateTime => x.toString()})
      e.setOpt(lic.productId,      A_LICENSE_PRODUCT_ID,  {x:String => x})
      e.setOpt(lic.productKey,     A_LICENSE_PRODUCT_KEY, {x:String => x})
      e.setOpt(lic.oem,            A_LICENSE_OEM,         {x:String => x})
    }
    e
  }

  def softwareFromEntry(e:LDAPEntry) : InventoryMappingPure[Software] = {
    for {
      id <- acceptedDit.SOFTWARE.SOFT.idFromDN(e.dn)
      name        = e(A_NAME)
      desc        = e(A_DESCRIPTION)
      version     = e(A_SOFT_VERSION).map(v => new Version(v))
      releaseDate = e.getAsGTime(A_RELEASE_DATE) map { _.dateTime }
      editor      = e(A_EDITOR) map { x => new SoftwareEditor(x) }
      //licence
      lic = e(A_LICENSE_NAME) map { name =>
        License(
            name
          , description    = e(A_LICENSE_DESC)
          , productId      = e(A_LICENSE_PRODUCT_ID)
          , productKey     = e(A_LICENSE_PRODUCT_KEY)
          , oem            = e(A_LICENSE_OEM)
          , expirationDate = e.getAsGTime(A_LICENSE_EXP) map { _.dateTime }
        )
      }
    } yield {
       Software(id,name,desc,version,editor,releaseDate,lic)
    }
  }

  ////////////////////////////////////////////////////////////////////
  ///////////////////////// Machine Elements /////////////////////////
  ////////////////////////////////////////////////////////////////////

  ///////////////////////// Bios /////////////////////////

  def entryFromBios(elt:Bios,dit:InventoryDit,machineId:MachineUuid) : LDAPEntry = {
    val e = dit.MACHINES.BIOS.model(machineId,elt.name)
    e.setOpt(elt.description, A_DESCRIPTION, {x:String => x})
    e +=! (A_QUANTITY, elt.quantity.toString)
    e.setOpt(elt.editor,      A_EDITOR,       {x:SoftwareEditor => x.name})
    e.setOpt(elt.releaseDate, A_RELEASE_DATE, {x:DateTime => GeneralizedTime(x).toString})
    e.setOpt(elt.version,     A_SOFT_VERSION, {x:Version => x.value})

    e
  }

  def biosFromEntry(e:LDAPEntry) : InventoryMappingPure[Bios] = {
    for {
      name        <- e.required(A_BIOS_NAME)
      desc        =  e(A_DESCRIPTION)
      quantity    =  e.getAsInt(A_QUANTITY).getOrElse(1)
      version     =  e(A_SOFT_VERSION).map(v => new Version(v))
      releaseDate =  e.getAsGTime(A_RELEASE_DATE) map { _.dateTime }
      editor      =  e(A_EDITOR) map { x => new SoftwareEditor(x) }

    } yield {
      Bios( name, desc, version, editor, releaseDate, quantity )
    }
  }

  ///////////////////////// Controller /////////////////////////

  def entryFromController(elt:Controller,dit:InventoryDit,machineId:MachineUuid) : LDAPEntry = {
    val e = dit.MACHINES.CONTROLLER.model(machineId,elt.name)
    e.setOpt(elt.description, A_DESCRIPTION, {x:String => x})
    e +=! (A_QUANTITY, elt.quantity.toString)
    e.setOpt(elt.manufacturer, A_MANUFACTURER, {x:Manufacturer => x.name})
    e.setOpt(elt.cType, A_SME_TYPE, {x:String => x})
    e
  }

  def controllerFromEntry(e:LDAPEntry) : InventoryMappingPure[Controller] = {
    for {
      name         <- e.required(A_CONTROLLER_NAME)
      desc         =  e(A_DESCRIPTION)
      manufacturer =  e(A_MANUFACTURER).map(m => new Manufacturer(m))
      smeType      =  e(A_SME_TYPE)
      quantity     =  e.getAsInt(A_QUANTITY).getOrElse(1)
    } yield {
      Controller( name, desc, manufacturer, smeType, quantity )
    }
  }

  ///////////////////////// MemorySlot /////////////////////////

  def entryFromMemorySlot(elt:MemorySlot,dit:InventoryDit,machineId:MachineUuid) : LDAPEntry = {
    val e = dit.MACHINES.MEMORY.model(machineId,elt.slotNumber)
    e.setOpt(elt.description, A_DESCRIPTION, {x:String => x})
    e +=! (A_QUANTITY, elt.quantity.toString)
    e.setOpt(elt.name,A_NAME,{x:String => x})
    e.setOpt(elt.capacity,A_MEMORY_CAPACITY, {x:MemorySize => x.size.toString})
    e.setOpt(elt.caption,A_MEMORY_CAPTION, {x:String => x})
    e.setOpt(elt.speed,A_MEMORY_SPEED, {x:String => x})
    e.setOpt(elt.memType,A_MEMORY_TYPE, {x:String => x})
    e.setOpt(elt.serialNumber,A_SERIAL_NUMBER, {x:String => x})
    e
  }

  def memorySlotFromEntry(e:LDAPEntry) : InventoryMappingPure[MemorySlot] = {
    for {
      slotNumber <- e.required(A_MEMORY_SLOT_NUMBER)
      name       =  e(A_NAME)
      desc       =  e(A_DESCRIPTION)
      quantity   =  e.getAsInt(A_QUANTITY).getOrElse(1)
      capacity   =  e(A_MEMORY_CAPACITY).map{x => MemorySize(x)}
      caption    =  e(A_MEMORY_CAPTION)
      speed      =  e(A_MEMORY_SPEED)
      memType    =  e(A_MEMORY_TYPE)
      serial     =  e(A_SERIAL_NUMBER)
    } yield {
      MemorySlot(
            slotNumber, name, desc, capacity, caption
          , speed, memType, serial, quantity )
    }
  }

  ///////////////////////// Port /////////////////////////

  def entryFromPort(elt:Port,dit:InventoryDit,machineId:MachineUuid) : LDAPEntry = {
    val e = dit.MACHINES.PORT.model(machineId,elt.name)
    e.setOpt(elt.description, A_DESCRIPTION, {x:String => x})
    e +=! (A_QUANTITY, elt.quantity.toString)
    e.setOpt(elt.pType, A_SME_TYPE, {x:String => x})
    e
  }

  def portFromEntry(e:LDAPEntry) : InventoryMappingPure[Port] = {
    for {
      name     <- e.required(A_PORT_NAME)
      desc     =  e(A_DESCRIPTION)
      smeType  =  e(A_SME_TYPE)
      quantity =  e.getAsInt(A_QUANTITY).getOrElse(1)
    } yield {
      Port( name, desc, smeType, quantity )
    }
  }

  ///////////////////////// Processor /////////////////////////

  def entryFromProcessor(elt:Processor,dit:InventoryDit,machineId:MachineUuid) : LDAPEntry = {
    val e = dit.MACHINES.CPU.model(machineId,elt.name)
    e.setOpt(elt.description, A_DESCRIPTION,    { x:String => x } )
    e +=! (A_QUANTITY, elt.quantity.toString)
    e.setOpt(elt.speed,A_PROCESSOR_SPEED,       { x:Int => x.toString } )
    e.setOpt(elt.stepping,A_PROCESSOR_STEPPING, { x:Int=> x.toString } )
    e.setOpt(elt.family, A_PROCESSOR_FAMILLY,   { x:Int => x.toString() } )
    e.setOpt(elt.model, A_MODEL,                { x:Int => x.toString() } )
    e.setOpt(elt.manufacturer, A_MANUFACTURER,  { x:Manufacturer => x.name } )
    e.setOpt(elt.core, A_CORE,                  { x:Int => x.toString() } )
    e.setOpt(elt.thread, A_THREAD,              { x:Int => x.toString() } )
    e.setOpt(elt.familyName, A_PROCESSOR_FAMILY_NAME , { x:String => x } )
    e.setOpt(elt.arch, A_PROCESSOR_ARCHITECTURE,       { x:String => x } )
    e.setOpt(elt.cpuid, A_CPUID,                { x:String => x } )
    e.setOpt(elt.externalClock, A_EXTERNAL_CLOCK, {x:Float => x.toString()} )
    e
  }

  def processorFromEntry(e:LDAPEntry) : InventoryMappingPure[Processor] = {
    for {
      name          <- e.required(A_PROCESSOR_NAME)
      desc          =  e(A_DESCRIPTION)
      quantity      =  e.getAsInt(A_QUANTITY).getOrElse(1)
      speed         =  e.getAsInt(A_PROCESSOR_SPEED)
      stepping      =  e.getAsInt(A_PROCESSOR_STEPPING)
      family        =  e.getAsInt(A_PROCESSOR_FAMILLY)
      model         =  e.getAsInt(A_MODEL)
      manufacturer  =  e(A_MANUFACTURER).map(m => new Manufacturer(m))
      core          =  e.getAsInt(A_CORE)
      thread        =  e.getAsInt(A_THREAD)
      familyName    =  e(A_PROCESSOR_FAMILY_NAME)
      arch          =  e(A_PROCESSOR_ARCHITECTURE)
      externalClock =  e.getAsFloat(A_EXTERNAL_CLOCK)
      cpuid         =  e(A_CPUID)
    } yield {
      Processor(
            manufacturer, name, arch, desc, speed, externalClock, core
          , thread, cpuid, stepping, family, familyName, model, quantity )
    }
  }

  ///////////////////////// Slot /////////////////////////

  def entryFromSlot(elt:Slot,dit:InventoryDit,machineId:MachineUuid) : LDAPEntry = {
    val e = dit.MACHINES.PORT.model(machineId,elt.name)
    e.setOpt(elt.description, A_DESCRIPTION, {x:String => x})
    e +=! (A_QUANTITY, elt.quantity.toString)
    e.setOpt(elt.status, A_STATUS, {x:String => x})
    e
  }

  def slotFromEntry(e:LDAPEntry) : InventoryMappingPure[Slot] = {
    for {
      name     <- e.required(A_SLOT_NAME)
      desc     =  e(A_DESCRIPTION)
      status   =  e(A_STATUS)
      quantity =  e.getAsInt(A_QUANTITY).getOrElse(1)
    } yield {
      Slot( name, desc, status, quantity )
    }
  }

  ///////////////////////// Sound /////////////////////////

  def entryFromSound(elt:Sound,dit:InventoryDit,machineId:MachineUuid) : LDAPEntry = {
    val e = dit.MACHINES.SOUND.model(machineId,elt.name)
    e.setOpt(elt.description, A_DESCRIPTION, {x:String => x})
    e +=! (A_QUANTITY, elt.quantity.toString)
    e
  }

  def soundFromEntry(e:LDAPEntry) : InventoryMappingPure[Sound] = {
    for {
      name     <- e.required(A_SOUND_NAME)
      desc     =  e(A_DESCRIPTION)
      quantity =  e.getAsInt(A_QUANTITY).getOrElse(1)
    } yield {
      Sound( name, desc, quantity )
    }
  }

  ///////////////////////// Storage /////////////////////////

  def entryFromStorage(elt:Storage,dit:InventoryDit,machineId:MachineUuid) : LDAPEntry = {
    val e = dit.MACHINES.STORAGE.model(machineId,elt.name)
    e.setOpt(elt.description, A_DESCRIPTION, {x:String => x})
    e +=! (A_QUANTITY, elt.quantity.toString)
    e.setOpt(elt.size,A_STORAGE_SIZE, {x:MemorySize => x.size.toString})
    e.setOpt(elt.firmware,A_STORAGE_FIRMWARE, {x:String => x})
    e.setOpt(elt.manufacturer,A_MANUFACTURER, {x:Manufacturer => x.name})
    e.setOpt(elt.model,A_MODEL, {x:String => x})
    e.setOpt(elt.serialNumber,A_SERIAL_NUMBER, {x:String => x})
    e.setOpt(elt.sType,A_SME_TYPE, {x:String => x})

    e
  }

  def storageFromEntry(e:LDAPEntry) : InventoryMappingPure[Storage] = {
    for {
      name         <- e.required(A_STORAGE_NAME)
      desc         =  e(A_DESCRIPTION)
      size         =  e(A_STORAGE_SIZE).map{x => MemorySize(x)}
      firmware     =  e(A_STORAGE_FIRMWARE)
      manufacturer =  e(A_MANUFACTURER).map( m => new Manufacturer(m))
      model        =  e(A_MODEL)
      serialNumber =  e(A_SERIAL_NUMBER)
      smeType      =  e(A_SME_TYPE)
      quantity     =  e.getAsInt(A_QUANTITY).getOrElse(1)
    } yield {
      Storage( name, desc, size, firmware, manufacturer
          , model, serialNumber, smeType, quantity )
    }
  }

  ///////////////////////// Video /////////////////////////

  def entryFromVideo(elt:Video,dit:InventoryDit,machineId:MachineUuid) : LDAPEntry = {
    val e = dit.MACHINES.VIDEO.model(machineId,elt.name)
    e.setOpt(elt.description, A_DESCRIPTION, {x:String => x})
    e +=! (A_QUANTITY, elt.quantity.toString)
    e.setOpt(elt.chipset,A_VIDEO_CHIPSET, {x:String => x})
    e.setOpt(elt.memory,A_MEMORY_CAPACITY, {x:MemorySize => x.size.toString})
    e.setOpt(elt.resolution,A_VIDEO_RESOLUTION, {x:String => x})
    e
  }

  def videoFromEntry(e:LDAPEntry) : InventoryMappingPure[Video] = {
    for {
      name       <- e.required(A_VIDEO_NAME)
      desc       =  e(A_DESCRIPTION)
      quantity   =  e.getAsInt(A_QUANTITY).getOrElse(1)
      chipset    =  e(A_VIDEO_CHIPSET)
      memory     =  e(A_MEMORY_CAPACITY).map{x => MemorySize(x)}
      resolution =  e (A_VIDEO_RESOLUTION)
    } yield {
      Video( name, desc, chipset, memory, resolution, quantity )
    }
  }

  //////////////////// Machine ////////////////////

  //perhaps that should be in DIT ?
  //def machineType2Filter(mt : MachineType) : Filter = BuildFilter.IS(machineType2ObjectClass(mt).name)

  private[this] def machineType2ObjectClass(mt : MachineType) : LDAPObjectClass = {
    mt match {
      case VirtualMachineType(UnknownVmType) => OC(OC_VM)
      case VirtualMachineType(VirtualBox) => OC(OC_VM_VIRTUALBOX)
      case VirtualMachineType(Xen) => OC(OC_VM_XEN)
      case VirtualMachineType(VMWare) => OC(OC_VM_VMWARE)
      case VirtualMachineType(SolarisZone) => OC(OC_VM_SOLARIS_ZONE)
      case VirtualMachineType(QEmu) => OC(OC_VM_QEMU)
      case VirtualMachineType(AixLPAR) => OC(OC_VM_AIX_LPAR)
      case VirtualMachineType(HyperV) => OC(OC_VM_HYPERV)
      case VirtualMachineType(BSDJail) => OC(OC_VM_BSDJAIL)
      case VirtualMachineType(OpenVZ) => OC(OC_VM_OPENVZ)
      case VirtualMachineType(Virtuozzo) => OC(OC_VM_VIRTUOZZO)
      case VirtualMachineType(LXC) => OC(OC_VM_LXC)
      case PhysicalMachineType => OC(OC_PM)
    }
  }

  def machineTypeFromObjectClasses(objectClassNames:Set[String]) = {
    def objectClass2MachineType(oc : LDAPObjectClass) : Option[MachineType] = {
      oc match {
        case LDAPObjectClass(OC_VM,_,_,_)              => Some(VirtualMachineType(UnknownVmType))
        case LDAPObjectClass(OC_VM_VIRTUALBOX,_,_,_)   => Some(VirtualMachineType(VirtualBox))
        case LDAPObjectClass(OC_VM_XEN,_,_,_)          => Some(VirtualMachineType(Xen))
        case LDAPObjectClass(OC_VM_VMWARE,_,_,_)       => Some(VirtualMachineType(VMWare))
        case LDAPObjectClass(OC_VM_SOLARIS_ZONE,_,_,_) => Some(VirtualMachineType(SolarisZone))
        case LDAPObjectClass(OC_VM_QEMU,_,_,_)         => Some(VirtualMachineType(QEmu))
        case LDAPObjectClass(OC_VM_AIX_LPAR,_,_,_)     => Some(VirtualMachineType(AixLPAR))
        case LDAPObjectClass(OC_VM_HYPERV,_,_,_)       => Some(VirtualMachineType(HyperV))
        case LDAPObjectClass(OC_VM_BSDJAIL,_,_,_)      => Some(VirtualMachineType(BSDJail))
        case LDAPObjectClass(OC_VM_LXC, _, _, _)       => Some(VirtualMachineType(LXC))
        case LDAPObjectClass(OC_VM_VIRTUOZZO, _, _, _) => Some(VirtualMachineType(Virtuozzo))
        case LDAPObjectClass(OC_VM_OPENVZ, _, _, _)    => Some(VirtualMachineType(OpenVZ))
        case LDAPObjectClass(OC_PM,_,_,_)              => Some(PhysicalMachineType)
        case _ => None
      }
    }
    val machineTypes = objectClassNames.filter(x => machineTypesNames.exists(y => x.toLowerCase == y.toLowerCase))
    val types = OC.demux(machineTypes.toSeq:_*) - OC(OC_MACHINE)
    if(types.size == 1) objectClass2MachineType(types.head) else None
  }

  def treeFromMachine(machine:MachineInventory) : LDAPTree = {
    //the root entry of the tree: the machine inventory
    val dit = ditService.getDit(machine.status)
    val root = dit.MACHINES.MACHINE.model(machine.id)
    root.setOpt(machine.mbUuid, A_MB_UUID, {x:MotherBoardUuid => x.value})
    root += (A_OC, machineType2ObjectClass(machine.machineType).name)
    root.setOpt(machine.inventoryDate,A_INVENTORY_DATE,{x:DateTime => GeneralizedTime(x).toString})
    root.setOpt(machine.receiveDate,A_RECEIVE_DATE,{x:DateTime => GeneralizedTime(x).toString})
    root.setOpt(machine.name,A_NAME,{x:String => x})
    root.setOpt(machine.manufacturer,A_MANUFACTURER, {x:Manufacturer => x.name})
    root.setOpt(machine.systemSerialNumber,A_SERIAL_NUMBER, {x:String => x})

    val tree = LDAPTree(root)
    //now, add machine elements as children
    machine.bios.foreach        { x => tree.addChild(entryFromBios(x, dit, machine.id)) }
    machine.controllers.foreach { x => tree.addChild(entryFromController(x, dit, machine.id)) }
    machine.memories.foreach    { x => tree.addChild(entryFromMemorySlot(x, dit, machine.id)) }
    machine.ports.foreach       { x => tree.addChild(entryFromPort(x, dit, machine.id)) }
    machine.processors.foreach  { x => tree.addChild(entryFromProcessor(x, dit, machine.id)) }
    machine.slots.foreach       { x => tree.addChild(entryFromSlot(x, dit, machine.id)) }
    machine.sounds.foreach      { x => tree.addChild(entryFromSound(x, dit, machine.id)) }
    machine.storages.foreach    { x => tree.addChild(entryFromStorage(x, dit, machine.id)) }
    machine.videos.foreach      { x => tree.addChild(entryFromVideo(x, dit, machine.id)) }

    //ok !
    tree
  }

  /*
   * Utility method that do the lookup between an LDAPEntry
   * and the matching machine elements.
   * It adds it to a machine, return the modified machine.
   * If the mapping goes bad or the entry type is unknown, the
   * MachineInventory is returned as it was, and the error is logged
   */
  private[this] def mapAndAddElementGeneric[U, T](from: U, e: LDAPEntry, name: String, f: LDAPEntry => InventoryMappingPure[T], path: U => PathModify[U, Seq[T]]): UIO[U] = {
    f(e) match {
      case Left(error) =>
        InventoryLogger.error(Chained(s"Error when mapping LDAP entry to a '${name}'. Entry details: ${e}.", error).fullMsg) *>
        from.succeed
      case Right(value) =>
        path(from).using( value +: _ ).succeed
    }
  }

  private[this] def mapAndAddMachineElement(entry:LDAPEntry, machine:MachineInventory) : UIO[MachineInventory] = {
    def mapAndAdd[T](name: String, f: LDAPEntry => InventoryMappingPure[T], path: MachineInventory => PathModify[MachineInventory, Seq[T]]): UIO[MachineInventory] = mapAndAddElementGeneric[MachineInventory, T](machine, entry, name, f, path)

    import com.softwaremill.quicklens._

    entry match {
      case e if(e.isA(OC_MEMORY))     => mapAndAdd("memory slot", memorySlotFromEntry, _.modify(_.memories)   )
      case e if(e.isA(OC_PORT))       => mapAndAdd("port"       , portFromEntry      , _.modify(_.ports)      )
      case e if(e.isA(OC_SLOT))       => mapAndAdd("slot"       ,  slotFromEntry     , _.modify(_.slots)      )
      case e if(e.isA(OC_SOUND))      => mapAndAdd("sound card" , soundFromEntry     , _.modify(_.sounds)     )
      case e if(e.isA(OC_BIOS))       => mapAndAdd("bios"       , biosFromEntry      , _.modify(_.bios)       )
      case e if(e.isA(OC_CONTROLLER)) => mapAndAdd("controller" , controllerFromEntry, _.modify(_.controllers))
      case e if(e.isA(OC_PROCESSOR))  => mapAndAdd("processor"  , processorFromEntry , _.modify(_.processors) )
      case e if(e.isA(OC_STORAGE))    => mapAndAdd("storage"    , storageFromEntry   , _.modify(_.storages)   )
      case e if(e.isA(OC_VIDEO))      => mapAndAdd("video"      , videoFromEntry     , _.modify(_.videos)     )
      case e                          =>
        InventoryLogger.error(s"Unknown entry type for a machine element, that entry will be ignored: ${e}") *> machine.succeed
    }
  }

  def machineFromTree(tree:LDAPTree) : IOResult[MachineInventory] = {
    for {
      dit                <- ditService.getDit(tree.root().dn).notOptional(s"Impossible to find DIT for entry '${tree.root().dn.toString()}'")
      inventoryStatus    =  ditService.getInventoryStatus(dit)
      id                 <- dit.MACHINES.MACHINE.idFromDN(tree.root.dn).toIO
      machineType        <- machineTypeFromObjectClasses(tree.root().valuesFor(A_OC).toSet).notOptional("Can not find machine types")
      name               =  tree.root()(A_NAME)
      mbUuid             =  tree.root()(A_MB_UUID) map { x => MotherBoardUuid(x) }
      inventoryDate      =  tree.root.getAsGTime(A_INVENTORY_DATE).map { _.dateTime }
      receiveDate        =  tree.root.getAsGTime(A_RECEIVE_DATE).map { _.dateTime }
      manufacturer       =  tree.root()(A_MANUFACTURER).map(m => new Manufacturer(m))
      systemSerialNumber =  tree.root()(A_SERIAL_NUMBER)
      //now, get all subentries
      m                  = MachineInventory(id,inventoryStatus,machineType,name,mbUuid,inventoryDate
                            , receiveDate, manufacturer, systemSerialNumber)
      //map subentries and return result
      res                <- ZIO.foldLeft(tree.children)(m) { case (m, (rdn,t)) => mapAndAddMachineElement(t.root(), m) }
    } yield {
      res
    }
  }

  ///////////////////////////////////////////////////////////////////////////////////////////////
  /////////////////////////////////// ServerInventory mapping ///////////////////////////////////
  ///////////////////////////////////////////////////////////////////////////////////////////////

  ///////////////////////// FileSystem /////////////////////////

  def entryFromFileSystem(elt:FileSystem, dit:InventoryDit, serverId:NodeId) : LDAPEntry = {
    val e = dit.NODES.FILESYSTEM.model(serverId,elt.mountPoint)
    e.setOpt(elt.name,        A_NAME,        {x:String => x})
    e.setOpt(elt.description, A_DESCRIPTION, {x:String => x})
    e.setOpt(elt.fileCount,   A_FILE_COUNT,  {x:Int => x.toString})
    e.setOpt(elt.freeSpace,   A_FREE_SPACE,  {x:MemorySize => x.size.toString})
    e.setOpt(elt.totalSpace,  A_TOTAL_SPACE, {x:MemorySize => x.size.toString})
    e
  }

  def fileSystemFromEntry(e:LDAPEntry) : InventoryMappingPure[FileSystem] = {
    for {
      mountPoint <- e.required(A_MOUNT_POINT)
      name       =  e(A_NAME)
      desc       =  e(A_DESCRIPTION)
      fileCount  =  e.getAsInt(A_FILE_COUNT)
      freeSpace  =  e.getAsLong(A_FREE_SPACE).map(new MemorySize(_))
      totalSpace =  e.getAsLong(A_TOTAL_SPACE).map(new MemorySize(_))
    } yield {
      FileSystem(mountPoint, name, desc, fileCount, freeSpace, totalSpace)
    }
  }

  ///////////////////////// Networks /////////////////////////

  def entryFromNetwork(elt:Network, dit:InventoryDit, serverId:NodeId) : LDAPEntry = {
    // mutable, yep
    def setSeqAddress(e: LDAPEntry, attr: String, list: Seq[InetAddress]): Unit = {
      if(list.isEmpty) {
        e -= attr
      } else {
        e +=!(attr, list.map(_.getHostAddress):_*)
      }
    }

    val e = dit.NODES.NETWORK.model(serverId,elt.name)
    e.setOpt(elt.description, A_DESCRIPTION, {x:String => x})
    //addresses
    setSeqAddress(e, A_NETIF_ADDRESS, elt.ifAddresses)
    setSeqAddress(e, A_NETIF_GATEWAY, elt.ifGateway)
    setSeqAddress(e, A_NETIF_MASK   , elt.ifMask)
    setSeqAddress(e, A_NETIF_SUBNET , elt.ifSubnet)
    e.setOpt(elt.ifDhcp,     A_NETIF_DHCP,     {x:InetAddress => x.getHostAddress})
    e.setOpt(elt.macAddress, A_NETIF_MAC,      {x:String => x})
    e.setOpt(elt.status,     A_STATUS,         {x:String => x})
    e.setOpt(elt.ifType,     A_NETIF_TYPE,     {x:String => x})
    e.setOpt(elt.speed,      A_SPEED,          {x:String => x})
    e.setOpt(elt.typeMib,    A_NETIF_TYPE_MIB, {x:String => x})
    e
  }

  def networkFromEntry(e:LDAPEntry) : InventoryMappingPure[Network] = {
    for {
      name       <- e.required(A_NETWORK_NAME)
      desc       =  e(A_DESCRIPTION)
      ifAddresses=  e.valuesFor(A_NETIF_ADDRESS).toSeq.flatMap(getAddressByName)
      ifGateway  =  e.valuesFor(A_NETIF_GATEWAY).toSeq.flatMap(getAddressByName)
      ifMask     =  e.valuesFor(A_NETIF_MASK).toSeq.flatMap(getAddressByName)
      ifSubnet   =  e.valuesFor(A_NETIF_SUBNET).toSeq.flatMap(getAddressByName)
      ifDhcp     =  e(A_NETIF_DHCP).flatMap(getAddressByName(_))
      macAddress =  e(A_NETIF_MAC)
      status     =  e(A_STATUS)
      ifType     =  e(A_NETIF_TYPE)
      speed      =  e(A_SPEED)
      typeMib    =  e(A_NETIF_TYPE_MIB)
    } yield {
      Network( name, desc, ifAddresses, ifDhcp, ifGateway
          , ifMask, ifSubnet, macAddress, status, ifType, speed, typeMib )
    }
  }

    ///////////////////////// VM INFO /////////////////////////

  def entryFromVMInfo(elt:VirtualMachine, dit:InventoryDit, serverId:NodeId) : LDAPEntry = {
    val e = dit.NODES.VM.model(serverId,elt.uuid.value)
    e.setOpt(elt.description, A_DESCRIPTION,  {x:String => x})
    e.setOpt(elt.memory,      A_VM_MEMORY,    {x:String => x})
    e.setOpt(elt.name,        A_VM_NAME,      {x:String => x})
    e.setOpt(elt.owner,       A_VM_OWNER,     {x:String => x})
    e.setOpt(elt.status,      A_VM_STATUS,    {x:String => x})
    e.setOpt(elt.subsystem,   A_VM_SUBSYSTEM, {x:String => x})
    e.setOpt(elt.vcpu,        A_VM_CPU,       {x:Int => x.toString()})
    e.setOpt(elt.vmtype,      A_VM_TYPE,      {x:String => x})
    e
  }

  def vmFromEntry(e:LDAPEntry) : InventoryMappingPure[VirtualMachine] = {
    for {
      vmid      <- e.required(A_VM_ID)
      memory    =  e(A_VM_MEMORY)
      name      =  e(A_VM_NAME)
      owner     =  e(A_VM_OWNER)
      status    =  e(A_VM_STATUS)
      subsystem =  e(A_VM_SUBSYSTEM)
      vcpu      =  e.getAsInt(A_VM_CPU)
      vmtype    =  e(A_VM_TYPE)

    } yield {
      VirtualMachine( vmtype,subsystem,owner,name,status,vcpu,memory,new MachineUuid(vmid) )
    }
  }

<<<<<<< HEAD
  ////////////////// Node Custom Properties /////////////////////////
  final object CustomPropertiesSerialization {

    import net.liftweb.json._

    /*
     * CustomProperty serialization must follow NodeProperties one:
     * {"name":"propkey","value": JVALUE}
     * with JVALUE either a simple type (string, int, etc) or a valid JSON
     */
    implicit class Serialise(cs: CustomProperty) {
      def toJson: String = {
        Serialization.write(cs)(DefaultFormats)
      }
    }

    implicit class Unserialize(json: String) {
      def toCustomProperty: IOResult[CustomProperty] = {
        implicit val formats = DefaultFormats
        IOResult.effect(Serialization.read[CustomProperty](json))
      }
    }
  }

=======
>>>>>>> 684a1cee
  //////////////////Node/ NodeInventory /////////////////////////

  def treeFromNode(server:NodeInventory) : LDAPTree = {
    import com.normation.inventory.domain.AgentInfoSerialisation._

    val dit = ditService.getDit(server.main.status)
    //the root entry of the tree: the machine inventory
    val root = server.main.osDetails match {
      case UnknownOS(osFullName, osVersion, osServicePack, kernelVersion) =>
        dit.NODES.NODE.genericModel(server.main.id)

      case Linux(os,osFullName,osVersion,osServicePack,kernelVersion) =>
        val linux = dit.NODES.NODE.linuxModel(server.main.id)
        os match {
          case Debian     => linux += (A_OS_NAME, A_OS_DEBIAN)
          case Ubuntu     => linux += (A_OS_NAME, A_OS_UBUNTU)
          case Redhat     => linux += (A_OS_NAME, A_OS_REDHAT)
          case Centos     => linux += (A_OS_NAME, A_OS_CENTOS)
          case Fedora     => linux += (A_OS_NAME, A_OS_FEDORA)
          case Suse       => linux += (A_OS_NAME, A_OS_SUZE)
          case Android    => linux += (A_OS_NAME, A_OS_ANDROID)
          case Oracle     => linux += (A_OS_NAME, A_OS_ORACLE)
          case Scientific => linux += (A_OS_NAME, A_OS_SCIENTIFIC)
          case Slackware  => linux += (A_OS_NAME, A_OS_SLACKWARE)
          case Mint       => linux += (A_OS_NAME, A_OS_MINT)
          case _          => linux += (A_OS_NAME, A_OS_UNKNOWN_LINUX)
        }
        linux

      case Solaris(_,_,_,_) =>
        val solaris = dit.NODES.NODE.solarisModel(server.main.id)
        solaris += (A_OS_NAME, A_OS_SOLARIS)
        solaris

      case Aix(_,_,_,_) =>
        val aix = dit.NODES.NODE.aixModel(server.main.id)
        aix += (A_OS_NAME, A_OS_AIX)
        aix

      case Bsd(os,_,_,_,_) =>
        val bsd = dit.NODES.NODE.bsdModel(server.main.id)
        os match {
          case FreeBSD => bsd += (A_OS_NAME, A_OS_FREEBSD)
          case _       => bsd += (A_OS_NAME, A_OS_UNKNOWN_BSD)
        }
        bsd

      case Windows(os,osFullName,osVersion,osServicePack,kernelVersion,userDomain,registrationCompany,productKey,productId) =>
        val win = dit.NODES.NODE.windowsModel(server.main.id)
        os match {
          case WindowsXP     => win += (A_OS_NAME, A_OS_WIN_XP)
          case WindowsVista  => win += (A_OS_NAME, A_OS_WIN_VISTA)
          case WindowsSeven  => win += (A_OS_NAME, A_OS_WIN_SEVEN)
          case Windows10     => win += (A_OS_NAME, A_OS_WIN_10)
          case Windows2000   => win += (A_OS_NAME, A_OS_WIN_2000)
          case Windows2003   => win += (A_OS_NAME, A_OS_WIN_2003)
          case Windows2008   => win += (A_OS_NAME, A_OS_WIN_2008)
          case Windows2008R2 => win += (A_OS_NAME, A_OS_WIN_2008_R2)
          case Windows2012   => win += (A_OS_NAME, A_OS_WIN_2012)
          case Windows2012R2 => win += (A_OS_NAME, A_OS_WIN_2012_R2)
          case Windows2016   => win += (A_OS_NAME, A_OS_WIN_2016)
          case Windows2016R2 => win += (A_OS_NAME, A_OS_WIN_2016_R2)
          case Windows2019   => win += (A_OS_NAME, A_OS_WIN_2019)
          case _ => win += (A_OS_NAME, A_OS_UNKNOWN_WINDOWS)
        }
        win.setOpt(userDomain, A_WIN_USER_DOMAIN, { x: String => x })
        win.setOpt(registrationCompany, A_WIN_COMPANY, { x: String => x })
        win.setOpt(productKey, A_WIN_KEY, { x: String => x })
        win.setOpt(productId, A_WIN_ID, { x: String => x })
        win
    }
    root +=! (A_OS_FULL_NAME      , server.main.osDetails.fullName)
    root +=! (A_OS_VERSION        , server.main.osDetails.version.value)
    root.setOpt(server.main.osDetails.servicePack, A_OS_SERVICE_PACK, { x:String => x })
    root +=! (A_OS_KERNEL_VERSION , server.main.osDetails.kernelVersion.value)
    root +=! (A_ROOT_USER         , server.main.rootUser)
    root +=! (A_HOSTNAME          , server.main.hostname)
    root +=! (A_KEY_STATUS        , server.main.keyStatus.value)
    root +=! (A_POLICY_SERVER_UUID, server.main.policyServerId.value)
    root.setOpt(server.ram               , A_OS_RAM, { m: MemorySize => m.size.toString })
    root.setOpt(server.swap              , A_OS_SWAP, { m: MemorySize => m.size.toString })
    root.setOpt(server.archDescription   , A_ARCH, { x: String => x })
    root.setOpt(server.lastLoggedUser    , A_LAST_LOGGED_USER, { x: String => x })
    root.setOpt(server.lastLoggedUserTime, A_LAST_LOGGED_USER_TIME, { x: DateTime => GeneralizedTime(x).toString })
    root.setOpt(server.inventoryDate     , A_INVENTORY_DATE, { x: DateTime => GeneralizedTime(x).toString })
    root.setOpt(server.receiveDate       , A_RECEIVE_DATE, { x: DateTime => GeneralizedTime(x).toString })
    root +=! (A_AGENTS_NAME       , server.agents.map(x => x.toJsonString):_*)
    root +=! (A_SOFTWARE_DN       , server.softwareIds.map(x => dit.SOFTWARE.SOFT.dn(x).toString):_*)
    root +=! (A_EV                , server.environmentVariables.map(x => Serialization.write(x)):_*)
    root +=! (A_PROCESS           , server.processes.map(x => Serialization.write(x)):_*)
    root +=! (A_LIST_OF_IP        , server.serverIps.distinct:_*)
    //we don't know their dit...
    root +=! (A_CONTAINER_DN      , server.machineId.map { case (id, status) =>
      ditService.getDit(status).MACHINES.MACHINE.dn(id).toString
    }.toSeq:_*)
    root +=! (A_ACCOUNT           , server.accounts:_*)
    root +=! (A_SERVER_ROLE       , server.serverRoles.toSeq.map(_.value):_*)
    server.timezone.foreach { timezone =>
      root +=! (A_TIMEZONE_NAME   , timezone.name)
      root +=! (A_TIMEZONE_OFFSET , timezone.offset)
    }
    server.customProperties.foreach { cp =>
      import CustomPropertiesSerialization.Serialise
      root += (A_CUSTOM_PROPERTY, cp.toJson)
    }

    val tree = LDAPTree(root)
    //now, add machine elements as children
    server.networks.foreach { x => tree.addChild(entryFromNetwork(x, dit, server.main.id)) }
    server.fileSystems.foreach { x => tree.addChild(entryFromFileSystem(x, dit, server.main.id)) }
    server.vms.foreach { x => tree.addChild(entryFromVMInfo(x,dit,server.main.id)) }
    tree
  }

  /*
   * Utility method that do the lookup between an LDAPEntry
   * and the matching server elements.
   * It adds it to a server, return the modified server.
   * If the mapping goes bad or the entry type is unknown, the
   * NodeInventory is returned as it was, and the error is logged
   */
  private[this] def mapAndAddNodeElement(entry:LDAPEntry, node: NodeInventory) : UIO[NodeInventory] = {
    def mapAndAdd[T](name: String, f: LDAPEntry => InventoryMappingPure[T], path: NodeInventory => PathModify[NodeInventory, Seq[T]]): UIO[NodeInventory] = mapAndAddElementGeneric[NodeInventory, T](node, entry, name, f, path)

    entry match {
      case e if(e.isA(OC_NET_IF))  => mapAndAdd("network interface", networkFromEntry   , _.modify(_.networks))
      case e if(e.isA(OC_FS))      => mapAndAdd("file system"      , fileSystemFromEntry, _.modify(_.fileSystems))
      case e if(e.isA(OC_VM_INFO)) => mapAndAdd("virtual machine"  , vmFromEntry        , _.modify(_.vms))
      case e =>
        InventoryLogger.error(s"Unknow entry type for a server element, that entry will be ignored: ${e}") *>
        node.succeed
    }

  }

  def mapSeqStringToMachineIdAndStatus(set:Set[String]) : Seq[(MachineUuid,InventoryStatus)] = {
    set.toSeq.flatMap { x =>
      (for {
        dn   <- try { Right(new DN(x)) } catch { case e:LDAPException => Left(MalformedDN(s"Can not parse DN: '${x}'. Exception was: ${e.getMessage}")) }
        dit  <- ditService.getDit(dn).toRight(Inconsistancy(s"Can not find DIT from DN '${x}'"))
        uuid <- dit.MACHINES.MACHINE.idFromDN(dn)
        st   =  ditService.getInventoryStatus(dit)
      } yield (uuid, st) ) match {
        case Right(st) => List(st)
        case Left(err) =>
          InventoryLogger.logEffect.error(s"Error when processing machine DN '${x}': ${err.msg}")
          Nil
      }
    }
  }

  def mapOsDetailsFromEntry(entry: LDAPEntry) : InventoryMappingPure[OsDetails] = {
    for {
      osName        <- entry.required(A_OS_NAME)
      osVersion     <- entry.required(A_OS_VERSION).map(x => new Version(x))
      kernelVersion <- entry.required(A_OS_KERNEL_VERSION).map(x => new Version(x))
      osFullName    =  entry(A_OS_FULL_NAME).getOrElse("")
      osServicePack =  entry(A_OS_SERVICE_PACK)
      osDetails     <- if(entry.isA(OC_WINDOWS_NODE)) {
                          val os = osName match {
                            case A_OS_WIN_XP      => WindowsXP
                            case A_OS_WIN_VISTA   => WindowsVista
                            case A_OS_WIN_SEVEN   => WindowsSeven
                            case A_OS_WIN_10      => Windows10
                            case A_OS_WIN_2000    => Windows2000
                            case A_OS_WIN_2003    => Windows2003
                            case A_OS_WIN_2008    => Windows2008
                            case A_OS_WIN_2008_R2 => Windows2008R2
                            case A_OS_WIN_2012    => Windows2012
                            case A_OS_WIN_2012_R2 => Windows2012R2
                            case A_OS_WIN_2016    => Windows2016
                            case A_OS_WIN_2016_R2 => Windows2016R2
                            case A_OS_WIN_2019    => Windows2019
                            case _                => UnknownWindowsType
                          }
                          val userDomain          = entry(A_WIN_USER_DOMAIN)
                          val registrationCompany = entry(A_WIN_COMPANY)
                          val productKey          = entry(A_WIN_KEY)
                          val productId           = entry(A_WIN_ID)
                          Right(Windows(os,osFullName,osVersion,osServicePack,kernelVersion,userDomain,registrationCompany,productKey,productId))

                        } else if(entry.isA(OC_LINUX_NODE)) {
                          val os = osName match {
                            case A_OS_DEBIAN     => Debian
                            case A_OS_UBUNTU     => Ubuntu
                            case A_OS_REDHAT     => Redhat
                            case A_OS_CENTOS     => Centos
                            case A_OS_FEDORA     => Fedora
                            case A_OS_SUZE       => Suse
                            case A_OS_ORACLE     => Oracle
                            case A_OS_SCIENTIFIC => Scientific
                            case A_OS_ANDROID    => Android
                            case A_OS_SLACKWARE  => Slackware
                            case A_OS_MINT       => Mint
                            case _               => UnknownLinuxType
                          }
                          Right(Linux(os,osFullName,osVersion,osServicePack,kernelVersion))

                        } else if(entry.isA(OC_SOLARIS_NODE)) {
                          Right(Solaris(osFullName,osVersion,osServicePack,kernelVersion))
                        } else if(entry.isA(OC_AIX_NODE)) {
                          Right(Aix(osFullName,osVersion,osServicePack,kernelVersion))
                        } else if(entry.isA(OC_BSD_NODE)) {
                          val os = osName match {
                            case A_OS_FREEBSD => FreeBSD
                            case _            => UnknownBsdType
                          }
                          Right(Bsd(os,osFullName,osVersion,osServicePack,kernelVersion))
                        } else if(entry.isA(OC_NODE)) {
                          Right(UnknownOS(osFullName,osVersion,osServicePack,kernelVersion))
                        } else Left(UnknownElement(s"Unknow OS type: '${entry.valuesFor(A_OC).mkString(", ")}'"))
    } yield {
      osDetails
    }
  }

  def nodeFromEntry(entry:LDAPEntry) : IOResult[NodeInventory] = {

    for {
      dit                <- ditService.getDit(entry.dn).notOptional(s"DIT not found for entry ${entry.dn}")
      inventoryStatus    =  ditService.getInventoryStatus(dit)
      id                 <- dit.NODES.NODE.idFromDN(entry.dn).toIO
      keyStatus          <- ZIO.fromEither(entry(A_KEY_STATUS).map(KeyStatus(_)).getOrElse(Right(UndefinedKey)))
      hostname           <- entry.required(A_HOSTNAME).toIO
      rootUser           <- entry.required(A_ROOT_USER).toIO
      policyServerId     <- entry.required(A_POLICY_SERVER_UUID).toIO
      publicKeys         =  entry.valuesFor(A_PKEYS).map(Some(_))
      agentNames         <- {
                              val agents = entry.valuesFor(A_AGENTS_NAME).toSeq.map(Some(_))
                              val agentWithKeys = agents.zipAll(publicKeys, None,None).filter(_._1.isDefined)
                              ZIO.foreach(agentWithKeys) {
                                case (Some(agent), key) =>
                                  AgentInfoSerialisation.parseCompatNonJson(agent,key).chainError(s"Error when parsing agent security token '${agent}'")
                                case (None, key)        =>
                                  InventoryMappingRudderError.MissingMandatory("Error when parsing agent security token: agent is undefined").fail
                              }
                            }
      //now, look for the OS type
      osDetails          <- mapOsDetailsFromEntry(entry).toIO
      // optional information
      name               =  entry(A_NAME)
      description        =  entry(A_DESCRIPTION)
      ram                =  entry(A_OS_RAM).map  { x => MemorySize(x) }
      swap               =  entry(A_OS_SWAP).map { x => MemorySize(x) }
      arch               =  entry(A_ARCH)

      lastLoggedUser     =  entry(A_LAST_LOGGED_USER)
      lastLoggedUserTime =  entry.getAsGTime(A_LAST_LOGGED_USER_TIME).map { _.dateTime }
      publicKeys         =  entry.valuesFor(A_PKEYS).map(k => PublicKey(k))
      ev                 =  entry.valuesFor(A_EV).toSeq.map{Serialization.read[EnvironmentVariable](_)}
      process            =  entry.valuesFor(A_PROCESS).toSeq.map(Serialization.read[Process](_))
      softwareIds        =  entry.valuesFor(A_SOFTWARE_DN).toSeq.flatMap(x => dit.SOFTWARE.SOFT.idFromDN(new DN(x)).toOption)
      machineId          <- mapSeqStringToMachineIdAndStatus(entry.valuesFor(A_CONTAINER_DN)).toList match {
                              case Nil => None.succeed
                              case m :: Nil => Some(m).succeed
                              case l@( m1 :: m2 :: _) =>
                                InventoryLogger.error("Several machine were registered for a node. That is not supported. " +
                                    "The first in the following list will be choosen, but you may encouter strange " +
                                    "results in the future: %s".
                                      format(l.map{ case (id,status) => "%s [%s]".format(id.value, status.name)}.mkString(" ; "))
                                    ) *>
                                Some(m1).succeed
                            }
      inventoryDate      =  entry.getAsGTime(A_INVENTORY_DATE).map { _.dateTime }
      receiveDate        =  entry.getAsGTime(A_RECEIVE_DATE).map { _.dateTime }
      accounts           =  entry.valuesFor(A_ACCOUNT).toSeq
      serverIps          =  entry.valuesFor(A_LIST_OF_IP).toSeq
      serverRoles        =  entry.valuesFor(A_SERVER_ROLE).map(ServerRole(_)).toSet
      timezone           =  (entry(A_TIMEZONE_NAME), entry(A_TIMEZONE_OFFSET)) match {
                              case (Some(name), Some(offset)) => Some(NodeTimezone(name, offset))
                              case _                          => None
                            }
      customProperties   <-  { import CustomPropertiesSerialization.Unserialize
                              ZIO.foreach(entry.valuesFor(A_CUSTOM_PROPERTY))( a =>
                                a.toCustomProperty.foldM(
                                    err =>
                                      InventoryLogger.warn(Chained(s"Error when deserializing node inventory custom property (ignoring that property)", err).fullMsg) *> None.succeed
                                  , p =>
                                      Some(p).succeed
                                )
                              )
                            }
      main               =  NodeSummary (
                                id
                              , inventoryStatus
                              , rootUser
                              , hostname
                              , osDetails
                              , NodeId(policyServerId)
                              , keyStatus
                            )
    } yield {
      NodeInventory(
           main
         , name
         , description
         , ram
         , swap
         , inventoryDate
         , receiveDate
         , arch
         , lastLoggedUser
         , lastLoggedUserTime
         , agentNames
         , serverIps
         , machineId
         , softwareIds
         , accounts
         , ev
         , process
         , serverRoles = serverRoles
         , timezone = timezone
         , customProperties = customProperties.flatten
       )
    }
  }

  def nodeFromTree(tree:LDAPTree) : IOResult[NodeInventory] = {
    for {
      node <- nodeFromEntry(tree.root)
      res  <- ZIO.foldLeft(tree.children)(node) { case (m,(rdn,t)) => mapAndAddNodeElement(t.root(),m) }
    } yield {
      res
    }
  }

}<|MERGE_RESOLUTION|>--- conflicted
+++ resolved
@@ -679,7 +679,6 @@
     }
   }
 
-<<<<<<< HEAD
   ////////////////// Node Custom Properties /////////////////////////
   final object CustomPropertiesSerialization {
 
@@ -704,8 +703,6 @@
     }
   }
 
-=======
->>>>>>> 684a1cee
   //////////////////Node/ NodeInventory /////////////////////////
 
   def treeFromNode(server:NodeInventory) : LDAPTree = {
