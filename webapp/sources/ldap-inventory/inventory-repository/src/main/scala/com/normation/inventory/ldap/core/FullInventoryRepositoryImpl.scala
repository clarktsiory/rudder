--- conflicted
+++ resolved
@@ -287,7 +287,7 @@
     ZIO.foreach(machinesTree.children.values) { tree =>
       mapper
         .machineFromTree(tree)
-        .foldM(
+        .foldZIO(
           err =>
             InventoryDataLogger.error(
               s"Error when mapping inventory data for entry '${tree.root.rdn.map(_.toString).getOrElse("")}': ${err.fullMsg}"
@@ -301,7 +301,7 @@
     ZIO.foreach(nodesTree.children.values) { tree =>
       mapper
         .nodeFromTree(tree)
-        .foldM(
+        .foldZIO(
           err =>
             InventoryDataLogger.error(
               s"Error when mapping inventory data for entry '${tree.root.rdn.map(_.toString).getOrElse("")}': ${err.fullMsg}"
@@ -325,37 +325,6 @@
                      case Some(tree) => tree.succeed
                    }
       // we don't want that one error somewhere breaks everything
-<<<<<<< HEAD
-      nodes       <- ZIO.foreach(nodeTree.children.values) { tree =>
-                       mapper
-                         .nodeFromTree(tree)
-                         .foldZIO(
-                           err =>
-                             InventoryDataLogger.error(
-                               s"Error when mapping inventory data for entry '${tree.root.rdn.map(_.toString).getOrElse("")}': ${err.fullMsg}"
-                             ) *> None.succeed,
-                           ok => Some(ok).succeed
-                         )
-                     }
-
-      // Get into Machines subtree
-      machineTree <- tree.flatMap(_.children.get(dit.MACHINES.rdn)) match {
-                       case None       =>
-                         LDAPRudderError.Consistancy(s"Could not find machine inventories in ${dit.BASE_DN.toString}").fail
-                       case Some(tree) => tree.succeed
-                     }
-      machines    <- ZIO.foreach(machineTree.children.values) { tree =>
-                       mapper
-                         .machineFromTree(tree)
-                         .foldZIO(
-                           err =>
-                             InventoryDataLogger.error(
-                               s"Error when mapping inventory data for entry '${tree.root.rdn.map(_.toString).getOrElse("")}': ${err.fullMsg}"
-                             ) *> None.succeed,
-                           ok => Some(ok).succeed
-                         )
-                     }
-=======
       nodes     <- nodesFromOuNodes(nodesTree)
 
       // Get into Machines subtree
@@ -365,7 +334,6 @@
                         case Some(tree) => tree.succeed
                       }
       machines     <- machinesFromOuMachines(machinesTree)
->>>>>>> 8462c17b
 
     } yield {
       val machineMap = machines.flatten.map(m => (m.id, m)).toMap
