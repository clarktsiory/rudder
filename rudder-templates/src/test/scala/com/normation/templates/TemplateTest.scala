--- conflicted
+++ resolved
@@ -116,22 +116,8 @@
   }
 
   @Test
-<<<<<<< HEAD
-  def dateRenderingTest(): Unit = {
-    val vared = new StringTemplate("&date;format=\"cfengine_datetime\"&", classOf[NormationAmpersandTemplateLexer]);
-    val date =ISODateTimeFormat.dateTimeParser.parseDateTime("2010-01-24T21:28:32.309+01:00")
+  def conditionTest(): Unit = {
 
-    vared.setAttribute("date", date);
-    val dateRenderer = new DateRenderer()
-    vared.registerRenderer(classOf[DateTime], dateRenderer);
-    assertEquals("2010:01:24:09:28:32", vared.toString)
-  }
-
-  @Test
-  def conditionTest(): Unit = {
-=======
-  def conditionTest() {
->>>>>>> 588b5b31
     val hello = new StringTemplate("&if(CLIENTSLIST)&hello&endif&", classOf[NormationAmpersandTemplateLexer]);
     hello.setAttribute("CLIENTSLIST", true);
 
