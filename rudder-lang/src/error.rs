--- conflicted
+++ resolved
@@ -43,13 +43,10 @@
 ///
 use std::fmt;
 use std::hash::Hash;
-<<<<<<< HEAD
 use colored::Colorize;
-=======
 use crate::parser::Token;
 
 const FUZZY_THRESHOLD: f32 = 0.5; // pub + `crate::` before calling since it may end up in the main.rs file.
->>>>>>> 7f20a6df
 
 #[derive(Debug, PartialEq, Clone)]
 pub enum Error {
