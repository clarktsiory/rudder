// SPDX-License-Identifier: GPL-3.0-or-later
// SPDX-FileCopyrightText: 2019-2020 Normation SAS

//! Tests the testing framework
//!
//! Warning: As testing commands change working directory, these tests should not
//! start parallel jobs.

use std::{
    env,
    path::{Path, PathBuf},
};

use rudderc::action;
use test_generator::test_resources;

const UNIX_TEST_LIB: &str = "tests/lib/common";
// We need a real windows agent
const WINDOWS_TEST_LIB: &str = "../target/agent-windows/Rudder";
const TEST_METHODS: &str = "tests/lib/common/30_generic_methods";

/// Compile and tests all files in `cases/test`. This tests the testing feature itself.
<<<<<<< HEAD
#[cfg(unix)]
#[test_resources("tests/cases/test/*/*.yml")]
fn test(filename: &str) {
=======
#[test_resources("tests/cases/test/*_unix/*.yml")]
fn test_unix(filename: &str) {
>>>>>>> 1804a21a
    let technique_dir = Path::new(filename).parent().unwrap();
    let cwd = env::current_dir().unwrap();
    let src = technique_dir.join("technique.yml");

    action::build(
        &[PathBuf::from(TEST_METHODS)],
        &src,
        &technique_dir.join("target"),
        true,
        false,
    )
    .unwrap();
    action::test(
        &src,
        &technique_dir.join("target"),
        &technique_dir.join("tests"),
        &[cwd.join(UNIX_TEST_LIB)],
        None,
        false,
    )
    .unwrap();
}

/// Compile and tests all files in `cases/test`. This tests the testing feature itself.
#[test_resources("tests/cases/test/*_windows/*.yml")]
fn test_windows(filename: &str) {
    let technique_dir = Path::new(filename).parent().unwrap();
    let cwd = env::current_dir().unwrap();
    let src = technique_dir.join("technique.yml");

    action::build(
        &[PathBuf::from(TEST_METHODS)],
        &src,
        &technique_dir.join("target"),
        true,
        false,
    )
    .unwrap();
    let res = action::test(
        &src,
        &technique_dir.join("target"),
        &technique_dir.join("tests"),
        &[cwd.join(WINDOWS_TEST_LIB)],
        None,
        false,
    );
    dbg!(&res);
    res.unwrap();
}<|MERGE_RESOLUTION|>--- conflicted
+++ resolved
@@ -20,14 +20,9 @@
 const TEST_METHODS: &str = "tests/lib/common/30_generic_methods";
 
 /// Compile and tests all files in `cases/test`. This tests the testing feature itself.
-<<<<<<< HEAD
 #[cfg(unix)]
-#[test_resources("tests/cases/test/*/*.yml")]
-fn test(filename: &str) {
-=======
 #[test_resources("tests/cases/test/*_unix/*.yml")]
 fn test_unix(filename: &str) {
->>>>>>> 1804a21a
     let technique_dir = Path::new(filename).parent().unwrap();
     let cwd = env::current_dir().unwrap();
     let src = technique_dir.join("technique.yml");
@@ -52,6 +47,8 @@
 }
 
 /// Compile and tests all files in `cases/test`. This tests the testing feature itself.
+/// Even if tests for Windows, they only work on Linux for now
+#[cfg(unix)]
 #[test_resources("tests/cases/test/*_windows/*.yml")]
 fn test_windows(filename: &str) {
     let technique_dir = Path::new(filename).parent().unwrap();
