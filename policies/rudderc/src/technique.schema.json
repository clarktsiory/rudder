--- conflicted
+++ resolved
@@ -284,9 +284,6 @@
         "default"
       ]
     },
-<<<<<<< HEAD
-    "reportingMode": {
-=======
     "methodReportingMode": {
       "type": "object",
       "title": "method reporting mode",
@@ -310,7 +307,6 @@
           "mode": "weighted"
         }
       ],
->>>>>>> 1373c619
       "oneOf": [
         {
           "type": "object",
@@ -391,10 +387,7 @@
           "$ref": "#/$defs/tags"
         },
         "policy_mode": {
-<<<<<<< HEAD
-=======
           "title": "method call policy mode override",
->>>>>>> 1373c619
           "$ref": "#/$defs/policyMode"
         },
         "condition": {
