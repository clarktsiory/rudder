@Library('slack-notification')
import org.gradiant.jenkins.slack.SlackNotifier

pipeline {
    agent none

    triggers {
        cron('@midnight')
    }

    options {
        buildDiscarder(logRotator(daysToKeepStr: '5', artifactDaysToKeepStr: '5'))
    }

    environment {
        // TODO: automate
        RUDDER_VERSION = "7.3"
    }

    stages {
        stage('Tests') {
            parallel {
                stage('relayd-man') {
                    agent {
                        dockerfile {
                            filename 'ci/asciidoctor.Dockerfile'
                            additionalBuildArgs  "--build-arg USER_ID=${env.JENKINS_UID}"
                        }
                    }
                    when { not { branch 'master' } }
                    steps {
                        dir('relay/sources') {
                            sh script: 'make man-source', label: 'build man page'
                        }
                    }
                }
                stage('shell') {
                    agent {
                        dockerfile {
                            filename 'ci/shellcheck.Dockerfile'
                        }
                    }
                    steps {
                        sh script: './qa-test --shell', label: 'shell scripts lint'
                    }
                    post {
                        always {
                            // linters results
                            recordIssues enabledForFailure: true, failOnError: true, sourceCodeEncoding: 'UTF-8',
                                         tool: checkStyle(pattern: '.shellcheck/*.log', reportEncoding: 'UTF-8', name: 'Shell scripts')

                        }
                        failure {
                            script {
                                new SlackNotifier().notifyResult("shell-team")
                            }
                        }
                    }
                }
                stage('python') {
                    agent {
                        dockerfile {
                            filename 'ci/pylint.Dockerfile'
                        }
                    }
                    steps {
                        sh script: './qa-test --python', label: 'python scripts lint'
                    }
                    post {
                        failure {
                            script {
                                new SlackNotifier().notifyResult("shell-team")
                            }
                        }
                    }
                }
                stage('typos') {
                    agent {
                        dockerfile {
                            filename 'ci/typos.Dockerfile'
                            additionalBuildArgs  '--build-arg VERSION=1.8'
                        }
                    }
                    steps {
                        dir('language') {
                            sh script: 'typos --exclude "*.svg" --exclude "tests/" --exclude "docs/DESIGN_DECISIONS"', label: 'check language typos'
                        }
                        dir('webapp/sources/api-doc') {
                            sh script: 'typos', label: 'check webapp api doc typos'
                        }
                        dir('relay/sources/') {
                            sh script: 'typos --exclude "*.pem" --exclude "*.cert" --exclude "*.priv" --exclude "*.pub" --exclude "*.signed" --exclude "*.log" --exclude "*.json"', label: 'check relayd typos'
                        }
                    }
                    post {
                        failure {
                            script {
                                new SlackNotifier().notifyResult("shell-team")
                            }
                        }
                    }
                }
                stage('api-doc') {
                    agent {
                        dockerfile {
                            filename 'api-doc/Dockerfile'
                            additionalBuildArgs  "--build-arg USER_ID=${env.JENKINS_UID}"
                        }
                    }
                    steps {
                        dir('api-doc') {
                            sh script: 'make', label: 'build API docs'
                        }
                    }
                    post {
                        failure {
                            script {
                                new SlackNotifier().notifyResult("shell-team")
                            }
                        }
                    }
                }
                stage('rudder-pkg') {
                    agent {
                        dockerfile {
                            filename 'relay/sources/rudder-pkg/Dockerfile'
                            args '-v /etc/passwd:/etc/passwd:ro'
                        }
                    }
                    steps {
                        dir ('relay/sources') {
                            sh script: 'make check', label: 'rudder-pkg tests'
                        }
                    }
                    post {
                        always {
                            // linters results
                            recordIssues enabledForFailure: true, id: 'rudder-pkg', failOnError: true, sourceDirectory: 'relay/sources/rudder-pkg/', sourceCodeEncoding: 'UTF-8',
                                         tool: pyLint(pattern: 'relay/sources/rudder-pkg/pylint.log', reportEncoding: 'UTF-8')
                        }
                        failure {
                            script {
                                new SlackNotifier().notifyResult("python-team")
                            }
                        }
                    }
                }
                stage('webapp') {
                    agent {
                        dockerfile {
                            filename 'webapp/sources/Dockerfile'
                            additionalBuildArgs "--build-arg USER_ID=${env.JENKINS_UID}"
                            // we don't share elm folder as it is may break with concurrent builds
                            // set same timezone as some tests rely on it
                            // and share maven cache
                            args '-v /etc/timezone:/etc/timezone:ro -v /srv/cache/elm:/home/jenkins/.elm -v /srv/cache/maven:/home/jenkins/.m2'
                        }
                    }
                    steps {
                        sh script: 'webapp/sources/rudder/rudder-core/src/test/resources/hooks.d/test-hooks.sh', label: "hooks tests"
                        dir('webapp/sources') {
                            sh script: 'mvn spotless:check --batch-mode', label: "scala format test"
                            sh script: 'mvn clean test --batch-mode', label: "webapp tests"
                        }
                    }
                    post {
                        always {
                            // collect test results
                            junit 'webapp/sources/**/target/surefire-reports/*.xml'
                        }
                        failure {
                            script {
                                new SlackNotifier().notifyResult("scala-team")
                            }
                        }
                    }
                }
                stage('relayd') {
                    // we need to use a script for side container currently
                    agent { label 'docker' }
                    environment {
                        POSTGRES_PASSWORD = 'PASSWORD'
                        POSTGRES_DB       = 'rudder'
                        POSTGRES_USER     = 'rudderreports'
                    }
                    steps {
                        script {
                            docker.image('postgres:11-bullseye').withRun('-e POSTGRES_USER=${POSTGRES_USER} -e POSTGRES_PASSWORD=${POSTGRES_PASSWORD} -e POSTGRES_DB=${POSTGRES_DB}', '-c listen_addresses="*"') { c ->
                                docker.build('relayd', "-f relay/sources/relayd/Dockerfile --build-arg USER_ID=${env.JENKINS_UID} --pull .")
                                      .inside("-v /srv/cache/cargo:/usr/local/cargo/registry -v /srv/cache/sccache:/home/jenkins/.cache/sccache --link=${c.id}:postgres") {
                                    dir('relay/sources/relayd') {
                                        sh script: "PGPASSWORD=${POSTGRES_PASSWORD} psql -U ${POSTGRES_USER} -h postgres -d ${POSTGRES_DB} -a -f tools/create-database.sql", label: 'provision database'
                                        sh script: 'make check', label: 'relayd tests'
                                    }
                                }
                            }
                        }
                    }
                    post {
                        always {
                            // linters results
                            recordIssues enabledForFailure: true, id: 'relayd', name: 'cargo relayd', sourceDirectory: 'relay/sources/relayd', sourceCodeEncoding: 'UTF-8',
                                         tool: cargo(pattern: 'relay/sources/relayd/target/cargo-clippy.json', reportEncoding: 'UTF-8', id: 'relayd', name: 'cargo relayd')
                        }
                        failure {
                            script {
                                new SlackNotifier().notifyResult("rust-team")
                            }
                        }
                    }
                }
                stage('policies') {
                    agent {
                        dockerfile {
<<<<<<< HEAD
                            filename 'policies/Dockerfile'
                            additionalBuildArgs  "--build-arg USER_ID=${env.JENKINS_UID} --build-arg RUDDER_VER=${env.RUDDER_VERSION}-nightly"
=======
                            filename 'language/Dockerfile'
                            additionalBuildArgs  "--build-arg USER_ID=${env.JENKINS_UID} --build-arg RUDDER_VER=${RUDDER_VERSION}-nightly"
>>>>>>> e716f113
                            // mount cache
                            args '-v /srv/cache/cargo:/usr/local/cargo/registry -v /srv/cache/sccache:/home/jenkins/.cache/sccache'
                        }
                    }
                    steps {
                        dir('policies') {
                            dir('target/repos') {
                                dir('ncf') {
                                    git url: 'https://github.com/normation/ncf.git'
                                }
                                dir('dsc') {
                                    git url: 'https://github.com/normation/rudder-agent-windows.git',
                                        credentialsId: '17ec2097-d10e-4db5-b727-91a80832d99d'
                                }
                            }
                            sh script: 'make check', label: 'policies tests'
                            sh script: 'make docs', label: 'policies docs'
                        }
                    }
                    post {
                        always {
                            // linters results
                            recordIssues enabledForFailure: true, id: 'policies', name: 'cargo policies', sourceDirectory: 'rudderc', sourceCodeEncoding: 'UTF-8',
                                         tool: cargo(pattern: 'policies/target/cargo-clippy.json', reportEncoding: 'UTF-8', id: 'rudderc', name: 'cargo language')
                        }
                        failure {
                            script {
                                new SlackNotifier().notifyResult("rust-team")
                            }
                        }
                    }
                }
            }
        }
        stage("Compatibility tests") {
            // Expensive tests only done daily on branches
            when {
                allOf {
                    triggeredBy 'TimerTrigger'
                    not { changeRequest() }
                }
            }
            matrix {
                axes {
                    axis {
                        name 'JDK_VERSION'
                        // The rationale here is:
                        // * all base test already run on the lowest supported (LTS) version
                        // * add specific compatibility tests for  other supported LTS + latest release
                        values '17', '19'
                    }
                }
                stages {
                    stage('webapp') {
                        agent {
                            dockerfile {
                                filename 'webapp/sources/Dockerfile'
                                additionalBuildArgs "--build-arg USER_ID=${env.JENKINS_UID} --build-arg JDK_VERSION=${JDK_VERSION}"
                                // we don't share elm folder as it is may break with concurrent builds
                                // set same timezone as some tests rely on it
                                // and share maven cache
                                args '-v /etc/timezone:/etc/timezone:ro -v /srv/cache/elm:/home/jenkins/.elm -v /srv/cache/maven:/home/jenkins/.m2'
                            }
                        }
                        steps {
                            dir('webapp/sources') {
                                sh script: 'mvn clean test --batch-mode', label: "webapp tests"
                            }
                        }
                        post {
                            always {
                                // collect test results
                                junit 'webapp/sources/**/target/surefire-reports/*.xml'
                            }
                            failure {
                                script {
                                    new SlackNotifier().notifyResult("scala-team")
                                }
                            }
                        }
                    }
                }
            }
        }
        stage('Publish') {
            when { not { changeRequest() } }
            parallel {
                stage('relayd-man') {
                    agent {
                        dockerfile {
                            filename 'ci/asciidoctor.Dockerfile'
                            additionalBuildArgs "--build-arg USER_ID=${env.JENKINS_UID}"
                        }
                    }
                    when { not { branch 'master' } }
                    steps {
                        dir('relay/sources') {
                            sh script: 'make man-source', label: 'build man page'
                            withCredentials([sshUserPrivateKey(credentialsId: 'f15029d3-ef1d-4642-be7d-362bf7141e63', keyFileVariable: 'KEY_FILE', passphraseVariable: '', usernameVariable: 'KEY_USER')]) {
                                sh script: 'rsync -avz -e "ssh -o StrictHostKeyChecking=no -i${KEY_FILE} -p${SSH_PORT}" target/man-source/rudder-relayd.1 ${KEY_USER}@${HOST_DOCS}:/var/www-docs/man/${RUDDER_VERSION}/', label: 'man page publication'
                            }
                        }
                    }
                }
                stage('api-doc') {
                    agent {
                        dockerfile {
                            filename 'api-doc/Dockerfile'
                            additionalBuildArgs "--build-arg USER_ID=${env.JENKINS_UID}"
                        }
                    }
                    steps {
                        dir('api-doc') {
                            sh script: 'make', label: 'build API docs'
                            withCredentials([sshUserPrivateKey(credentialsId: 'f15029d3-ef1d-4642-be7d-362bf7141e63', keyFileVariable: 'KEY_FILE', passphraseVariable: '', usernameVariable: 'KEY_USER')]) {
                                sh script: 'rsync -avz -e "ssh -o StrictHostKeyChecking=no -i${KEY_FILE} -p${SSH_PORT}" target/webapp/* ${KEY_USER}@${HOST_DOCS}:/var/www-docs/api/v/', label: 'publish webapp API docs'
                                sh script: 'rsync -avz -e "ssh -o StrictHostKeyChecking=no -i${KEY_FILE} -p${SSH_PORT}" target/relay/* ${KEY_USER}@${HOST_DOCS}:/var/www-docs/api/relay/v/', label: 'publish relay API docs'
                            }
                        }
                    }
                    post {
                        always {
                            archiveArtifacts artifacts: 'api-doc/target/*/*/*.html'
                        }
                        failure {
                            script {
                                new SlackNotifier().notifyResult("shell-team")
                            }
                        }
                    }
                }
                stage('api-doc-redirect') {
                    agent {
                        dockerfile {
                            filename 'api-doc/Dockerfile'
                            additionalBuildArgs "--build-arg USER_ID=${env.JENKINS_UID}"
                        }
                    }
                    when { branch 'master' }
                    steps {
                        withCredentials([sshUserPrivateKey(credentialsId: 'f15029d3-ef1d-4642-be7d-362bf7141e63', keyFileVariable: 'KEY_FILE', passphraseVariable: '', usernameVariable: 'KEY_USER')]) {
                            writeFile file: 'htaccess', text: redirectApi()
                            sh script: 'rsync -avz -e "ssh -o StrictHostKeyChecking=no -i${KEY_FILE} -p${SSH_PORT}" htaccess ${KEY_USER}@${HOST_DOCS}:/var/www-docs/api/.htaccess', label: "publish redirect"
                        }
                    }
                    post {
                        failure {
                            script {
                                new SlackNotifier().notifyResult("shell-team")
                            }
                        }
                    }
                }
                stage('webapp') {
                    agent {
                        dockerfile {
                            filename 'webapp/sources/Dockerfile'
                            additionalBuildArgs "--build-arg USER_ID=${env.JENKINS_UID}"
                            // we don't share elm folder as it is may break with concurrent builds
                            // set same timezone as some tests rely on it
                            // and share maven cache
                            args '-v /etc/timezone:/etc/timezone:ro -v /srv/cache/elm:/home/jenkins/.elm -v /srv/cache/maven:/home/jenkins/.m2'
                        }
                    }
                    steps {
                        dir('webapp/sources') {
                            withMaven(globalMavenSettingsConfig: "1bfa2e1a-afda-4cb4-8568-236c44b94dbf",
                                      // don't archive jars
                                      options: [artifactsPublisher(disabled: true)]
                            ) {
                                // we need to use $MVN_COMMAND to get the settings file path
                                sh script: '$MVN_CMD --update-snapshots clean package deploy', label: "webapp deploy"
                            }
                        }
                    }
                    post {
                        always {
                            archiveArtifacts artifacts: 'webapp/sources/rudder/rudder-web/target/*.war'
                        }
<<<<<<< HEAD
=======
                        failure {
                            script {
                                new SlackNotifier().notifyResult("scala-team")
                            }
                        }
                    }
                }
            }
        }
        stage('End') {
            steps {
                echo 'End of build'
            }
            post {
                fixed {
                    script {
                        new SlackNotifier().notifyResult("everyone")
>>>>>>> e716f113
                    }
                }
            }
        }
    }
}

def redirectApi() {
    def release_info = 'https://www.rudder-project.org/release-info/rudder'

    // Latest stable versions
    def latest_webapp = "0"
    def latest_relay = "0"

    // Decide which versions to redirect to
    def versions_r = httpRequest release_info+'/versions'
    versions_r.content.trim().split('\n').each {
        // These do not have the new API doc
        major = it.tokenize(".")[0].toInteger()
        if (major < 5) {
        println('Skipping old: '+it)
            return
        }

        released_r = httpRequest release_info+'/versions/'+it+'/released'
        released = released_r.content.trim() == 'True'

        webapp_r = httpRequest release_info+'/versions/'+it+'/api-version/webapp'
        webapp_v = webapp_r.content
        relay_r = httpRequest release_info+'/versions/'+it+'/api-version/relay'
        relay_v = relay_r.content

        if (released) {
            latest_webapp = webapp_v
            latest_relay = relay_v
        }
    }

    return """
    RedirectMatch ^/api/?\$                 /api/v/${latest_webapp}/
    RedirectMatch ^/api/openapi.yml\$       /api/v/${latest_webapp}/openapi.yml
    RedirectMatch ^/api/relay/?\$           /api/relay/v/${latest_relay}/
    RedirectMatch ^/api/relay/openapi.yml\$ /api/relay/v/${latest_relay}/openapi.yml
    """
}
<|MERGE_RESOLUTION|>--- conflicted
+++ resolved
@@ -212,13 +212,8 @@
                 stage('policies') {
                     agent {
                         dockerfile {
-<<<<<<< HEAD
                             filename 'policies/Dockerfile'
                             additionalBuildArgs  "--build-arg USER_ID=${env.JENKINS_UID} --build-arg RUDDER_VER=${env.RUDDER_VERSION}-nightly"
-=======
-                            filename 'language/Dockerfile'
-                            additionalBuildArgs  "--build-arg USER_ID=${env.JENKINS_UID} --build-arg RUDDER_VER=${RUDDER_VERSION}-nightly"
->>>>>>> e716f113
                             // mount cache
                             args '-v /srv/cache/cargo:/usr/local/cargo/registry -v /srv/cache/sccache:/home/jenkins/.cache/sccache'
                         }
@@ -398,8 +393,6 @@
                         always {
                             archiveArtifacts artifacts: 'webapp/sources/rudder/rudder-web/target/*.war'
                         }
-<<<<<<< HEAD
-=======
                         failure {
                             script {
                                 new SlackNotifier().notifyResult("scala-team")
@@ -417,7 +410,6 @@
                 fixed {
                     script {
                         new SlackNotifier().notifyResult("everyone")
->>>>>>> e716f113
                     }
                 }
             }
