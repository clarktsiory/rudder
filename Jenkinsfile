--- conflicted
+++ resolved
@@ -217,7 +217,6 @@
                                 RUSTC_WRAPPER = "sccache"
                             }
                             steps {
-<<<<<<< HEAD
                                 dir('language') {
                                     dir('repos') {
                                         dir('ncf') {
@@ -231,15 +230,6 @@
                                     sh script: 'typos', label: 'check typos'
                                     sh script: 'make check', label: 'language tests'
                                     sh script: 'make docs', label: 'language docs'
-=======
-                                // System dependencies: libpq-dev postgresql
-                                dir('relay/sources/relayd') {
-                                    sh script: 'typos --exclude "*.pem"', label: 'check typos'
-                                    // lock the database to avoid race conditions between parallel tests
-                                    lock('test-relayd-postgresql') {
-                                        sh script: 'make check', label: 'relayd tests'
-                                    }
->>>>>>> 2320c8cd
                                     sh script: 'make clean', label: 'relayd clean'
                                 }
                             }
@@ -300,7 +290,10 @@
                                 // System dependencies: libpq-dev postgresql
                                 dir('relay/sources/relayd') {
                                     sh script: 'typos --exclude "*.pem"', label: 'check typos'
-                                    sh script: 'make check', label: 'relayd tests'
+                                    // lock the database to avoid race conditions between parallel tests
+                                    lock('test-relayd-postgresql') {
+                                        sh script: 'make check', label: 'relayd tests'
+                                    }
                                 }
                             }
                             post {
