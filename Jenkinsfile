--- conflicted
+++ resolved
@@ -419,11 +419,7 @@
                         // The rationale here is:
                         // * all base test already run on the lowest supported (LTS) version
                         // * add specific compatibility tests for other supported LTS + latest release
-<<<<<<< HEAD
-                        values '20'
-=======
                         values '17', '21'
->>>>>>> 2e9dbdc2
                     }
                 }
                 stages {
