@Library('slack-notification')
import org.gradiant.jenkins.slack.SlackNotifier

pipeline {
    agent none

    environment {
        // TODO: automate
        RUDDER_VERSION = "7.0"
    }

    stages {
        stage('Tests') {
            parallel {
                stage('shell') {
                    agent { label 'script' }
                    steps {
                        sh script: './qa-test --shell', label: 'shell scripts lint'
                    }
                    post {
                        always {
                            // linters results
                            recordIssues enabledForFailure: true, failOnError: true, sourceCodeEncoding: 'UTF-8',
                                         tool: checkStyle(pattern: '.shellcheck/*.log', reportEncoding: 'UTF-8', name: 'Shell scripts')

                            script {
                                new SlackNotifier().notifyResult("shell-team")
                            }
                        }
                    }
                }
                stage('python') {
                    agent { label 'script' }
                    steps {
                        sh script: './qa-test --python', label: 'python scripts lint'
                    }
                    post {
                        always {
                            script {
                                new SlackNotifier().notifyResult("shell-team")
                            }
                        }
                    }
                }
                stage('api-doc') {
                    agent { label 'api-docs' }

                    stages {
                        stage('api-doc-test') {
                            when {
                                anyOf {
                                    branch 'master'
                                    changeRequest()
                                }
                            }
                            steps {
                                dir('api-doc') {
                                    sh script: 'make', label: 'build API docs'
                                }
                            }
                            post {
                                always {
                                    script {
                                        new SlackNotifier().notifyResult("shell-team")
                                    }
                                }
                            }
                        }
                        stage('api-doc-publish') {
                            when {
                                not {
                                    anyOf {
                                        branch 'master'
                                        changeRequest()
                                    }
                                }
                            }
                            agent { label 'docs' }
                            steps {
                                dir('api-doc') {
                                    sh script: 'make', label: 'build API docs'
                                    withCredentials([sshUserPrivateKey(credentialsId: 'f15029d3-ef1d-4642-be7d-362bf7141e63', keyFileVariable: 'KEY_FILE', passphraseVariable: '', usernameVariable: 'KEY_USER')]) {
                                        sh script: 'rsync -avz -e "ssh -i${KEY_FILE} -p${SSH_PORT}" target/webapp/* ${KEY_USER}@${HOST_DOCS}:/var/www-docs/api/v/', label: 'publish webapp API docs'
                                        sh script: 'rsync -avz -e "ssh -i${KEY_FILE} -p${SSH_PORT}" target/relay/* ${KEY_USER}@${HOST_DOCS}:/var/www-docs/api/relay/v/', label: 'publish relay API docs'
                                    }
                                }
                            }
                            post {
                                always {
                                    archiveArtifacts artifacts: 'api-doc/target/*/*/*.html'

                                    script {
                                        new SlackNotifier().notifyResult("shell-team")
                                    }
                                }
                            }
                        }
                    }
                }
                stage('rudder-pkg') {
                    agent { label 'script' }
                    steps {
                        dir ('relay/sources') {
                            sh script: 'make check', label: 'rudder-pkg tests'
                        }
                    }
                    post {
                        always {
                            // linters results
                            recordIssues enabledForFailure: true, id: 'rudder-pkg', failOnError: true, sourceDirectory: 'relay/sources/rudder-pkg/', sourceCodeEncoding: 'UTF-8',
                                         tool: pyLint(pattern: 'relay/sources/rudder-pkg/pylint.log', reportEncoding: 'UTF-8')

                            script {
                                new SlackNotifier().notifyResult("python-team")
                            }
                        }
                    }
                }
                stage('webapp') {
                    agent { label 'scala' }

                    stages {
                        stage('webapp-test') {
                            when { changeRequest() }
                            steps {
                                sh script: 'webapp/sources/rudder/rudder-core/src/test/resources/hooks.d/test-hooks.sh', label: "hooks tests"
                                dir('webapp/sources') {
                                    withMaven(maven: "latest",
                                              // don't archive jars
                                              options: [artifactsPublisher(disabled: true)]
                                    ) {
                                        sh script: 'mvn clean test -Dmaven.test.postgres=false', label: "webapp tests"
                                    }
                                }
                            }
                            post {
                                always {
                                    // collect test results
                                    junit 'webapp/sources/**/target/surefire-reports/*.xml'

                                    script {
                                        new SlackNotifier().notifyResult("scala-team")
                                    }
                                }
                            }
                        }
                        stage('webapp-publish') {
                            when { not { changeRequest() } }
                            steps {
                                sh script: 'webapp/sources/rudder/rudder-core/src/test/resources/hooks.d/test-hooks.sh', label: "hooks tests"
                                dir('webapp/sources') {
                                    withMaven(maven: "latest",
                                              globalMavenSettingsConfig: "1bfa2e1a-afda-4cb4-8568-236c44b94dbf",
                                              // don't archive jars
                                              options: [artifactsPublisher(disabled: true)]
                                    ) {
                                        sh script: 'mvn --update-snapshots clean package deploy', label: "webapp deploy"
                                    }
                                }
                            }
                            post {
                                always {
                                    // collect test results
                                    archiveArtifacts artifacts: 'webapp/sources/rudder/rudder-web/target/*.war'
                                    junit 'webapp/sources/**/target/surefire-reports/*.xml'

                                    script {
                                        new SlackNotifier().notifyResult("scala-team")
                                    }
                                }
                            }
                        }
                    }
                }
                // No parallelism inside this stage
                stage('rust') {
                    agent { label 'rust' }

                    // sccache server is run via systemd on the builder
                    // because of https://github.com/mozilla/sccache/blob/master/docs/Jenkins.md

                    environment {
                        PATH = "${env.HOME}/.cargo/bin:${env.PATH}"
                    }

                    stages {
                        // No built-in support for Rust tooling in Jenkins, let's do it ourselves
                        stage('rust-tools') {
                            steps {
                                // System dependencies: libssl-dev pkg-config
                                sh script: 'make -f rust.makefile setup', label: "Setup build tools"
                            }

                            post {
                                always {
                                    script {
                                        new SlackNotifier().notifyResult("rust-team")
                                    }
                                }
                            }
                        }
                        stage('language-test') {
                            when { changeRequest() }
                            environment {
                                RUSTC_WRAPPER = "sccache"
                            }
                            steps {
<<<<<<< HEAD
                                dir('rudder-lang') {
                                    dir('repos') {
                                        dir('ncf') {
                                            git url: 'https://github.com/normation/ncf.git'
                                        }
                                        dir('dsc') {
                                            git url: 'https://github.com/normation/rudder-agent-windows.git',
                                                credentialsId: '17ec2097-d10e-4db5-b727-91a80832d99d'
                                        }
                                    }
                                    sh script: 'make check', label: 'language tests'
                                    sh script: 'make docs', label: 'language docs'
=======
                                // System dependencies: libpq-dev postgresql
                                dir('relay/sources/relayd') {
                                    sh script: 'make check', label: 'relayd tests'
                                    sh script: 'make clean', label: 'relayd clean'
>>>>>>> 798eae0a
                                }
                            }
                            post {
                                always {
                                    // linters results
                                    recordIssues enabledForFailure: true, id: 'language-test', name: 'cargo language', sourceDirectory: 'rudder-lang', sourceCodeEncoding: 'UTF-8',
                                                 tool: cargo(pattern: 'rudder-lang/target/cargo-clippy.json', reportEncoding: 'UTF-8', id: 'language-test', name: 'cargo language')

                                    script {
                                        new SlackNotifier().notifyResult("rust-team")
                                    }
                                }
                            }
                        }
                        stage('language-publish') {
                            when { not { changeRequest() } }
                            environment {
                                RUSTC_WRAPPER = "sccache"
                            }
                            steps {
                                dir('rudder-lang') {
                                    dir('repos') {
                                        dir('ncf') {
                                            git url: 'https://github.com/normation/ncf.git'
                                        }
                                        dir('dsc') {
                                            git url: 'https://github.com/normation/rudder-agent-windows.git',
                                                credentialsId: '17ec2097-d10e-4db5-b727-91a80832d99d'
                                        }
                                    }
                                    sh script: 'make check', label: 'language tests'
<<<<<<< HEAD
                                    sh script: 'make docs', label: 'language docs'
                                    withCredentials([sshUserPrivateKey(credentialsId: 'f15029d3-ef1d-4642-be7d-362bf7141e63', keyFileVariable: 'KEY_FILE', passphraseVariable: '', usernameVariable: 'KEY_USER')]) {
                                        sh script: 'rsync -avz -e "ssh -i${KEY_FILE} -p${SSH_PORT}" target/docs/ ${KEY_USER}@${HOST_DOCS}:/var/www-docs/rudder-lang/${RUDDER_VERSION}', label: 'publish relay API docs'
                                    }
=======
                                    sh script: 'make clean', label: 'language clean'
>>>>>>> 798eae0a
                                }
                            }
                            post {
                                always {
                                    // linters results
                                    recordIssues enabledForFailure: true, id: 'language-publish', name: 'cargo language', sourceDirectory: 'rudder-lang', sourceCodeEncoding: 'UTF-8',
                                                 tool: cargo(pattern: 'rudder-lang/target/cargo-clippy.json', reportEncoding: 'UTF-8', id: 'language-publish', name: 'cargo language')

                                    script {
                                        new SlackNotifier().notifyResult("rust-team")
                                    }
                                }
                            }
                        }
                        stage('relayd') {
                            environment {
                                RUSTC_WRAPPER = "sccache"
                            }
                            steps {
                                // System dependencies: libpq-dev postgresql
                                dir('relay/sources/relayd') {
                                    sh script: 'make check', label: 'relayd tests'
                                }
                            }
                            post {
                                always {
                                    // linters results
                                    recordIssues enabledForFailure: true, id: 'relayd', name: 'cargo relayd', sourceDirectory: 'relay/sources/relayd', sourceCodeEncoding: 'UTF-8',
                                                 tool: cargo(pattern: 'relay/sources/relayd/target/cargo-clippy.json', reportEncoding: 'UTF-8', id: 'relayd', name: 'cargo relayd')

                                    script {
                                        new SlackNotifier().notifyResult("rust-team")
                                    }
                                }
                            }
                        }
                    }
                }
            }
        }
    }
}<|MERGE_RESOLUTION|>--- conflicted
+++ resolved
@@ -205,7 +205,6 @@
                                 RUSTC_WRAPPER = "sccache"
                             }
                             steps {
-<<<<<<< HEAD
                                 dir('rudder-lang') {
                                     dir('repos') {
                                         dir('ncf') {
@@ -218,12 +217,7 @@
                                     }
                                     sh script: 'make check', label: 'language tests'
                                     sh script: 'make docs', label: 'language docs'
-=======
-                                // System dependencies: libpq-dev postgresql
-                                dir('relay/sources/relayd') {
-                                    sh script: 'make check', label: 'relayd tests'
                                     sh script: 'make clean', label: 'relayd clean'
->>>>>>> 798eae0a
                                 }
                             }
                             post {
@@ -255,14 +249,11 @@
                                         }
                                     }
                                     sh script: 'make check', label: 'language tests'
-<<<<<<< HEAD
                                     sh script: 'make docs', label: 'language docs'
                                     withCredentials([sshUserPrivateKey(credentialsId: 'f15029d3-ef1d-4642-be7d-362bf7141e63', keyFileVariable: 'KEY_FILE', passphraseVariable: '', usernameVariable: 'KEY_USER')]) {
                                         sh script: 'rsync -avz -e "ssh -i${KEY_FILE} -p${SSH_PORT}" target/docs/ ${KEY_USER}@${HOST_DOCS}:/var/www-docs/rudder-lang/${RUDDER_VERSION}', label: 'publish relay API docs'
                                     }
-=======
-                                    sh script: 'make clean', label: 'language clean'
->>>>>>> 798eae0a
+				    sh script: 'make clean', label: 'language clean'
                                 }
                             }
                             post {
