--- conflicted
+++ resolved
@@ -857,20 +857,18 @@
   SUP VirtualMachine
   AUXILIARY )
 
-<<<<<<< HEAD
+objectclass ( InventoryObjectClasses:80:7
+  NAME 'hyperV'
+  DESC 'A Hyper-V VM'
+  SUP VirtualMachine
+  AUXILIARY )
+
 objectclass ( InventoryObjectClasses:80.7
   NAME 'BSDJail'
   DESC 'A BSD Jail'
   SUP VirtualMachine
   AUXILIARY )
-=======
-objectclass ( InventoryObjectClasses:80:7
-  NAME 'hyperV'
-  DESC 'A Hyper-V VM'
-  SUP VirtualMachine
-  AUXILIARY )
-
->>>>>>> 6b07e510
+
 
 objectclass ( InventoryObjectClasses:4
   NAME 'physicalElement'
