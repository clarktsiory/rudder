/*
*************************************************************************************
* Copyright 2011 Normation SAS
*************************************************************************************
*
* This program is free software: you can redistribute it and/or modify
* it under the terms of the GNU Affero General Public License as
* published by the Free Software Foundation, either version 3 of the
* License, or (at your option) any later version.
*
* In accordance with the terms of section 7 (7. Additional Terms.) of
* the GNU Affero GPL v3, the copyright holders add the following
* Additional permissions:
* Notwithstanding to the terms of section 5 (5. Conveying Modified Source
* Versions) and 6 (6. Conveying Non-Source Forms.) of the GNU Affero GPL v3
* licence, when you create a Related Module, this Related Module is
* not considered as a part of the work and may be distributed under the
* license agreement of your choice.
* A "Related Module" means a set of sources files including their
* documentation that, without modification of the Source Code, enables
* supplementary functions or services in addition to those offered by
* the Software.
*
* This program is distributed in the hope that it will be useful,
* but WITHOUT ANY WARRANTY; without even the implied warranty of
* MERCHANTABILITY or FITNESS FOR A PARTICULAR PURPOSE. See the
* GNU Affero General Public License for more details.
*
* You should have received a copy of the GNU Affero General Public License
* along with this program. If not, see <http://www.gnu.org/licenses/agpl.html>.
*
*************************************************************************************
*/

package com.normation.inventory.ldap.core

import LDAPConstants._
import com.normation.inventory.domain._
import com.unboundid.ldap.sdk.{Version => UVersion, _ }
import com.normation.ldap.sdk._
import com.normation.ldap.sdk.schema.LDAPObjectClass
import org.joda.time.DateTime
import net.liftweb.common._
import net.liftweb.json._
import Box._
import java.net.InetAddress
import java.net.UnknownHostException
import InetAddressUtils._
import com.normation.utils.Control.sequence


class DateTimeSerializer extends Serializer[DateTime] {
  private val IntervalClass = classOf[DateTime]

  def deserialize(implicit format: Formats): PartialFunction[(TypeInfo, JValue), DateTime] = {
  case (TypeInfo(IntervalClass, _), json) => json match {
    case JObject(JField("datetime", JString(date)) :: Nil) => DateTime.parse(date)
    case x => throw new MappingException("Can't convert " + x + " to DateTime")
  } }

  def serialize(implicit format: Formats): PartialFunction[Any, JValue] = {
  case date: DateTime => JObject(JField("datetime", JString(date.toString())) :: Nil)
  }
}
class InventoryMapper(
    ditService:InventoryDitService
  , pendingDit:InventoryDit
  , acceptedDit:InventoryDit
  , removedDit:InventoryDit
) extends Loggable {

  implicit val formats = Serialization.formats(NoTypeHints) + new DateTimeSerializer

  ////////////////////////////////////////////////////////////
  ///////////////////////// Software /////////////////////////
  ////////////////////////////////////////////////////////////

  //software particularity : always in acceptedDit

  def entryFromSoftware(soft:Software) : LDAPEntry = {
    val e = acceptedDit.SOFTWARE.SOFT.model(soft.id)
    e.setOpt(soft.name,        A_NAME,         {x:String => x})
    e.setOpt(soft.description, A_DESCRIPTION,  {x:String => x})
    e.setOpt(soft.version,     A_SOFT_VERSION, {x:Version => x.value})
    e.setOpt(soft.editor,      A_EDITOR,       {x:SoftwareEditor => x.name})
    e.setOpt(soft.releaseDate, A_RELEASE_DATE, {x:DateTime => GeneralizedTime(x).toString})
    soft.license.foreach { lic =>
      e +=! (A_LICENSE_NAME,lic.name)
      e.setOpt(lic.description,    A_LICENSE_DESC,        {x:String => x})
      e.setOpt(lic.expirationDate, A_LICENSE_EXP,         {x:DateTime => x.toString()})
      e.setOpt(lic.productId,      A_LICENSE_PRODUCT_ID,  {x:String => x})
      e.setOpt(lic.productKey,     A_LICENSE_PRODUCT_KEY, {x:String => x})
      e.setOpt(lic.oem,            A_LICENSE_OEM,         {x:String => x})
    }
    e
  }

  def softwareFromEntry(e:LDAPEntry) : Box[Software] = {
    for {
      id <- acceptedDit.SOFTWARE.SOFT.idFromDN(e.dn)
      name        = e(A_NAME)
      desc        = e(A_DESCRIPTION)
      version     = e(A_SOFT_VERSION).map(v => new Version(v))
      releaseDate = e.getAsGTime(A_RELEASE_DATE) map { _.dateTime }
      editor      = e(A_EDITOR) map { x => new SoftwareEditor(x) }
      //licence
      lic = e(A_LICENSE_NAME) map { name =>
        License(
            name
          , description    = e(A_LICENSE_DESC)
          , productId      = e(A_LICENSE_PRODUCT_ID)
          , productKey     = e(A_LICENSE_PRODUCT_KEY)
          , oem            = e(A_LICENSE_OEM)
          , expirationDate = e.getAsGTime(A_LICENSE_EXP) map { _.dateTime }
        )
      }
    } yield {
       Software(id,name,desc,version,editor,releaseDate,lic)
    }
  }


  ////////////////////////////////////////////////////////////////////
  ///////////////////////// Machine Elements /////////////////////////
  ////////////////////////////////////////////////////////////////////

  ///////////////////////// Bios /////////////////////////

  def entryFromBios(elt:Bios,dit:InventoryDit,machineId:MachineUuid) : LDAPEntry = {
    val e = dit.MACHINES.BIOS.model(machineId,elt.name)
    e.setOpt(elt.description, A_DESCRIPTION, {x:String => x})
    e +=! (A_QUANTITY, elt.quantity.toString)
    e.setOpt(elt.editor,      A_EDITOR,       {x:SoftwareEditor => x.name})
    e.setOpt(elt.releaseDate, A_RELEASE_DATE, {x:DateTime => GeneralizedTime(x).toString})
    e.setOpt(elt.version,     A_SOFT_VERSION, {x:Version => x.value})
    e
  }

  def biosFromEntry(e:LDAPEntry) : Box[Bios] = {
    for {
      name <- e(A_BIOS_NAME) ?~! "Missing required attribute %s in entry: %s".format(A_BIOS_NAME, e)
      desc        = e(A_DESCRIPTION)
      quantity    = e.getAsInt(A_QUANTITY).getOrElse(1)
      version     = e(A_SOFT_VERSION).map(v => new Version(v))
      releaseDate = e.getAsGTime(A_RELEASE_DATE) map { _.dateTime }
      editor      = e(A_EDITOR) map { x => new SoftwareEditor(x) }
    } yield {
      Bios( name, desc, version, editor, releaseDate, quantity )
    }
  }

  ///////////////////////// Controller /////////////////////////

  def entryFromController(elt:Controller,dit:InventoryDit,machineId:MachineUuid) : LDAPEntry = {
    val e = dit.MACHINES.CONTROLLER.model(machineId,elt.name)
    e.setOpt(elt.description, A_DESCRIPTION, {x:String => x})
    e +=! (A_QUANTITY, elt.quantity.toString)
    e.setOpt(elt.manufacturer, A_MANUFACTURER, {x:Manufacturer => x.name})
    e.setOpt(elt.cType, A_SME_TYPE, {x:String => x})
    e
  }

  def controllerFromEntry(e:LDAPEntry) : Box[Controller] = {
    for {
      name <- e(A_CONTROLLER_NAME) ?~! "Missing required attribute %s in entry: %s".format(A_CONTROLLER_NAME, e)
      desc = e(A_DESCRIPTION)
      manufacturer = e(A_MANUFACTURER).map(m => new Manufacturer(m))
      smeType = e(A_SME_TYPE)
      quantity = e.getAsInt(A_QUANTITY).getOrElse(1)
    } yield {
      Controller( name, desc, manufacturer, smeType, quantity )
    }
  }

  ///////////////////////// MemorySlot /////////////////////////

  def entryFromMemorySlot(elt:MemorySlot,dit:InventoryDit,machineId:MachineUuid) : LDAPEntry = {
    val e = dit.MACHINES.MEMORY.model(machineId,elt.slotNumber)
    e.setOpt(elt.description, A_DESCRIPTION, {x:String => x})
    e +=! (A_QUANTITY, elt.quantity.toString)
    e.setOpt(elt.name,A_NAME,{x:String => x})
    e.setOpt(elt.capacity,A_MEMORY_CAPACITY, {x:MemorySize => x.size.toString})
    e.setOpt(elt.caption,A_MEMORY_CAPTION, {x:String => x})
    e.setOpt(elt.speed,A_MEMORY_SPEED, {x:String => x})
    e.setOpt(elt.memType,A_MEMORY_TYPE, {x:String => x})
    e.setOpt(elt.serialNumber,A_SERIAL_NUMBER, {x:String => x})
    e
  }

  def memorySlotFromEntry(e:LDAPEntry) : Box[MemorySlot] = {
    for {
      slotNumber <- e(A_MEMORY_SLOT_NUMBER) ?~! "Missing required attribute %s in entry: %s".format(A_MEMORY_SLOT_NUMBER, e)
      name = e(A_NAME)
      desc = e(A_DESCRIPTION)
      quantity = e.getAsInt(A_QUANTITY).getOrElse(1)
      capacity = e(A_MEMORY_CAPACITY).map{x => MemorySize(x)}
      caption = e(A_MEMORY_CAPTION)
      speed = e(A_MEMORY_SPEED)
      memType = e(A_MEMORY_TYPE)
      serial = e(A_SERIAL_NUMBER)
    } yield {
      MemorySlot(
            slotNumber, name, desc, capacity, caption
          , speed, memType, serial, quantity )
    }
  }

  ///////////////////////// Port /////////////////////////

  def entryFromPort(elt:Port,dit:InventoryDit,machineId:MachineUuid) : LDAPEntry = {
    val e = dit.MACHINES.PORT.model(machineId,elt.name)
    e.setOpt(elt.description, A_DESCRIPTION, {x:String => x})
    e +=! (A_QUANTITY, elt.quantity.toString)
    e.setOpt(elt.pType, A_SME_TYPE, {x:String => x})
    e
  }

  def portFromEntry(e:LDAPEntry) : Box[Port] = {
    for {
      name <- e(A_PORT_NAME) ?~! "Missing required attribute %s in entry: %s".format(A_PORT_NAME, e)
      desc = e(A_DESCRIPTION)
      smeType = e(A_SME_TYPE)
      quantity = e.getAsInt(A_QUANTITY).getOrElse(1)
    } yield {
      Port( name, desc, smeType, quantity )
    }
  }

  ///////////////////////// Processor /////////////////////////

  def entryFromProcessor(elt:Processor,dit:InventoryDit,machineId:MachineUuid) : LDAPEntry = {
    val e = dit.MACHINES.CPU.model(machineId,elt.name)
    e.setOpt(elt.description, A_DESCRIPTION,    { x:String => x } )
    e +=! (A_QUANTITY, elt.quantity.toString)
    e.setOpt(elt.speed,A_PROCESSOR_SPEED,       { x:Int => x.toString } )
    e.setOpt(elt.stepping,A_PROCESSOR_STEPPING, { x:Int=> x.toString } )
    e.setOpt(elt.family, A_PROCESSOR_FAMILLY,   { x:Int => x.toString() } )
    e.setOpt(elt.model, A_MODEL,                { x:Int => x.toString() } )
    e.setOpt(elt.manufacturer, A_MANUFACTURER,  { x:Manufacturer => x.name } )
    e.setOpt(elt.core, A_CORE,                  { x:Int => x.toString() } )
    e.setOpt(elt.thread, A_THREAD,              { x:Int => x.toString() } )
    e.setOpt(elt.familyName, A_PROCESSOR_FAMILY_NAME , { x:String => x } )
    e.setOpt(elt.arch, A_PROCESSOR_ARCHITECTURE,       { x:String => x } )
    e.setOpt(elt.cpuid, A_CPUID,                { x:String => x } )
    e.setOpt(elt.externalClock, A_EXTERNAL_CLOCK, {x:Float => x.toString()} )
    e
  }

  def processorFromEntry(e:LDAPEntry) : Box[Processor] = {
    for {
      name <- e(A_PROCESSOR_NAME) ?~! "Missing required attribute %s in entry: %s".format(A_PROCESSOR_NAME, e)
      desc     = e(A_DESCRIPTION)
      quantity = e.getAsInt(A_QUANTITY).getOrElse(1)
      speed    = e.getAsInt(A_PROCESSOR_SPEED)
      stepping = e.getAsInt(A_PROCESSOR_STEPPING)
      family   = e.getAsInt(A_PROCESSOR_FAMILLY)
      model    = e.getAsInt(A_MODEL)
      manufacturer = e(A_MANUFACTURER).map(m => new Manufacturer(m))
      core     = e.getAsInt(A_CORE)
      thread   = e.getAsInt(A_THREAD)
      familyName   = e(A_PROCESSOR_FAMILY_NAME)
      arch     = e(A_PROCESSOR_ARCHITECTURE)
      externalClock = e.getAsFloat(A_EXTERNAL_CLOCK)
      cpuid    = e(A_CPUID)
    } yield {
      Processor(
            manufacturer, name, arch, desc, speed, externalClock, core
          , thread, cpuid, stepping, family, familyName, model, quantity )
    }
  }

  ///////////////////////// Slot /////////////////////////

  def entryFromSlot(elt:Slot,dit:InventoryDit,machineId:MachineUuid) : LDAPEntry = {
    val e = dit.MACHINES.PORT.model(machineId,elt.name)
    e.setOpt(elt.description, A_DESCRIPTION, {x:String => x})
    e +=! (A_QUANTITY, elt.quantity.toString)
    e.setOpt(elt.status, A_STATUS, {x:String => x})
    e
  }

  def slotFromEntry(e:LDAPEntry) : Box[Slot] = {
    for {
      name <- e(A_SLOT_NAME) ?~! "Missing required attribute %s in entry: %s".format(A_SLOT_NAME, e)
      desc = e(A_DESCRIPTION)
      status = e(A_STATUS)
      quantity = e.getAsInt(A_QUANTITY).getOrElse(1)
    } yield {
      Slot( name, desc, status, quantity )
    }
  }

  ///////////////////////// Sound /////////////////////////

  def entryFromSound(elt:Sound,dit:InventoryDit,machineId:MachineUuid) : LDAPEntry = {
    val e = dit.MACHINES.SOUND.model(machineId,elt.name)
    e.setOpt(elt.description, A_DESCRIPTION, {x:String => x})
    e +=! (A_QUANTITY, elt.quantity.toString)
    e
  }

  def soundFromEntry(e:LDAPEntry) : Box[Sound] = {
    for {
      name <- e(A_SOUND_NAME) ?~! "Missing required attribute %s in entry: %s".format(A_SOUND_NAME, e)
      desc = e(A_DESCRIPTION)
      quantity = e.getAsInt(A_QUANTITY).getOrElse(1)
    } yield {
      Sound( name, desc, quantity )
    }
  }

  ///////////////////////// Storage /////////////////////////

  def entryFromStorage(elt:Storage,dit:InventoryDit,machineId:MachineUuid) : LDAPEntry = {
    val e = dit.MACHINES.STORAGE.model(machineId,elt.name)
    e.setOpt(elt.description, A_DESCRIPTION, {x:String => x})
    e +=! (A_QUANTITY, elt.quantity.toString)
    e.setOpt(elt.size,A_STORAGE_SIZE, {x:MemorySize => x.size.toString})
    e.setOpt(elt.firmware,A_STORAGE_FIRMWARE, {x:String => x})
    e.setOpt(elt.manufacturer,A_MANUFACTURER, {x:Manufacturer => x.name})
    e.setOpt(elt.model,A_MODEL, {x:String => x})
    e.setOpt(elt.serialNumber,A_SERIAL_NUMBER, {x:String => x})
    e.setOpt(elt.sType,A_SME_TYPE, {x:String => x})

    e
  }

  def storageFromEntry(e:LDAPEntry) : Box[Storage] = {
    for {
      name <- e(A_STORAGE_NAME) ?~! "Missing required attribute %s in entry: %s".format(A_STORAGE_NAME,e)
      desc = e(A_DESCRIPTION)
      size = e(A_STORAGE_SIZE).map{x => MemorySize(x)}
      firmware = e(A_STORAGE_FIRMWARE)
      manufacturer = e(A_MANUFACTURER).map( m => new Manufacturer(m))
      model = e(A_MODEL)
      serialNumber = e(A_SERIAL_NUMBER)
      smeType = e(A_SME_TYPE)
      quantity = e.getAsInt(A_QUANTITY).getOrElse(1)
    } yield {
      Storage( name, desc, size, firmware, manufacturer
          , model, serialNumber, smeType, quantity )
    }
  }

  ///////////////////////// Video /////////////////////////


  def entryFromVideo(elt:Video,dit:InventoryDit,machineId:MachineUuid) : LDAPEntry = {
    val e = dit.MACHINES.VIDEO.model(machineId,elt.name)
    e.setOpt(elt.description, A_DESCRIPTION, {x:String => x})
    e +=! (A_QUANTITY, elt.quantity.toString)
    e.setOpt(elt.chipset,A_VIDEO_CHIPSET, {x:String => x})
    e.setOpt(elt.memory,A_MEMORY_CAPACITY, {x:MemorySize => x.size.toString})
    e.setOpt(elt.resolution,A_VIDEO_RESOLUTION, {x:String => x})
    e
  }

  def videoFromEntry(e:LDAPEntry) : Box[Video] = {
    for {
      name <- e(A_VIDEO_NAME) ?~! "Missing required attribute %s in entry: %s".format(A_VIDEO_NAME, e)
      desc = e(A_DESCRIPTION)
      quantity = e.getAsInt(A_QUANTITY).getOrElse(1)
      chipset = e(A_VIDEO_CHIPSET)
      memory = e(A_MEMORY_CAPACITY).map{x => MemorySize(x)}
      resolution = e (A_VIDEO_RESOLUTION)
    } yield {
      Video( name, desc, chipset, memory, resolution, quantity )
    }
  }

  //////////////////// Machine ////////////////////

  //perhaps that should be in DIT ?
  //def machineType2Filter(mt : MachineType) : Filter = BuildFilter.IS(machineType2ObjectClass(mt).name)

  private[this] def machineType2ObjectClass(mt : MachineType) : LDAPObjectClass = {
    mt match {
      case VirtualMachineType(UnknownVmType) => OC(OC_VM)
      case VirtualMachineType(VirtualBox) => OC(OC_VM_VIRTUALBOX)
      case VirtualMachineType(Xen) => OC(OC_VM_XEN)
      case VirtualMachineType(VMWare) => OC(OC_VM_VMWARE)
      case VirtualMachineType(SolarisZone) => OC(OC_VM_SOLARIS_ZONE)
      case VirtualMachineType(QEmu) => OC(OC_VM_QEMU)
      case PhysicalMachineType => OC(OC_PM)
    }
  }

  private[this] def machineTypeFromObjectClasses(objectClassNames:Set[String]) = {
    def objectClass2MachineType(oc : LDAPObjectClass) : Option[MachineType] = {
      oc match {
        case LDAPObjectClass(OC_VM,_,_,_)              => Some(VirtualMachineType(UnknownVmType))
        case LDAPObjectClass(OC_VM_VIRTUALBOX,_,_,_)   => Some(VirtualMachineType(VirtualBox))
        case LDAPObjectClass(OC_VM_XEN,_,_,_)          => Some(VirtualMachineType(Xen))
        case LDAPObjectClass(OC_VM_VMWARE,_,_,_)       => Some(VirtualMachineType(VMWare))
        case LDAPObjectClass(OC_VM_SOLARIS_ZONE,_,_,_) => Some(VirtualMachineType(SolarisZone))
        case LDAPObjectClass(OC_VM_QEMU,_,_,_)         => Some(VirtualMachineType(QEmu))
        case LDAPObjectClass(OC_PM,_,_,_)              => Some(PhysicalMachineType)
        case _ => None
      }
    }
    val machineTypes = objectClassNames.filter(x => machineTypesNames.exists(y => x.toLowerCase == y.toLowerCase))
    val types = OC.demux(machineTypes.toSeq:_*) - OC(OC_MACHINE)
    if(types.size == 1) objectClass2MachineType(types.head) else None
  }

  def treeFromMachine(machine:MachineInventory) : LDAPTree = {
    //the root entry of the tree: the machine inventory
    val dit = ditService.getDit(machine.status)
    val root = dit.MACHINES.MACHINE.model(machine.id)
    root.setOpt(machine.mbUuid, A_MB_UUID, {x:MotherBoardUuid => x.value})
    root += (A_OC, machineType2ObjectClass(machine.machineType).name)
    root.setOpt(machine.inventoryDate,A_INVENTORY_DATE,{x:DateTime => GeneralizedTime(x).toString})
    root.setOpt(machine.receiveDate,A_RECEIVE_DATE,{x:DateTime => GeneralizedTime(x).toString})
    root.setOpt(machine.name,A_NAME,{x:String => x})

    val tree = LDAPTree(root)
    //now, add machine elements as children
    machine.bios.foreach        { x => tree.addChild(entryFromBios(x, dit, machine.id)) }
    machine.controllers.foreach { x => tree.addChild(entryFromController(x, dit, machine.id)) }
    machine.memories.foreach    { x => tree.addChild(entryFromMemorySlot(x, dit, machine.id)) }
    machine.ports.foreach       { x => tree.addChild(entryFromPort(x, dit, machine.id)) }
    machine.processors.foreach  { x => tree.addChild(entryFromProcessor(x, dit, machine.id)) }
    machine.slots.foreach       { x => tree.addChild(entryFromSlot(x, dit, machine.id)) }
    machine.sounds.foreach      { x => tree.addChild(entryFromSound(x, dit, machine.id)) }
    machine.storages.foreach    { x => tree.addChild(entryFromStorage(x, dit, machine.id)) }
    machine.videos.foreach      { x => tree.addChild(entryFromVideo(x, dit, machine.id)) }

    //ok !
    tree
  }

  /*
   * Utility method that do the lookup between an LDAPEntry
   * and the matching machine elements.
   * It adds it to a machine, return the modified machine.
   * If the mapping goes bad or the entry type is unknown, the
   * MachineInventory is returned as it was, and the error is logged
   * TODO: make that being a strategy
   */
  private[this] def mapAndAddMachineElement(entry:LDAPEntry, machine:MachineInventory) : MachineInventory = {
    def log(e:EmptyBox, elt:String) : MachineInventory = {
      val error = e ?~! "Error when mapping LDAP entry to a %s. Entry details: %s".format(elt,entry)
      logger.error(error.messageChain)
      machine
    }

    entry match {
      case e if(e.isA(OC_MEMORY)) => memorySlotFromEntry(e) match {
        case e:EmptyBox => log(e, "memory slot")
        case Full(x) => machine.copy( memories = x +: machine.memories)
      }
      case e if(e.isA(OC_PORT)) => portFromEntry(e) match {
        case e:EmptyBox => log(e, "port")
        case Full(x) => machine.copy( ports = x +: machine.ports)
      }
      case e if(e.isA(OC_SLOT)) => slotFromEntry(e) match {
        case e:EmptyBox => log(e, "slot")
        case Full(x) => machine.copy( slots = x +: machine.slots)
      }
      case e if(e.isA(OC_SOUND)) => soundFromEntry(e) match {
        case e:EmptyBox => log(e, "sound card")
        case Full(x) => machine.copy( sounds = x +: machine.sounds)
      }
      case e if(e.isA(OC_BIOS)) => biosFromEntry(e) match {
        case e:EmptyBox => log(e, "bios")
        case Full(x) => machine.copy( bios = x +: machine.bios)
      }
      case e if(e.isA(OC_CONTROLLER)) => controllerFromEntry(e) match {
        case e:EmptyBox => log(e, "controller")
        case Full(x) => machine.copy( controllers = x +: machine.controllers)
      }
      case e if(e.isA(OC_PROCESSOR)) => processorFromEntry(e) match {
        case e:EmptyBox => log(e, "processor")
        case Full(x) => machine.copy( processors = x +: machine.processors)
      }
      case e if(e.isA(OC_STORAGE)) => storageFromEntry(e) match {
        case e:EmptyBox => log(e, "storage")
        case Full(x) => machine.copy( storages = x +: machine.storages)
      }
      case e if(e.isA(OC_VIDEO)) => videoFromEntry(e) match {
        case e:EmptyBox => log(e, "video")
        case Full(x) => machine.copy( videos = x +: machine.videos)
      }
      case e =>
        logger.error("Unknown entry type for a machine element, that entry will be ignored: %s".format(e))
        machine
    }

  }

  def machineFromTree(tree:LDAPTree) : Box[MachineInventory] = {
    for {
      dit <- ditService.getDit(tree.root().dn)
      inventoryStatus = ditService.getInventoryStatus(dit)
      id <- dit.MACHINES.MACHINE.idFromDN(tree.root.dn) ?~! "Missing required ID attribute"
      machineType <- machineTypeFromObjectClasses(tree.root().valuesFor(A_OC).toSet) ?~! "Can not find machine types"
      name = tree.root()(A_NAME)
      mbUuid = tree.root()(A_MB_UUID) map { x => MotherBoardUuid(x) }
      inventoryDate = tree.root.getAsGTime(A_INVENTORY_DATE).map { _.dateTime }
      receiveDate = tree.root.getAsGTime(A_RECEIVE_DATE).map { _.dateTime }
      //now, get all subentries
    } yield {
      val m = MachineInventory(id,inventoryStatus,machineType,name,mbUuid,inventoryDate, receiveDate )
      //map subentries and return result
      (m /: tree.children()) { case (m,(rdn,t)) => mapAndAddMachineElement(t.root(),m) }
    }
  }

  ///////////////////////////////////////////////////////////////////////////////////////////////
  /////////////////////////////////// ServerInventory mapping ///////////////////////////////////
  ///////////////////////////////////////////////////////////////////////////////////////////////

  ///////////////////////// FileSystem /////////////////////////

  def entryFromFileSystem(elt:FileSystem, dit:InventoryDit, serverId:NodeId) : LDAPEntry = {
    val e = dit.NODES.FILESYSTEM.model(serverId,elt.mountPoint)
    e.setOpt(elt.name,        A_NAME,        {x:String => x})
    e.setOpt(elt.description, A_DESCRIPTION, {x:String => x})
    e.setOpt(elt.fileCount,   A_FILE_COUNT,  {x:Int => x.toString})
    e.setOpt(elt.freeSpace,   A_FREE_SPACE,  {x:MemorySize => x.size.toString})
    e.setOpt(elt.totalSpace,  A_TOTAL_SPACE, {x:MemorySize => x.size.toString})
    e
  }

  def fileSystemFromEntry(e:LDAPEntry) : Box[FileSystem] = {
    for {
      mountPoint <- e(A_MOUNT_POINT) ?~! "Missing required attribute %s in entry: %s".format(A_MOUNT_POINT, e)
      name       = e(A_NAME)
      desc       = e(A_DESCRIPTION)
      fileCount  = e.getAsInt(A_FILE_COUNT)
      freeSpace  = e.getAsLong(A_FREE_SPACE).map(new MemorySize(_))
      totalSpace = e.getAsLong(A_TOTAL_SPACE).map(new MemorySize(_))
    } yield {
      FileSystem(mountPoint, name, desc, fileCount, freeSpace, totalSpace)
    }
  }

  ///////////////////////// Networks /////////////////////////


  def entryFromNetwork(elt:Network, dit:InventoryDit, serverId:NodeId) : LDAPEntry = {
    val e = dit.NODES.NETWORK.model(serverId,elt.name)
    e.setOpt(elt.description, A_DESCRIPTION, {x:String => x})
    //addresses
    if(elt.ifAddresses.isEmpty) {
      e -= A_NETIF_ADDRESS
    } else {
      e +=!(A_NETIF_ADDRESS,elt.ifAddresses.map(_.getHostAddress):_*)
    }
    e.setOpt(elt.ifDhcp,     A_NETIF_DHCP,     {x:InetAddress => x.getHostAddress})
    e.setOpt(elt.ifGateway,  A_NETIF_GATEWAY,  {x:InetAddress => x.getHostAddress})
    e.setOpt(elt.ifMask,     A_NETIF_MASK,     {x:InetAddress => x.getHostAddress})
    e.setOpt(elt.ifSubnet,   A_NETIF_SUBNET,   {x:InetAddress => x.getHostAddress})
    e.setOpt(elt.macAddress, A_NETIF_MAC,      {x:String => x})
    e.setOpt(elt.status,     A_STATUS,         {x:String => x})
    e.setOpt(elt.ifType,     A_NETIF_TYPE,     {x:String => x})
    e.setOpt(elt.speed,      A_SPEED,          {x:String => x})
    e.setOpt(elt.typeMib,    A_NETIF_TYPE_MIB, {x:String => x})
    e
  }

  def networkFromEntry(e:LDAPEntry) : Box[Network] = {
    for {
      name <- e(A_NETWORK_NAME) ?~! "Missing required attribute %s in entry: %s".format(A_NETWORK_NAME, e)
      desc = e(A_DESCRIPTION)
      ifAddresses = for {
        i <- e.valuesFor(A_NETIF_ADDRESS).toSeq
        a <- getAddressByName(i)
      } yield a
      ifDhcp     = e(A_NETIF_DHCP).flatMap(getAddressByName(_))
      ifGateway  = e(A_NETIF_GATEWAY).flatMap(getAddressByName(_))
      ifMask     = e(A_NETIF_MASK).flatMap(getAddressByName(_))
      ifSubnet   = e(A_NETIF_SUBNET).flatMap(getAddressByName(_))
      macAddress = e(A_NETIF_MAC)
      status     = e(A_STATUS)
      ifType     = e(A_NETIF_TYPE)
      speed      = e(A_SPEED)
      typeMib    = e(A_NETIF_TYPE_MIB)
    } yield {
      Network( name, desc, ifAddresses, ifDhcp, ifGateway
          , ifMask, ifSubnet, macAddress, status, ifType, speed, typeMib )
    }
  }

    ///////////////////////// VM INFO /////////////////////////


  def entryFromVMInfo(elt:VirtualMachine, dit:InventoryDit, serverId:NodeId) : LDAPEntry = {
    val e = dit.NODES.VM.model(serverId,elt.uuid.value)
    e.setOpt(elt.description, A_DESCRIPTION,  {x:String => x})
    e.setOpt(elt.memory,      A_VM_MEMORY,    {x:String => x})
    e.setOpt(elt.name,        A_VM_NAME,      {x:String => x})
    e.setOpt(elt.owner,       A_VM_OWNER,     {x:String => x})
    e.setOpt(elt.status,      A_VM_STATUS,    {x:String => x})
    e.setOpt(elt.subsystem,   A_VM_SUBSYSTEM, {x:String => x})
    e.setOpt(elt.vcpu,        A_VM_CPU,       {x:Int => x.toString()})
    e.setOpt(elt.vmtype,      A_VM_TYPE,      {x:String => x})
    e
  }

  def vmFromEntry(e:LDAPEntry) : Box[VirtualMachine] = {
    for {
      vmid <- e(A_VM_ID) ?~! "Missing required attribute %s in entry: %s".format(A_VM_ID, e)

      memory    = e(A_VM_MEMORY)
      name      = e(A_VM_NAME)
      owner     = e(A_VM_OWNER)
      status    = e(A_VM_STATUS)
      subsystem = e(A_VM_SUBSYSTEM)
      vcpu      = e.getAsInt(A_VM_CPU)
      vmtype    = e(A_VM_TYPE)

    } yield {
      VirtualMachine( vmtype,subsystem,owner,name,status,vcpu,memory,new MachineUuid(vmid) )
    }
  }


  //////////////////Node/ NodeInventory /////////////////////////



  // User defined properties : the regexp that the data should abide by
  // {KEY}VALUE
  private[this] val userDefinedPropertyRegex = """\{([^\}]+)\}(.+)""".r

  def treeFromNode(server:NodeInventory) : LDAPTree = {
    val dit = ditService.getDit(server.main.status)
    //the root entry of the tree: the machine inventory
    val root = server.main.osDetails match {
      case UnknownOS(osFullName, osVersion, osServicePack, kernelVersion) =>
        dit.NODES.NODE.genericModel(server.main.id)

      case Linux(os,osFullName,osVersion,osServicePack,kernelVersion) =>
        val linux = dit.NODES.NODE.linuxModel(server.main.id)
        os match {
          case Debian  => linux += (A_OS_NAME, A_OS_DEBIAN)
          case Ubuntu  => linux += (A_OS_NAME, A_OS_UBUNTU)
          case Redhat  => linux += (A_OS_NAME, A_OS_REDHAT)
          case Centos  => linux += (A_OS_NAME, A_OS_CENTOS)
          case Fedora  => linux += (A_OS_NAME, A_OS_FEDORA)
          case Suse    => linux += (A_OS_NAME, A_OS_SUZE)
          case Android => linux += (A_OS_NAME, A_OS_ANDROID)
          case _       => linux += (A_OS_NAME, A_OS_UNKNOWN_LINUX)
        }
        linux
<<<<<<< HEAD

=======
      case Solaris(os,_,_,_,_) =>
        val solaris = dit.NODES.NODE.solarisModel(server.main.id)
        os match {
          case SolarisOS  => solaris += (A_OS_NAME, A_OS_SOLARIS)
          case _          => solaris += (A_OS_NAME, A_OS_UNKNOWN_SOLARIS)
        }
        solaris
>>>>>>> 8b0b7006
      case Windows(os,osFullName,osVersion,osServicePack,kernelVersion,userDomain,registrationCompany,productKey,productId) =>
        val win = dit.NODES.NODE.windowsModel(server.main.id)
        os match {
          case WindowsXP => win += (A_OS_NAME, A_OS_WIN_XP)
          case WindowsVista => win += (A_OS_NAME, A_OS_WIN_VISTA)
          case WindowsSeven => win += (A_OS_NAME, A_OS_WIN_SEVEN)
          case Windows2000 => win += (A_OS_NAME, A_OS_WIN_2000)
          case Windows2003 => win += (A_OS_NAME, A_OS_WIN_2003)
          case Windows2008 => win += (A_OS_NAME, A_OS_WIN_2008)
          case Windows2008R2 => win += (A_OS_NAME, A_OS_WIN_2008_R2)
          case _ => win += (A_OS_NAME, A_OS_UNKNOWN_WINDOWS)
        }
        win.setOpt(userDomain, A_WIN_USER_DOMAIN, { x: String => x })
        win.setOpt(registrationCompany, A_WIN_COMPANY, { x: String => x })
        win.setOpt(productKey, A_WIN_KEY, { x: String => x })
        win.setOpt(productId, A_WIN_ID, { x: String => x })
        win
    }
    root +=! (A_OS_FULL_NAME, server.main.osDetails.fullName)
    root +=! (A_OS_VERSION, server.main.osDetails.version.value)
    root.setOpt(server.main.osDetails.servicePack, A_OS_SERVICE_PACK, { x:String => x })
    root +=! (A_OS_KERNEL_VERSION, server.main.osDetails.kernelVersion.value)
    root +=! (A_ROOT_USER, server.main.rootUser)
    root +=! (A_HOSTNAME, server.main.hostname)
    root +=! (A_POLICY_SERVER_UUID, server.main.policyServerId.value)
    root.setOpt(server.ram, A_OS_RAM, { m: MemorySize => m.size.toString })
    root.setOpt(server.swap, A_OS_SWAP, { m: MemorySize => m.size.toString })
    root.setOpt(server.archDescription, A_ARCH, { x: String => x })
    root.setOpt(server.lastLoggedUser, A_LAST_LOGGED_USER, { x: String => x })
    root.setOpt(server.lastLoggedUserTime, A_LAST_LOGGED_USER_TIME, { x: DateTime => GeneralizedTime(x).toString })
    root.setOpt(server.inventoryDate, A_INVENTORY_DATE, { x: DateTime => GeneralizedTime(x).toString })
    root.setOpt(server.receiveDate, A_RECEIVE_DATE, { x: DateTime => GeneralizedTime(x).toString })
    root +=! (A_AGENTS_NAME, server.agentNames.map(x => x.toString):_*)
    root +=! (A_PKEYS, server.publicKeys.map(x => x.key):_*)
    root +=! (A_SOFTWARE_DN, server.softwareIds.map(x => dit.SOFTWARE.SOFT.dn(x).toString):_*)
    root +=! (A_EV, server.environmentVariables.map(x => Serialization.write(x)):_*)
    root +=! (A_PROCESS, server.processes.map(x => Serialization.write(x)):_*)
    root +=! (A_LIST_OF_IP, server.serverIps:_*)
    //we don't know their dit...
    root +=! (A_CONTAINER_DN, server.machineId.map { case (id, status) =>
      ditService.getDit(status).MACHINES.MACHINE.dn(id).toString
    }.toSeq:_*)
    root +=! (A_ACCOUNT, server.accounts:_*)
    val tree = LDAPTree(root)
    //now, add machine elements as children
    server.networks.foreach { x => tree.addChild(entryFromNetwork(x, dit, server.main.id)) }
    server.fileSystems.foreach { x => tree.addChild(entryFromFileSystem(x, dit, server.main.id)) }
    server.vms.foreach { x => tree.addChild(entryFromVMInfo(x,dit,server.main.id)) }
    tree
  }

  /*
   * Utility method that do the lookup between an LDAPEntry
   * and the matching server elements.
   * It adds it to a server, return the modified server.
   * If the mapping goes bad or the entry type is unknown, the
   * NodeInventory is returned as it was, and the error is logged
   */
  private[this] def mapAndAddNodeElement(entry:LDAPEntry, server:NodeInventory) : NodeInventory = {
    def log(e:EmptyBox, elt:String) : NodeInventory = {
      val error = e ?~! "Error when mapping LDAP entry to a %s. Entry details: %s".format(elt,entry)
      logger.error(error.messageChain)
      server
    }

    entry match {
      case e if(e.isA(OC_NET_IF)) => networkFromEntry(e) match {
        case e:EmptyBox => log(e, "network interface")
        case Full(x) => server.copy( networks = x +: server.networks)
      }
      case e if(e.isA(OC_FS)) => fileSystemFromEntry(e) match {
        case e:EmptyBox => log(e, "file system")
        case Full(x) => server.copy( fileSystems = x +: server.fileSystems)
      }
      case e if(e.isA(OC_VM_INFO)) => vmFromEntry(e) match {
        case e:EmptyBox => log(e, "virtual machine")
        case Full(x) => server.copy( vms = x +: server.vms)
      }
      case e =>
        logger.error("Unknow entry type for a server element, that entry will be ignored: %s".format(e))
        server
    }

  }

  def mapSeqStringToMachineIdAndStatus(set:Set[String]) : Seq[(MachineUuid,InventoryStatus)] = {
    set.toSeq.flatMap { x =>
      (for {
        dn <- try { Full(new DN(x)) } catch { case e:LDAPException => Failure("Can not parse DN %s".format(x), Full(e),Empty) }
        dit <- ditService.getDit(dn) ?~! "Can not find DIT from DN %s".format(x)
        uuid <- dit.MACHINES.MACHINE.idFromDN(dn) ?~! "Can not map DN to machine ID"
        st = ditService.getInventoryStatus(dit)
      } yield (uuid,st) ) match {
        case Full(st) => List(st)
        case e:EmptyBox =>
          logger.error("Error when processing machine DN %s".format(x), e)
          Nil
      }
    }
  }

    def nodeFromEntry(entry:LDAPEntry) : Box[NodeInventory] = {
    def missingAttr(attr:String) : String = "Missing required attribute %s".format(attr)
    def requiredAttr(attr:String) = entry(attr) ?~! missingAttr(attr)

    for {
      dit <- ditService.getDit(entry.dn)
      //server.main info: id, status, rootUser, hostname, osDetails: all mandatories
      inventoryStatus = ditService.getInventoryStatus(dit)
      id <- dit.NODES.NODE.idFromDN(entry.dn) ?~! missingAttr("for server id")
      hostname <- requiredAttr(A_HOSTNAME)
      rootUser <- requiredAttr(A_ROOT_USER)
      policyServerId <- requiredAttr(A_POLICY_SERVER_UUID)
      osName <- requiredAttr(A_OS_NAME)
      osVersion <- requiredAttr(A_OS_VERSION).map(x => new Version(x))
      kernelVersion <- requiredAttr(A_OS_KERNEL_VERSION).map(x => new Version(x))
      osFullName = entry(A_OS_FULL_NAME).getOrElse("")
      osServicePack = entry(A_OS_SERVICE_PACK)
      agentNames <- sequence(entry.valuesFor(A_AGENTS_NAME).toSeq){ x =>
                      AgentType.fromValue(x) ?~! "Error when mapping value '%s' to an agent type. Allowed values are %s".
                          format(x, AgentType.allValues.mkString(", "))
                    }
      //now, look for the OS type
      osDetails <- {
        if(entry.isA(OC_WINDOWS_NODE)) {
          val os = osName match {
            case A_OS_WIN_XP => WindowsXP
            case A_OS_WIN_VISTA => WindowsVista
            case A_OS_WIN_SEVEN => WindowsSeven
            case A_OS_WIN_2000 => Windows2000
            case A_OS_WIN_2003 => Windows2003
            case A_OS_WIN_2008 => Windows2008
            case A_OS_WIN_2008_R2 => Windows2008R2
            case _ => UnknownWindowsType
          }
          val userDomain = entry(A_WIN_USER_DOMAIN)
          val registrationCompany = entry(A_WIN_COMPANY)
          val productKey = entry(A_WIN_KEY)
          val productId = entry(A_WIN_ID)
          Full(Windows(os,osFullName,osVersion,osServicePack,kernelVersion,userDomain,registrationCompany,productKey,productId))

        } else if(entry.isA(OC_LINUX_NODE)) {
          val os = osName match {
            case A_OS_DEBIAN  => Debian
            case A_OS_UBUNTU  => Ubuntu
            case A_OS_REDHAT  => Redhat
            case A_OS_CENTOS  => Centos
            case A_OS_FEDORA  => Fedora
            case A_OS_SUZE    => Suse
            case A_OS_ANDROID => Android
            case _            => UnknownLinuxType
          }
          Full(Linux(os,osFullName,osVersion,osServicePack,kernelVersion))

<<<<<<< HEAD
=======
        } else if(entry.isA(OC_SOLARIS_NODE)) {
          val os = osName match {
            case A_OS_SOLARIS => SolarisOS
            case _            => UnknownSolarisType
          }
          Full(Solaris(os,osFullName,osVersion,osServicePack,kernelVersion))

>>>>>>> 8b0b7006
        } else if(entry.isA(OC_NODE)) {
          Full(UnknownOS(osFullName,osVersion,osServicePack,kernelVersion))
        } else Failure("Unknow OS type: %s".format(entry.valuesFor(A_OC).mkString(", ")))
      }
      //now, optionnal things
      name = entry(A_NAME)
      description = entry(A_DESCRIPTION)
      ram = entry(A_OS_RAM).map { x => MemorySize(x) }
      swap = entry(A_OS_SWAP).map { x => MemorySize(x) }
      arch = entry(A_ARCH)

      lastLoggedUser = entry(A_LAST_LOGGED_USER)
      lastLoggedUserTime = entry.getAsGTime(A_LAST_LOGGED_USER_TIME).map { _.dateTime }
      publicKeys = entry.valuesFor(A_PKEYS).map(k => PublicKey(k))
      ev = entry.valuesFor(A_EV).toSeq.map{Serialization.read[EnvironmentVariable](_)}
      process = entry.valuesFor(A_PROCESS).toSeq.map(Serialization.read[Process](_))
      softwareIds = entry.valuesFor(A_SOFTWARE_DN).toSeq.flatMap(x => dit.SOFTWARE.SOFT.idFromDN(new DN(x)))
      machineId = mapSeqStringToMachineIdAndStatus(entry.valuesFor(A_CONTAINER_DN)).toList match {
        case Nil => None
        case m :: Nil => Some(m)
        case l@( m1 :: m2 :: _) =>
          logger.error("Several machine were registered for a node. That is not supported. " +
              "The first in the following list will be choosen, but you may encouter strange " +
              "results in the future: %s".
                format(l.map{ case (id,status) => "%s [%s]".format(id.value, status.name)}.mkString(" ; "))
              )
          Some(m1)
      }
      inventoryDate = entry.getAsGTime(A_INVENTORY_DATE).map { _.dateTime }
      receiveDate = entry.getAsGTime(A_RECEIVE_DATE).map { _.dateTime }
      accounts = entry.valuesFor(A_ACCOUNT).toSeq
      serverIps = entry.valuesFor(A_LIST_OF_IP).toSeq
      main = NodeSummary(id,inventoryStatus,rootUser,hostname, osDetails, NodeId(policyServerId))
    } yield {
      NodeInventory(
           main
         , name
         , description
         , ram
         , swap
         , inventoryDate
         , receiveDate
         , arch
         , lastLoggedUser
         , lastLoggedUserTime
         , agentNames
         , publicKeys.toSeq
         , serverIps
         , machineId
         , softwareIds
         , accounts
         , ev
         , process
         )
    }
  }

  def nodeFromTree(tree:LDAPTree) : Box[NodeInventory] = {
    for {
      node <- nodeFromEntry(tree.root)
    } yield {
      //map subentries and return result
      (node /: tree.children()) { case (m,(rdn,t)) => mapAndAddNodeElement(t.root(),m) }
    }
  }

}<|MERGE_RESOLUTION|>--- conflicted
+++ resolved
@@ -644,9 +644,6 @@
           case _       => linux += (A_OS_NAME, A_OS_UNKNOWN_LINUX)
         }
         linux
-<<<<<<< HEAD
-
-=======
       case Solaris(os,_,_,_,_) =>
         val solaris = dit.NODES.NODE.solarisModel(server.main.id)
         os match {
@@ -654,7 +651,6 @@
           case _          => solaris += (A_OS_NAME, A_OS_UNKNOWN_SOLARIS)
         }
         solaris
->>>>>>> 8b0b7006
       case Windows(os,osFullName,osVersion,osServicePack,kernelVersion,userDomain,registrationCompany,productKey,productId) =>
         val win = dit.NODES.NODE.windowsModel(server.main.id)
         os match {
@@ -809,8 +805,6 @@
           }
           Full(Linux(os,osFullName,osVersion,osServicePack,kernelVersion))
 
-<<<<<<< HEAD
-=======
         } else if(entry.isA(OC_SOLARIS_NODE)) {
           val os = osName match {
             case A_OS_SOLARIS => SolarisOS
@@ -818,7 +812,6 @@
           }
           Full(Solaris(os,osFullName,osVersion,osServicePack,kernelVersion))
 
->>>>>>> 8b0b7006
         } else if(entry.isA(OC_NODE)) {
           Full(UnknownOS(osFullName,osVersion,osServicePack,kernelVersion))
         } else Failure("Unknow OS type: %s".format(entry.valuesFor(A_OC).mkString(", ")))
